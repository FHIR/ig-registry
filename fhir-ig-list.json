--- conflicted
+++ resolved
@@ -34,29 +34,16 @@
       "name": "HL7 Switzerland",
       "url": "http://fhir.ch/package-feed.xml",
       "errors": "oliver_egger|ahdis_ch"
-<<<<<<< HEAD
-<<<<<<< Updated upstream
-=======
-=======
->>>>>>> 454d9f3a
     },
     {
       "name": "mednet.swiss",
       "url": "https://mednet.swiss/fhir/package-feed.xml",
       "errors": "david_gutknecht|novcom_swiss"
-<<<<<<< HEAD
     },
     {
       "name": "David Hay packages (Interim name)",
       "url": "http://igs.clinfhir.com/packages/package-feed.xml",
       "errors": "david_hay|clinfhir_com"
->>>>>>> Stashed changes
-=======
-    },{
-      "name": "David Hay packages (Interim name)",
-      "url": "http://igs.clinfhir.com/packages/package-feed.xml",
-      "errors": "david_hay|clinfhir_com"
->>>>>>> 454d9f3a
     }
   ],
   "package-restrictions": [
@@ -3023,32 +3010,6 @@
       ]
     },
     {
-<<<<<<< HEAD
-<<<<<<< Updated upstream
-=======
-      "name": "IHE FormatCode vocabulary",
-      "category": "EHR access",
-      "npm-name": "ihe.formatcode.fhir",
-      "description": "Defines IHE vocabulary for FormatCode and the IHE managed ValueSet for FormatCode for use with Document Sharing such as XDS, XCA, XDM, XDR, and MHD.",
-      "authority": "IHE",
-      "country": "uv",
-      "history": "http://profiles.ihe.net/fhir/ihe.formatcode.fhir/history.html",
-      "canonical": "http://profiles.ihe.net/fhir/ihe.formatcode.fhir/",
-      "ci-build": "http://build.fhir.org/ig/IHE/FormatCode/",
-      "editions": [
-        {
-          "name": "Normative 2020",
-          "ig-version": "0.2.2",
-          "fhir-version": [
-            "4.0.0"
-          ],
-          "url": "http://profiles.ihe.net/fhir/ihe.formatcode.fhir/2020Aug"
-        }
-      ]
-    },
-    {
->>>>>>> Stashed changes
-=======
       "name" : "IHE FormatCode vocabulary",
       "category" : "EHR access",
       "npm-name" : "ihe.formatcode.fhir",
@@ -3068,7 +3029,6 @@
       ]
     },
     {
->>>>>>> 454d9f3a
       "name": "HL7 Terminology",
       "category": "??",
       "npm-name": "hl7.terminology",
