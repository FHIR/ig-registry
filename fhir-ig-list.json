--- conflicted
+++ resolved
@@ -8308,7 +8308,6 @@
       ]
     },
     {
-<<<<<<< HEAD
       "name" : "Dk Terminology for XDS Metadata",
       "category" : "Clinical Documents",
       "npm-name" : "medcom.fhir.dk.xdsmetadata",
@@ -8327,7 +8326,10 @@
           "package" : "medcom.fhir.dk.xdsmetadata#1.0.1",
           "fhir-version" : ["4.0.1"],
           "url" : "http://medcomfhir.dk/ig/xdsmetadata/1.0.1"
-=======
+        }
+      ]
+    },
+    {
       "name" : "HL7 Europe Base and Core (R4)",
       "category" : "Regional Base",
       "npm-name" : "hl7.fhir.eu.base",
@@ -8368,7 +8370,6 @@
           "package" : "hl7.fhir.eu.base-r5#0.1.0-ballot",
           "fhir-version" : ["5.0.0"],
           "url" : "http://hl7.eu/fhir/base-r5/0.1.0-ballot"
->>>>>>> 6fb4bbc5
         }
       ]
     }
