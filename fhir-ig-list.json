{
  "guides": [
    {
      "name": "US Core",
      "category": "National Base",
      "npm-name": "hl7.fhir.us.core",
      "description": "Base US national implementation guide",
      "authority": "HL7",
      "country": "us",
      "language": [
        "en"
      ],
      "implementations": [
        {
          "name": "Test Server",
          "type": "server",
          "url": "http://test.fhir.org"
        },
        {
          "name": "Source Code",
          "type": "source",
          "url": "http://github.com/HealthIntersections/fhirserver"
        }
      ],
      "history": "http://hl7.org/fhir/us/core/history.html",
      "canonical": "http://hl7.org/fhir/us/core",
      "ci-build": "http://build.fhir.org/ig/HL7/US-Core",
      "analysis": {
        "content": true,
        "rest": true,
        "documents": true,
        "clinicalCore": true,
        "medsMgmt": true,
        "profiles": 42,
        "extensions": 5,
        "operations": 1,
        "valuesets": 31,
        "codeSystems": 4,
        "examples": 111
      },
      "editions": [
        {
          "name": "STU5",
          "ig-version": "5.0.1",
          "package": "hl7.fhir.us.core#5.0.1",
          "fhir-version": [
            "4.0.1"
          ],
          "url": "http://hl7.org/fhir/us/core/STU5.0.1"
        },
        {
          "name": "STU5",
          "ig-version": "5.0.0",
          "package": "hl7.fhir.us.core#5.0.0",
          "fhir-version": [
            "4.0.1"
          ],
          "url": "http://hl7.org/fhir/us/core/STU5"
        },
        {
          "name": "STU4",
          "ig-version": "4.0.0",
          "package": "hl7.fhir.us.core#4.0.0",
          "fhir-version": [
            "4.0.1"
          ],
          "url": "http://hl7.org/fhir/us/core/STU4"
        },
        {
          "name": "STU3",
          "ig-version": "3.1.1",
          "package": "hl7.fhir.us.core#3.1.1",
          "fhir-version": [
            "4.0.1"
          ],
          "url": "http://hl7.org/fhir/us/core/STU3.1.1"
        },
        {
          "name": "STU3",
          "ig-version": "3.1.0",
          "package": "hl7.fhir.us.core#3.1.0",
          "fhir-version": [
            "4.0.1"
          ],
          "url": "http://hl7.org/fhir/us/core/STU3.1"
        },
        {
          "name": "STU3",
          "ig-version": "3.0.0",
          "package": "hl7.fhir.us.core#3.0.0",
          "fhir-version": [
            "4.0.0"
          ],
          "url": "http://hl7.org/fhir/us/core/STU3"
        },
        {
          "name": "STU2",
          "ig-version": "2.0.0",
          "package": "hl7.fhir.us.core#2.0.0",
          "fhir-version": [
            "3.0.1"
          ],
          "url": "http://hl7.org/fhir/us/core/STU2"
        },
        {
          "name": "STU1",
          "ig-version": "1.0.1",
          "package": "hl7.fhir.us.core#1.0.1",
          "fhir-version": [
            "3.0.1"
          ],
          "url": "http://hl7.org/fhir/us/core/1.0.1"
        },
        {
          "name": "STU1",
          "ig-version": "1.0.0",
          "package": "hl7.fhir.us.core#1.0.0",
          "fhir-version": [
            "3.0.1"
          ],
          "url": "http://hl7.org/fhir/us/core/STU1"
        }
      ]
    },
    {
      "name": "AU Base",
      "category": "National Base",
      "npm-name": "hl7.fhir.au.base",
      "description": "Base Australian national implementation guide",
      "authority": "HL7",
      "country": "au",
      "language": [
        "en"
      ],
      "history": "http://fhir.hl7.org.au/fhir/base/history.html",
      "canonical": "http://fhir.hl7.org.au/fhir/base",
      "ci-build": "http://build.fhir.org/ig/hl7au/au-fhir-base",
      "editions": [
        {
          "name": "Release 1 Draft",
          "ig-version": "1.0.1",
          "package": "hl7.fhir.au.base#1.0.1",
          "fhir-version": [
            "3.0.1"
          ],
          "url": "http://hl7.org.au/fhir/base/2019Feb"
        }
      ],
      "analysis": {
        "error": "JsonObject"
      }
    },
    {
      "name": "NZ Base",
      "category": "National Base",
      "npm-name": "fhir.org.nz.ig.base",
      "description": "Base New Zealand national implementation guide",
      "authority": "HL7",
      "country": "nz",
      "language": [
        "en"
      ],
      "canonical": "http://fhir.org.nz/ig/base",
      "ci-build": "http://build.fhir.org/ig/HL7NZ/nzbase/branches/master/index.html",
      "editions": [
        {
          "name": "Release 1",
          "ig-version": "1.0.0",
          "package": "fhir.org.nz.ig.base#1.0.0",
          "fhir-version": [
            "4.0.1"
          ],
          "url": "http://fhir.org.nz/ig/base"
        }
      ],
      "analysis": {
        "error": "Error fetching package directly (http://fhir.org.nz/ig/base/1.0.0/package.tgz), or fetching package list for fhir.org.nz.ig.base from http://fhir.org.nz/ig/base/package-list.json: Unable to fetch: Invalid HTTP response 404 from https://fhir.org.nz/ig/base/1.0.0/package.tgz (Not Found) (content in /var/folders/85/j9nrkr152ds51j69d7nrxq7r0000gn/T/fhir-http-6.log)"
      }
    },
    {
      "name": "CCDA on FHIR",
      "category": "Clinical Documents",
      "npm-name": "hl7.fhir.us.ccda",
      "description": "US Realm Implementation Guide (IG) addressing the key aspects of Consolidated CDA (C-CDA) required for Meaningful Use (MU). This IG focuses on the clinical document header and narrative constraints necessary for human readability, and references the Data Access Framework (DAF) implementation guide for coded data representation",
      "authority": "HL7",
      "country": "us",
      "language": [
        "en"
      ],
      "history": "http://hl7.org/fhir/us/ccda/history.html",
      "canonical": "http://hl7.org/fhir/us/ccda",
      "ci-build": "http://build.fhir.org/ig/HL7/ccda-on-fhir",
      "analysis": {
        "content": true,
        "rest": true,
        "profiles": 12,
        "extensions": 8,
        "valuesets": 10,
        "examples": 32
      },
      "editions": [
        {
          "name": "STU 1.1",
          "ig-version": "1.1.0",
          "package": "hl7.fhir.us.ccda#1.1.0",
          "fhir-version": [
            "4.0.1"
          ],
          "url": "http://hl7.org/fhir/us/ccda/STU1.1"
        },
        {
          "name": "STU 1",
          "ig-version": "1.0.0",
          "package": "hl7.fhir.us.ccda#1.0.0",
          "fhir-version": [
            "3.0.1"
          ],
          "url": "http://hl7.org/fhir/us/ccda/STU1"
        }
      ]
    },
    {
      "name": "SDC (Structured Data Capture)",
      "category": "Forms Management",
      "npm-name": "hl7.fhir.uv.sdc",
      "description": "Defines expectations for sharing of Questionnaires and answers, including mechanisms for automatically populating portions of a questionnaire based on embedded mappings to underlying data elements",
      "authority": "HL7",
      "country": "uv",
      "language": [
        "en"
      ],
      "history": "http://hl7.org/fhir/us/sdc/history.html",
      "canonical": "http://hl7.org/fhir/uv/sdc",
      "ci-build": "http://build.fhir.org/ig/HL7/sdc",
      "analysis": {
        "content": true,
        "rest": true,
        "clinicalCore": true,
        "carePlanning": true,
        "questionnaire": true,
        "profiles": 26,
        "extensions": 42,
        "logicals": 2,
        "operations": 7,
        "valuesets": 9,
        "codeSystems": 7,
        "examples": 48
      },
      "editions": [
        {
          "name": "STU 3",
          "ig-version": "3.0.0",
          "package": "hl7.fhir.uv.sdc#3.0.0",
          "fhir-version": [
            "4.0.1"
          ],
          "url": "http://hl7.org/fhir/uv/sdc/STU3"
        },
        {
          "name": "STU 2",
          "ig-version": "2.0.0",
          "package": "hl7.fhir.uv.sdc#2.0.0",
          "fhir-version": [
            "3.0.1"
          ],
          "url": "http://hl7.org/fhir/us/sdc/STU2"
        },
        {
          "name": "DSTU 1",
          "ig-version": "1.0.2",
          "package": "hl7.fhir.uv.sdc#1.0.2",
          "fhir-version": [
            "1.0.2"
          ],
          "url": "http://hl7.org/fhir/DSTU2/sdc/sdc.html"
        }
      ]
    },
    {
      "name": "SDC Data Elements Registry",
      "category": "Forms Management",
      "npm-name": "hl7.fhir.us.sdcde",
      "description": "Defines expectations for sharing of data elements between registries",
      "authority": "HL7",
      "country": "us",
      "language": [
        "en"
      ],
      "history": "http://hl7.org/fhir/us/sdcde/history.html",
      "canonical": "http://hl7.org/fhir/us/sdcde",
      "ci-build": "http://build.fhir.org/ig/HL7/sdc-de",
      "analysis": {
        "error": "Unable to resolve package id hl7.fhir.us.sdcde#1.0.2"
      },
      "editions": [
        {
          "name": "STU 2",
          "ig-version": "2.0",
          "package": "hl7.fhir.us.sdcde#2.0",
          "fhir-version": [
            "3.0.1"
          ],
          "url": "http://hl7.org/fhir/us/sdcde/STU2"
        },
        {
          "name": "STU 1",
          "ig-version": "1.0.2",
          "package": "hl7.fhir.us.sdcde#1.0.2",
          "fhir-version": [
            "1.0.2"
          ],
          "url": "http://hl7.org/fhir/DSTU2/sdcde/sdcde.html"
        }
      ]
    },
    {
      "name": "US Lab",
      "category": "Diagnostics",
      "npm-name": "hl7.fhir.us.lab",
      "description": "US Realm Laboratory ordering and reporting between ambulatory care setting and the laboratory and laboratory reporting to public health jurisdictions",
      "authority": "HL7",
      "country": "us",
      "language": [
        "en"
      ],
      "editions": [
        {
          "name": "DSTU2",
          "ig-version": "n/a",
          "package": "hl7.fhir.us.lab#n/a",
          "fhir-version": [
            "1.0.2"
          ],
          "url": "http://hl7.org/fhir/DSTU2/uslab/uslab.html"
        }
      ],
      "analysis": {
        "error": "Unable to resolve package id hl7.fhir.us.lab#n/a"
      }
    },
    {
      "name": "RCPA Cancer Reports",
      "category": "Diagnostics",
      "npm-name": "hl7.fhir.au.rcpa",
      "description": "Structured Cancer Reporting Protocols (FHIR adaptation of joint CAP/RCPA protocols)",
      "authority": "HL7",
      "country": "au",
      "language": [
        "en"
      ],
      "ci-build": "http://build.fhir.org/ig/hl7au/au-fhir-rcpa",
      "canonical": "http://hl7.org.au/fhir/rcpa",
      "editions": [
        {
          "name": "Release 1 Draft",
          "ig-version": "0.1.0",
          "package": "hl7.fhir.au.rcpa#0.1.0",
          "fhir-version": [
            "3.0.1"
          ],
          "url": "http://hl7.org.au/fhir/rcpa/0.1.0"
        }
      ],
      "analysis": {}
    },
    {
      "name": "DAF",
      "category": "EHR Access",
      "npm-name": "hl7.fhir.us.daf",
      "description": "Basic arrangements for accessing meaningful use data from EHR systems **NOTE: DAF has been superseded by Argonaut, DAF-Research and US-Core**",
      "authority": "HL7",
      "country": "us",
      "language": [
        "en"
      ],
      "history": "http://hl7.org/fhir/us/daf/history.html",
      "canonical": "http://hl7.org/fhir/us/daf",
      "ci-build": "http://build.fhir.org/ig/HL7/daf-research",
      "analysis": {
        "content": true,
        "rest": true,
        "clinicalCore": true,
        "carePlanning": true,
        "profiles": 5,
        "extensions": 2,
        "operations": 3,
        "valuesets": 2,
        "codeSystems": 2
      },
      "editions": [
        {
          "name": "STU 2",
          "ig-version": "2.0.0",
          "package": "hl7.fhir.us.daf#2.0.0",
          "fhir-version": [
            "3.0.1"
          ],
          "url": "http://hl7.org/fhir/us/daf-research/STU2"
        },
        {
          "name": "DSTU 1",
          "ig-version": "1.0.2",
          "package": "hl7.fhir.us.daf#1.0.2",
          "fhir-version": [
            "1.0.2"
          ],
          "url": "http://hl7.org/fhir/DSTU2/daf/daf.html"
        }
      ]
    },
    {
      "name": "Argonaut Data Query",
      "category": "EHR Access",
      "npm-name": "fhir.argonaut.r2",
      "description": "This implementation guide is based upon DSTU2 FHIR standard and covers the US EHR data access for the ONC Common Clinical Data Set and retrieval of static documents",
      "authority": "Argonaut",
      "country": "us",
      "language": [
        "en"
      ],
      "history": "http://www.fhir.org/guides/argonaut/r2/history.html",
      "ci-build": "http://build.fhir.org/ig/argonautproject/data-query",
      "canonical": "http://fhir.org/guides/argonaut/r2",
      "editions": [
        {
          "name": "First Release",
          "ig-version": "1.0.0",
          "package": "fhir.argonaut.r2#1.0.0",
          "fhir-version": [
            "1.0.2"
          ],
          "url": "http://fhir.org/guides/argonaut/r2/1.0"
        }
      ],
      "analysis": {
        "content": true,
        "rest": true,
        "documents": true,
        "clinicalCore": true,
        "medsMgmt": true,
        "profiles": 17,
        "extensions": 5,
        "operations": 1,
        "valuesets": 25
      }
    },
    {
      "name": "HSPC EHR Guide",
      "category": "EHR Access",
      "npm-name": "fhir.hspc.core",
      "description": "Builds on Argonaut to make agreements around consistent data (in progress)",
      "authority": "HSPC",
      "country": "us",
      "language": [
        "en"
      ],
      "history": "http://fhir.org/guides/hspc/core/history.html",
      "canonical": "http://fhir.org/guides/hspc/core",
      "ci-build": "http://build.fhir.org/ig/hspc/core",
      "editions": [],
      "analysis": {}
    },
    {
      "name": "US Meds Maturity Project",
      "category": "Medications / Immunizations",
      "npm-name": "hl7.fhir.us.meds",
      "description": "US Meds Maturity Project: promote consistent use of the FHIR pharmacy resources in the US Realm",
      "authority": "HL7",
      "country": "us",
      "language": [
        "en"
      ],
      "history": "http://hl7.org/fhir/us/meds/history.html",
      "canonical": "http://hl7.org/fhir/us/meds",
      "ci-build": "http://build.fhir.org/ig/HL7/FHIR-ONC-Meds",
      "analysis": {
        "content": true,
        "rest": true,
        "clinicalCore": true,
        "medsMgmt": true,
        "profiles": 2
      },
      "editions": [
        {
          "name": "STU 2",
          "ig-version": "1.2.0",
          "package": "hl7.fhir.us.meds#1.2.0",
          "fhir-version": [
            "3.0.1"
          ],
          "url": "http://hl7.org/fhir/us/meds/STU2"
        },
        {
          "name": "STU 1",
          "ig-version": "1.0.0",
          "package": "hl7.fhir.us.meds#1.0.0",
          "fhir-version": [
            "3.0.1"
          ],
          "url": "http://hl7.org/fhir/us/meds/STU1"
        }
      ]
    },
    {
      "name": "QICore",
      "category": "Quality / CDS",
      "npm-name": "hl7.fhir.us.qicore",
      "description": "QICore defines a uniform way for quality measurement and decision support knowledge to refer to clinical data. The profiles align as much as possible with DAF and incorporate content from the (Quality Data Model) and the (Virtual Medical Record) specifications",
      "authority": "HL7",
      "country": "us",
      "language": [
        "en"
      ],
      "history": "http://hl7.org/fhir/us/qicore/history.html",
      "canonical": "http://hl7.org/fhir/us/qicore",
      "ci-build": "http://build.fhir.org/ig/cqframework/qi-core",
      "analysis": {
        "content": true,
        "clinicalCore": true,
        "carePlanning": true,
        "financials": true,
        "medsMgmt": true,
        "diagnostics": true,
        "profiles": 51,
        "extensions": 8,
        "valuesets": 21,
        "codeSystems": 5,
        "examples": 66
      },
      "editions": [
        {
          "name": "STU 4",
          "ig-version": "4.1.1",
          "package": "hl7.fhir.us.qicore#4.1.1",
          "fhir-version": [
            "4.0.1"
          ],
          "url": "http://hl7.org/fhir/us/qicore/STU4.1.1"
        },
        {
          "name": "STU 4",
          "ig-version": "4.1.0",
          "package": "hl7.fhir.us.qicore#4.1.0",
          "fhir-version": [
            "4.0.1"
          ],
          "url": "http://hl7.org/fhir/us/qicore/STU4.1"
        },
        {
          "name": "STU 4",
          "ig-version": "4.0.0",
          "package": "hl7.fhir.us.qicore#4.0.0",
          "fhir-version": [
            "4.0.1"
          ],
          "url": "http://hl7.org/fhir/us/qicore/STU4"
        },
        {
          "name": "STU 3",
          "ig-version": "3.2.0",
          "package": "hl7.fhir.us.qicore#3.2.0",
          "fhir-version": [
            "3.0.1"
          ],
          "url": "http://hl7.org/fhir/us/qicore/STU32"
        },
        {
          "name": "STU 3",
          "ig-version": "3.1.0",
          "package": "hl7.fhir.us.qicore#3.1.0",
          "fhir-version": [
            "3.0.1"
          ],
          "url": "http://hl7.org/fhir/us/qicore/STU3"
        },
        {
          "name": "STU 2",
          "ig-version": "2.0.0",
          "package": "hl7.fhir.us.qicore#2.0.0",
          "fhir-version": [
            "3.0.1"
          ],
          "url": "http://hl7.org/fhir/us/qicore/STU2"
        },
        {
          "name": "STU 1",
          "ig-version": "1.0.2",
          "package": "hl7.fhir.us.qicore#1.0.2",
          "fhir-version": [
            "1.0.2"
          ],
          "url": "http://hl7.org/fhir/DSTU2/qicore/qicore.html"
        }
      ]
    },
    {
      "name": "DAF-Research",
      "category": "Research",
      "npm-name": "hl7.fhir.us.daf-research",
      "description": "DAF-Research IG focuses on enabling researchers to access data from multiple organizations",
      "authority": "HL7",
      "country": "us",
      "language": [
        "en"
      ],
      "history": "http://hl7.org/fhir/us/daf/history.html",
      "canonical": "http://hl7.org/fhir/us/daf",
      "ci-build": "http://build.fhir.org/ig/HL7/daf-research",
      "editions": [
        {
          "name": "STU",
          "ig-version": "2.0.0",
          "package": "hl7.fhir.us.daf-research#2.0.0",
          "fhir-version": [
            "3.0.1"
          ],
          "url": "http://hl7.org/fhir/us/daf-research"
        }
      ],
      "analysis": {
        "error": "Unable to resolve package id hl7.fhir.us.daf-research#2.0.0"
      }
    },
    {
      "name": "US HAI",
      "category": "Public Health",
      "npm-name": "hl7.fhir.us.hai",
      "description": "Specifies standards for electronic submission of Healthcare Associated Infection (HAI) reports to the National Healthcare Safety Network (NHSN) of the Centers for Disease Control and Prevention (CDC)",
      "authority": "HL7",
      "country": "us",
      "language": [
        "en"
      ],
      "history": "http://hl7.org/fhir/us/hai/history.html",
      "canonical": "http://hl7.org/fhir/us/hai",
      "ci-build": "http://build.fhir.org/ig/HL7/HAI",
      "analysis": {
        "content": true,
        "questionnaire": true,
        "profiles": 4,
        "valuesets": 15,
        "codeSystems": 2
      },
      "editions": [
        {
          "name": "STU 2",
          "ig-version": "2.0.0",
          "package": "hl7.fhir.us.hai#2.0.0",
          "fhir-version": [
            "4.0.0"
          ],
          "url": "http://hl7.org/fhir/us/hai/STU2"
        },
        {
          "name": "STU 1",
          "ig-version": "1.0.0",
          "package": "hl7.fhir.us.hai#1.0.0",
          "fhir-version": [
            "3.0.1"
          ],
          "url": "http://hl7.org/fhir/us/hai/STU1"
        }
      ]
    },
    {
      "name": "US Breast Cancer Data",
      "category": "Diagnostics",
      "npm-name": "hl7.fhir.us.breastcancer",
      "description": "Logical models and FHIR profiles for supporting breast cancer staging estimation, including the traditional three-component staging involving primary tumor classification, regional lymph nodes and distant metastases, as well as other factors important to prognosis and recurrence risk, such as tumor grade, hormone receptor status (progesterone and estrogen), as well as human epidermal growth factor 2 (HER 2) status",
      "authority": "HL7",
      "country": "us",
      "language": [
        "en"
      ],
      "history": "http://hl7.org/fhir/us/breastcancer/history.html",
      "canonical": "http://hl7.org/fhir/us/breastcancer",
      "ci-build": "http://build.fhir.org/ig/HL7/us-breastcancer",
      "analysis": {
        "content": true,
        "clinicalCore": true,
        "medsMgmt": true,
        "diagnostics": true,
        "profiles": 57,
        "extensions": 46,
        "logicals": 260,
        "valuesets": 35,
        "codeSystems": 9
      },
      "editions": [
        {
          "name": "STU 1 Draft",
          "ig-version": "0.2.0",
          "package": "hl7.fhir.us.breastcancer#0.2.0",
          "fhir-version": [
            "3.0.1"
          ],
          "url": "http://hl7.org/fhir/us/breastcancer/2018Sep"
        }
      ]
    },
    {
      "name": "Genomics Reporting",
      "category": "Diagnostics",
      "npm-name": "hl7.fhir.uv.genomics-reporting",
      "description": "This implementation guide tries to provide guidance that will enable improved interoperable and computable sharing of genetic testing results",
      "authority": "HL7",
      "country": "uv",
      "language": [
        "en"
      ],
      "history": "http://hl7.org/fhir/uv/genomics-reporting/history.html",
      "canonical": "http://hl7.org/fhir/uv/genomics-reporting",
      "ci-build": "http://build.fhir.org/ig/HL7/genomics-reporting",
      "analysis": {
        "content": true,
        "clinicalCore": true,
        "carePlanning": true,
        "profiles": 18,
        "extensions": 4,
        "operations": 1,
        "valuesets": 10,
        "codeSystems": 3,
        "examples": 65
      },
      "editions": [
        {
          "name": "STU 2",
          "ig-version": "2.0.0",
          "package": "hl7.fhir.uv.genomics-reporting#2.0.0",
          "fhir-version": [
            "4.0.1"
          ],
          "url": "http://hl7.org/fhir/uv/genomics-reporting/STU2"
        },
        {
          "name": "STU 1",
          "ig-version": "1.0.0",
          "package": "hl7.fhir.uv.genomics-reporting#1.0.0",
          "fhir-version": [
            "4.0.1"
          ],
          "url": "http://hl7.org/fhir/uv/genomics-reporting/STU1"
        }
      ]
    },
    {
      "name": "Argonaut Provider Directory",
      "category": "Administration",
      "npm-name": "fhir.argonaut.pd",
      "description": "This implementation guide is based upon STU3 FHIR standard and outlines the key data elements for any provider directory and basic query guidance. The components developed in this guide are intended to provide a foundation for a central or distributed Provider or Healthcare Directory",
      "authority": "Argonaut",
      "country": "us",
      "language": [
        "en"
      ],
      "history": "http://www.fhir.org/guides/argonaut/pd/history.html",
      "ci-build": "http://build.fhir.org/ig/argonautproject/provider-directory",
      "canonical": "http://fhir.org/guides/argonaut/pd",
      "editions": [
        {
          "name": "Release 1",
          "ig-version": "1.0.0",
          "package": "fhir.argonaut.pd#1.0.0",
          "fhir-version": [
            "3.0.1"
          ],
          "url": "http://fhir.org/guides/argonaut/pd/release1"
        }
      ],
      "analysis": {
        "error": "Unknown FHIRVersion code \u0027STU3\u0027"
      }
    },
    {
      "name": "Argonaut Scheduling",
      "category": "Administration",
      "npm-name": "fhir.argonaut.scheduling",
      "description": "This implementation guide is based upon STU3 FHIR standard and provides FHIR RESTful APIs and guidance for access to and booking of appointments for patients by both patient and practitioner end users",
      "authority": "Argonaut",
      "country": "us",
      "language": [
        "en"
      ],
      "history": "http://www.fhir.org/guides/argonaut/scheduling/history.html",
      "ci-build": "http://build.fhir.org/ig/argonautproject/scheduling",
      "canonical": "http://fhir.org/guides/argonaut/scheduling",
      "editions": [
        {
          "name": "First Release",
          "ig-version": "1.0.0",
          "package": "fhir.argonaut.scheduling#1.0.0",
          "fhir-version": [
            "3.0.1"
          ],
          "url": "http://fhir.org/guides/argonaut/scheduling/release1"
        }
      ],
      "analysis": {
        "content": true,
        "rest": true,
        "financials": true,
        "scheduling": true,
        "profiles": 7,
        "extensions": 4,
        "operations": 4,
        "valuesets": 7,
        "codeSystems": 3
      }
    },
    {
      "name": "International Patient Summary",
      "category": "Patient Summary",
      "npm-name": "hl7.fhir.uv.ips",
      "description": "The International Patient Summary (IPS) is a minimal and non-exhaustive patient summary, specialty-agnostic, condition-independent, but readily usable by clinicians for the cross-border unscheduled care of a patient",
      "authority": "HL7",
      "country": "uv",
      "language": [
        "en"
      ],
      "history": "http://hl7.org/fhir/uv/ips/history.html",
      "canonical": "http://hl7.org/fhir/uv/ips",
      "ci-build": "http://build.fhir.org/ig/HL7/fhir-ips",
      "analysis": {
        "content": true,
        "clinicalCore": true,
        "medsMgmt": true,
        "diagnostics": true,
        "profiles": 33,
        "extensions": 1,
        "valuesets": 44,
        "codeSystems": 1,
        "examples": 33
      },
      "editions": [
        {
          "name": "STU 1",
          "ig-version": "1.0.0",
          "package": "hl7.fhir.uv.ips#1.0.0",
          "fhir-version": [
            "4.0.1"
          ],
          "url": "http://hl7.org/fhir/uv/ips/STU1"
        }
      ]
    },
    {
      "name": "IHE Patient Demographics Query for Mobile (PDQm)",
      "category": "Administration",
      "npm-name": "ihe.iti.pdqm",
      "description": "Defines a lightweight RESTful interface to a patient demographics supplier leveraging technologies readily available to mobile applications and lightweight browser based applications",
      "authority": "IHE",
      "country": "uv",
      "language": [
        "en"
      ],
      "history": "http://profiles.ihe.net/ITI/PDQm/history.html",
      "ci-build": "http://build.fhir.org/ig/IHE/ITI.PDQm/branches/main",
      "canonical": "https://profiles.ihe.net/ITI/PDQm",
      "analysis": {
        "content": true,
        "rest": true,
        "clinicalCore": true,
        "profiles": 3,
        "examples": 4
      },
      "editions": [
        {
          "name": "Trial Implementation",
          "ig-version": "2.4.0",
          "package": "ihe.iti.pdqm#2.4.0",
          "fhir-version": [
            "4.0.1"
          ],
          "url": "https://profiles.ihe.net/ITI/PDQm/2.4.0"
        },
        {
          "name": "Trial Implementation",
          "ig-version": "2.3.0",
          "package": "ihe.iti.pdqm#2.3.0",
          "fhir-version": [
            "4.0.1"
          ],
          "url": "https://profiles.ihe.net/ITI/PDQm/2.3.0"
        },
        {
          "name": "Trial Implementation",
          "ig-version": "2.2.0",
          "package": "ihe.iti.pdqm#2.2.0",
          "fhir-version": [
            "4.0.1"
          ],
          "url": "https://www.ihe.net/uploadedFiles/Documents/ITI/IHE_ITI_Suppl_PDQm_Rev2-2_TI_2020-08-28.pdf"
        }
      ]
    },
    {
      "name": "IHE Patient Identifier Cross-referencing for Mobile (PIXm)",
      "category": "Administration",
      "npm-name": "ihe.iti.pixm",
      "description": "Defines a lightweight RESTful interface to a Patient Identifier Cross-reference Manager, leveraging technologies readily available to mobile applications and lightweight browser based applications",
      "authority": "IHE",
      "country": "uv",
      "history": "https://profiles.ihe.net/ITI/PIXm/history.html",
      "language": [
        "en"
      ],
      "canonical": "https://profiles.ihe.net/ITI/PIXm",
      "ci-build": "http://build.fhir.org/ig/IHE/ITI.PIXm",
      "analysis": {
        "content": true,
        "rest": true,
        "clinicalCore": true,
        "profiles": 8,
        "operations": 1,
        "examples": 17
      },
      "editions": [
        {
          "name": "Trial Implementation",
          "ig-version": "3.0.2",
          "package": "ihe.iti.pixm#3.0.2",
          "fhir-version": [
            "4.0.1"
          ],
          "url": "https://profiles.ihe.net/ITI/PIXm/3.0.2"
        },
        {
          "name": "Trial Implementation",
          "ig-version": "3.0.0",
          "package": "ihe.iti.pixm#3.0.0",
          "fhir-version": [
            "4.0.1"
          ],
          "url": "https://profiles.ihe.net/ITI/PIXm/3.0.0"
        },
        {
          "name": "Trial Implementation",
          "ig-version": "2.1.0",
          "package": "ihe.iti.pixm#2.1.0",
          "fhir-version": [
            "4.0.1"
          ],
          "url": "https://www.ihe.net/uploadedFiles/Documents/ITI/IHE_ITI_Suppl_PIXm_Rev2-1_TI_2019-12-05.pdf"
        }
      ]
    },
    {
      "name": "IHE Patient Master Identity Registry (PMIR)",
      "category": "Administration",
      "npm-name": "ihe.iti.pmir",
      "description": "Supports the creating, updating and deprecating of patient master identity information about a subject of care, as well as subscribing to these changes, using the HL7 FHIR standard and its RESTful transactions. In PMIR, “patient identity” information includes all information found in the FHIR Patient Resource such as identifier, name, phone, gender, birth date, address, marital status, photo, others to contact, preference for language, general practitioner, and links to other instances of identities. The “patient master identity” is a dominant identity managed centrally among many participating organizations (a.k.a., “Golden Patient Identity”).",
      "authority": "IHE",
      "country": "uv",
      "language": [
        "en"
      ],
      "history": "https://profiles.ihe.net/ITI/PMIR/history.html",
      "analysis": {
        "error": "Error fetching package directly (https://profiles.ihe.net/ITI/PMIR/0.1.0/package.tgz), or fetching package list for ihe.iti.pmir from https://profiles.ihe.net/ITI/PMIR/package-list.json: Unable to fetch: Invalid HTTP response 404 from https://profiles.ihe.net/ITI/PMIR/0.1.0/package.tgz (Not Found) (content in /var/folders/85/j9nrkr152ds51j69d7nrxq7r0000gn/T/fhir-http-23.log)"
      },
      "ci-build": "http://build.fhir.org/ig/IHE/ITI.PMIR/branches/master/index.html",
      "canonical": "https://profiles.ihe.net/ITI/PMIR",
      "editions": [
        {
          "name": "Public Comment Ballot",
          "ig-version": "1.4.0",
          "package": "ihe.iti.pmir#1.4.0",
          "fhir-version": [
            "4.0.1"
          ],
          "url": "https://profiles.ihe.net/ITI/PMIR/1.4.0"
        },
        {
          "name": "Trial Implementation",
          "ig-version": "1.3.0",
          "package": "ihe.iti.pmir#1.3.0",
          "fhir-version": [
            "4.0.1"
          ],
          "url": "https://www.ihe.net/wp-content/uploads/uploadedFiles/Documents/ITI/IHE_ITI_Suppl_PMIR_Rev1-3_TI_2020-12-11.pdf"
        }
      ]
    },
    {
      "name": "IHE FHIR AuditEvent query and feed to ATNA",
      "category": "Security",
      "npm-name": "ihe.iti.atna",
      "description": "Enable audit log recording (feed) and access to ATNA Audit Repository queries using FHIR AuditEvent resource",
      "authority": "IHE",
      "country": "uv",
      "language": [
        "en"
      ],
      "history": "https://wiki.ihe.net/index.php/Audit_Trail_and_Node_Authentication",
      "canonical": "https://wiki.ihe.net/index.php/Audit_Trail_and_Node_Authentication",
      "editions": [
        {
          "name": "R4 Trial-Implementation",
          "ig-version": "0.2.0",
          "package": "ihe.iti.atna#0.2.0",
          "fhir-version": [
            "4.0.1"
          ],
          "url": "https://wiki.ihe.net/index.php/Audit_Trail_and_Node_Authentication"
        }
      ],
      "analysis": {
        "error": "Unable to resolve package id ihe.iti.atna#0.2.0"
      }
    },
    {
      "name": "IHE Mobile Alert Communication Management(mACM)",
      "category": "Communications",
      "npm-name": "ihe.iti.macm",
      "description": "Provides the infrastructural components needed to send short, unstructured text alerts to human recipients and can record the outcomes of any human interactions upon receipt of the alert. ",
      "authority": "IHE",
      "country": "uv",
      "language": [
        "en"
      ],
      "history": "http://wiki.ihe.net/index.php/Mobile_Alert_Communication_Management(mACM)",
      "canonical": "http://wiki.ihe.net/index.php/Mobile_Alert_Communication_Management(mACM)",
      "editions": [
        {
          "name": "R4 Trial-Implementation",
          "ig-version": "0.2.0",
          "package": "ihe.iti.macm#0.2.0",
          "fhir-version": [
            "4.0.1"
          ],
          "url": "http://wiki.ihe.net/index.php/Mobile_Alert_Communication_Management(mACM)"
        }
      ],
      "analysis": {
        "error": "Unable to resolve package id ihe.iti.macm#0.2.0"
      }
    },
    {
      "name": "IHE Mobile Cross-Enterprise Document Data Element Extraction (mXDE)",
      "category": "Clinical Documents",
      "npm-name": "ihe.iti.mxde",
      "description": "Provides the means to access data elements extracted from shared structured documents",
      "authority": "IHE",
      "country": "uv",
      "language": [
        "en"
      ],
      "history": "http://wiki.ihe.net/index.php/Mobile_Cross-Enterprise_Document_Data_Element_Extraction",
      "canonical": "http://wiki.ihe.net/index.php/Mobile_Cross-Enterprise_Document_Data_Element_Extraction",
      "editions": [
        {
          "name": "STU3 or R4 Trial-Implementation",
          "ig-version": "0.1.2",
          "package": "ihe.iti.mxde#0.1.2",
          "fhir-version": [
            "4.0.0"
          ],
          "url": "http://wiki.ihe.net/index.php/Mobile_Cross-Enterprise_Document_Data_Element_Extraction"
        }
      ],
      "analysis": {
        "error": "Unable to resolve package id ihe.iti.mxde#0.1.2"
      }
    },
    {
      "name": "IHE Query for Existing Data for Mobile (QEDm)",
      "category": "EHR Access",
      "npm-name": "ihe.pcc.qedm",
      "description": "Supports queries for clinical data elements, including observations, allergy and intolerances, conditions, diagnostic results, medications, immunizations, procedures, encounters and provenance by making the information widely available to other systems within and across enterprises",
      "authority": "IHE",
      "country": "uv",
      "language": [
        "en"
      ],
      "history": "http://wiki.ihe.net/index.php/Query_for_Existing_Data_for_Mobile",
      "canonical": "http://wiki.ihe.net/index.php/Query_for_Existing_Data_for_Mobile",
      "editions": [
        {
          "name": "R4 Trial-Implementation",
          "ig-version": "0.2.1",
          "package": "ihe.pcc.qedm#0.2.1",
          "fhir-version": [
            "4.0.1"
          ],
          "url": "http://wiki.ihe.net/index.php/Query_for_Existing_Data_for_Mobile"
        }
      ],
      "analysis": {
        "error": "Unable to resolve package id ihe.pcc.qedm#0.2.1"
      }
    },
    {
      "name": "IHE Non-Patient File Sharing (NPFS)",
      "category": "Administration",
      "npm-name": "ihe.iti.npfs",
      "description": "Defines how to enable the sharing of non-patient files such as workflow definitions, privacy policies, blank forms, and stylesheets",
      "authority": "IHE",
      "country": "uv",
      "language": [
        "en"
      ],
      "history": "http://wiki.ihe.net/index.php/Non-patient_File_Sharing_(NPFS)",
      "canonical": "http://wiki.ihe.net/index.php/Non-patient_File_Sharing_(NPFS)",
      "editions": [
        {
          "name": "STU3 Trial-Implementation",
          "ig-version": "0.2.0",
          "package": "ihe.iti.npfs#0.2.0",
          "fhir-version": [
            "4.0.1"
          ],
          "url": "http://wiki.ihe.net/index.php/Non-patient_File_Sharing_(NPFS)"
        }
      ],
      "analysis": {
        "error": "Unable to resolve package id ihe.iti.npfs#0.2.0"
      }
    },
    {
      "name": "IHE Standardized Operational Log of Events (SOLE)",
      "category": "Administration",
      "npm-name": "ihe.rad.sole",
      "description": "Defines a way to exchange information about events that can then be collected and displayed using standard methods",
      "authority": "IHE",
      "country": "uv",
      "language": [
        "en"
      ],
      "history": "http://wiki.ihe.net/index.php/Standardized_Operational_Log_of_Events",
      "canonical": "http://wiki.ihe.net/index.php/Standardized_Operational_Log_of_Events",
      "editions": [
        {
          "name": "STU3 Trial-Implementation",
          "ig-version": "0.1.0",
          "package": "ihe.rad.sole#0.1.0",
          "fhir-version": [
            "3.0.1"
          ],
          "url": "http://wiki.ihe.net/index.php/Standardized_Operational_Log_of_Events"
        }
      ],
      "analysis": {
        "error": "Unable to resolve package id ihe.rad.sole#0.1.0"
      }
    },
    {
      "name": "IHE Mobile Medication Administration (MMA)",
      "category": "Medications / Immunizations",
      "npm-name": "ihe.pharm.mma",
      "description": "Defines the integration between healthcare systems and mobile (or any other) clients using RESTful web services. This allows connecting EHRs with smartphones, smart pill boxes, and other personal or professional devices",
      "authority": "IHE",
      "country": "uv",
      "language": [
        "en"
      ],
      "history": "http://wiki.ihe.net/index.php/Mobile_Medication_Administration",
      "canonical": "http://wiki.ihe.net/index.php/Mobile_Medication_Administration",
      "editions": [
        {
          "name": "STU3 Trial-Implementation",
          "ig-version": "0.1.0",
          "package": "ihe.pharm.mma#0.1.0",
          "fhir-version": [
            "3.0.1"
          ],
          "url": "http://wiki.ihe.net/index.php/Mobile_Medication_Administration"
        }
      ],
      "analysis": {
        "error": "Unable to resolve package id ihe.pharm.mma#0.1.0"
      }
    },
    {
      "name": "IHE Uniform Barcode Processing (UBP)",
      "category": "Medications / Immunizations",
      "npm-name": "ihe.pharm.ubp",
      "description": "Uniform Barcode Processing for Medications",
      "authority": "IHE",
      "country": "uv",
      "language": [
        "en"
      ],
      "history": "http://wiki.ihe.net/index.php/Uniform_Barcode_Processing",
      "canonical": "http://wiki.ihe.net/index.php/Uniform_Barcode_Processing",
      "editions": [
        {
          "name": "STU3 Trial-Implementation",
          "ig-version": "0.1.0",
          "package": "ihe.pharm.ubp#0.1.0",
          "fhir-version": [
            "3.0.1"
          ],
          "url": "http://wiki.ihe.net/index.php/Uniform_Barcode_Processing"
        }
      ],
      "analysis": {
        "error": "Unable to resolve package id ihe.pharm.ubp#0.1.0"
      }
    },
    {
      "name": "IHE Mobile Retrieve Form for Data Capture (mRFD)",
      "category": "Forms Management",
      "npm-name": "ihe.qrph.mrfd",
      "description": "Provides a method for gathering data within a user’s current application to meet the requirements of an external system. mRFD supports RESTful retrieval of forms from a form source, display and completion of a form, and return of instance data from the display application to the source application. The workflows defined in this profile are based on those defined by the Retrieve Form for Data Capture (RFD) profile",
      "authority": "IHE",
      "country": "uv",
      "language": [
        "en"
      ],
      "history": "http://wiki.ihe.net/index.php/Mobile_Retrieve_Form_for_Data_Capture",
      "canonical": "http://wiki.ihe.net/index.php/Mobile_Retrieve_Form_for_Data_Capture",
      "editions": [
        {
          "name": "STU3 Trial-Implementation",
          "ig-version": "0.1.0",
          "package": "ihe.qrph.mrfd#0.1.0",
          "fhir-version": [
            "3.0.1"
          ],
          "url": "http://wiki.ihe.net/index.php/Mobile_Retrieve_Form_for_Data_Capture"
        }
      ],
      "analysis": {
        "error": "Unable to resolve package id ihe.qrph.mrfd#0.1.0"
      }
    },
    {
      "name": "IHE Vital Records Death Reporting (VRDR)",
      "category": "Public Health",
      "npm-name": "ihe.qrph.vrdr",
      "description": "Defines a Retrieve Form for Data Capture (RFD) content profile that will specify derivation of source content from a medical summary document. by defining requirements for form filler content and form manager handling of the content",
      "authority": "IHE",
      "country": "uv",
      "language": [
        "en"
      ],
      "history": "http://wiki.ihe.net/index.php/Vital_Records_Death_Reporting",
      "canonical": "http://wiki.ihe.net/index.php/Vital_Records_Death_Reporting",
      "editions": [
        {
          "name": "STU3 Trial-Implementation",
          "ig-version": "0.1.0",
          "package": "ihe.qrph.vrdr#0.1.0",
          "fhir-version": [
            "3.0.1"
          ],
          "url": "http://wiki.ihe.net/index.php/Vital_Records_Death_Reporting"
        }
      ],
      "analysis": {
        "error": "Unable to resolve package id ihe.qrph.vrdr#0.1.0"
      }
    },
    {
      "name": "IHE Dynamic Care Planning (DCP)",
      "category": "Care Planning",
      "npm-name": "ihe.pcc.dcp",
      "description": "Provides the structures and transactions for care planning, sharing Care Plans that meet the needs of many, such as providers, patients and payers",
      "authority": "IHE",
      "country": "uv",
      "language": [
        "en"
      ],
      "history": "http://wiki.ihe.net/index.php/Dynamic_Care_Planning",
      "canonical": "http://wiki.ihe.net/index.php/Dynamic_Care_Planning",
      "editions": [
        {
          "name": "R4 Trial-Implementation",
          "ig-version": "0.2.0",
          "package": "ihe.pcc.dcp#0.2.0",
          "fhir-version": [
            "4.0.1"
          ],
          "url": "http://wiki.ihe.net/index.php/Dynamic_Care_Planning"
        }
      ],
      "analysis": {
        "error": "Unable to resolve package id ihe.pcc.dcp#0.2.0"
      }
    },
    {
      "name": "IHE Dynamic Care Team Management (DCTM)",
      "category": "Care Planning",
      "npm-name": "ihe.pcc.dctm",
      "description": "Provides the means for sharing care team information about a patient’s care teams that meet the needs of many users, such as providers, patients and payers",
      "authority": "IHE",
      "country": "uv",
      "language": [
        "en"
      ],
      "history": "http://wiki.ihe.net/index.php/Dynamic_Care_Team_Management",
      "canonical": "http://wiki.ihe.net/index.php/Dynamic_Care_Team_Management",
      "editions": [
        {
          "name": "STU3 Trial-Implementation",
          "ig-version": "0.2.0",
          "package": "ihe.pcc.dctm#0.2.0",
          "fhir-version": [
            "4.0.1"
          ],
          "url": "http://wiki.ihe.net/index.php/Dynamic_Care_Team_Management"
        }
      ],
      "analysis": {
        "error": "Unable to resolve package id ihe.pcc.dctm#0.2.0"
      }
    },
    {
      "name": "Point-of-Care Medical Device Tracking (PMDT)",
      "category": "Administration",
      "npm-name": "ihe.pcc.pmdt",
      "description": "provides definition for a mobile Device",
      "authority": "IHE",
      "country": "uv",
      "language": [
        "en"
      ],
      "history": "http://wiki.ihe.net/index.php/Point-of-Care_Medical_Device_Tracking",
      "canonical": "http://wiki.ihe.net/index.php/Point-of-Care_Medical_Device_Tracking",
      "editions": [
        {
          "name": "STU3 Trial-Implementation",
          "ig-version": "0.1.0",
          "package": "ihe.pcc.pmdt#0.1.0",
          "fhir-version": [
            "3.0.1"
          ],
          "url": "http://wiki.ihe.net/index.php/Point-of-Care_Medical_Device_Tracking"
        }
      ],
      "analysis": {
        "error": "Unable to resolve package id ihe.pcc.pmdt#0.1.0"
      }
    },
    {
      "name": "IHE Reconciliation of Clinical Content and Care Providers (RECON)",
      "category": "Administration",
      "npm-name": "ihe.pcc.recon",
      "description": "Provides the ability to communicate lists of clinical data that were reconciled, when they were reconciled and who did the reconciliation using CDA® constructs and FHIR® Resource attributes",
      "authority": "IHE",
      "country": "uv",
      "language": [
        "en"
      ],
      "history": "http://wiki.ihe.net/index.php/Reconciliation_of_Clinical_Content_and_Care_Providers",
      "canonical": "http://wiki.ihe.net/index.php/Reconciliation_of_Clinical_Content_and_Care_Providers",
      "editions": [
        {
          "name": "STU3 Trial-Implementation",
          "ig-version": "0.1.0",
          "package": "ihe.pcc.recon#0.1.0",
          "fhir-version": [
            "3.0.1"
          ],
          "url": "http://wiki.ihe.net/index.php/Reconciliation_of_Clinical_Content_and_Care_Providers"
        }
      ],
      "analysis": {
        "error": "Unable to resolve package id ihe.pcc.recon#0.1.0"
      }
    },
    {
      "name": "IHE Remote Patient Monitoring (RPM)",
      "category": "Personal Healthcare",
      "npm-name": "ihe.pcc.rpm",
      "description": "Provides means of reporting measurements taken by Personal Healthcare Devices in a remote location",
      "authority": "IHE",
      "country": "uv",
      "language": [
        "en"
      ],
      "history": "http://wiki.ihe.net/index.php/Remote_Patient_Monitoring",
      "canonical": "http://wiki.ihe.net/index.php/Remote_Patient_Monitoring",
      "editions": [
        {
          "name": "STU3 Trial-Implementation",
          "ig-version": "0.1.0",
          "package": "ihe.pcc.rpm#0.1.0",
          "fhir-version": [
            "3.0.1"
          ],
          "url": "http://wiki.ihe.net/index.php/Remote_Patient_Monitoring"
        }
      ],
      "analysis": {
        "error": "Unable to resolve package id ihe.pcc.rpm#0.1.0"
      }
    },
    {
      "name": "IHE Routine Interfacility Patient Transport (RIPT)",
      "category": "Communications",
      "npm-name": "ihe.pcc.ript",
      "description": "Provides means of updating a Transport team with critical and necessary medical information on a patient to be transported",
      "authority": "IHE",
      "country": "uv",
      "language": [
        "en"
      ],
      "history": "http://wiki.ihe.net/index.php/Routine_Interfacility_Patient_Transport",
      "canonical": "http://wiki.ihe.net/index.php/Routine_Interfacility_Patient_Transport",
      "editions": [
        {
          "name": "STU3 Trial-Implementation",
          "ig-version": "0.1.0",
          "package": "ihe.pcc.ript#0.1.0",
          "fhir-version": [
            "3.0.1"
          ],
          "url": "http://wiki.ihe.net/index.php/Routine_Interfacility_Patient_Transport"
        }
      ],
      "analysis": {
        "error": "Error fetching package directly (http://profiles.ihe.net/PCC/RIPT/0.1.0/package.tgz), or fetching package list for ihe.pcc.ript from http://profiles.ihe.net/PCC/RIPT/package-list.json: Unable to fetch: Invalid HTTP response 404 from https://profiles.ihe.net/PCC/RIPT/0.1.0/package.tgz (Not Found) (content in /var/folders/85/j9nrkr152ds51j69d7nrxq7r0000gn/T/fhir-http-73.log)"
      }
    },
    {
      "name": "IHE Assessment Curation and Data Collection (ACDC)",
      "category": "EHR Access",
      "npm-name": "ihe.iti.acdc",
      "description": "Enables assessment developers and curators a means by which they can distribute assessment instruments to healthcare providers, supporting exchange of assessment data in a standardized form using the HL7 FHIR Questionnaire resource.",
      "authority": "IHE",
      "country": "uv",
      "language": [
        "en"
      ],
      "history": "https://wiki.ihe.net/index.php/Assessment_Curation_and_Data_Collection",
      "canonical": "https://wiki.ihe.net/index.php/Assessment_Curation_and_Data_Collection",
      "editions": [
        {
          "name": "R4 Trial-Implementation",
          "ig-version": "1.1.0",
          "package": "ihe.pcc.acdc#1.1.0",
          "fhir-version": [
            "4.0.1"
          ],
          "url": "https://wiki.ihe.net/index.php/Assessment_Curation_and_Data_Collection"
        }
      ],
      "analysis": {
        "error": "Unable to resolve package id ihe.pcc.acdc#1.1.0"
      }
    },
    {
      "name": "IHE Mobile Aggregate Data Exchange (mADX)",
      "category": "EHR Access",
      "npm-name": "ihe.qrph.madx",
      "description": "Supports interoperable public health reporting of aggregate health data.",
      "authority": "IHE",
      "country": "uv",
      "language": [
        "en"
      ],
      "history": "https://wiki.ihe.net/index.php/Mobile_Aggregate_Data_Exchange_(mADX)",
      "canonical": "https://wiki.ihe.net/index.php/Mobile_Aggregate_Data_Exchange_(mADX)",
      "editions": [
        {
          "name": "R4 Trial-Implementation",
          "ig-version": "1.1.0",
          "package": "ihe.qrph.madx#0.1.0",
          "fhir-version": [
            "4.0.1"
          ],
          "url": "https://wiki.ihe.net/index.php/Mobile_Aggregate_Data_Exchange_(mADX)"
        }
      ],
      "analysis": {
        "error": "Unable to resolve package id ihe.qrph.madx#0.1.0"
      }
    },
    {
      "name": "Electronic Case Reporting",
      "category": "Public Health",
      "npm-name": "hl7.fhir.us.ecr",
      "description": "The Electronic Case Reporting (eCR) Implementation Guide supports Reporting, investigation, and management via electronic transmission of clinical data from Electronic Health Records to Public Health Agencies, along with the management and processing of population cases. Ths IG covers Bi-directional information exchange and triggering and decision support",
      "authority": "HL7",
      "country": "uv",
      "language": [
        "en"
      ],
      "history": "http://hl7.org/fhir/uv/ecr/history.html",
      "canonical": "http://hl7.org/fhir/us/ecr",
      "ci-build": "http://build.fhir.org/ig/HL7/case-reporting",
      "analysis": {
        "content": true,
        "rest": true,
        "documents": true,
        "clinicalCore": true,
        "carePlanning": true,
        "profiles": 57,
        "extensions": 25,
        "operations": 1,
        "valuesets": 8,
        "codeSystems": 8,
        "examples": 94
      },
      "editions": [
        {
          "name": "STU 2 on FHIR R4",
          "ig-version": "2.0.0",
          "package": "hl7.fhir.us.ecr#2.0.0",
          "fhir-version": [
            "4.0.1"
          ],
          "url": "http://hl7.org/fhir/us/ecr/STU2"
        },
        {
          "name": "STU 1",
          "ig-version": "1.0.0",
          "package": "hl7.fhir.us.ecr#1.0.0",
          "fhir-version": [
            "4.0.1"
          ],
          "url": "http://hl7.org/fhir/us/ecr/STU1"
        }
      ]
    },
    {
      "name": "Loinc/IVD Test mapping",
      "category": "Diagnostics",
      "npm-name": "hl7.fhir.uv.livd",
      "description": "The LIVD Implementation Guide provides a industry standard expression for an IVD device manufacturer\u0027s suggestions for a specific device\u0027s mapping from the internal, proprietary IVD test codes to suggested LOINC codes when a LIS manager is connecting and configuring a device to the LIS",
      "authority": "HL7",
      "country": "uv",
      "language": [
        "en"
      ],
      "history": "http://hl7.org/fhir/uv/livd/history.html",
      "canonical": "http://hl7.org/fhir/uv/livd",
      "ci-build": "http://build.fhir.org/ig/HL7/livd",
      "analysis": {
        "content": true,
        "diagnostics": true,
        "profiles": 10,
        "extensions": 4,
        "valuesets": 6,
        "codeSystems": 5,
        "examples": 8
      },
      "editions": [
        {
          "name": "STU 1 (FHIR R4) Ballot",
          "ig-version": "0.3.0",
          "package": "hl7.fhir.uv.livd#0.3.0",
          "fhir-version": [
            "4.0.1"
          ],
          "url": "http://hl7.org/fhir/uv/livd/2021Jan"
        }
      ]
    },
    {
      "name": "Point of Care Devices",
      "category": "Diagnostics",
      "npm-name": "hl7.fhir.uv.pocd",
      "description": "Defines the use of FHIR resources to convey measurements and supporting data from acute care point-of-care medical devices (PoCD) to receiving systems for electronic medical records, clinical decision support, and medical data archiving for aggregate quality measurement and research purposes",
      "authority": "HL7",
      "country": "uv",
      "language": [
        "en"
      ],
      "history": "http://hl7.org/fhir/uv/pocd/history.html",
      "canonical": "http://hl7.org/fhir/uv/pocd",
      "ci-build": "http://build.fhir.org/ig/HL7/uv-pocd",
      "analysis": {
        "content": true,
        "rest": true,
        "clinicalCore": true,
        "profiles": 13,
        "extensions": 12,
        "valuesets": 8,
        "codeSystems": 5,
        "examples": 21
      },
      "editions": [
        {
          "name": "STU 1 Ballot",
          "ig-version": "0.3.0",
          "package": "hl7.fhir.uv.pocd#0.3.0",
          "fhir-version": [
            "4.0.1"
          ],
          "url": "http://hl7.org/fhir/uv/pocd/2021Sep"
        }
      ]
    },
    {
      "name": "Potential Drug/Drug Interaction",
      "category": "Medications / Immunizations",
      "npm-name": "hl7.fhir.uv.pddi",
      "description": "This implementation guide is targeted at stakeholders who seek to increase the specificity and clinical relevance of drug-drug interaction alerts presented through the electronic health record. The approach is service-oriented and uses Web standards, a minimum information model for potential drug interactions, and emerging Health Information Technology standards including CDS Hooks, FHIR, and Clinical Quality Language (CQL)",
      "authority": "HL7",
      "country": "uv",
      "language": [
        "en"
      ],
      "history": "http://hl7.org/fhir/uv/pddi/history.html",
      "canonical": "http://hl7.org/fhir/uv/pddi",
      "ci-build": "http://build.fhir.org/ig/HL7/PDDI-CDS",
      "analysis": {
        "valuesets": 88,
        "codeSystems": 1,
        "examples": 36
      },
      "editions": [
        {
          "name": "STU 1 Ballot",
          "ig-version": "0.2.0",
          "package": "hl7.fhir.uv.pddi#0.2.0",
          "fhir-version": [
            "4.0.1"
          ],
          "url": "http://hl7.org/fhir/uv/pddi/2020Sep"
        }
      ]
    },
    {
      "name": "Validated Healthcare Directory",
      "category": "Administration",
      "npm-name": "hl7.fhir.uv.vhdir",
      "description": "Defines the minimum conformance requirements for accessing or exposing validated healthcare directory data and provides a specification for the exchange of directory data between a source of validated provider data and local workflow environments (e.g. local directories)",
      "authority": "HL7",
      "country": "uv",
      "language": [
        "en"
      ],
      "history": "http://hl7.org/fhir/uv/vhdir/history.html",
      "canonical": "http://hl7.org/fhir/uv/vhdir",
      "ci-build": "http://build.fhir.org/ig/HL7/VhDir",
      "analysis": {},
      "editions": []
    },
    {
      "name": "Coverage Requirements Determination (Da Vinci)",
      "category": "Financial",
      "npm-name": "hl7.fhir.us.davinci-crd",
      "description": "Provides a mechanism for healthcare providers to discover guidelines, pre-authorization requirements and other expectations from payor organizations related to a proposed medication, procedure or other service associated with a patient\u0027s insurance coverage. Supports both patient-specific and patient-independent information retrieval",
      "authority": "HL7",
      "country": "us",
      "language": [
        "en"
      ],
      "history": "http://hl7.org/fhir/us/davinci-crd/history.html",
      "canonical": "http://hl7.org/fhir/us/davinci-crd",
      "ci-build": "http://build.fhir.org/ig/HL7/davinci-crd",
      "analysis": {
        "content": true,
        "clinicalCore": true,
        "carePlanning": true,
        "financials": true,
        "medsMgmt": true,
        "scheduling": true,
        "profiles": 18,
        "extensions": 1,
        "valuesets": 8,
        "codeSystems": 3,
        "examples": 19
      },
      "editions": [
        {
          "name": "STU 1.1 Ballot",
          "ig-version": "1.1.0-ballot",
          "package": "hl7.fhir.us.davinci-crd#1.1.0-ballot",
          "fhir-version": [
            "4.0.1"
          ],
          "url": "http://hl7.org/fhir/us/davinci-crd/2022May"
        },
        {
          "name": "STU 1",
          "ig-version": "1.0.0",
          "package": "hl7.fhir.us.davinci-crd#1.0.0",
          "fhir-version": [
            "4.0.1"
          ],
          "url": "http://hl7.org/fhir/us/davinci-crd/STU1"
        }
      ]
    },
    {
      "name": "Data Exchange for Quality Measures (Da Vinci)",
      "category": "Financial",
      "npm-name": "hl7.fhir.us.davinci-deqm",
      "description": "Provides a mechanism for healthcare providers and data aggregators to exchange quality measure information using subscription, query, and push methods",
      "authority": "HL7",
      "country": "us",
      "language": [
        "en"
      ],
      "history": "http://hl7.org/fhir/us/davinci-deqm/history.html",
      "canonical": "http://hl7.org/fhir/us/davinci-deqm",
      "ci-build": "http://build.fhir.org/ig/HL7/davinci-deqm",
      "analysis": {
        "content": true,
        "rest": true,
        "documents": true,
        "clinicalCore": true,
        "financials": true,
        "medsMgmt": true,
        "measures": true,
        "profiles": 11,
        "extensions": 8,
        "operations": 1,
        "valuesets": 2,
        "codeSystems": 2,
        "examples": 87
      },
      "editions": [
        {
          "name": "STU 3",
          "ig-version": "3.0.0",
          "package": "hl7.fhir.us.davinci-deqm#3.0.0",
          "fhir-version": [
            "4.0.1"
          ],
          "url": "http://hl7.org/fhir/us/davinci-deqm/STU3"
        },
        {
          "name": "STU 3",
          "ig-version": "2.1.0",
          "package": "hl7.fhir.us.davinci-deqm#2.1.0",
          "fhir-version": [
            "4.0.1"
          ],
          "url": "http://hl7.org/fhir/us/davinci-deqm/2020Sep"
        },
        {
          "name": "STU 2",
          "ig-version": "2.0.0",
          "package": "hl7.fhir.us.davinci-deqm#2.0.0",
          "fhir-version": [
            "4.0.1"
          ],
          "url": "http://hl7.org/fhir/us/davinci-deqm/STU2"
        },
        {
          "name": "STU 1",
          "ig-version": "1.0.0",
          "package": "hl7.fhir.us.davinci-deqm#1.0.0",
          "fhir-version": [
            "3.0.1"
          ],
          "url": "http://hl7.org/fhir/us/davinci-deqm/STU1"
        }
      ]
    },
    {
      "name": "Occupational Data for Health",
      "category": "Clinical Records",
      "npm-name": "hl7.fhir.us.odh",
      "description": "This IG covers the specific data that covers past or present jobs, usual work, employment status, retirement date and combat zone period for the subject. It also includes the past or present jobs and usual work of other household members",
      "authority": "HL7",
      "country": "us",
      "language": [
        "en"
      ],
      "history": "http://hl7.org/fhir/us/odh/history.html",
      "canonical": "http://hl7.org/fhir/us/odh",
      "ci-build": "http://build.fhir.org/ig/HL7/us-odh",
      "analysis": {
        "content": true,
        "clinicalCore": true,
        "profiles": 6,
        "extensions": 2,
        "valuesets": 9,
        "codeSystems": 1,
        "examples": 8
      },
      "editions": [
        {
          "name": "STU 1.1 on FHIR R4",
          "ig-version": "1.1.0",
          "package": "hl7.fhir.us.odh#1.1.0",
          "fhir-version": [
            "4.0.1"
          ],
          "url": "http://hl7.org/fhir/us/odh/STU1.1"
        },
        {
          "name": "STU 1",
          "ig-version": "1.0.0",
          "package": "hl7.fhir.us.odh#1.0.0",
          "fhir-version": [
            "4.0.1"
          ],
          "url": "http://hl7.org/fhir/us/odh/STU1"
        }
      ]
    },
    {
      "name": "IHE Paramedicine Care Summary (PCS)",
      "category": "Communications",
      "npm-name": "ihe.pcc.pcs",
      "description": "Provides means for Emergency Transport to inform destination Hospital with critical and necessary medical information on patient being transported",
      "authority": "IHE",
      "country": "uv",
      "language": [
        "en"
      ],
      "history": "http://wiki.ihe.net/index.php/Paramedicine_Care_Summary",
      "canonical": "http://wiki.ihe.net/index.php/Paramedicine_Care_Summary",
      "editions": [
        {
          "name": "STU3 Trial-Implementation",
          "ig-version": "0.1.0",
          "package": "ihe.pcc.pcs#0.1.0",
          "fhir-version": [
            "3.0.1"
          ],
          "url": "http://wiki.ihe.net/index.php/Paramedicine_Care_Summary"
        }
      ],
      "analysis": {
        "error": "Error fetching package directly (https://profiles.ihe.net/PCC/PCS/0.1.0/package.tgz), or fetching package list for ihe.pcc.pcs from https://profiles.ihe.net/PCC/PCS/package-list.json: Unable to fetch: Invalid HTTP response 404 from https://profiles.ihe.net/PCC/PCS/0.1.0/package.tgz (Not Found) (content in /var/folders/85/j9nrkr152ds51j69d7nrxq7r0000gn/T/fhir-http-84.log)"
      }
    },
    {
      "name": "IHE Birth and Fetal Death Reporting - Enhanced (BFDE)",
      "category": "Public Health",
      "npm-name": "ihe.pcc.bfde",
      "description": "Provides means for pre-populating of data from electronic health record systems to electronic vital records systems for birth and fetal death reporting",
      "authority": "IHE",
      "country": "uv",
      "language": [
        "en"
      ],
      "history": "http://wiki.ihe.net/index.php/Birth_and_Fetal_Death_Reporting_Enhanced_Profile",
      "canonical": "http://wiki.ihe.net/index.php/Birth_and_Fetal_Death_Reporting_Enhanced_Profile",
      "editions": [
        {
          "name": "STU3 Trial-Implementation",
          "ig-version": "0.1.0",
          "package": "ihe.pcc.bfde#0.1.0",
          "fhir-version": [
            "3.0.1"
          ],
          "url": "http://wiki.ihe.net/index.php/Birth_and_Fetal_Death_Reporting_Enhanced_Profile"
        }
      ],
      "analysis": {
        "error": "Unable to resolve package id ihe.pcc.bfde#0.1.0"
      }
    },
    {
      "name": "IHE Quality Outcome Reporting for EMS (QORE)",
      "category": "Public Health",
      "npm-name": "ihe.qrph.qore",
      "description": "Supports transmission of clinical data for use in calculating Emergency Medical Services Quality measures. Focus on Stroke, CPR, and STEMI",
      "authority": "IHE",
      "country": "uv",
      "language": [
        "en"
      ],
      "history": "http://wiki.ihe.net/index.php/Quality_Outcome_Reporting_for_EMS",
      "canonical": "http://wiki.ihe.net/index.php/Quality_Outcome_Reporting_for_EMS",
      "editions": [
        {
          "name": "STU3 Trial-Implementation",
          "ig-version": "0.1.0",
          "package": "ihe.qrph.qore#0.1.0",
          "fhir-version": [
            "3.0.1"
          ],
          "url": "http://wiki.ihe.net/index.php/Quality_Outcome_Reporting_for_EMS"
        }
      ],
      "analysis": {
        "error": "Error fetching package directly (http://profiles.ihe.net/QRPH/QORE/0.1.0/package.tgz), or fetching package list for ihe.qrph.qore from http://profiles.ihe.net/QRPH/QORE/package-list.json: Unable to fetch: Invalid HTTP response 404 from https://profiles.ihe.net/QRPH/QORE/0.1.0/package.tgz (Not Found) (content in /var/folders/85/j9nrkr152ds51j69d7nrxq7r0000gn/T/fhir-http-92.log)"
      }
    },
    {
      "name": "Smart App Launch Implementation Guide",
      "category": "EHR Access",
      "npm-name": "hl7.fhir.uv.smart-app-launch",
      "description": "App access to Healthcare software",
      "authority": "HL7",
      "country": "uv",
      "language": [
        "en"
      ],
      "history": "http://hl7.org/fhir/smart-app-launch/history.html",
      "canonical": "http://hl7.org/fhir/smart-app-launch",
      "ci-build": "http://build.fhir.org/ig/HL7/smart-app-launch",
      "analysis": {},
      "editions": [
        {
          "name": "STU 2",
          "ig-version": "2.0.0",
          "package": "hl7.fhir.uv.smart-app-launch#2.0.0",
          "fhir-version": [
            "4.0.1"
          ],
          "url": "http://hl7.org/fhir/smart-app-launch/STU2"
        },
        {
          "name": "STU 1",
          "ig-version": "1.0.0",
          "package": "hl7.fhir.uv.smart-app-launch#1.0.0",
          "fhir-version": [
            "3.0.1"
          ],
          "url": "http://hl7.org/fhir/smart-app-launch/1.0.0"
        }
      ]
    },
    {
      "name": "Bidirectional Services eReferrals (BSeR) FHIR IG",
      "category": "Public Health",
      "npm-name": "hl7.fhir.us.bser",
      "description": "The Bidirectional Services eReferrals (BSeR) FHIR IG provides guidance on STU3 FHIR Resources and US Core IG profiles for use in exchanging a referral request and specific program data from a clinical provider to a typically extra-clinical program service provider, such as a diabetes prevention program, a smoking quitline, or a hypertension management training program. And provides for the return of feedback information from the service program to the referring provider",
      "authority": "HL7",
      "country": "us",
      "language": [
        "en"
      ],
      "history": "http://hl7.org/fhir/us/bser/history.html",
      "canonical": "http://hl7.org/fhir/us/bser",
      "ci-build": "http://build.fhir.org/ig/HL7/bser",
      "analysis": {
        "content": true,
        "rest": true,
        "documents": true,
        "clinicalCore": true,
        "carePlanning": true,
        "financials": true,
        "medsMgmt": true,
        "profiles": 40,
        "valuesets": 2,
        "codeSystems": 2,
        "examples": 59
      },
      "editions": [
        {
          "name": "STU 1",
          "ig-version": "1.0.0",
          "package": "hl7.fhir.us.bser#1.0.0",
          "fhir-version": [
            "4.0.1"
          ],
          "url": "http://hl7.org/fhir/us/bser/STU1"
        }
      ]
    },
    {
      "name": "FHIR Bulk Data Access",
      "category": "EHR Access",
      "npm-name": "hl7.fhir.us.bulkdata",
      "description": "This Implementation Guide defines secure FHIR export Operations that use this capability to provide an authenticated and authorized client with the ability to register as a backend service and retrieve any data in a FHIR server, data on all patients in a server, or data on a group of patients while optionally specifying data since a certain date",
      "authority": "HL7",
      "country": "us",
      "language": [
        "en"
      ],
      "history": "http://hl7.org/fhir/us/bulkdata/history.html",
      "canonical": "http://hl7.org/fhir/us/bulkdata",
      "ci-build": "https://build.fhir.org/ig/HL7/bulk-data",
      "editions": [
        {
          "name": "STU 1 Ballot",
          "ig-version": "0.1.0",
          "package": "hl7.fhir.us.bulkdata#0.1.0",
          "fhir-version": [
            "4.0.0"
          ],
          "url": "http://hl7.org/fhir/us/bulkdata/2019May"
        }
      ],
      "analysis": {
        "operations": 3
      }
    },
    {
      "name": "Common Data Models Harmonization FHIR IG",
      "category": "Research",
      "npm-name": "hl7.fhir.us.cdmh",
      "description": "The CDMH FHIR IG provides the guidance necessary to map the four common data models namely Sentinel, PCORnet CDM, i2b2 and OMOP to FHIR resources and profiles",
      "authority": "HL7",
      "country": "us",
      "language": [
        "en"
      ],
      "history": "http://hl7.org/fhir/us/cdmh/history.html",
      "canonical": "http://hl7.org/fhir/us/cdmh",
      "ci-build": "http://build.fhir.org/ig/HL7/cdmh",
      "analysis": {
        "content": true,
        "rest": true,
        "clinicalCore": true,
        "medsMgmt": true,
        "diagnostics": true,
        "trials": true,
        "profiles": 15,
        "extensions": 22,
        "valuesets": 25,
        "codeSystems": 38,
        "examples": 15
      },
      "editions": [
        {
          "name": "STU 1",
          "ig-version": "1.0.0",
          "package": "hl7.fhir.us.cdmh#1.0.0",
          "fhir-version": [
            "4.0.1"
          ],
          "url": "http://hl7.org/fhir/us/cdmh/STU1"
        }
      ]
    },
    {
      "name": "Quality Measure Implementation Guide",
      "category": "Quality / CDS",
      "npm-name": "hl7.fhir.us.cqfmeasures",
      "description": "Provides profiles and guidance for the representation of clinical quality measures in FHIR and Clincal Quality Language (CQL)",
      "authority": "HL7",
      "country": "us",
      "language": [
        "en"
      ],
      "history": "http://hl7.org/fhir/us/cqfmeasures/history.html",
      "canonical": "http://hl7.org/fhir/us/cqfmeasures",
      "ci-build": "http://build.fhir.org/ig/HL7/cqf-measures",
      "analysis": {
        "content": true,
        "rest": true,
        "clinicalCore": true,
        "measures": true,
        "profiles": 21,
        "extensions": 36,
        "operations": 6,
        "valuesets": 5,
        "codeSystems": 5,
        "examples": 61
      },
      "editions": [
        {
          "name": "STU3",
          "ig-version": "3.0.0",
          "package": "hl7.fhir.us.cqfmeasures#3.0.0",
          "fhir-version": [
            "4.0.1"
          ],
          "url": "http://hl7.org/fhir/us/cqfmeasures/STU3"
        },
        {
          "name": "STU 2",
          "ig-version": "2.0.0",
          "package": "hl7.fhir.us.cqfmeasures#2.0.0",
          "fhir-version": [
            "4.0.1"
          ],
          "url": "http://hl7.org/fhir/us/cqfmeasures/STU2"
        },
        {
          "name": "STU 1",
          "ig-version": "1.0.0",
          "package": "hl7.fhir.us.cqfmeasures#1.0.0",
          "fhir-version": [
            "3.0.2"
          ],
          "url": "http://hl7.org/fhir/us/cqfmeasures/STU1"
        }
      ]
    },
    {
      "name": "Documentation Templates and Rules",
      "category": "Financial",
      "npm-name": "hl7.fhir.us.davinci-dtr",
      "description": "Provides a mechanism for delivering and executing payer rules related to documentation requirements for a proposed medication, procedure or other service associated with a patient\u0027s insurance coverage",
      "authority": "HL7",
      "country": "us",
      "language": [
        "en"
      ],
      "history": "http://hl7.org/fhir/us/davinci-dtr/history.html",
      "canonical": "http://hl7.org/fhir/us/davinci-dtr",
      "ci-build": "http://build.fhir.org/ig/HL7/davinci-dtr",
      "analysis": {
        "content": true,
        "documents": true,
        "financials": true,
        "questionnaire": true,
        "profiles": 6,
        "extensions": 2,
        "operations": 1,
        "examples": 12
      },
      "editions": [
        {
          "name": "STU 1.1 Ballot",
          "ig-version": "1.1.0-ballot",
          "package": "hl7.fhir.us.davinci-dtr#1.1.0-ballot",
          "fhir-version": [
            "4.0.1"
          ],
          "url": "http://hl7.org/fhir/us/davinci-dtr/2022May"
        },
        {
          "name": "STU 1",
          "ig-version": "1.0.0",
          "package": "hl7.fhir.us.davinci-dtr#1.0.0",
          "fhir-version": [
            "4.0.1"
          ],
          "url": "http://hl7.org/fhir/us/davinci-dtr/STU1"
        }
      ]
    },
    {
      "name": "Da Vinci Health Record Exchange",
      "category": "Financial",
      "npm-name": "hl7.fhir.us.davinci-hrex",
      "description": "A library of shared artifacts used by other Da Vinci and payer related implementation guides",
      "authority": "HL7",
      "country": "us",
      "language": [
        "en"
      ],
      "history": "http://hl7.org/fhir/us/davinci-hrex/history.html",
      "canonical": "http://hl7.org/fhir/us/davinci-hrex",
      "ci-build": "http://build.fhir.org/ig/HL7/davinci-ehrx",
      "analysis": {
        "content": true,
        "rest": true,
        "clinicalCore": true,
        "carePlanning": true,
        "financials": true,
        "profiles": 11,
        "extensions": 4,
        "operations": 1,
        "valuesets": 2,
        "codeSystems": 1,
        "examples": 22
      },
      "editions": [
        {
          "name": "STU1",
          "ig-version": "1.0.0",
          "package": "hl7.fhir.us.davinci-hrex#1.0.0",
          "fhir-version": [
            "4.0.1"
          ],
          "url": "http://hl7.org/fhir/us/davinci-hrex/STU1"
        }
      ]
    },
    {
      "name": "electronic Long-Term Services and Supports Implementation Guide",
      "category": "Public Health",
      "npm-name": "hl7.fhir.us.eltss",
      "description": "Provides guidance to US Realm implementers to use the FHIR for implementing access and exchange Electronic Long-Term Services \u0026 Supports (eLTSS) Dataset data elements",
      "authority": "HL7",
      "country": "us",
      "language": [
        "en"
      ],
      "history": "http://hl7.org/fhir/us/eLTSS/history.html",
      "ci-build": "http://build.fhir.org/ig/HL7/eLTSS",
      "canonical": "http://hl7.org/fhir/us/eltss",
      "analysis": {
        "content": true,
        "rest": true,
        "clinicalCore": true,
        "financials": true,
        "questionnaire": true,
        "profiles": 13,
        "extensions": 3,
        "logicals": 3,
        "valuesets": 2,
        "codeSystems": 2,
        "examples": 5
      },
      "editions": [
        {
          "name": "STU 1",
          "ig-version": "1.0.0",
          "package": "hl7.fhir.us.eltss#1.0.0",
          "fhir-version": [
            "4.0.0"
          ],
          "url": "http://hl7.org/fhir/us/eltss/STU1"
        }
      ]
    },
    {
      "name": "Patient Reported Outcomes (PRO) FHIR IG",
      "category": "Personal Healthcare",
      "npm-name": "hl7.fhir.us.patient-reported-outcomes",
      "description": "This IG provides the necessary guidance to use FHIR for Patient Reported Outcomes",
      "authority": "HL7",
      "country": "us",
      "language": [
        "en"
      ],
      "history": "http://hl7.org/fhir/us/patient-reported-outcomes/history.html",
      "canonical": "http://hl7.org/fhir/us/patient-reported-outcomes",
      "ci-build": "http://build.fhir.org/ig/HL7/patient-reported-outcomes",
      "analysis": {
        "rest": true
      },
      "editions": [
        {
          "name": "STU 1 Ballot",
          "ig-version": "0.2.0",
          "package": "hl7.fhir.us.patient-reported-outcomes#0.2.0",
          "fhir-version": [
            "4.0.0"
          ],
          "url": "http://hl7.org/fhir/us/patient-reported-outcomes/2019May"
        }
      ]
    },
    {
      "name": "Pharmacist Care Plan FHIR IG",
      "category": "Medications / Immunizations",
      "npm-name": "hl7.fhir.us.phcp",
      "description": "This is an electronic care plan with enhanced Medications / Immunizations content based on the templates in the HL7 Implementation Guide for C-CDA Release 2.1: Consolidated CDA for Clinical Notes, represented using FHIR profiles",
      "authority": "HL7",
      "country": "us",
      "language": [
        "en"
      ],
      "history": "http://hl7.org/fhir/us/phcp/history.html",
      "canonical": "http://hl7.org/fhir/us/phcp",
      "ci-build": "http://build.fhir.org/ig/HL7/PhCP",
      "analysis": {
        "content": true,
        "rest": true,
        "clinicalCore": true,
        "carePlanning": true,
        "financials": true,
        "medsMgmt": true,
        "profiles": 10,
        "examples": 16
      },
      "editions": [
        {
          "name": "STU 1",
          "ig-version": "1.0.0",
          "package": "hl7.fhir.us.phcp#1.0.0",
          "fhir-version": [
            "4.0.1"
          ],
          "url": "http://hl7.org/fhir/us/phcp/STU1"
        }
      ]
    },
    {
      "name": "Vital Records Mortality and Morbidity Reporting FHIR IG",
      "category": "Public Health",
      "npm-name": "hl7.fhir.us.vrdr",
      "description": "The VRDR FHIR IG provides guidance regarding the use of FHIR resources for the bidirectional exchange of mortality data between State-run PHA Vital Records offices and NCHS",
      "authority": "HL7",
      "country": "us",
      "language": [
        "en"
      ],
      "history": "http://hl7.org/fhir/us/vrdr/history.html",
      "canonical": "http://hl7.org/fhir/us/vrdr",
      "ci-build": "http://build.fhir.org/ig/HL7/vrdr",
      "analysis": {
        "content": true,
        "documents": true,
        "clinicalCore": true,
        "profiles": 34,
        "extensions": 4,
        "examples": 34
      },
      "editions": [
        {
          "name": "STU 2 Ballot",
          "ig-version": "1.2.0",
          "package": "hl7.fhir.us.vrdr#1.2.0",
          "fhir-version": [
            "4.0.1"
          ],
          "url": "http://hl7.org/fhir/us/vrdr/2021Sep"
        },
        {
          "name": "STU 1",
          "ig-version": "1.0.0",
          "package": "hl7.fhir.us.vrdr#1.0.0",
          "fhir-version": [
            "4.0.1"
          ],
          "url": "http://hl7.org/fhir/us/vrdr/STU1"
        }
      ]
    },
    {
      "name": "Womens Health Technology Coordinated Registry Network FHIR IG",
      "category": "Clinical Registries",
      "npm-name": "hl7.fhir.us.womens-health-registries",
      "description": "The purpose of the IG to provide the necessary guidance to use FHIR to build registries specific to monitoring Womens Health",
      "authority": "HL7",
      "country": "us",
      "language": [
        "en"
      ],
      "history": "http://hl7.org/fhir/us/womens-health-registries/history.html",
      "canonical": "http://hl7.org/fhir/us/womens-health-registries",
      "ci-build": "http://build.fhir.org/ig/HL7/coordinated-registry-network",
      "analysis": {
        "content": true,
        "rest": true,
        "clinicalCore": true,
        "profiles": 3
      },
      "editions": [
        {
          "name": "STU 1 Ballot",
          "ig-version": "0.2.0",
          "package": "hl7.fhir.us.womens-health-registries#0.2.0",
          "fhir-version": [
            "4.0.0"
          ],
          "url": "http://hl7.org/fhir/us/womens-health-registries/2019May"
        }
      ]
    },
    {
      "name": "Personal Health Device FHIR IG",
      "category": "Personal Healthcare",
      "npm-name": "hl7.fhir.uv.phd",
      "description": "The IG provides a mapping of IEEE 11073 20601 Personal Health Device data to FHIR",
      "authority": "HL7",
      "country": "uv",
      "language": [
        "en"
      ],
      "history": "http://hl7.org/fhir/uv/phd/history.html",
      "canonical": "http://hl7.org/fhir/uv/phd",
      "analysis": {
        "content": true,
        "rest": true,
        "clinicalCore": true,
        "profiles": 11,
        "valuesets": 7,
        "codeSystems": 4
      },
      "ci-build": "http://build.fhir.org/ig/HL7/phd",
      "editions": [
        {
          "name": "STU 1",
          "ig-version": "1.0.0",
          "package": "hl7.fhir.uv.phd#1.0.0",
          "fhir-version": [
            "4.0.1"
          ],
          "url": "http://hl7.org/fhir/uv/phd/STU1"
        }
      ]
    },
    {
      "name": "Provider Directory IG",
      "category": "Administration",
      "npm-name": "hl7.fhir.au.pd",
      "description": "This implementation guide is based upon STU3 FHIR standard and is the Australian variant of the Provider Directory IG. It outlines the key data elements for any provider directory and basic query guidance. The components developed in this guide are intended to provide a foundation for a central or distributed Provider or Healthcare Directory",
      "authority": "HL7",
      "country": "au",
      "history": "http://hl7.org.au/fhir/pd/history.html",
      "canonical": "http://hl7.org.au/fhir/pd",
      "ci-build": "http://build.fhir.org/ig/hl7au/au-fhir-pd",
      "editions": [
        {
          "name": "Release 1 Qa-preview",
          "ig-version": "0.6.0",
          "package": "hl7.fhir.au.pd#0.6.0",
          "fhir-version": [
            "3.0.1"
          ],
          "url": "http://hl7.org.au/fhir"
        }
      ],
      "analysis": {
        "error": "Unable to find package hl7.fhir.au.pd#0.6.0"
      }
    },
    {
      "name": "Argonaut Clinical Notes Implementation Guide",
      "category": "EHR Access",
      "npm-name": "argonaut.us.clinicalnotes",
      "description": "This implementation guide provides implementers with FHIR profiles and guidance to create, use, and share Clinical Notes",
      "authority": "Argonaut",
      "country": "us",
      "history": "http://fhir.org/guides/argonaut/clinicalnotes/history.html",
      "canonical": "http://fhir.org/guides/argonaut/clinicalnotes",
      "ci-build": "http://build.fhir.org/ig/argonautproject/clinicalnotes",
      "editions": [
        {
          "name": "Release 1",
          "ig-version": "1.0.0",
          "package": "argonaut.us.clinicalnotes#1.0.0",
          "fhir-version": [
            "3.0.1"
          ],
          "url": "http://fhir.org/guides/argonaut/clinicalnotes/1.0.0"
        }
      ],
      "analysis": {
        "error": "Unable to resolve package id argonaut.us.clinicalnotes#1.0.0"
      }
    },
    {
      "name": "Argonaut Questionnaire Implementation Guide",
      "category": "EHR Access",
      "npm-name": "argonaut.us.questionnaire",
      "description": "This implementation guide provides implementers with FHIR RESTful APIs and guidance to create, use and share between organizations standard assessment forms and the assessment responses",
      "authority": "Argonaut",
      "country": "us",
      "history": "http://fhir.org/guides/argonaut/questionnaire/history.html",
      "canonical": "http://fhir.org/guides/argonaut/questionnaire",
      "ci-build": "http://build.fhir.org/ig/argonautproject/questionnaire",
      "editions": [
        {
          "name": "Release 1",
          "ig-version": "1.0.0",
          "package": "argonaut.us.questionnaire#1.0.0",
          "fhir-version": [
            "3.0.1"
          ],
          "url": "http://fhir.org/guides/argonaut/questionnaire/1.0.0"
        }
      ],
      "analysis": {
        "error": "Unable to resolve package id argonaut.us.questionnaire#1.0.0"
      }
    },
    {
      "name": "Danish Core Implementation Guide",
      "category": "National Base",
      "npm-name": "hl7.fhir.dk.core",
      "description": "Base danish national implementation guide",
      "authority": "HL7 Denmark",
      "country": "dk",
      "language": [
        "en"
      ],
      "history": "http://hl7.dk/fhir/core/history.html",
      "canonical": "http://hl7.dk/fhir/core",
      "ci-build": "http://build.fhir.org/ig/hl7dk/dk-core/index.html",
      "editions": [
        {
          "name": "Release 1",
          "ig-version": "1.1.0",
          "package": "hl7.fhir.dk.core#1.1.0",
          "fhir-version": [
            "4.0.1"
          ],
          "url": "http://hl7.dk/fhir/core/1.1.0"
        }
      ],
      "analysis": {
        "content": true,
        "clinicalCore": true,
        "profiles": 10,
        "extensions": 2,
        "valuesets": 6,
        "codeSystems": 15,
        "examples": 12
      }
    },
    {
      "name": "Swiss Core Implementation Guide",
      "category": "National Base",
      "npm-name": "ch.fhir.ig.ch-core",
      "description": "Base swiss national implementation guide",
      "authority": "HL7 Switzerland",
      "country": "ch",
      "history": "http://fhir.ch/ig/ch-core/history.html",
      "canonical": "http://fhir.ch/ig/ch-core",
      "ci-build": "http://build.fhir.org/ig/hl7ch/ch-core/index.html",
      "editions": [
        {
          "name": "STU",
          "ig-version": "1.0.0",
          "package": "ch.fhir.ig.ch-core#1.0.0",
          "fhir-version": [
            "4.0.1"
          ],
          "url": "http://fhir.ch/ig/ch-core/1.0.0"
        }
      ],
      "analysis": {
        "content": true,
        "documents": true,
        "clinicalCore": true,
        "financials": true,
        "profiles": 21,
        "extensions": 16,
        "valuesets": 16,
        "codeSystems": 13,
        "examples": 18
      }
    },
    {
      "name": "Swiss Guide Template",
      "category": "National Base",
      "npm-name": "ch.fhir.ig.template",
      "description": "HL7 Switzerland FHIR Implementation Guide Template",
      "authority": "HL7 Switzerland",
      "country": "ch",
      "history": "http://fhir.ch/ig/template/history.html",
      "canonical": "http://fhir.ch/ig/template",
      "ci-build": "http://build.fhir.org/ig/hl7ch/ig-template/index.html",
      "editions": [
        {
          "name": "STU",
          "ig-version": "0.4.0",
          "package": "ch.fhir.ig.template#0.4.0",
          "fhir-version": [
            "4.0.1"
          ],
          "url": "http://fhir.ch/ig/template/0.4.0"
        }
      ],
      "analysis": {
        "error": "Unable to find package ch.fhir.ig.template#0.4.0"
      }
    },
    {
      "name": "Swiss EPR Metadata (CH-EPR-TERM)",
      "category": "National Base",
      "npm-name": "ch.fhir.ig.ch-epr-term",
      "description": "Implementation guide for the meta data specified in the framework of Annex 3 and 9 of the FDHA Ordinance on the electronic patient record in Switzerland",
      "authority": "HL7 Switzerland",
      "country": "ch",
      "history": "http://fhir.ch/ig/ch-epr-term/history.html",
      "canonical": "http://fhir.ch/ig/ch-epr-term",
      "ci-build": "http://build.fhir.org/ig/hl7ch/ch-epr-term/index.html",
      "editions": [
        {
          "name": "STU",
          "ig-version": "2.0.4",
          "package": "ch.fhir.ig.ch-epr-term#2.0.4",
          "fhir-version": [
            "4.0.1"
          ],
          "url": "http://fhir.ch/ig/ch-epr-term/2.0.4"
        }
      ],
      "analysis": {
        "valuesets": 20,
        "codeSystems": 10
      }
    },
    {
      "name": "Swiss Cancer Registration Implementation Guide (CH-CRL)",
      "category": "National Base",
      "npm-name": "ch.fhir.ig.ch-crl",
      "description": "Implementation guide for the Cancer Registry Law (CRL)",
      "authority": "FOPH",
      "country": "ch",
      "history": "http://fhir.ch/ig/ch-crl/history.html",
      "canonical": "http://fhir.ch/ig/ch-crl",
      "ci-build": "http://build.fhir.org/ig/ahdis/ch-crl/index.html",
      "editions": [
        {
          "name": "STU",
          "ig-version": "0.2.1",
          "package": "ch.fhir.ig.ch-crl#0.2.1",
          "fhir-version": [
            "4.0.1"
          ],
          "url": "http://fhir.ch/ig/ch-crl"
        },
        {
          "name": "STU",
          "ig-version": "0.1.1",
          "package": "ch.fhir.ig.ch-crl#0.1.1",
          "fhir-version": [
            "4.0.1"
          ],
          "url": "http://fhir.ch/ig/ch-crl/0.1.1"
        }
      ],
      "analysis": {
        "content": true,
        "documents": true,
        "clinicalCore": true,
        "carePlanning": true,
        "profiles": 34,
        "extensions": 1,
        "logicals": 1,
        "valuesets": 15,
        "codeSystems": 15,
        "examples": 137
      }
    },
    {
      "name": "Audit Trail Consumption (CH-ATC)",
      "category": "National Base",
      "npm-name": "ch.fhir.ig.atc",
      "description": "National Integration Profile for the Swiss Electronic Patient Record",
      "authority": "FOPH",
      "country": "ch",
      "history": "http://fhir.ch/ig/ch-atc/history.html",
      "canonical": "http://fhir.ch/ig/ch-atc",
      "ci-build": "http://build.fhir.org/ig/ahdis/ch-atc/index.html",
      "editions": [
        {
          "ig-version": "3.1.0",
          "name": "2020-06-11",
          "package": "ch.fhir.ig.ch-atc#1.2.0",
          "fhir-version": [
            "4.0.1"
          ],
          "url": "http://fhir.ch/ig/ch-atc/index.html"
        },
        {
          "name": "Release 24.6.2019",
          "ig-version": "1.2.0",
          "package": "ch.fhir.ig.ch-atc#1.2.0",
          "fhir-version": [
            "3.0.1"
          ],
          "url": "http://fhir.ch/ig/ch-atc/1.2.0/index.html"
        }
      ],
      "analysis": {
        "error": "Attempt to import a mis-identified package. Expected ch.fhir.ig.ch-atc, got ch.fhir.ig.atc"
      }
    },
    {
      "name": "Order \u0026 Referral by Form (CH-ORF)",
      "category": "National Base",
      "npm-name": "ch.fhir.ig.ch-orf",
      "description": "The Order \u0026 Referral by Form (CH-ORF) Profile describes how forms for eReferrals, requests for information (such as diagnostic imaging results, lab results, discharge reports etc.) can be defined, deployed and used in order to achieve a syntactical and semantically consistent cross enterprise information exchange.",
      "authority": "eHealth Suisse",
      "country": "ch",
      "history": "http://fhir.ch/ig/ch-orf/history.html",
      "canonical": "http://fhir.ch/ig/ch-orf",
      "ci-build": "http://build.fhir.org/ig/ahdis/ch-orf/index.html",
      "editions": [
        {
          "name": "STU",
          "ig-version": "0.9.1",
          "package": "ch.fhir.ig.ch-orf#0.9.1",
          "fhir-version": [
            "4.0.1"
          ],
          "url": "http://fhir.ch/ig/ch-orf/0.9.1"
        }
      ],
      "analysis": {
        "content": true,
        "documents": true,
        "clinicalCore": true,
        "questionnaire": true,
        "profiles": 5,
        "extensions": 7,
        "valuesets": 1,
        "codeSystems": 1,
        "examples": 9
      }
    },
    {
      "name": "CHMED20AF (R4)",
      "category": "National Base",
      "npm-name": "ch.chmed16af.emediplan",
      "description": "eMediplan CHMED16AF Implementation Guide",
      "authority": "IG eMediplan",
      "country": "ch",
      "history": "http://chmed16af.emediplan.ch/fhir/history.html",
      "canonical": "http://chmed16af.emediplan.ch/fhir",
      "ci-build": "http://build.fhir.org/ig/ahdis/chmed20af/index.html",
      "editions": [
        {
          "name": "STU",
          "ig-version": "0.2.0",
          "package": "ch.chmed16af.emediplan#0.2.0",
          "fhir-version": [
            "4.0.0"
          ],
          "url": "http://chmed16af.emediplan.ch/fhir/0.2.0"
        }
      ],
      "analysis": {
        "error": "Unable to resolve package id ch.chmed16af.emediplan#0.2.0"
      }
    },
    {
      "name": "Swiss eMedication Implementation Guide",
      "category": "National Base",
      "npm-name": "ch.fhir.ig.ch-emed",
      "description": "The CH EMED implementation guide describes the FHIR representation of the defined documents for the exchange of medication information",
      "authority": "eHealth Suisse",
      "country": "ch",
      "history": "http://fhir.ch/ig/ch-emed/history.html",
      "canonical": "http://fhir.ch/ig/ch-emed",
      "ci-build": "http://build.fhir.org/ig/hl7ch/ch-emed/index.html",
      "editions": [
        {
          "name": "DSTU",
          "ig-version": "0.1.1",
          "package": "ch.fhir.ig.ch-emed#0.1.1",
          "fhir-version": [
            "4.0.1"
          ],
          "url": "http://fhir.ch/ig/ch-emed/0.1.1"
        }
      ],
      "analysis": {
        "content": true,
        "documents": true,
        "clinicalCore": true,
        "medsMgmt": true,
        "profiles": 23,
        "extensions": 9,
        "valuesets": 3,
        "codeSystems": 2,
        "examples": 37
      }
    },
    {
      "name": "mednet Implementation Guide",
      "category": "Patient Summary",
      "npm-name": "swiss.mednet.fhir",
      "description": "The mednet.swiss implementation guide describes the FHIR profiles used to interface with the mednet software",
      "authority": "novcom AG",
      "country": "ch",
      "history": "https://mednet.swiss/fhir/history.html",
      "canonical": "https://mednet.swiss/fhir",
      "analysis": {}
    },
    {
      "name": "US Drug Formulary",
      "category": "Medications / Immunizations",
      "npm-name": "hl7.fhir.us.Davinci-drug-formulary",
      "description": "API-based data exchange to Third-Party Applications via Member-authorized sharing of Health Plan\u0027s Prescription Drug Formulary.",
      "authority": "HL7",
      "country": "us",
      "history": "http://hl7.org/fhir/us/Davinci-drug-formulary/history.html",
      "canonical": "http://hl7.org/fhir/us/Davinci-drug-formulary",
      "ci-build": "https://build.fhir.org/ig/HL7/davinci-pdex-formulary",
      "editions": [
        {
          "name": "STU 1",
          "ig-version": "1.0.0",
          "package": "hl7.fhir.us.Davinci-drug-formulary#1.0.0",
          "fhir-version": [
            "4.0.1"
          ],
          "url": "http://hl7.org/fhir/us/Davinci-drug-formulary/STU1"
        }
      ],
      "analysis": {
        "content": true,
        "medsMgmt": true,
        "profiles": 2,
        "extensions": 13,
        "valuesets": 4,
        "codeSystems": 4,
        "examples": 11
      }
    },
    {
      "name": "Da Vinci CDex",
      "category": "Financial",
      "npm-name": "hl7.fhir.us.davinci-cdex",
      "description": "Provider-to-payer and payer-related provider-to-provider data exchange to improve care coordination, support risk adjustment, ease quality management, facilitate claims auditing and confirm medical necessity, improve member experience, and support orders and referrals.",
      "authority": "HL7",
      "country": "us",
      "history": "http://hl7.org/fhir/us/davinci-cdex/history.html",
      "canonical": "http://hl7.org/fhir/us/davinci-cdex",
      "ci-build": "http://build.fhir.org/ig/HL7/davinci-ecdx",
      "analysis": {
        "content": true,
        "rest": true,
        "carePlanning": true,
        "profiles": 1,
        "operations": 1,
        "valuesets": 3,
        "codeSystems": 1,
        "examples": 19
      },
      "editions": [
        {
          "name": "STU2 Ballot",
          "ig-version": "1.1.0-ballot",
          "package": "hl7.fhir.us.davinci-cdex#1.1.0-ballot",
          "fhir-version": [
            "4.0.1"
          ],
          "url": "http://hl7.org/fhir/us/davinci-cdex/2022May"
        },
        {
          "name": "STU1",
          "ig-version": "1.0.0",
          "package": "hl7.fhir.us.davinci-cdex#1.0.0",
          "fhir-version": [
            "4.0.1"
          ],
          "url": "http://hl7.org/fhir/us/davinci-cdex/STU1"
        }
      ]
    },
    {
      "name": "Da Vinci PDex",
      "category": "Financial",
      "npm-name": "hl7.fhir.us.davinci-pdex",
      "description": "Payer data exchange with providers to support care coordination. Member-authorized sharing to Third-Party applications of Health Plan\u0027s Healthcare Service Network, Pharmacy Network and Prescription Drug Formulary",
      "authority": "HL7",
      "country": "us",
      "history": "http://hl7.org/fhir/us/davinci-pdex/history.html",
      "canonical": "http://hl7.org/fhir/us/davinci-pdex",
      "ci-build": "http://build.fhir.org/ig/HL7/davinci-epdx",
      "analysis": {
        "content": true,
        "rest": true,
        "clinicalCore": true,
        "financials": true,
        "medsMgmt": true,
        "profiles": 5,
        "extensions": 6,
        "operations": 1,
        "valuesets": 12,
        "codeSystems": 13,
        "examples": 36
      },
      "editions": [
        {
          "name": "STU2 Ballot",
          "ig-version": "2.0.0-ballot",
          "package": "hl7.fhir.us.davinci-pdex#2.0.0-ballot",
          "fhir-version": [
            "4.0.1"
          ],
          "url": "http://hl7.org/fhir/us/davinci-pdex/2022May"
        },
        {
          "name": "STU1",
          "ig-version": "1.0.0",
          "package": "hl7.fhir.us.davinci-pdex#1.0.0",
          "fhir-version": [
            "4.0.1"
          ],
          "url": "http://hl7.org/fhir/us/davinci-pdex/STU1"
        }
      ]
    },
    {
      "name": "CDISC Lab Semantics in FHIR",
      "category": "Diagnostics",
      "npm-name": "hl7.fhir.uv.cdisc-lab",
      "description": "The IG shows how laboratory data in FHIR format can be converted into the CDISC LAB or LB format",
      "authority": "HL7",
      "country": "uv",
      "history": "http://hl7.org/fhir/uv/cdisc-lab/history.html",
      "canonical": "http://hl7.org/fhir/uv/cdisc-lab",
      "ci-build": "http://build.fhir.org/ig/HL7/cdisc-lab",
      "analysis": {
        "rest": true
      },
      "editions": [
        {
          "name": "STU1",
          "ig-version": "1.0.0",
          "package": "hl7.fhir.uv.cdisc-lab#1.0.0",
          "fhir-version": [
            "4.0.1"
          ],
          "url": "http://hl7.org/fhir/uv/cdisc-lab/STU1"
        }
      ]
    },
    {
      "name": "Healthcare Associated Infection Reports (HAI) Long Term Care Facilities (LTCF)",
      "category": "Public Health",
      "npm-name": "hl7.fhir.us.hai-ltcf",
      "description": "Long term care facility (LTCF) healthcare-associated infection (HAI) reporting to CDC National Healthcare Safety Network (NHSN) to track infections and prevention process measures in a systematic way, which allows identification of problems and care improvement",
      "authority": "HL7",
      "country": "us",
      "history": "http://hl7.org/fhir/us/hai-ltcf/history.html",
      "canonical": "http://hl7.org/fhir/us/hai-ltcf",
      "ci-build": "http://build.fhir.org/ig/HL7/HAI-LTCF",
      "analysis": {
        "valuesets": 4,
        "codeSystems": 2
      },
      "editions": [
        {
          "name": "STU 1 Ballot",
          "ig-version": "0.1.0",
          "package": "hl7.fhir.us.hai-ltcf#0.1.0",
          "fhir-version": [
            "4.0.0"
          ],
          "url": "http://hl7.org/fhir/us/hai-ltcf/2019Sep"
        }
      ]
    },
    {
      "name": "Da Vinci Unsolicited Notifications (Alerts)",
      "category": "Financial",
      "npm-name": "hl7.fhir.us.davinci-alerts",
      "description": "The goal of this IG is to support the real-time exchange of alerts and notifications that impact patient care and value based or risk based services",
      "authority": "HL7",
      "country": "us",
      "history": "http://hl7.org/fhir/us/davinci-alerts/history.html",
      "canonical": "http://hl7.org/fhir/us/davinci-alerts",
      "ci-build": "http://build.fhir.org/ig/HL7/davinci-alerts",
      "analysis": {
        "content": true,
        "rest": true,
        "clinicalCore": true,
        "financials": true,
        "profiles": 8,
        "valuesets": 4,
        "codeSystems": 1,
        "examples": 11
      },
      "editions": [
        {
          "name": "STU1",
          "ig-version": "1.0.0",
          "package": "hl7.fhir.us.davinci-alerts#1.0.0",
          "fhir-version": [
            "4.0.1"
          ],
          "url": "http://hl7.org/fhir/us/davinci-alerts/STU1"
        }
      ]
    },
    {
      "name": "Da Vinci Payer Coverage Decision Exchange (PCDE) FHIR IG",
      "category": "Financial",
      "npm-name": "hl7.fhir.us.davinci-pcde",
      "description": "Payer coverage decision exchange will promote continuity of treatment when a member moves from one covered payer to another without increasing provider burden or cost to the member. This IG enables member-authorized sharing of treatment, conditions, authorizations, relevant guidelines and supporting documentation from an original payer to a new payer when a patient changes coverage plans.",
      "authority": "HL7",
      "country": "us",
      "history": "http://hl7.org/fhir/us/davinci-pcde/history.html",
      "canonical": "http://hl7.org/fhir/us/davinci-pcde",
      "ci-build": "http://build.fhir.org/ig/HL7/davinci-pcde",
      "analysis": {
        "content": true,
        "documents": true,
        "clinicalCore": true,
        "carePlanning": true,
        "profiles": 5,
        "valuesets": 3,
        "codeSystems": 1,
        "examples": 5
      },
      "editions": [
        {
          "name": "STU 1",
          "ig-version": "1.0.0",
          "package": "hl7.fhir.us.davinci-pcde#1.0.0",
          "fhir-version": [
            "4.0.1"
          ],
          "url": "http://hl7.org/fhir/us/davinci-pcde/STU1"
        }
      ]
    },
    {
      "name": "Breast Radiology Report (BRR)",
      "category": "Care Planning",
      "npm-name": "hl7.fhir.us.breast-radiology",
      "description": "Breast Radiology CIMI Logical Models and FHIR Profiles",
      "authority": "HL7",
      "country": "us",
      "history": "http://hl7.org/fhir/us/breast-radiology/history.html",
      "canonical": "http://hl7.org/fhir/us/breast-radiology",
      "ci-build": "http://build.hl7.org/fhir/us/breast-radiology",
      "analysis": {
        "examples": 125
      },
      "editions": [
        {
          "name": "Comment Draft",
          "ig-version": "0.1.0",
          "package": "hl7.fhir.us.breast-radiology#0.1.0",
          "fhir-version": [
            "4.0.0"
          ],
          "url": "http://hl7.org/fhir/us/breast-radiology/2019Sep"
        }
      ]
    },
    {
      "name": "FHIR Clinical Guidelines",
      "category": "Quality / CDS",
      "npm-name": "hl7.fhir.uv.cpg",
      "description": "This implementation guide is a multi-stakeholder effort to use FHIR resources to build shareable and computable representations of the content of clinical care guidelines. The guide focuses on common patterns in clinical guidelines, establishing profiles, conformance requirements, and guidance for the patient-independent, as well as analogous patterns for the patient-specific representation of guideline recommendations",
      "authority": "HL7",
      "country": "uv",
      "history": "http://hl7.org/fhir/uv/cpg/history.html",
      "canonical": "http://hl7.org/fhir/uv/cpg",
      "ci-build": "http://build.fhir.org/ig/HL7/cqf-recommendations",
      "analysis": {
        "content": true,
        "rest": true,
        "clinicalCore": true,
        "carePlanning": true,
        "medsMgmt": true,
        "measures": true,
        "questionnaire": true,
        "profiles": 102,
        "extensions": 38,
        "operations": 5,
        "valuesets": 9,
        "codeSystems": 7,
        "examples": 441
      },
      "editions": [
        {
          "name": "STU 1",
          "ig-version": "1.0.0",
          "package": "hl7.fhir.uv.cpg#1.0.0",
          "fhir-version": [
            "4.0.1"
          ],
          "url": "http://hl7.org/fhir/uv/cpg/STU1"
        }
      ]
    },
    {
      "name": "Minimal Common Oncology Data Elements (mCODE)",
      "category": "Care Planning",
      "npm-name": "hl7.fhir.us.mcode",
      "description": "This IG specifies a core set of common data elements for cancer that is clinically applicable in every electronic patient record with a cancer diagnosis. It is intended to enable standardized information exchange among EHRs/oncology information systems and reuse of data by other stakeholders (e.g. quality measurement, research).",
      "authority": "HL7",
      "country": "us",
      "history": "http://hl7.org/fhir/us/mcode/history.html",
      "canonical": "http://hl7.org/fhir/us/mcode",
      "ci-build": "http://build.fhir.org/ig/HL7/fhir-mCODE-ig",
      "analysis": {
        "content": true,
        "rest": true,
        "clinicalCore": true,
        "medsMgmt": true,
        "diagnostics": true,
        "profiles": 28,
        "extensions": 14,
        "operations": 1,
        "valuesets": 96,
        "codeSystems": 2,
        "examples": 97
      },
      "editions": [
        {
          "name": "STU 2",
          "ig-version": "2.0.0",
          "package": "hl7.fhir.us.mcode#2.0.0",
          "fhir-version": [
            "4.0.1"
          ],
          "url": "http://hl7.org/fhir/us/mcode/STU2"
        },
        {
          "name": "STU 1",
          "ig-version": "1.0.0",
          "package": "hl7.fhir.us.mcode#1.0.0",
          "fhir-version": [
            "4.0.1"
          ],
          "url": "http://hl7.org/fhir/us/mcode/STU1"
        }
      ]
    },
    {
      "name": "Da Vinci Prior Authorization Support (PAS) FHIR IG",
      "category": "Financial",
      "npm-name": "hl7.fhir.us.davinci-pas",
      "description": "This IG allows providers the ability to easily identify the need for payer authorizations, assemble necessary information, identify and supply missing information and submit it to the payer electronically and receive a response in real time within the clinical workflow.",
      "authority": "HL7",
      "country": "us",
      "history": "http://hl7.org/fhir/us/davinci-pas/history.html",
      "canonical": "http://hl7.org/fhir/us/davinci-pas",
      "ci-build": "http://build.fhir.org/ig/HL7/davinci-pas",
      "analysis": {
        "content": true,
        "clinicalCore": true,
        "carePlanning": true,
        "financials": true,
        "medsMgmt": true,
        "profiles": 23,
        "extensions": 37,
        "operations": 2,
        "valuesets": 12,
        "codeSystems": 6,
        "examples": 29
      },
      "editions": [
        {
          "name": "STU 1.2 Ballot",
          "ig-version": "1.2.0-ballot",
          "package": "hl7.fhir.us.davinci-pas#1.2.0-ballot",
          "fhir-version": [
            "4.0.1"
          ],
          "url": "http://hl7.org/fhir/us/davinci-pas/2022May"
        },
        {
          "name": "STU 1.1",
          "ig-version": "1.1.0",
          "package": "hl7.fhir.us.davinci-pas#1.1.0",
          "fhir-version": [
            "4.0.1"
          ],
          "url": "http://hl7.org/fhir/us/davinci-pas/STU1.1"
        },
        {
          "name": "STU 1",
          "ig-version": "1.0.0",
          "package": "hl7.fhir.us.davinci-pas#1.0.0",
          "fhir-version": [
            "4.0.1"
          ],
          "url": "http://hl7.org/fhir/us/davinci-pas/STU1"
        }
      ]
    },
    {
      "name": "FHIR Bulk Data Access (Flat FHIR)",
      "category": "EHR Access",
      "npm-name": "hl7.fhir.uv.bulkdata",
      "description": "Defines a way to efficiently access large volumes of information on a group of individuals from an EHR",
      "authority": "HL7",
      "country": "uv",
      "history": "http://hl7.org/fhir/uv/bulkdata/history.html",
      "canonical": "http://hl7.org/fhir/uv/bulkdata",
      "ci-build": "http://build.fhir.org/ig/HL7/bulk-data",
      "analysis": {
        "rest": true,
        "operations": 3,
        "valuesets": 1,
        "codeSystems": 1
      },
      "editions": [
        {
          "name": "STU 2",
          "ig-version": "2.0.0",
          "package": "hl7.fhir.uv.bulkdata#2.0.0",
          "fhir-version": [
            "4.0.1"
          ],
          "url": "http://hl7.org/fhir/uv/bulkdata/STU2"
        },
        {
          "name": "STU 1",
          "ig-version": "1.0.1",
          "package": "hl7.fhir.uv.bulkdata#1.0.1",
          "fhir-version": [
            "4.0.1"
          ],
          "url": "http://hl7.org/fhir/uv/bulkdata/STU1.0.1"
        },
        {
          "name": "STU 1",
          "ig-version": "1.0.0",
          "package": "hl7.fhir.uv.bulkdata#1.0.0",
          "fhir-version": [
            "4.0.0"
          ],
          "url": "http://hl7.org/fhir/uv/bulkdata/STU1"
        }
      ]
    },
    {
      "name": "Basisgegevensset Zorg || Patient Summary",
      "category": "Patient Summary",
      "description": "The Basisgegevensset Zorg, aka BgZ, is the minimum set of patient data that is important for continuity of care and is relevant irrespective of specialism, patient conditions and type of physicians. This set of patient data is recorded comparatively by all healthcare providers. This facilitates information exchange. The BgZ has been made consistent with the European Patient Summary.",
      "authority": "Nictiz",
      "country": "nl",
      "language": [
        "nl",
        "en"
      ],
      "history": "https://informatiestandaarden.nictiz.nl/wiki/MedMij:V2019.01_OntwerpBGZ_2017#Release_notes",
      "canonical": "https://informatiestandaarden.nictiz.nl/wiki/MedMij:V2019.01_OntwerpBGZ_2017",
      "ci-build": "https://informatiestandaarden.nictiz.nl/wiki/MedMij:Vdraft_OntwerpBGZ_2017",
      "editions": [
        {
          "name": "Normative - MMVN 3",
          "ig-version": "2.1.3",
          "package": "nictiz.fhir.nl.stu3.zib2017#2.1.3",
          "fhir-version": [
            "3.0.1"
          ],
          "url": "https://informatiestandaarden.nictiz.nl/wiki/MedMij:V2019.01_OntwerpBGZ_2017#Use_case_1:_Raadplegen_Basisgegevensset_Zorg_in_persoonlijke_gezondheidsomgeving"
        }
      ],
      "analysis": {
        "content": true,
        "rest": true,
        "documents": true,
        "clinicalCore": true,
        "carePlanning": true,
        "financials": true,
        "medsMgmt": true,
        "diagnostics": true,
        "profiles": 144,
        "extensions": 70,
        "valuesets": 261
      }
    },
    {
      "name": "Davinci pdex Plan Net",
      "category": "Administration",
      "npm-name": "hl7.fhir.us.davinci-pdex-plan-net",
      "description": "A subset of the functionality described in the Validated healthcare directory IG",
      "authority": "HL7",
      "country": "us",
      "history": "http://hl7.org/fhir/us/davinci-pdex-plan-net/history.html",
      "canonical": "http://hl7.org/fhir/us/davinci-pdex-plan-net",
      "language": [
        "en"
      ],
      "ci-build": "http://build.fhir.org/ig/HL7/davinci-pdex-plan-net",
      "analysis": {
        "content": true,
        "rest": true,
        "clinicalCore": true,
        "financials": true,
        "profiles": 9,
        "extensions": 12,
        "valuesets": 24,
        "codeSystems": 14,
        "examples": 49
      },
      "editions": [
        {
          "name": "STU 1",
          "ig-version": "1.1.0",
          "package": "hl7.fhir.us.davinci-pdex-plan-net#1.1.0",
          "fhir-version": [
            "4.0.1"
          ],
          "url": "http://hl7.org/fhir/us/davinci-pdex-plan-net/STU1.1"
        },
        {
          "name": "STU 1",
          "ig-version": "1.0.0",
          "package": "hl7.fhir.us.davinci-pdex-plan-net#1.0.0",
          "fhir-version": [
            "4.0.1"
          ],
          "url": "http://hl7.org/fhir/us/davinci-pdex-plan-net/STU1"
        }
      ]
    },
    {
      "name": "Argonaut Clinical Notes Implementation Guide",
      "category": "EHR Access",
      "npm-name": "fhir.argonaut.clinicalnotes",
      "description": "This implementation guide provides implementers with FHIR profiles and guidance to create, use, and share Clinical Notes",
      "authority": "Argonaut",
      "country": "us",
      "history": "http://fhir.org/guides/argonaut/clinicalnotes/history.html",
      "canonical": "http://fhir.org/guides/argonaut/clinicalnotes",
      "ci-build": "http://build.fhir.org/ig/argonautproject/clinicalnotes",
      "language": [
        "en"
      ],
      "editions": [
        {
          "name": "Release 1",
          "ig-version": "1.0.0",
          "package": "fhir.argonaut.clinicalnotes#1.0.0",
          "fhir-version": [
            "3.0.1"
          ],
          "url": "http://fhir.org/guides/argonaut/clinicalnotes/1.0.0"
        }
      ],
      "analysis": {
        "content": true,
        "rest": true,
        "documents": true,
        "clinicalCore": true,
        "profiles": 2,
        "valuesets": 3,
        "codeSystems": 1
      }
    },
    {
      "name": "Argonaut Questionnaire Implementation Guide",
      "category": "EHR Access",
      "npm-name": "fhir.argonaut.questionnaire",
      "description": "Thi IG provides guidance to support interchange of simple forms based on the Questionnaire and QuestionnaireResponse resources: it provides implementers with FHIR RESTful APIs and guidance to create, use and share between organizations standard assessment forms and the assessment responses",
      "authority": "Argonaut",
      "country": "us",
      "history": "http://fhir.org/guides/argonaut/questionnaire/history.html",
      "canonical": "http://fhir.org/guides/argonaut/questionnaire",
      "ci-build": "http://build.fhir.org/ig/argonautproject/questionnaire",
      "language": [
        "en"
      ],
      "editions": [
        {
          "name": "Release 1",
          "ig-version": "1.0.0",
          "package": "fhir.argonaut.questionnaire#1.0.0",
          "fhir-version": [
            "3.0.1"
          ],
          "url": "http://fhir.org/guides/argonaut/questionnaire/1.0.0"
        }
      ],
      "analysis": {
        "content": true,
        "rest": true,
        "questionnaire": true,
        "profiles": 4,
        "extensions": 5,
        "operations": 1
      }
    },
    {
      "name": "CARIN Real-time Pharmacy Benefit Check",
      "category": "Financial",
      "npm-name": "hl7.fhir.us.carin-rtpbc",
      "description": "This is a guide for implementing a consumer-focused Real-time Pharmacy Benefit Check (RTPBC) process using HL7 FHIR® R4.Using RTPBC, a patient can learn the cost and insurance coverage related to medications they’ve been prescribed",
      "authority": "HL7",
      "country": "us",
      "history": "http://hl7.org/fhir/us/carin-rtpbc/history.html",
      "canonical": "http://hl7.org/fhir/us/carin-rtpbc",
      "ci-build": "http://build.fhir.org/ig/HL7/carin-rtpbc",
      "language": [
        "en"
      ],
      "analysis": {
        "content": true,
        "rest": true,
        "messaging": true,
        "clinicalCore": true,
        "financials": true,
        "medsMgmt": true,
        "profiles": 10,
        "extensions": 2,
        "valuesets": 9,
        "codeSystems": 3,
        "examples": 16
      },
      "editions": [
        {
          "name": "STU 1",
          "ig-version": "1.0.0",
          "package": "hl7.fhir.us.carin-rtpbc#1.0.0",
          "fhir-version": [
            "4.0.1"
          ],
          "url": "http://hl7.org/fhir/us/carin-rtpbc/STU1"
        }
      ]
    },
    {
      "name": "CARIN Blue Button Implementation Guide",
      "category": "Financial",
      "npm-name": "hl7.fhir.us.carin-bb",
      "description": "Implementation guide for an API similar to the CMS Medicare Blue Button 2.0 API, FHIR R3 based, that will allow consumer-directed exchange of commercial Health Plan/Payer adjudicated claims data to meet the requirements of the CMS Interoperability and Patient Access proposed rule.",
      "authority": "HL7",
      "country": "us",
      "history": "http://hl7.org/fhir/us/carin-bb/history.html",
      "canonical": "http://hl7.org/fhir/us/carin-bb",
      "ci-build": "http://build.fhir.org/ig/HL7/carin-bb",
      "language": [
        "en"
      ],
      "analysis": {
        "content": true,
        "rest": true,
        "clinicalCore": true,
        "financials": true,
        "profiles": 10,
        "valuesets": 48,
        "codeSystems": 36,
        "examples": 28
      },
      "editions": [
        {
          "name": "STU 2 Ballot",
          "ig-version": "1.2.0",
          "package": "hl7.fhir.us.carin-bb#1.2.0",
          "fhir-version": [
            "4.0.1"
          ],
          "url": "http://hl7.org/fhir/us/carin-bb/2022Jan"
        },
        {
          "name": "STU 1",
          "ig-version": "1.1.0",
          "package": "hl7.fhir.us.carin-bb#1.1.0",
          "fhir-version": [
            "4.0.1"
          ],
          "url": "http://hl7.org/fhir/us/carin-bb/STU1.1"
        },
        {
          "name": "STU 1",
          "ig-version": "1.0.0",
          "package": "hl7.fhir.us.carin-bb#1.0.0",
          "fhir-version": [
            "4.0.1"
          ],
          "url": "http://hl7.org/fhir/us/carin-bb/STU1"
        }
      ]
    },
    {
      "name": "Risk Based Contracts Member Attribution List FHIR IG",
      "category": "Financial",
      "npm-name": "hl7.fhir.us.davinci-atr",
      "description": "Support the real-time exchange of alerts and notifications that impact patient care and value based or risk based services.",
      "authority": "HL7",
      "country": "us",
      "history": "http://hl7.org/fhir/us/davinci-atr/history.html",
      "canonical": "http://hl7.org/fhir/us/davinci-atr",
      "ci-build": "http://build.fhir.org/ig/HL7/davinci-atr",
      "language": [
        "en"
      ],
      "analysis": {
        "content": true,
        "rest": true,
        "clinicalCore": true,
        "financials": true,
        "profiles": 8,
        "extensions": 5,
        "valuesets": 1,
        "codeSystems": 1,
        "examples": 14
      },
      "editions": [
        {
          "name": "STU 1",
          "ig-version": "1.0.0",
          "package": "hl7.fhir.us.davinci-atr#1.0.0",
          "fhir-version": [
            "4.0.1"
          ],
          "url": "http://hl7.org/fhir/us/davinci-atr/STU1"
        }
      ]
    },
    {
      "name": "Basisprofil DE",
      "category": "National Base",
      "npm-name": "basisprofil.de",
      "description": "German Base Profiles",
      "authority": "HL7 Deutschland",
      "country": "de",
      "history": "http://ig.fhir.de/basisprofile-de",
      "canonical": "http://fhir.de",
      "ci-build": "https://simplifier.net/Basisprofil-DE-R4",
      "language": [
        "de"
      ],
      "editions": [
        {
          "name": "STU3",
          "ig-version": "0.2.30 ",
          "fhir-version": [
            "3.0.1"
          ],
          "package": "basisprofil.de#0.2.30",
          "url": "http://ig.fhir.de/basisprofile-de/0.2.30"
        },
        {
          "name": "R4",
          "ig-version": "0.9.1-alpha2",
          "fhir-version": [
            "4.0.1"
          ],
          "package": "de.basisprofil.r4#0.9.1-alpha2",
          "url": "https://simplifier.net/guide/basisprofil-de-r4/home"
        }
      ],
      "analysis": {
        "error": "no core dependency or FHIR Version found in the Package definition",
        "content": true,
        "clinicalCore": true,
        "financials": true,
        "profiles": 17,
        "extensions": 17,
        "valuesets": 10,
        "codeSystems": 17
      }
    },
    {
      "name": "FHIR Data Segmentation for Privacy",
      "category": "Security",
      "npm-name": "hl7.fhir.uv.security-label-ds4p",
      "description": "Guidance for applying security labels in FHIR",
      "authority": "HL7",
      "country": "uv",
      "history": "http://hl7.org/fhir/uv/security-label-ds4p/history.html",
      "canonical": "http://hl7.org/fhir/uv/security-label-ds4p",
      "ci-build": "http://hl7.org/fhir/ig/HL7/security-label-ds4p",
      "language": [
        "en"
      ],
      "analysis": {
        "content": true,
        "extensions": 6,
        "valuesets": 8,
        "examples": 8
      },
      "editions": [
        {
          "name": "STU 1 Ballot",
          "ig-version": "0.3.0",
          "package": "hl7.fhir.uv.security-label-ds4p#0.3.0",
          "fhir-version": [
            "4.0.1"
          ],
          "url": "http://hl7.org/fhir/uv/security-label-ds4p/2021Sep"
        }
      ]
    },
    {
      "name": "FHIR Shorthand",
      "category": "Administration",
      "npm-name": "hl7.fhir.uv.shorthand",
      "description": "FHIR Shorthand (FSH) is a domain-specific language (DSL) for defining the contents of FHIR IGs to allow the author to express their intent with fewer concerns about underlying FHIR mechanics",
      "authority": "HL7",
      "country": "uv",
      "history": "http://hl7.org/fhir/uv/shorthand/history.html",
      "canonical": "http://hl7.org/fhir/uv/shorthand",
      "ci-build": "http://build.fhir.org/ig/HL7/fhir-shorthand",
      "language": [
        "en"
      ],
      "analysis": {},
      "editions": [
        {
          "name": "N1 Normative+trial-use",
          "ig-version": "2.0.0",
          "package": "hl7.fhir.uv.shorthand#2.0.0",
          "fhir-version": [
            "4.0.1"
          ],
          "url": "http://hl7.org/fhir/uv/shorthand/N1"
        },
        {
          "name": "STU 1",
          "ig-version": "1.0.0",
          "package": "hl7.fhir.uv.shorthand#1.0.0",
          "fhir-version": [
            "4.0.1"
          ],
          "url": "http://hl7.org/fhir/uv/shorthand/STU1"
        }
      ]
    },
    {
      "name": "Post Acute Orders FHIR IG",
      "category": "Care Planning",
      "npm-name": "hl7.fhir.us.dme-orders",
      "description": "Electronic exchange of post-acute orders",
      "authority": "HL7",
      "country": "us",
      "history": "http://hl7.org/fhir/us/dme-orders/history.html",
      "canonical": "http://hl7.org/fhir/us/dme-orders",
      "ci-build": "http://build.fhir.org/ig/HL7/dme-orders",
      "language": [
        "en"
      ],
      "analysis": {
        "content": true,
        "clinicalCore": true,
        "carePlanning": true,
        "financials": true,
        "medsMgmt": true,
        "profiles": 11,
        "extensions": 3,
        "valuesets": 2,
        "codeSystems": 1,
        "examples": 26
      },
      "editions": [
        {
          "name": "STU 1 Ballot",
          "ig-version": "0.2.0",
          "package": "hl7.fhir.us.dme-orders#0.2.0",
          "fhir-version": [
            "4.0.1"
          ],
          "url": "http://hl7.org/fhir/us/dme-orders/2020Sep"
        }
      ]
    },
    {
      "name": "Application Data Exchange Assessment Framework and Functional Requirements for Mobile Health",
      "category": "Personal Healthcare",
      "npm-name": "hl7.fhir.uv.mhealth-framework",
      "description": "Document the functional requirements that can be used to assess devices, applications, and FHIR profiles to ensure that the essential data needed for clinical, patient and research uses is present in communications between applications",
      "authority": "HL7",
      "country": "uv",
      "history": "http://hl7.org/fhir/uv/mhealth-framework/history.html",
      "canonical": "http://hl7.org/fhir/uv/mhealth-framework",
      "ci-build": "http://hl7.org/fhir/uv/mhealth-framework",
      "language": [
        "en"
      ],
      "analysis": {
        "content": true,
        "clinicalCore": true,
        "profiles": 2
      },
      "editions": [
        {
          "name": "STU 1 Ballot",
          "ig-version": "0.1.0",
          "package": "hl7.fhir.uv.mhealth-framework#0.1.0",
          "fhir-version": [
            "4.0.1"
          ],
          "url": "http://hl7.org/fhir/uv/mhealth-framework/2020May"
        }
      ]
    },
    {
      "name": "US Drug Formulary",
      "category": "Medications / Immunizations",
      "npm-name": "hl7.fhir.us.davinci-drug-formulary",
      "description": "API-based data exchange to Third-Party Applications via Member-authorized sharing of Health Plan\u0027s Prescription Drug Formulary.",
      "authority": "HL7",
      "country": "us",
      "history": "http://hl7.org/fhir/us/davinci-drug-formulary/history.html",
      "canonical": "http://hl7.org/fhir/us/davinci-drug-formulary",
      "language": [
        "en"
      ],
      "ci-build": "http://build.fhir.org/ig/HL7/davinci-pdex-formulary",
      "analysis": {
        "content": true,
        "rest": true,
        "clinicalCore": true,
        "financials": true,
        "medsMgmt": true,
        "profiles": 5,
        "extensions": 11,
        "valuesets": 10,
        "codeSystems": 8,
        "examples": 22
      },
      "editions": [
        {
          "name": "STU 2 Ballot",
          "ig-version": "1.2.0",
          "package": "hl7.fhir.us.davinci-drug-formulary#1.2.0",
          "fhir-version": [
            "4.0.1"
          ],
          "url": "http://hl7.org/fhir/us/davinci-drug-formulary/2022Jan"
        },
        {
          "name": "STU 1",
          "ig-version": "1.1.0",
          "package": "hl7.fhir.us.davinci-drug-formulary#1.1.0",
          "fhir-version": [
            "4.0.1"
          ],
          "url": "http://hl7.org/fhir/us/davinci-drug-formulary/STU1.1"
        },
        {
          "name": "STU 1",
          "ig-version": "1.0.1",
          "package": "hl7.fhir.us.davinci-drug-formulary#1.0.1",
          "fhir-version": [
            "4.0.1"
          ],
          "url": "http://hl7.org/fhir/us/davinci-drug-formulary/STU1.0.1"
        },
        {
          "name": "STU 1",
          "ig-version": "1.0.0",
          "package": "hl7.fhir.us.davinci-drug-formulary#1.0.0",
          "fhir-version": [
            "4.0.1"
          ],
          "url": "http://hl7.org/fhir/us/davinci-drug-formulary/STU1"
        }
      ]
    },
    {
      "name": "HL7 Italia FHIR Implementation Guide (base)",
      "category": "National Base",
      "npm-name": "hl7.fhir.it.base",
      "description": "This guide describes a set of FHIR base profiles and reference logical models to be used in the Italian context",
      "authority": "HL7 Italia",
      "country": "it",
      "history": "http://hl7.it/fhir/history.html",
      "canonical": "http://hl7.it/fhir",
      "ci-build": "http://hl7.it/fhir/build/base",
      "language": [
        "it"
      ],
      "editions": [
        {
          "name": "Initial Public Comment ballot (Jun 2020 Ballot)",
          "ig-version": "0.1.0",
          "package": "hl7.fhir.it.base#0.1.0",
          "fhir-version": [
            "4.0.1"
          ],
          "url": "http://hl7.it/fhir/base/2020-06"
        }
      ],
      "analysis": {
        "error": "Unable to resolve package id hl7.fhir.it.base#0.1.0"
      }
    },
    {
      "name": "Dental Data Exchange",
      "category": "Clinical Records",
      "npm-name": "hl7.fhir.us.dental-data-exchange",
      "description": "This FHIR R4 IG defines exchange of medical and dental information exchange between medical/dental and dental/dental realms, including referral and corresponding consult note using US-core, CCDAonFHIR, Occupational Data for Health, and Da Vinci profiles.",
      "authority": "HL7",
      "country": "us",
      "history": "http://hl7.org/fhir/us/dental-data-exchange/history.html",
      "canonical": "http://hl7.org/fhir/us/dental-data-exchange",
      "ci-build": "http://build.fhir.org/ig/HL7/dental-data-exchange",
      "language": [
        "en"
      ],
      "analysis": {
        "content": true,
        "rest": true,
        "documents": true,
        "clinicalCore": true,
        "carePlanning": true,
        "profiles": 7,
        "valuesets": 5,
        "codeSystems": 1,
        "examples": 64
      },
      "editions": [
        {
          "name": "STU1",
          "ig-version": "1.0.0",
          "package": "hl7.fhir.us.dental-data-exchange#1.0.0",
          "fhir-version": [
            "4.0.1"
          ],
          "url": "http://hl7.org/fhir/us/dental-data-exchange/STU1"
        }
      ]
    },
    {
      "name": "Vital Signs FHIR IG",
      "category": "Clinical Records",
      "npm-name": "hl7.fhir.us.vitalsigns",
      "description": "US Realm Implementation Guide for Vital Signs observations with extensions for qualifying data.",
      "authority": "HL7",
      "country": "us",
      "history": "http://hl7.org/fhir/us/vitals/history.html",
      "canonical": "http://hl7.org/fhir/us/vitals",
      "ci-build": "http://build.fhir.org/ig/HL7/cimi-vital-signs",
      "language": [
        "en"
      ],
      "analysis": {
        "content": true,
        "clinicalCore": true,
        "profiles": 15,
        "extensions": 11,
        "valuesets": 27,
        "codeSystems": 3,
        "examples": 15
      },
      "editions": [
        {
          "name": "STU 1 Ballot",
          "ig-version": "0.1.0",
          "package": "hl7.fhir.us.vitalsigns#0.1.0",
          "fhir-version": [
            "4.0.1"
          ],
          "url": "http://hl7.org/fhir/us/vitals/2020Sep"
        }
      ]
    },
    {
      "name": "Order Catalog Implementation Guide",
      "category": "Administration",
      "npm-name": "hl7.fhir.uv.order-catalog",
      "description": "An Order Catalog is an administered homogeneous collection of items such as medication products, laboratory tests, procedures, medical devices or knowledge artifacts such as order sets, which support the ordering process, or more generally the healthcare process.",
      "authority": "HL7",
      "country": "uv",
      "history": "http://hl7.org/fhir/uv/order-catalog/history.html",
      "canonical": "http://hl7.org/fhir/uv/order-catalog",
      "ci-build": "http://build.fhir.org/ig/HL7/fhir-order-catalog",
      "language": [
        "en"
      ],
      "analysis": {
        "content": true,
        "carePlanning": true,
        "financials": true,
        "diagnostics": true,
        "profiles": 11,
        "extensions": 8,
        "valuesets": 4,
        "codeSystems": 3,
        "examples": 60
      },
      "editions": [
        {
          "name": "STU 1 Ballot",
          "ig-version": "0.1.0",
          "package": "hl7.fhir.uv.order-catalog#0.1.0",
          "fhir-version": [
            "4.0.1"
          ],
          "url": "http://hl7.org/fhir/uv/order-catalog/2020Sep"
        }
      ]
    },
    {
      "name": "SMART Web Messaging Implementation Guide: STU1",
      "category": "Communications",
      "npm-name": "hl7.fhir.uv.smart-web-messaging",
      "description": "??",
      "authority": "HL7",
      "country": "uv",
      "history": "http://hl7.org/fhir/uv/smart-web-messaging/history.html",
      "language": [
        "en"
      ],
      "ci-build": "http://build.fhir.org/ig/HL7/smart-web-messaging",
      "canonical": "http://hl7.org/fhir/uv/smart-web-messaging",
      "analysis": {
        "examples": 1
      },
      "editions": [
        {
          "name": "STU1",
          "ig-version": "1.0.0",
          "package": "hl7.fhir.uv.smart-web-messaging#1.0.0",
          "fhir-version": [
            "4.0.1"
          ],
          "url": "http://hl7.org/fhir/uv/smart-web-messaging/STU1"
        }
      ]
    },
    {
      "name": "HL7 Version 2 to FHIR",
      "npm-name": "hl7.fhir.uv.v2mappings",
      "description": "The HL7 V2 to FHIR Implementation Guide supports the mapping of HL7 Version 2 messages segments, datatypes and vocabulary to HL7 FHIR Release 4.0 Bundles, Resources, Data Types and Coding Systems.",
      "authority": "HL7",
      "country": "uv",
      "history": "http://hl7.org/fhir/uv/v2mappings/history.html",
      "canonical": "http://hl7.org/fhir/uv/v2mappings",
      "ci-build": "http://build.fhir.org/ig/HL7/v2-to-fhir",
      "language": [
        "en"
      ],
      "category": "Mappings to Other Standards",
      "analysis": {
        "content": true,
        "extensions": 57,
        "examples": 175
      },
      "editions": [
        {
          "name": "STU 1 Ballot",
          "ig-version": "0.1.0",
          "package": "hl7.fhir.uv.v2mappings#0.1.0",
          "fhir-version": [
            "4.0.1"
          ],
          "url": "http://hl7.org/fhir/uv/v2mappings/2020Sep"
        }
      ]
    },
    {
      "name": "IHE FormatCode vocabulary",
      "category": "EHR access",
      "npm-name": "ihe.formatcode.fhir",
      "description": "Defines IHE vocabulary for FormatCode and the IHE managed ValueSet for FormatCode for use with Document Sharing such as XDS, XCA, XDM, XDR, and MHD.",
      "authority": "IHE",
      "country": "uv",
      "history": "http://profiles.ihe.net/fhir/ihe.formatcode.fhir/history.html",
      "ci-build": "http://build.fhir.org/ig/IHE/FormatCode",
      "canonical": "https://profiles.ihe.net/fhir/ihe.formatcode.fhir",
      "analysis": {
        "valuesets": 1,
        "codeSystems": 1
      },
      "editions": [
        {
          "name": "Publications",
          "ig-version": "1.1.0",
          "package": "ihe.formatcode.fhir#1.1.0",
          "fhir-version": [
            "4.0.1"
          ],
          "url": "https://profiles.ihe.net/fhir/ihe.formatcode.fhir/1.1.0"
        },
        {
          "name": "Publications",
          "ig-version": "1.0.0",
          "package": "ihe.formatcode.fhir#1.0.0",
          "fhir-version": [
            "4.0.1"
          ],
          "url": "https://profiles.ihe.net/fhir/ihe.formatcode.fhir/1.0.0"
        },
        {
          "name": "Publications",
          "ig-version": "0.2.4",
          "package": "ihe.formatcode.fhir#0.2.4",
          "fhir-version": [
            "4.0.1"
          ],
          "url": "https://profiles.ihe.net/fhir/ihe.formatcode.fhir/0.2.4"
        },
        {
          "name": "Publications",
          "ig-version": "0.2.2",
          "package": "ihe.formatcode.fhir#0.2.2",
          "fhir-version": [
            "4.0.1"
          ],
          "url": "https://profiles.ihe.net/fhir/ihe.formatcode.fhir/0.2.2"
        }
      ]
    },
    {
      "name": "HL7 Terminology",
      "category": "??",
      "npm-name": "hl7.terminology",
      "description": "Terminology",
      "authority": "HL7",
      "country": "uv",
      "history": "http://terminology.hl7.org/history.html",
      "language": [
        "en"
      ],
      "canonical": "http://terminology.hl7.org",
      "ci-build": "http://build.fhir.org/ig/HL7/UTG",
      "editions": [
        {
          "name": "Publications",
          "ig-version": "1.0.0",
          "package": "hl7.terminology#1.0.0",
          "fhir-version": [
            "4.0.1"
          ],
          "url": "http://terminology.hl7.org/1.0.0"
        }
      ],
      "analysis": {
        "content": true,
        "extensions": 9,
        "valuesets": 2483,
        "codeSystems": 1078
      }
    },
    {
      "name": "Situational Awareness for Novel Epidemic Response",
      "category": "Public Health",
      "npm-name": "hl7.fhir.uv.saner",
      "description": "The SANER Implementation Guide enables transmission of high level situational awareness information from inpatient facilities to centralized data repositories to support the treatment of novel influenza-like illness.",
      "authority": "HL7",
      "country": "uv",
      "history": "http://hl7.org/fhir/uv/saner/history.html",
      "language": [
        "en"
      ],
      "canonical": "http://hl7.org/fhir/uv/saner",
      "ci-build": "http://build.fhir.org/ig/HL7/fhir-saner",
      "analysis": {
        "content": true,
        "rest": true,
        "measures": true,
        "profiles": 10,
        "extensions": 5,
        "operations": 5,
        "valuesets": 49,
        "codeSystems": 6,
        "examples": 169
      },
      "editions": [
        {
          "name": "STU 1",
          "ig-version": "1.0.0",
          "package": "hl7.fhir.uv.saner#1.0.0",
          "fhir-version": [
            "4.0.1"
          ],
          "url": "http://hl7.org/fhir/uv/saner/STU1"
        }
      ]
    },
    {
      "name": "Making Ehr Data MOre Available to Research and Public Health (MedMorph)",
      "category": "Public Health",
      "npm-name": "hl7.fhir.us.fhir-medmorph",
      "description": "The The MedMorph FHIR IG enables Public Health and Research Organizations to access EHR data without increasing provider burden.",
      "authority": "HL7",
      "country": "us",
      "history": "http://hl7.org/fhir/us/fhir-medmorph/history.html",
      "language": [
        "en"
      ],
      "canonical": "http://hl7.org/fhir/us/fhir-medmorph",
      "ci-build": "http://build.fhir.org/ig/HL7/fhir-medmorph",
      "editions": [
        {
          "name": "STU 1 Ballot",
          "ig-version": "0.1.0",
          "package": "hl7.fhir.us.fhir-medmorph#0.1.0",
          "fhir-version": [
            "4.0.1"
          ],
          "url": "http://hl7.org/fhir/us/fhir-medmorph/2021Jan"
        }
      ],
      "analysis": {
        "error": "Unable to resolve package id hl7.fhir.us.fhir-medmorph#0.1.0"
      }
    },
    {
      "name": "PACIO Functional Status Implementation Guide",
      "category": "Patient Summary",
      "npm-name": "hl7.fhir.us.pacio-fs",
      "description": "FHIR R4 IG that leverages eLTSS and utilizes the Self-Care, Mobility and Prior Device use sections of CMS assessment forms (IRF-PAI, MDS, OASIS, LTCH) to enable the sharing of functional status information when a patient moves from one clinical care setting to another.",
      "authority": "HL7",
      "country": "us",
      "history": "http://hl7.org/fhir/us/pacio-fs/history.html",
      "language": [
        "en"
      ],
      "canonical": "http://hl7.org/fhir/us/pacio-fs",
      "ci-build": "http://build.fhir.org/ig/HL7/fhir-pacio-functional-status",
      "analysis": {
        "content": true,
        "rest": true,
        "clinicalCore": true,
        "profiles": 4,
        "extensions": 3,
        "valuesets": 1,
        "codeSystems": 1,
        "examples": 84
      },
      "editions": [
        {
          "name": "STU 1",
          "ig-version": "1.0.0",
          "package": "hl7.fhir.us.pacio-fs#1.0.0",
          "fhir-version": [
            "4.0.1"
          ],
          "url": "http://hl7.org/fhir/us/pacio-fs/STU1"
        }
      ]
    },
    {
      "name": "PACIO Cognitive Status Implementation Guide",
      "category": "Patient Summary",
      "npm-name": "hl7.fhir.us.pacio-cs",
      "description": "FHIR R4 IG that leverages eLTSS and utilizes the Confusion Assessment Method (CAM) assessment to enable the sharing of cognitive status information when a patient moves from one clinical care setting to another.",
      "authority": "HL7",
      "country": "us",
      "history": "http://hl7.org/fhir/us/pacio-cs/history.html",
      "language": [
        "en"
      ],
      "canonical": "http://hl7.org/fhir/us/pacio-cs",
      "ci-build": "http://build.fhir.org/ig/HL7/fhir-pacio-cognitive-status",
      "analysis": {
        "content": true,
        "rest": true,
        "clinicalCore": true,
        "profiles": 4,
        "extensions": 3,
        "valuesets": 1,
        "codeSystems": 1,
        "examples": 68
      },
      "editions": [
        {
          "name": "STU 1",
          "ig-version": "1.0.0",
          "package": "hl7.fhir.us.pacio-cs#1.0.0",
          "fhir-version": [
            "4.0.1"
          ],
          "url": "http://hl7.org/fhir/us/pacio-cs/STU1"
        }
      ]
    },
    {
      "name": "Specialty Medication Enrollment",
      "category": "EHR Access",
      "npm-name": "hl7.fhir.us.specialty-rx",
      "description": "This FHIR IG focuses on the exchange of data (Demographic, prescription, clinical and financial) for dispensing specialty medications by pharmacies as well as facilitating the enrollment of patients in programs offered by third parties such as but not limited to Hub vendors and Pharmaceutical manufacturers.",
      "authority": "HL7",
      "country": "us",
      "history": "http://hl7.org/fhir/us/specialty-rx/history.html",
      "language": [
        "en"
      ],
      "canonical": "http://hl7.org/fhir/us/specialty-rx",
      "ci-build": "http://build.fhir.org/ig/HL7/specialty-rx",
      "analysis": {
        "content": true,
        "rest": true,
        "messaging": true,
        "clinicalCore": true,
        "carePlanning": true,
        "financials": true,
        "medsMgmt": true,
        "profiles": 18,
        "valuesets": 2,
        "codeSystems": 4,
        "examples": 16
      },
      "editions": [
        {
          "name": "STU1",
          "ig-version": "1.0.0",
          "package": "hl7.fhir.us.specialty-rx#1.0.0",
          "fhir-version": [
            "4.0.1"
          ],
          "url": "http://hl7.org/fhir/us/specialty-rx/STU1"
        }
      ]
    },
    {
      "name": "Vital Records Common Profile Library",
      "category": "Public Health",
      "npm-name": "hl7.fhir.us.vr-common-library",
      "description": "Library containing profiles used by other Vital Records IGs such as Birth and Fetal Death Reporting and Birth Defects Reporting.",
      "authority": "HL7",
      "country": "us",
      "history": "http://hl7.org/fhir/us/vr-common-library/history.html",
      "language": [
        "en"
      ],
      "canonical": "http://hl7.org/fhir/us/vr-common-library",
      "ci-build": "http://build.fhir.org/ig/HL7/vr-common-library",
      "analysis": {
        "content": true,
        "clinicalCore": true,
        "profiles": 30,
        "extensions": 4,
        "valuesets": 5,
        "examples": 35
      },
      "editions": [
        {
          "name": "STU 1 on FHIR R4",
          "ig-version": "1.0.0",
          "package": "hl7.fhir.us.vr-common-library#1.0.0",
          "fhir-version": [
            "4.0.1"
          ],
          "url": "http://hl7.org/fhir/us/vr-common-library/STU1"
        }
      ]
    },
    {
      "name": "Subscriptions R5 Backport",
      "category": "EHR Access",
      "npm-name": "hl7.fhir.uv.subscriptions-backport",
      "description": "This guide defines a standard method of back-porting the R5 subscriptions API to R4 implementations as to bridge for pre-adopting R5 Subscriptions prior to adoption of the R5 FHIR standard.",
      "authority": "HL7",
      "country": "uv",
      "history": "http://hl7.org/fhir/uv/subscriptions-backport/history.html",
      "language": [
        "en"
      ],
      "canonical": "http://hl7.org/fhir/uv/subscriptions-backport",
      "ci-build": "http://build.fhir.org/ig/HL7/fhir-subscription-backport-ig",
      "analysis": {
        "content": true,
        "rest": true,
        "profiles": 4,
        "extensions": 7,
        "operations": 2,
        "valuesets": 4,
        "codeSystems": 4,
        "examples": 9
      },
      "editions": [
        {
          "name": "STU 1 Ballot",
          "ig-version": "0.1.0",
          "package": "hl7.fhir.uv.subscriptions-backport#0.1.0",
          "fhir-version": [
            "4.0.1"
          ],
          "url": "http://hl7.org/fhir/uv/subscriptions-backport/2021Jan"
        }
      ]
    },
    {
      "name": "Vital Records Birth and Fetal Death Reporting",
      "category": "Public Health",
      "npm-name": "hl7.fhir.us.bfdr",
      "description": "Provides guidance to implementers and states on reporting birth and fetal death information based on the current revisions of the U.S. Standard Certificate of Live Birth and U.S. Standard Report of Fetal Death.",
      "authority": "HL7",
      "country": "us",
      "history": "http://hl7.org/fhir/us/bfdr/history.html",
      "language": [
        "en"
      ],
      "canonical": "http://hl7.org/fhir/us/bfdr",
      "ci-build": "http://build.fhir.org/ig/HL7/bfdr",
      "analysis": {
        "content": true,
        "rest": true,
        "documents": true,
        "clinicalCore": true,
        "financials": true,
        "profiles": 49,
        "extensions": 6,
        "valuesets": 1,
        "examples": 137
      },
      "editions": [
        {
          "name": "STU 1 on FHIR R4",
          "ig-version": "1.0.0",
          "package": "hl7.fhir.us.bfdr#1.0.0",
          "fhir-version": [
            "4.0.1"
          ],
          "url": "http://hl7.org/fhir/us/bfdr/STU1"
        }
      ]
    },
    {
      "name": "Making EHR Data MOre available for Research and Public Health (MedMorph)",
      "category": "Public Health",
      "npm-name": "hl7.fhir.us.medmorph",
      "description": "Making EHR Data More Available for Research and Public Health (MedMorph) Reference Architecture enables clinical data exchange between EHR systems, public health systems/authorities, data repositories, and research organizations.  This data exchange utilizes if applicable, knowledge repositories and backend services applications (e.g. FHIR APIs) to determine the triggering event(s) for the data exchange, the process for the data exchange, and validation that the data being exchanged meets a set of rules in order to expedite the data exchange. ",
      "authority": "HL7",
      "country": "us",
      "history": "http://hl7.org/fhir/us/medmorph/history.html",
      "language": [
        "en"
      ],
      "canonical": "http://hl7.org/fhir/us/medmorph",
      "ci-build": "http://build.fhir.org/ig/HL7/fhir-medmorph",
      "analysis": {
        "content": true,
        "rest": true,
        "clinicalCore": true,
        "carePlanning": true,
        "profiles": 13,
        "extensions": 9,
        "operations": 4,
        "valuesets": 4,
        "codeSystems": 5,
        "examples": 18
      },
      "editions": [
        {
          "name": "STU 1 Draft",
          "ig-version": "0.2.0",
          "package": "hl7.fhir.us.medmorph#0.2.0",
          "fhir-version": [
            "4.0.1"
          ],
          "url": "http://hl7.org/fhir/us/medmorph/2022Jan"
        }
      ]
    },
    {
      "name": "SDOH Clinical Care for Multiple Domains",
      "category": "Care Planning",
      "npm-name": "hl7.fhir.us.sdoh-clinicalcare",
      "description": "Profiles on FHIR R4 resources (using US Core as the basis where possible) used to document social determinants of health (SDOH) for an individual which covers many different factors considered social risks and social needs, e.g. Food Insecurity, Housing Stability and Quality, Transportation Access and others. The IG covers use cases identified from the clinical care setting that include : assessment of SDOH risks; evaluation of which risks can be addressed; setting goals,  documenting and tracking to completion SDOH interventions; and sharing SDOH information for an individual with organizations for secondary uses.",
      "authority": "HL7",
      "country": "us",
      "history": "http://hl7.org/fhir/us/sdoh-clinicalcare/history.html",
      "language": [
        "en"
      ],
      "canonical": "http://hl7.org/fhir/us/sdoh-clinicalcare",
      "ci-build": "http://build.fhir.org/ig/HL7/fhir-sdoh-clinicalcare",
      "analysis": {
        "content": true,
        "rest": true,
        "clinicalCore": true,
        "carePlanning": true,
        "profiles": 9,
        "valuesets": 6,
        "codeSystems": 1,
        "examples": 31
      },
      "editions": [
        {
          "name": "STU 2 Ballot",
          "ig-version": "1.1.0",
          "package": "hl7.fhir.us.sdoh-clinicalcare#1.1.0",
          "fhir-version": [
            "4.0.1"
          ],
          "url": "http://hl7.org/fhir/us/sdoh-clinicalcare/2022Jan"
        },
        {
          "name": "STU 1",
          "ig-version": "1.0.0",
          "package": "hl7.fhir.us.sdoh-clinicalcare#1.0.0",
          "fhir-version": [
            "4.0.1"
          ],
          "url": "http://hl7.org/fhir/us/sdoh-clinicalcare/STU1"
        }
      ]
    },
    {
      "name": "CDISC Mapping FHIR IG",
      "category": "Research",
      "npm-name": "hl7.fhir.uv.cdisc-mapping",
      "description": "This implementation guide defines authoritative mappings between the CDISC LAB, SDTM and CDASH standards and the corresponding HL7 FHIR resources to ease interoperability and data conversion between systems implementing these standards.",
      "authority": "HL7",
      "country": "uv",
      "history": "http://hl7.org/fhir/uv/cdisc-mapping/history.html",
      "language": [
        "en"
      ],
      "canonical": "http://hl7.org/fhir/uv/cdisc-mapping",
      "ci-build": "http://build.fhir.org/ig/HL7/cdisc-map",
      "analysis": {},
      "editions": [
        {
          "name": "STU 1",
          "ig-version": "1.0.0",
          "package": "hl7.fhir.uv.cdisc-mapping#1.0.0",
          "fhir-version": [
            "4.0.1"
          ],
          "url": "http://hl7.org/fhir/uv/cdisc-mapping/STU1"
        }
      ]
    },
    {
      "name": "NHSN Reporting of Adverse Drug Events - Hypoglycemia",
      "category": "Public Health",
      "npm-name": "hl7.fhir.us.nhsn-ade",
      "description": "??",
      "authority": "HL7",
      "country": "us",
      "history": "http://hl7.org/fhir/us/nhsn-ade/history.html",
      "language": [
        "en"
      ],
      "canonical": "http://hl7.org/fhir/us/nhsn-ade",
      "ci-build": "http://build.fhir.org/ig/HL7/fhir-nhsn-ade-ig/branches/main/index.html",
      "analysis": {
        "content": true,
        "clinicalCore": true,
        "medsMgmt": true,
        "profiles": 3,
        "examples": 17
      },
      "editions": [
        {
          "name": "STU 1 on FHIR R4",
          "ig-version": "1.0.0",
          "package": "hl7.fhir.us.nhsn-ade#1.0.0",
          "fhir-version": [
            "4.0.1"
          ],
          "url": "http://hl7.org/fhir/us/nhsn-ade/STU1"
        }
      ]
    },
    {
      "name": "NHSN Reporting: Inpatient Medication Administration",
      "category": "Pharmacy",
      "npm-name": "hl7.fhir.us.nhsn-med-admin",
      "description": "??",
      "authority": "HL7",
      "country": "us",
      "history": "http://hl7.org/fhir/us/nhsn-med-admin/history.html",
      "language": [
        "en"
      ],
      "canonical": "http://hl7.org/fhir/us/nhsn-med-admin",
      "ci-build": "http://build.fhir.org/ig/HL7/nhsn-med-admin-ig/branches/main/index.html",
      "analysis": {
        "content": true,
        "clinicalCore": true,
        "medsMgmt": true,
        "profiles": 5,
        "examples": 15
      },
      "editions": [
        {
          "name": "STU 1 on FHIR R4",
          "ig-version": "1.0.0",
          "package": "hl7.fhir.us.nhsn-med-admin#1.0.0",
          "fhir-version": [
            "4.0.1"
          ],
          "url": "http://hl7.org/fhir/us/nhsn-med-admin/STU1"
        }
      ]
    },
    {
      "name": "HL7 Norway no-basis",
      "category": "National Base",
      "npm-name": "hl7.fhir.no.basis",
      "description": "HL7 FHIR Base profiles for Norway",
      "authority": "HL7",
      "country": "no",
      "language": [
        "en"
      ],
      "canonical": "http://hl7.no/fhir/",
      "editions": [
        {
          "name": "HL7 Norway no-basis",
          "ig-version": "2.0.15",
          "package": "hl7.fhir.no.basis#2.0.15",
          "fhir-version": [
            "4.0.1"
          ],
          "url": "https://simplifier.net/guide/no-basis-entities-individuals/introduction"
        }
      ],
      "analysis": {
        "content": true,
        "rest": true,
        "documents": true,
        "clinicalCore": true,
        "medsMgmt": true,
        "profiles": 17,
        "extensions": 8,
        "valuesets": 6,
        "codeSystems": 4
      }
    },
    {
      "name": "Clinical Quality Language Specification",
      "category": "infrastructure",
      "npm-name": "hl7.cql",
      "description": "??",
      "authority": "HL7",
      "country": "??",
      "history": "http://cql.hl7.org/history.html",
      "language": [
        "en"
      ],
      "canonical": "http://cql.hl7.org",
      "ci-build": "http://build.fhir.org/ig/HL7/cql",
      "editions": [
        {
          "name": "Normative Normative",
          "ig-version": "1.5.1",
          "package": "hl7.cql#1.5.1",
          "fhir-version": [
            "4.0.1"
          ],
          "url": "http://cql.hl7.org/N1"
        }
      ],
      "analysis": {
        "error": "Error reading http://cql.hl7.org/N1/package.tgz: null"
      }
    },
    {
      "name": "Immunization Decision Support Forecast FHIR IG",
      "category": "Medications / Immunizations",
      "npm-name": "hl7.fhir.us.immds",
      "description": "A common FHIR implementation guide that expert systems may use to provide a common consistent interface enable decisioin support recommending which vaccinations a patient is due for next",
      "authority": "HL7",
      "country": "us",
      "language": [
        "en"
      ],
      "history": "http://hl7.org/fhir/us/immds/history.html",
      "canonical": "http://hl7.org/fhir/us/immds",
      "ci-build": "http://build.fhir.org/ig/HL7/ImmunizationFHIRDS",
      "analysis": {
        "content": true,
        "clinicalCore": true,
        "medsMgmt": true,
        "profiles": 4,
        "operations": 1,
        "valuesets": 4,
        "codeSystems": 3,
        "examples": 6
      },
      "editions": [
        {
          "name": "STU 1",
          "ig-version": "1.0.0",
          "package": "hl7.fhir.us.immds#1.0.0",
          "fhir-version": [
            "4.0.1"
          ],
          "url": "http://hl7.org/fhir/us/immds/STU1"
        }
      ]
    },
    {
      "name": "Profiles for ICSR Transfusion and Vaccination Adverse Event Detection and Reporting",
      "category": "Pharmaceutical",
      "npm-name": "hl7.fhir.us.icsr-ae-reporting",
      "description": "??",
      "authority": "HL7",
      "country": "us",
      "history": "http://hl7.org/fhir/us/icsr-ae-reporting/history.html",
      "language": [
        "en"
      ],
      "canonical": "http://hl7.org/fhir/us/icsr-ae-reporting",
      "ci-build": "http://build.fhir.org/ig/HL7/icsr-ae-reporting",
      "analysis": {
        "content": true,
        "clinicalCore": true,
        "medsMgmt": true,
        "diagnostics": true,
        "profiles": 22,
        "extensions": 20,
        "valuesets": 13,
        "codeSystems": 2,
        "examples": 42
      },
      "editions": [
        {
          "name": "STU 1",
          "ig-version": "1.0.0",
          "package": "hl7.fhir.us.icsr-ae-reporting#1.0.0",
          "fhir-version": [
            "4.0.1"
          ],
          "url": "http://hl7.org/fhir/us/icsr-ae-reporting/STU1"
        }
      ]
    },
    {
      "name": "Immunization Decision Support Forecast FHIR IG",
      "category": "Medications / Immunizations",
      "npm-name": "hl7.fhir.uv.immds",
      "description": "??",
      "authority": "HL7",
      "country": "uv",
      "history": "http://hl7.org/fhir/uv/immds/history.html",
      "language": [
        "en"
      ],
      "canonical": "http://hl7.org/fhir/uv/immds",
      "ci-build": "http://build.fhir.org/ig/HL7/ImmunizationFHIRDS",
      "analysis": {
        "content": true,
        "rest": true,
        "clinicalCore": true,
        "medsMgmt": true,
        "profiles": 3,
        "operations": 1
      },
      "editions": [
        {
          "name": "STU 1 Ballot",
          "ig-version": "0.2.0",
          "package": "hl7.fhir.uv.immds#0.2.0",
          "fhir-version": [
            "4.0.0"
          ],
          "url": "http://hl7.org/fhir/uv/immds/2019Sep"
        }
      ]
    },
    {
      "name": "Security for Scalable Registration, Authentication, and Authorization",
      "category": "Security",
      "npm-name": "hl7.fhir.us.udap-security",
      "description": "??",
      "authority": "HL7",
      "country": "us",
      "history": "http://hl7.org/fhir/us/udap-security/history.html",
      "language": [
        "en"
      ],
      "canonical": "http://hl7.org/fhir/us/udap-security",
      "ci-build": "http://build.fhir.org/ig/HL7/udap-security",
      "analysis": {
        "rest": true
      },
      "editions": [
        {
          "name": "STU 1 Ballot",
          "ig-version": "0.1.0",
          "package": "hl7.fhir.us.udap-security#0.1.0",
          "fhir-version": [
            "4.0.1"
          ],
          "url": "http://hl7.org/fhir/us/udap-security/2021Sep"
        }
      ]
    },
    {
      "name": "Single Institutional Review Board (sIRB) Implementation Guide",
      "category": "Research",
      "npm-name": "hl7.fhir.us.sirb",
      "description": "??",
      "authority": "HL7",
      "country": "us",
      "history": "http://hl7.org/fhir/us/sirb/history.html",
      "language": [
        "en"
      ],
      "canonical": "http://hl7.org/fhir/us/sirb",
      "ci-build": "http://build.fhir.org/ig/HL7/fhir-sirb",
      "analysis": {
        "codeSystems": 1,
        "examples": 16
      },
      "editions": [
        {
          "name": "STU 1 Ballot",
          "ig-version": "0.1.0",
          "package": "hl7.fhir.us.sirb#0.1.0",
          "fhir-version": [
            "4.0.1"
          ],
          "url": "http://hl7.org/fhir/us/sirb/2021Sep"
        }
      ]
    },
    {
      "name": "Sharing eCC Data from Pathology Labs to EHR",
      "category": "Documents",
      "npm-name": "hl7.fhir.us.cancer-reporting",
      "description": "??",
      "authority": "HL7",
      "country": "us",
      "history": "http://hl7.org/fhir/us/cancer-reporting/history.html",
      "language": [
        "en"
      ],
      "canonical": "http://hl7.org/fhir/us/cancer-reporting",
      "ci-build": "http://build.fhir.org/ig/HL7/cancer-reporting",
      "analysis": {
        "content": true,
        "clinicalCore": true,
        "diagnostics": true,
        "profiles": 6,
        "valuesets": 1,
        "codeSystems": 1,
        "examples": 27
      },
      "editions": [
        {
          "name": "STU1 Ballot",
          "ig-version": "0.1.0",
          "package": "hl7.fhir.us.cancer-reporting#0.1.0",
          "fhir-version": [
            "4.0.1"
          ],
          "url": "http://hl7.org/fhir/us/cancer-reporting/2021Sep"
        }
      ]
    },
    {
      "name": "HL7 FHIR® Implementation Guide: Ophthalmology Retinal, Release 1",
      "category": "Diagnostics",
      "npm-name": "hl7.fhir.uv.eyecare",
      "description": "??",
      "authority": "HL7",
      "country": "uv",
      "history": "http://hl7.org/fhir/uv/eyecare/history.html",
      "language": [
        "en"
      ],
      "canonical": "http://hl7.org/fhir/uv/eyecare",
      "ci-build": "http://build.fhir.org/ig/HL7/fhir-eyecare-ig",
      "analysis": {
        "content": true,
        "clinicalCore": true,
        "diagnostics": true,
        "profiles": 15,
        "valuesets": 13,
        "codeSystems": 3,
        "examples": 32
      },
      "editions": [
        {
          "name": "STU1 Ballot",
          "ig-version": "0.1.0",
          "package": "hl7.fhir.uv.eyecare#0.1.0",
          "fhir-version": [
            "4.0.1"
          ],
          "url": "http://hl7.org/fhir/uv/eyecare/2021Sep"
        }
      ]
    },
    {
      "name": "SMART Health Cards Vaccination and Testing, Release 1 | STU 1",
      "category": "Public Health",
      "npm-name": "hl7.fhir.uv.shc-vaccination",
      "description": "??",
      "authority": "HL7",
      "country": "uv",
      "history": "http://hl7.org/fhir/uv/shc-vaccination/history.html",
      "language": [
        "en"
      ],
      "canonical": "http://hl7.org/fhir/uv/shc-vaccination",
      "ci-build": "http://build.fhir.org/ig/HL7/fhir-shc-vaccination-ig",
      "analysis": {
        "content": true,
        "clinicalCore": true,
        "profiles": 16,
        "valuesets": 10,
        "codeSystems": 1
      },
      "editions": [
        {
          "name": "STU 1 Ballot",
          "ig-version": "0.6.2",
          "package": "hl7.fhir.uv.shc-vaccination#0.6.2",
          "fhir-version": [
            "4.0.1"
          ],
          "url": "http://hl7.org/fhir/uv/shc-vaccination/2021Sep"
        }
      ]
    },
    {
      "name": "HL7 FHIR Implementation Guide for Military Service History and Status",
      "category": "Clinical Records",
      "npm-name": "hl7.fhir.us.military-service",
      "description": "??",
      "authority": "HL7",
      "country": "us",
      "history": "http://hl7.org/fhir/us/military-service/history.html",
      "language": [
        "en"
      ],
      "canonical": "http://hl7.org/fhir/us/military-service",
      "ci-build": "http://build.fhir.org/ig/HL7/fhir-military-service",
      "analysis": {
        "content": true,
        "clinicalCore": true,
        "profiles": 5,
        "extensions": 1,
        "operations": 1,
        "valuesets": 7,
        "codeSystems": 1,
        "examples": 5
      },
      "editions": [
        {
          "name": "STU 1 Ballot",
          "ig-version": "0.1.0",
          "package": "hl7.fhir.us.military-service#0.1.0",
          "fhir-version": [
            "4.0.1"
          ],
          "url": "http://hl7.org/fhir/us/military-service/2021Sep"
        }
      ]
    },
    {
      "name": "Taiwan Digital COVID-19 Certificate",
      "category": "Immunication and Observation",
      "npm-name": "dccfhirig.mohw.gov.tw",
      "description": "Taiwan Digital COVID-19 Certificate",
      "authority": "MOHW",
      "country": "tw",
      "history": "https://dccfhirig.mohw.gov.tw/fhir/history.html",
      "language": [
        "en"
      ],
      "canonical": "https://dccfhirig.mohw.gov.tw/ig",
      "ci-build": "https://dccfhirig.mohw.gov.tw/ig",
      "editions": [
        {
          "name": "DSTU 1",
          "ig-version": "1.0.1",
          "package": "dccfhirig.mohw.gov.tw#1.0.1",
          "fhir-version": [
            "4.0.1"
          ],
          "url": "https://dccfhirig.mohw.gov.tw/ig"
        }
      ],
      "analysis": {
        "error": "Error fetching package directly (https://dccfhirig.mohw.gov.tw/fhir/1.0.1/package.tgz), or fetching package list for dccfhirig.mohw.gov.tw from https://dccfhirig.mohw.gov.tw/fhir/package-list.json: Unable to fetch: Invalid HTTP response 404 from https://dccfhirig.mohw.gov.tw/fhir/1.0.1/package.tgz (null) (content in /var/folders/85/j9nrkr152ds51j69d7nrxq7r0000gn/T/fhir-http-132.log)"
      }
    },
    {
      "name": "Logica COVID-19 FHIR Profile Library IG",
      "category": "Public Health",
      "npm-name": "hl7.fhir.us.covid19library",
      "description": "??",
      "authority": "HL7",
      "country": "us",
      "history": "http://hl7.org/fhir/us/covid19library/history.html",
      "language": [
        "en"
      ],
      "canonical": "http://hl7.org/fhir/us/covid19library",
      "ci-build": "http://build.fhir.org/ig/HL7/covid19library",
      "analysis": {
        "content": true,
        "clinicalCore": true,
        "profiles": 146,
        "extensions": 4,
        "valuesets": 43,
        "codeSystems": 2,
        "examples": 141
      },
      "editions": [
        {
          "name": "Drafts Ballot",
          "ig-version": "0.14.0",
          "package": "hl7.fhir.us.covid19library#0.14.0",
          "fhir-version": [
            "4.0.1"
          ],
          "url": "http://hl7.org/fhir/us/covid19library/2022Jan"
        }
      ]
    },
    {
      "name": "FHIR for FAIR - FHIR Implementation Guide",
      "category": "Research",
      "npm-name": "hl7.fhir.uv.fhir-for-fair",
      "description": "??",
      "authority": "HL7",
      "country": "uv",
      "history": "http://hl7.org/fhir/uv/fhir-for-fair/history.html",
      "language": [
        "en"
      ],
      "canonical": "http://hl7.org/fhir/uv/fhir-for-fair",
      "ci-build": "http://build.fhir.org/ig/HL7/fhir-for-fair",
      "analysis": {
        "error": "Unsupported version: 4.1.0"
      },
      "editions": [
        {
          "name": "STU 1 (FHIR R4b) Ballot",
          "ig-version": "0.1.0",
          "package": "hl7.fhir.uv.fhir-for-fair#0.1.0",
          "fhir-version": [
            "4.1.0"
          ],
          "url": "http://hl7.org/fhir/uv/fhir-for-fair/2022Jan"
        }
      ]
    },
    {
      "name": "Da Vinci Patient Cost Transparency Implementation Guide",
      "category": "Financial",
      "npm-name": "hl7.fhir.us.davinci-pct",
      "description": "??",
      "authority": "HL7",
      "country": "us",
      "history": "http://hl7.org/fhir/us/davinci-pct/history.html",
      "language": [
        "en"
      ],
      "canonical": "http://hl7.org/fhir/us/davinci-pct",
      "ci-build": "http://hl7.org/fhir/us/davinci-pct",
      "analysis": {
        "content": true,
        "clinicalCore": true,
        "financials": true,
        "profiles": 11,
        "extensions": 17,
        "operations": 1,
        "valuesets": 18,
        "codeSystems": 14,
        "examples": 18
      },
      "editions": [
        {
          "name": "STU 1 Draft",
          "ig-version": "0.1.0",
          "package": "hl7.fhir.us.davinci-pct#0.1.0",
          "fhir-version": [
            "4.0.1"
          ],
          "url": "http://hl7.org/fhir/us/davinci-pct/2022Jan"
        }
      ]
    },
    {
      "name": "Hybrid / Intermediary Exchange",
      "category": "EHR Access",
      "npm-name": "hl7.fhir.us.exchange-routing",
      "description": "??",
      "authority": "HL7",
      "country": "us",
      "history": "http://hl7.org/fhir/us/exchange-routing/history.html",
      "language": [
        "en"
      ],
      "canonical": "http://hl7.org/fhir/us/exchange-routing",
      "ci-build": "http://build.fhir.org/ig/HL7/fhir-exchange-routing-ig",
      "analysis": {
        "rest": true
      },
      "editions": [
        {
          "name": "STU1 Ballot",
          "ig-version": "0.1.0",
          "package": "hl7.fhir.us.exchange-routing#0.1.0",
          "fhir-version": [
            "4.0.1"
          ],
          "url": "http://hl7.org/fhir/us/exchange-routing/2022Jan"
        }
      ]
    },
    {
      "name": "PACIO Re-Assessment Timepoints Implementation Guide",
      "category": "Clinical Documents",
      "npm-name": "hl7.fhir.us.pacio-rt",
      "description": "??",
      "authority": "HL7",
      "country": "us",
      "history": "http://hl7.org/fhir/us/pacio-rt/history.html",
      "language": [
        "en"
      ],
      "canonical": "http://hl7.org/fhir/us/pacio-rt",
      "ci-build": "http://build.fhir.org/ig/HL7/fhir-pacio-rt",
      "analysis": {
        "content": true,
        "rest": true,
        "clinicalCore": true,
        "profiles": 1,
        "extensions": 1,
        "valuesets": 4,
        "codeSystems": 3,
        "examples": 241
      },
      "editions": [
        {
          "name": "STU 1 Ballot",
          "ig-version": "0.1.0",
          "package": "hl7.fhir.us.pacio-rt#0.1.0",
          "fhir-version": [
            "4.0.1"
          ],
          "url": "http://hl7.org/fhir/us/pacio-rt/2022Jan"
        }
      ]
    },
    {
      "name": "Da Vinci Risk Adjustment FHIR Implementation Guide",
      "category": "Financial",
      "npm-name": "hl7.fhir.us.davinci-ra",
      "description": "??",
      "authority": "HL7",
      "country": "us",
      "history": "http://hl7.org/fhir/us/davinci-ra/history.html",
      "language": [
        "en"
      ],
      "canonical": "http://hl7.org/fhir/us/davinci-ra",
      "ci-build": "http://build.fhir.org/ig/HL7/davinci-ra",
      "analysis": {
        "content": true,
        "rest": true,
        "clinicalCore": true,
        "measures": true,
        "profiles": 4,
        "extensions": 6,
        "operations": 1,
        "valuesets": 3,
        "codeSystems": 3,
        "examples": 72
      },
      "editions": [
        {
          "name": "STU 1",
          "ig-version": "1.0.0",
          "package": "hl7.fhir.us.davinci-ra#1.0.0",
          "fhir-version": [
            "4.0.1"
          ],
          "url": "http://hl7.org/fhir/us/davinci-ra/STU1"
        }
      ]
    },
    {
      "name": "International Patient Access",
      "category": "Patient Summary",
      "npm-name": "hl7.fhir.uv.ipa",
      "description": "??",
      "authority": "HL7",
      "country": "uv",
      "history": "http://hl7.org/fhir/uv/ipa/history.html",
      "language": [
        "en"
      ],
      "canonical": "http://hl7.org/fhir/uv/ipa",
      "ci-build": "http://build.fhir.org/ig/HL7/fhir-ipa",
      "analysis": {
        "content": true,
        "rest": true,
        "documents": true,
        "clinicalCore": true,
        "medsMgmt": true,
        "profiles": 11,
        "operations": 1,
        "examples": 13
      },
      "editions": [
        {
          "name": "STU 1 Ballot",
          "ig-version": "0.1.0",
          "package": "hl7.fhir.uv.ipa#0.1.0",
          "fhir-version": [
            "4.0.1"
          ],
          "url": "http://hl7.org/fhir/uv/ipa/2022Jan"
        }
      ]
    },
    {
      "name": "PACIO Advance Directive Information Implementation Guide",
      "category": "Clinical Documents",
      "npm-name": "hl7.fhir.us.pacio-adi",
      "description": "??",
      "authority": "HL7",
      "country": "us",
      "history": "http://hl7.org/fhir/us/pacio-adi/history.html",
      "language": [
        "en"
      ],
      "canonical": "http://hl7.org/fhir/us/pacio-adi",
      "ci-build": "http://build.fhir.org/ig/HL7/pacio-adi",
      "analysis": {
        "content": true,
        "rest": true,
        "documents": true,
        "clinicalCore": true,
        "profiles": 15,
        "extensions": 13,
        "valuesets": 17,
        "codeSystems": 2,
        "examples": 65
      },
      "editions": [
        {
          "name": "STU 1 Ballot",
          "ig-version": "0.1.0",
          "package": "hl7.fhir.us.pacio-adi#0.1.0",
          "fhir-version": [
            "4.0.1"
          ],
          "url": "http://hl7.org/fhir/us/pacio-adi/2022Jan"
        }
      ]
    },
    {
      "name": "CARIN Digital Insurance Card",
      "category": "Financial",
      "npm-name": "hl7.fhir.us.insurance-card",
      "description": "??",
      "authority": "HL7",
      "country": "us",
      "history": "http://hl7.org/fhir/us/insurance-card/history.html",
      "language": [
        "en"
      ],
      "canonical": "http://hl7.org/fhir/us/insurance-card",
      "ci-build": "http://build.fhir.org/ig/HL7/insurance-card",
      "analysis": {
        "content": true,
        "rest": true,
        "clinicalCore": true,
        "financials": true,
        "profiles": 3,
        "extensions": 10,
        "valuesets": 5,
        "codeSystems": 5,
        "examples": 4
      },
      "editions": [
        {
          "name": "STU 1 Ballot",
          "ig-version": "0.1.0",
          "package": "hl7.fhir.us.insurance-card#0.1.0",
          "fhir-version": [
            "4.0.1"
          ],
          "url": "http://hl7.org/fhir/us/insurance-card/2022Jan"
        }
      ]
    },
    {
      "name": "Radiation Dose Summary for Diagnostic Procedures on FHIR",
      "category": "Diagnostics",
      "npm-name": "hl7.fhir.uv.radiation-dose-summary",
      "description": "??",
      "authority": "HL7",
      "country": "uv",
      "history": "http://hl7.org/fhir/uv/radiation-dose-summary/history.html",
      "language": [
        "en"
      ],
      "canonical": "http://hl7.org/fhir/uv/radiation-dose-summary",
      "ci-build": "http://build.fhir.org/ig/HL7/fhir-radiation-dose-summary-ig",
      "analysis": {
        "content": true,
        "rest": true,
        "clinicalCore": true,
        "profiles": 9,
        "valuesets": 5,
        "codeSystems": 1,
        "tests": 3,
        "examples": 15
      },
      "editions": [
        {
          "name": "STU 1 Ballot",
          "ig-version": "0.1.0",
          "package": "hl7.fhir.uv.radiation-dose-summary#0.1.0",
          "fhir-version": [
            "4.0.1"
          ],
          "url": "http://hl7.org/fhir/uv/radiation-dose-summary/2022Jan"
        }
      ]
    },
    {
      "name": "Making EHR Data MOre available for Research and Public Health (MedMorph) Central Cancer Registry Reporting Content IG",
      "category": "Public Health and Research",
      "npm-name": "hl7.fhir.us.central-cancer-registry-reporting",
      "description": "??",
      "authority": "HL7",
      "country": "us",
      "history": "http://hl7.org/fhir/us/central-cancer-registry-reporting/history.html",
      "language": [
        "en"
      ],
      "canonical": "http://hl7.org/fhir/us/central-cancer-registry-reporting",
      "ci-build": "http://build.fhir.org/ig/HL7/fhir-central-cancer-registry-reporting",
      "analysis": {
        "content": true,
        "rest": true,
        "clinicalCore": true,
        "carePlanning": true,
        "profiles": 6,
        "extensions": 1,
        "valuesets": 1,
        "examples": 10
      },
      "editions": [
        {
          "name": "STU 1 Ballot",
          "ig-version": "0.1.0",
          "package": "hl7.fhir.us.central-cancer-registry-reporting#0.1.0",
          "fhir-version": [
            "4.0.1"
          ],
          "url": "http://hl7.org/fhir/us/central-cancer-registry-reporting/2022Jan"
        }
      ]
    },
    {
      "name": "Making EHR Data MOre available for Research and Public Health (MedMorph) Healthcare Surveys Reporting Content IG",
      "category": "Public Health and Research",
      "npm-name": "hl7.fhir.us.health-care-surveys-reporting",
      "description": "??",
      "authority": "HL7",
      "country": "us",
      "history": "http://hl7.org/fhir/us/health-care-surveys-reporting/history.html",
      "language": [
        "en"
      ],
      "canonical": "http://hl7.org/fhir/us/health-care-surveys-reporting",
      "ci-build": "http://build.fhir.org/ig/HL7/fhir-health-care-surveys-reporting",
      "analysis": {
        "content": true,
        "rest": true,
        "clinicalCore": true,
        "carePlanning": true,
        "medsMgmt": true,
        "profiles": 4,
        "examples": 13
      },
      "editions": [
        {
          "name": "STU 1 Ballot",
          "ig-version": "0.1.0",
          "package": "hl7.fhir.us.health-care-surveys-reporting#0.1.0",
          "fhir-version": [
            "4.0.1"
          ],
          "url": "http://hl7.org/fhir/us/health-care-surveys-reporting/2022Jan"
        }
      ]
    },
    {
      "name": "Making EHR Data MOre available for Research and Public Health (MedMorph) Research Content IG",
      "category": "Public Health and Research",
      "npm-name": "hl7.fhir.us.medmorph-research-dex",
      "description": "??",
      "authority": "HL7",
      "country": "us",
      "history": "http://hl7.org/fhir/us/medmorph-research-dex/history.html",
      "language": [
        "en"
      ],
      "canonical": "http://hl7.org/fhir/us/medmorph-research-dex",
      "ci-build": "http://build.fhir.org/ig/HL7/fhir-medmorph-research-dex",
      "analysis": {
        "content": true,
        "rest": true,
        "carePlanning": true,
        "profiles": 1,
        "examples": 6
      },
      "editions": [
        {
          "name": "STU 1 Ballot",
          "ig-version": "0.1.0",
          "package": "hl7.fhir.us.medmorph-research-dex#0.1.0",
          "fhir-version": [
            "4.0.1"
          ],
          "url": "http://hl7.org/fhir/us/medmorph-research-dex/2022Jan"
        }
      ]
    },
    {
      "name": "Medicolegal Death Investigation (MDI)",
      "category": "Public Health",
      "npm-name": "hl7.fhir.us.mdi",
      "description": "??",
      "authority": "HL7",
      "country": "us",
      "history": "http://hl7.org/fhir/us/mdi/history.html",
      "language": [
        "en"
      ],
      "canonical": "http://hl7.org/fhir/us/mdi",
      "ci-build": "http://build.fhir.org/ig/HL7/fhir-mdi-ig",
      "analysis": {
        "content": true,
        "documents": true,
        "clinicalCore": true,
        "diagnostics": true,
        "profiles": 16,
        "extensions": 2,
        "valuesets": 7,
        "codeSystems": 2,
        "examples": 40
      },
      "editions": [
        {
          "name": "STU1 Ballot",
          "ig-version": "1.0.0-ballot",
          "package": "hl7.fhir.us.mdi#1.0.0-ballot",
          "fhir-version": [
            "4.0.1"
          ],
          "url": "http://hl7.org/fhir/us/mdi/2022May"
        }
      ]
    },
    {
      "name": "Clinical Quality Framework Common FHIR Assets",
      "category": "Quality / CDS",
      "npm-name": "fhir.cqf.common",
      "description": "This implementation guide contains common FHIR assets for use in CQFramework content IGs, including FHIRHelpers and the FHIR-ModelInfo libraries",
      "authority": "CQF",
      "country": "us",
      "history": "http://fhir.org/guides/cqf/common/history.html",
      "language": [
        "en"
      ],
      "canonical": "http://fhir.org/guides/cqf/common",
      "ci-build": "http://build.fhir.org/ig/cqframework/cqf",
      "editions": [
        {
          "name": "Release 1",
          "ig-version": "4.0.1",
          "package": "fhir.cqf.common#4.0.1",
          "fhir-version": [
            "4.0.1"
          ],
          "url": "http://fhir.org/guides/cqf/common/4.0.1"
        }
      ],
      "analysis": {
        "valuesets": 2
      }
    },
    {
      "name": "Maternal and Infant Health Research",
      "category": "Public Health",
      "npm-name": "hl7.fhir.us.mihr",
      "description": "??",
      "authority": "HL7",
      "country": "us",
      "history": "http://hl7.org/fhir/us/mihr/history.html",
      "language": [
        "en"
      ],
      "canonical": "http://hl7.org/fhir/us/mihr",
      "ci-build": "http://build.fhir.org/ig/HL7/fhir-mmm-ig",
      "analysis": {
        "valuesets": 9,
        "examples": 24
      },
      "editions": [
        {
          "name": "STU1 Ballot",
          "ig-version": "1.0.0-ballot",
          "package": "hl7.fhir.us.mihr#1.0.0-ballot",
          "fhir-version": [
            "4.0.1"
          ],
          "url": "http://hl7.org/fhir/us/mihr/2022May"
        }
      ]
    },
    {
      "name": "Patient Request for Corrections Implementation Guide",
      "category": "tbd",
      "npm-name": "hl7.fhir.uv.patient-corrections",
      "description": "??",
      "authority": "HL7",
      "country": "uv",
      "history": "http://hl7.org/fhir/uv/patient-corrections/history.html",
      "language": [
        "en"
      ],
      "canonical": "http://hl7.org/fhir/uv/patient-corrections",
      "ci-build": "http://build.fhir.org/ig/HL7/fhir-patient-correction",
      "analysis": {
        "content": true,
        "rest": true,
        "carePlanning": true,
        "profiles": 3,
        "operations": 1,
        "valuesets": 4,
        "codeSystems": 4,
        "examples": 17
      },
      "editions": [
        {
          "name": "STU 1 Ballot",
          "ig-version": "1.0.0-ballot",
          "package": "hl7.fhir.uv.patient-corrections#1.0.0-ballot",
          "fhir-version": [
            "4.0.1"
          ],
          "url": "http://hl7.org/fhir/uv/patient-corrections/2022May"
        }
      ]
    },
    {
      "name": "Interoperable Digital Identity and Patient Matching",
      "category": "Security",
      "npm-name": "hl7.fhir.us.identity-matching",
      "description": "??",
      "authority": "HL7",
      "country": "us",
      "history": "http://hl7.org/fhir/us/identity-matching/history.html",
      "language": [
        "en"
      ],
      "canonical": "http://hl7.org/fhir/us/identity-matching",
      "ci-build": "http://build.fhir.org/ig/HL7/fhir-identity-matching-ig",
      "analysis": {
        "content": true,
        "clinicalCore": true,
        "profiles": 3,
        "valuesets": 1,
        "codeSystems": 1,
        "examples": 3
      },
      "editions": [
        {
          "name": "STU 1 Ballot",
          "ig-version": "1.0.0-ballot",
          "package": "hl7.fhir.us.identity-matching#1.0.0-ballot",
          "fhir-version": [
            "4.0.1"
          ],
          "url": "http://hl7.org/fhir/us/identity-matching/2022May"
        }
      ]
    },
    {
      "name": "CDC Opioid MME Calculator",
      "category": "Quality / CDS",
      "npm-name": "fhir.cdc.opioid-mme-r4",
      "description": "This implementation guide provides Morphine Milligram Equivalent (MME) calculation logic as described by the Centers For Disease Control and Prevention (CDC) Guideline for Prescribing Opioids for Chronic Pain — United States, 2016",
      "authority": "CQF",
      "country": "us",
      "history": "http://fhir.org/guides/cdc/opioid-mme-r4/history.html",
      "language": [
        "en"
      ],
      "canonical": "http://fhir.org/guides/cdc/opioid-mme-r4",
      "ci-build": "http://build.fhir.org/ig/cqframework/opioid-mme-r4",
      "editions": [
        {
          "name": "Release 1",
          "ig-version": "3.0.0",
          "package": "fhir.cdc.opioid-mme-r4#3.0.0",
          "fhir-version": [
            "4.0.1"
          ],
          "url": "http://fhir.org/guides/cdc/opioid-mme-r4/3.0.0"
        }
      ],
      "analysis": {
        "content": true,
        "clinicalCore": true,
        "medsMgmt": true,
        "profiles": 1,
        "codeSystems": 3,
        "examples": 12
      }
    },
    {
      "name": "FHIRcast",
      "category": "Imaging",
      "npm-name": "hl7.fhir.uv.fhircast",
      "description": "??",
      "authority": "HL7",
      "country": "uv",
      "history": "http://hl7.org/fhir/uv/fhircast/history.html",
      "language": [
        "en"
      ],
      "canonical": "http://hl7.org/fhir/uv/fhircast",
      "ci-build": "http://build.fhir.org/ig/HL7/fhircast-docs",
      "analysis": {
        "content": true,
        "clinicalCore": true,
        "profiles": 2,
        "extensions": 1,
        "examples": 1
      },
      "editions": [
        {
          "name": "STU3 Ballot",
          "ig-version": "2.1.0-ballot",
          "package": "hl7.fhir.uv.fhircast#2.1.0-ballot",
          "fhir-version": [
            "4.0.1"
          ],
          "url": "http://hl7.org/fhir/uv/fhircast/2022May"
        },
        {
          "name": "STU2",
          "ig-version": "2.0.0",
          "package": "hl7.fhir.uv.fhircast#2.0.0",
          "fhir-version": [
            "4.0.1"
          ],
          "url": "https://fhircast.hl7.org/specification/STU2"
        },
        {
          "name": "STU1",
          "ig-version": "1.0.0",
          "package": "hl7.fhir.uv.fhircast#1.0.0",
          "fhir-version": [
            "4.0.1"
          ],
          "url": "https://fhircast.hl7.org/specification/STU1"
        }
      ]
    },
    {
      "name": "IHE Mobile Health Document Sharing (MHDS)",
      "category": "Clinical Documents",
      "npm-name": "ihe.iti.mhds",
      "description": "This Implementation Guide shows how to build a Document Sharing Exchange using IHE-profiled FHIR standard, rather than the legacy IHE profiles that are dominated by XDS and HL7 v2. This Implementation Guide assembles other IHE Implementation guides (Profiles) and defines a Document Registry Actor.",
      "authority": "IHE",
      "country": "uv",
      "history": "http://profiles.ihe.net/ITI/MHDS/history.html",
      "language": [
        "en"
      ],
      "ci-build": "http://build.fhir.org/ig/IHE/MHDS",
      "canonical": "https://profiles.ihe.net/ITI/MHDS",
      "analysis": {
        "rest": true
      },
      "editions": [
        {
          "name": "Trial Implementation",
          "ig-version": "2.3.0",
          "package": "ihe.iti.mhds#2.3.0",
          "fhir-version": [
            "4.0.1"
          ],
          "url": "https://profiles.ihe.net/ITI/MHDS/2.3.0"
        },
        {
          "name": "Trial Implementation",
          "ig-version": "2.1.0",
          "package": "ihe.iti.mhds#2.1.0",
          "fhir-version": [
            "4.0.1"
          ],
          "url": "https://www.ihe.net/uploadedFiles/Documents/ITI/IHE_ITI_Suppl_MHDS.pdf"
        }
      ]
    },
    {
      "name": "IHE Mobile Care Services Discovery (mCSD)",
      "category": "Administration",
      "npm-name": "ihe.iti.mcsd",
      "description": "The IHE Mobile Care Services Discovery (mCSD) IG provides a transaction for mobile and lightweight browser-based applications to find and update care services resources.",
      "authority": "IHE",
      "country": "uv",
      "history": "http://profiles.ihe.net/ITI/mCSD/history.html",
      "language": [
        "en"
      ],
      "ci-build": "http://build.fhir.org/ig/IHE/ITI.mCSD/branches/main",
      "canonical": "https://profiles.ihe.net/ITI/mCSD",
      "analysis": {
        "content": true,
        "rest": true,
        "clinicalCore": true,
        "profiles": 14,
        "extensions": 2,
        "valuesets": 3,
        "codeSystems": 3,
        "examples": 21
      },
      "editions": [
        {
          "name": "Public-Comment Ballot",
          "ig-version": "3.7.0",
          "package": "ihe.iti.mcsd#3.7.0",
          "fhir-version": [
            "4.0.1"
          ],
          "url": "https://profiles.ihe.net/ITI/mCSD/3.7.0"
        },
        {
          "name": "Trial Implementation",
          "ig-version": "3.5.0",
          "package": "ihe.iti.mcsd#3.5.0",
          "fhir-version": [
            "4.0.1"
          ],
          "url": "https://profiles.ihe.net/ITI/mCSD/3.5.0"
        },
        {
          "name": "Trial Implementation",
          "ig-version": "3.3.0",
          "package": "ihe.iti.mcsd#3.3.0",
          "fhir-version": [
            "4.0.1"
          ],
          "url": "https://www.ihe.net/uploadedFiles/Documents/ITI/IHE_ITI_Suppl_mCSD_Rev3-3_TI_2021-07-02.pdf"
        }
      ]
    },
    {
      "name": "Pan-Canadian Patient Summary",
      "category": "Patient Summary",
      "npm-name": "ca.infoway.io.psca",
      "description": "The Pan-Canadian Patient Summary (PS-CA) IG and accompanying [PS-CA specification](https://infoscribe.infoway-inforoute.ca/pages/viewpage.action?pageId\u003d149160290) adapt the HL7 [International Patient Summary](http://hl7.org/fhir/uv/ips/) (IPS) for use in a Canadian context.",
      "authority": "Canada Health Infoway",
      "country": "ca",
      "history": "https://simplifier.net/PS-CA-R1/~guides",
      "language": [
        "en"
      ],
      "canonical": "http://fhir.infoway-inforoute.ca/io/psca",
      "ci-build": "https://simplifier.net/PS-CA-R1",
      "editions": [
        {
          "name": "Public Comment 0.3",
          "ig-version": "0.3.0",
          "package": "ca.infoway.io.psca#0.3.2",
          "fhir-version": [
            "4.0.1"
          ],
          "url": "https://packages.simplifier.net/ca.infoway.io.psca/0.3.2"
        },
        {
          "name": "Public Comment 0.2",
          "ig-version": "0.0.4",
          "package": "ca.infoway.io.psca#0.0.4",
          "fhir-version": [
            "4.0.1"
          ],
          "url": "https://packages.simplifier.net/ca.infoway.io.psca/0.0.4"
        },
        {
          "name": "Public Comment 0.1",
          "ig-version": "0.0.3",
          "package": "ca.infoway.vc.ps#0.0.3",
          "fhir-version": [
            "4.0.1"
          ],
          "url": "https://packages.simplifier.net/ca.infoway.vc.ps/0.0.3"
        }
      ],
      "analysis": {
        "content": true,
        "documents": true,
        "clinicalCore": true,
        "medsMgmt": true,
        "profiles": 19,
        "extensions": 3,
        "valuesets": 24,
        "codeSystems": 1
      }
    },
    {
      "name": "Canadian Baseline",
      "category": "National Base",
      "npm-name": "hl7.fhir.ca.baseline",
      "description": "Base Canadian national implementation guide",
      "authority": "HL7 Canada",
      "country": "ca",
      "history": "https://simplifier.net/canadianfhirbaselineprofilesca-core",
      "language": [
        "en"
      ],
      "canonical": "http://hl7.org/fhir/ca/baseline",
      "ci-build": "https://build.fhir.org/ig/HL7-Canada/ca-baseline",
      "editions": [
        {
          "name": "Public Comment",
          "ig-version": "1.1.0",
          "package": "hl7.fhir.ca.baseline#1.1.1",
          "fhir-version": [
            "4.0.1"
          ],
          "url": "https://packages.simplifier.net/hl7.fhir.ca.baseline/1.1.1"
        },
        {
          "name": "Public Comment",
          "ig-version": "1.0.0",
          "package": "hl7.fhir.ca.baseline#1.0.2",
          "fhir-version": [
            "4.0.1"
          ],
          "url": "https://packages.simplifier.net/hl7.fhir.ca.baseline/1.0.2"
        }
      ],
      "analysis": {
        "content": true,
        "documents": true,
        "clinicalCore": true,
        "medsMgmt": true,
        "profiles": 31,
        "extensions": 13,
        "valuesets": 9,
        "codeSystems": 2
      }
    },
    {
      "name": "IHE Mobile Access to Health Documents (MHD)",
      "category": "EHR Access",
      "npm-name": "ihe.iti.mhd",
      "description": "Defines a simple HTTP interface to a Document Sharing environment, including: publishing/query (XDS-on-FHIR), point-to-point push (XDR, Direct, XDM), and federation of communities (XCA).",
      "authority": "IHE",
      "country": "uv",
      "language": [
        "en"
      ],
      "history": "https://profiles.ihe.net/ITI/MHD/history.html",
      "canonical": "https://profiles.ihe.net/ITI/MHD",
      "ci-build": "http://build.fhir.org/ig/IHE/ITI.MHD",
      "analysis": {
        "content": true,
        "rest": true,
        "documents": true,
        "profiles": 24,
        "extensions": 4,
        "valuesets": 3,
        "codeSystems": 1,
        "examples": 48
      },
      "editions": [
        {
          "name": "Trial Implementation",
          "ig-version": "4.1.0",
          "package": "ihe.iti.mhd#4.1.0",
          "fhir-version": [
            "4.0.1"
          ],
          "url": "https://profiles.ihe.net/ITI/MHD/4.1.0"
        },
        {
          "name": "Trial Implementation",
          "ig-version": "4.0.2",
          "package": "ihe.iti.mhd#4.0.2",
          "fhir-version": [
            "4.0.1"
          ],
          "url": "https://profiles.ihe.net/ITI/MHD/4.0.2"
        },
        {
          "name": "Trial Implementation",
          "ig-version": "4.0.1",
          "package": "ihe.iti.mhd#4.0.1",
          "fhir-version": [
            "4.0.1"
          ],
          "url": "https://profiles.ihe.net/ITI/MHD/4.0.1"
        },
        {
          "name": "Trial Implementation",
          "ig-version": "3.2.0",
          "package": "ihe.iti.mhd#3.2.0",
          "fhir-version": [
            "4.0.1"
          ],
          "url": "https://www.ihe.net/uploadedFiles/Documents/ITI/IHE_ITI_Suppl_MHD_Rev3-2_TI_2020-08-28.pdf"
        }
      ]
    },
    {
      "name": "IHE Basic Audit Log Patterns (BALP)",
      "category": "Privacy / Security",
      "npm-name": "ihe.iti.balp",
      "description": "The Basic Audit Log Patterns (BALP) **Content Profile** defines some basic and reusable AuditEvent patterns. This includes basic audit log profiles for FHIR RESTful operations, to be used when there is not a more specific audit event defined. Where a more specific audit event can be defined it should be derived off of these basic patterns.",
      "authority": "IHE",
      "country": "uv",
      "history": "https://profiles.ihe.net/ITI/BALP/history.html",
      "language": [
        "en"
      ],
      "canonical": "https://profiles.ihe.net/ITI/BALP",
      "ci-build": "http://build.fhir.org/ig/IHE/ITI.BasicAudit",
      "editions": [
        {
          "name": "Trial Implementation",
          "ig-version": "1.1.0",
          "package": "ihe.iti.balp#1.1.0",
          "fhir-version": [
            "4.0.1"
          ],
          "url": "https://profiles.ihe.net/ITI/BALP/1.1.0"
        },
        {
          "name": "Public-Comment Ballot",
          "ig-version": "1.0.1",
          "package": "ihe.iti.balp#1.0.1",
          "fhir-version": [
            "4.0.1"
          ],
          "url": "https://profiles.ihe.net/ITI/BALP/1.0.1"
        }
      ],
      "analysis": {
        "content": true,
        "profiles": 20,
        "extensions": 2,
        "valuesets": 6,
        "codeSystems": 5,
        "examples": 63
      }
    },
    {
      "name": "IHE Interactive Multimedia Report (IMR)",
      "category": "Imaging",
      "npm-name": "ihe.rad.imr",
      "description": "??",
      "authority": "??",
      "country": "??",
      "history": "https://profiles.ihe.net/RAD/IMR/history.html",
      "language": [
        "en"
      ],
      "canonical": "https://profiles.ihe.net/RAD/IMR",
      "ci-build": "http://build.fhir.org/ig/IHE/RAD.IMR",
      "analysis": {
        "content": true,
        "rest": true,
        "clinicalCore": true,
        "diagnostics": true,
        "profiles": 8,
        "extensions": 2,
        "valuesets": 7,
        "examples": 19
      },
      "editions": [
        {
          "name": "Public Comment Ballot",
          "ig-version": "1.0.0-comment",
          "package": "ihe.rad.imr#1.0.0-comment",
          "fhir-version": [
            "4.0.1"
          ],
          "url": "https://profiles.ihe.net/RAD/IMR/1.0.0-comment"
        }
      ]
    },
    {
      "name": "HL7 Belgium FHIR Implementation Guide - Core profiles",
<<<<<<< HEAD
      "category": "National Base",
      "npm-name": "hl7.fhir.be.core",
      "description": "HL7 Belgium FHIR Implementation Guide - Core profiles",
=======
	  "category": "National Base",
      "npm-name": "hl7.fhir.be.core",
	  "description": "HL7 Belgium FHIR Implementation Guide - Core profiles",
>>>>>>> 1e8f4534
      "authority": "eHealth Platform",
      "country": "be",
      "history": "https://www.ehealth.fgov.be/standards/fhir/core/history.html",
      "language": [
        "en"
      ],
      "canonical": "https://www.ehealth.fgov.be/standards/fhir/core",
      "ci-build": "http://build.fhir.org/ig/hl7-be/core",
      "editions": [
        {
          "name": "Trial Use Test",
          "ig-version": "2.0.0",
          "package": "hl7.fhir.be.core#2.0.0",
          "fhir-version": [
            "4.0.1"
          ],
          "url": "https://www.ehealth.fgov.be/standards/fhir/core/2.0.0"
        }
      ]
<<<<<<< HEAD
    },
    {
      "name": "HL7 Belgium FHIR Implementation Guide - Core clinical profiles - transversal",
      "category": "National Base",
      "npm-name": "hl7.fhir.be.core-clinical",
      "description": "HL7 Belgium FHIR Implementation Guide - Core clinical profiles - transversal",
=======
	},  
	{
      "name": "HL7 Belgium FHIR Implementation Guide - Clinical Core profiles - Transversal",
      "category": "National Base",
  	  "npm-name": "hl7.fhir.be.core-clinical",
>>>>>>> 1e8f4534
      "authority": "eHealth Platform",
      "country": "be",
      "history": "https://www.ehealth.fgov.be/standards/fhir/core-clinical/history.html",
      "language": [
        "en"
<<<<<<< HEAD
      ],
=======
      ],  
>>>>>>> 1e8f4534
      "canonical": "https://www.ehealth.fgov.be/standards/fhir/core-clinical",
      "ci-build": "http://build.fhir.org/ig/hl7-be/core-clinical",
      "editions": [
        {
          "name": "Trial Use",
          "ig-version": "1.0.0",
          "package": "hl7.fhir.be.core-clinical#1.0.0",
          "fhir-version": [
            "4.0.1"
          ],
          "url": "https://www.ehealth.fgov.be/standards/fhir/core-clinical/1.0.0"
        }
      ]
    },
    {
      "name": "HL7 Belgium FHIR Implementation Guide - Medication profiles",
      "category": "National Base",
      "npm-name": "hl7.fhir.be.medication",
      "description": "HL7 Belgium FHIR Implementation Guide - Medication profiles",
      "authority": "eHealth Platform",
      "country": "be",
      "history": "https://www.ehealth.fgov.be/standards/fhir/medication/history.html",
      "language": [
        "en"
      ],
      "canonical": "https://www.ehealth.fgov.be/standards/fhir/medication",
      "ci-build": "http://build.fhir.org/ig/hl7-be/medication",
      "editions": [
        {
          "name": "Trial Use",
          "ig-version": "1.0.0",
          "package": "hl7.fhir.be.medication#1.0.0",
          "fhir-version": [
            "4.0.1"
          ],
          "url": "https://www.ehealth.fgov.be/standards/fhir/medication/1.0.0"
        }
      ]
    },
    {
      "name": "HL7 Belgium FHIR Implementation Guide - Vaccination profiles",
      "category": "National Base",
      "npm-name": "hl7.fhir.be.vaccination",
      "description": "HL7 Belgium FHIR Implementation Guide - Vaccination profiles",
      "authority": "eHealth Platform",
      "country": "be",
      "history": "https://www.ehealth.fgov.be/standards/fhir/vaccination/history.html",
      "language": [
        "en"
<<<<<<< HEAD
      ],
      "canonical": "https://www.ehealth.fgov.be/standards/fhir/vaccination",
      "ci-build": "http://build.fhir.org/ig/hl7-be/vaccination",
      "editions": [
        {
          "name": "Trial Use",
          "ig-version": "1.0.0",
          "package": "hl7.fhir.be.vaccination#1.0.0",
          "fhir-version": [
            "4.0.1"
          ],
          "url": "https://www.ehealth.fgov.be/standards/fhir/vaccination/1.0.0"
        }
=======
>>>>>>> 1e8f4534
      ],
      "canonical": "https://www.ehealth.fgov.be/standards/fhir/vaccination",
      "ci-build": "http://build.fhir.org/ig/hl7-be/vaccination",
      "analysis": {
        "content": true,
        "clinicalCore": true,
        "profiles": 6,
        "extensions": 1,
        "valuesets": 3,
        "codeSystems": 5,
        "examples": 6
      },
      "editions": [
        {
          "name": "Trial Use",
          "ig-version": "1.0.0",
          "package": "hl7.fhir.be.vaccination#1.0.0",
          "fhir-version": [
            "4.0.1"
          ],
          "url": "https://www.ehealth.fgov.be/standards/fhir/vaccination/1.0.0"
        }
      ]
    },
    {
      "name": "jp-core",
      "category": "National Draft",
      "npm-name": "jp-core.draft",
      "description": "Japan core draft v1.0.8",
      "authority": "JAMI FHIR Draft WG",
      "country": "ja",
      "language": [
        "ja"
      ],
      "canonical": "http://jpfhir.jp/fhir/core",
      "editions": [
        {
          "name": "jp-core.draft",
          "ig-version": "1.0.8",
          "package": "jp-core.draft#1.0.8",
          "fhir-version": [
            "4.0.1"
          ],
          "url": "https://jpfhir.jp/jpcoreV1/packages"
        }
      ],
      "analysis": {
        "content": true,
        "rest": true,
        "clinicalCore": true,
        "financials": true,
        "medsMgmt": true,
        "diagnostics": true,
        "profiles": 30,
        "extensions": 28,
        "codeSystems": 1
      }
    },
    {
      "name": "HL7 Belgium FHIR Implementation Guide - Allergy profiles",
      "category": "National Base",
      "npm-name": "hl7.fhir.be.allergy",
      "description": "HL7 Belgium FHIR Implementation Guide - Allergy profiles",
      "authority": "eHealth Platform",
      "country": "be",
      "history": "https://www.ehealth.fgov.be/standards/fhir/allergy/history.html",
      "language": [
        "en"
      ],
      "canonical": "https://www.ehealth.fgov.be/standards/fhir/allergy",
      "ci-build": "http://build.fhir.org/ig/hl7-be/allergy",
      "editions": [
        {
          "name": "Trial Use",
          "ig-version": "1.0.0",
          "package": "hl7.fhir.be.allergy#1.0.0",
          "fhir-version": [
            "4.0.1"
          ],
          "url": "https://www.ehealth.fgov.be/standards/fhir/allergy/1.0.0"
        }
      ]
    }
  ]
}<|MERGE_RESOLUTION|>--- conflicted
+++ resolved
@@ -5798,15 +5798,9 @@
     },
     {
       "name": "HL7 Belgium FHIR Implementation Guide - Core profiles",
-<<<<<<< HEAD
       "category": "National Base",
       "npm-name": "hl7.fhir.be.core",
       "description": "HL7 Belgium FHIR Implementation Guide - Core profiles",
-=======
-	  "category": "National Base",
-      "npm-name": "hl7.fhir.be.core",
-	  "description": "HL7 Belgium FHIR Implementation Guide - Core profiles",
->>>>>>> 1e8f4534
       "authority": "eHealth Platform",
       "country": "be",
       "history": "https://www.ehealth.fgov.be/standards/fhir/core/history.html",
@@ -5826,30 +5820,18 @@
           "url": "https://www.ehealth.fgov.be/standards/fhir/core/2.0.0"
         }
       ]
-<<<<<<< HEAD
     },
     {
       "name": "HL7 Belgium FHIR Implementation Guide - Core clinical profiles - transversal",
       "category": "National Base",
       "npm-name": "hl7.fhir.be.core-clinical",
       "description": "HL7 Belgium FHIR Implementation Guide - Core clinical profiles - transversal",
-=======
-	},  
-	{
-      "name": "HL7 Belgium FHIR Implementation Guide - Clinical Core profiles - Transversal",
-      "category": "National Base",
-  	  "npm-name": "hl7.fhir.be.core-clinical",
->>>>>>> 1e8f4534
       "authority": "eHealth Platform",
       "country": "be",
       "history": "https://www.ehealth.fgov.be/standards/fhir/core-clinical/history.html",
       "language": [
         "en"
-<<<<<<< HEAD
-      ],
-=======
-      ],  
->>>>>>> 1e8f4534
+      ],
       "canonical": "https://www.ehealth.fgov.be/standards/fhir/core-clinical",
       "ci-build": "http://build.fhir.org/ig/hl7-be/core-clinical",
       "editions": [
@@ -5899,7 +5881,6 @@
       "history": "https://www.ehealth.fgov.be/standards/fhir/vaccination/history.html",
       "language": [
         "en"
-<<<<<<< HEAD
       ],
       "canonical": "https://www.ehealth.fgov.be/standards/fhir/vaccination",
       "ci-build": "http://build.fhir.org/ig/hl7-be/vaccination",
@@ -5913,8 +5894,6 @@
           ],
           "url": "https://www.ehealth.fgov.be/standards/fhir/vaccination/1.0.0"
         }
-=======
->>>>>>> 1e8f4534
       ],
       "canonical": "https://www.ehealth.fgov.be/standards/fhir/vaccination",
       "ci-build": "http://build.fhir.org/ig/hl7-be/vaccination",
