{
  "guides": [
    {
      "name": "US Core",
      "category": "National Base",
      "npm-name": "hl7.fhir.us.core",
      "description": "Base US national implementation guide",
      "authority": "HL7",
      "product": [
        "fhir"
      ],
      "country": "us",
      "language": [
        "en"
      ],
      "implementations": [
        {
          "name": "Test Server",
          "type": "server",
          "url": "http://test.fhir.org"
        },
        {
          "name": "Source Code",
          "type": "source",
          "url": "http://github.com/HealthIntersections/fhirserver"
        }
      ],
      "history": "http://hl7.org/fhir/us/core/history.html",
      "canonical": "http://hl7.org/fhir/us/core",
      "ci-build": "http://build.fhir.org/ig/HL7/US-Core",
      "analysis": {
        "content": true,
        "rest": true,
        "documents": true,
        "clinicalCore": true,
        "medsMgmt": true,
        "profiles": 42,
        "extensions": 5,
        "operations": 1,
        "valuesets": 31,
        "codeSystems": 4,
        "examples": 111
      },
      "editions": [
        {
          "name": "STU Update",
          "ig-version": "6.1.0",
          "package": "hl7.fhir.us.core#6.1.0",
          "fhir-version": [
            "4.0.1"
          ],
          "url": "http://hl7.org/fhir/us/core/STU6.1"
        }
      ]
    },
    {
      "name": "AU Base",
      "category": "National Base",
      "npm-name": "hl7.fhir.au.base",
      "description": "Base Australian national implementation guide",
      "authority": "HL7",
      "product": [
        "fhir"
      ],
      "country": "au",
      "language": [
        "en"
      ],
      "history": "http://fhir.hl7.org.au/fhir/base/history.html",
      "canonical": "http://fhir.hl7.org.au/fhir/base",
      "ci-build": "http://build.fhir.org/ig/hl7au/au-fhir-base",
      "editions": [
        {
          "name": "Release 1 Draft",
          "ig-version": "1.0.1",
          "package": "hl7.fhir.au.base#1.0.1",
          "fhir-version": [
            "3.0.1"
          ],
          "url": "http://hl7.org.au/fhir/base/2019Feb"
        }
      ],
      "analysis": {
        "error": "JsonObject"
      }
    },
    {
      "name": "NZ Base",
      "category": "National Base",
      "npm-name": "fhir.org.nz.ig.base",
      "description": "Base New Zealand national implementation guide",
      "authority": "HL7",
      "product": [
        "fhir"
      ],
      "country": "nz",
      "language": [
        "en"
      ],
      "canonical": "http://fhir.org.nz/ig/base",
      "ci-build": "http://build.fhir.org/ig/HL7NZ/nzbase/branches/master/index.html",
      "editions": [
        {
          "name": "Release 2",
          "ig-version": "2.0.0",
          "package": "fhir.org.nz.ig.base#2.0.0",
          "fhir-version": [
            "4.0.1"
          ],
          "url": "http://fhir.org.nz/ig/base"
        }
      ],
      "analysis": {
        "error": "Error fetching package directly (http://fhir.org.nz/ig/base/1.0.0/package.tgz), or fetching package list for fhir.org.nz.ig.base from http://fhir.org.nz/ig/base/package-list.json: Unable to fetch: Invalid HTTP response 404 from https://fhir.org.nz/ig/base/1.0.0/package.tgz (Not Found) (content in /var/folders/85/j9nrkr152ds51j69d7nrxq7r0000gn/T/fhir-http-6.log)"
      }
    },
    {
      "name": "CCDA on FHIR",
      "category": "Clinical Documents",
      "npm-name": "hl7.fhir.us.ccda",
      "description": "US Realm Implementation Guide (IG) addressing the key aspects of Consolidated CDA (C-CDA) required for Meaningful Use (MU). This IG focuses on the clinical document header and narrative constraints necessary for human readability, and references the Data Access Framework (DAF) implementation guide for coded data representation",
      "authority": "HL7",
      "product": [
        "fhir"
      ],
      "country": "us",
      "language": [
        "en"
      ],
      "history": "http://hl7.org/fhir/us/ccda/history.html",
      "canonical": "http://hl7.org/fhir/us/ccda",
      "ci-build": "http://build.fhir.org/ig/HL7/ccda-on-fhir",
      "analysis": {
        "content": true,
        "rest": true,
        "profiles": 12,
        "extensions": 8,
        "valuesets": 10,
        "examples": 32
      },
      "editions": [
        {
          "name": "STU 1 Ballot",
          "ig-version": "1.2.0-ballot",
          "package": "hl7.fhir.us.ccda#1.2.0-ballot",
          "fhir-version": [
            "4.0.1"
          ],
          "url": "http://hl7.org/fhir/us/ccda/2023May"
        }
      ]
    },
    {
      "name": "SDC (Structured Data Capture)",
      "category": "Forms Management",
      "npm-name": "hl7.fhir.uv.sdc",
      "description": "Defines expectations for sharing of Questionnaires and answers, including mechanisms for automatically populating portions of a questionnaire based on embedded mappings to underlying data elements",
      "authority": "HL7",
      "product": [
        "fhir"
      ],
      "country": "uv",
      "language": [
        "en"
      ],
      "history": "http://hl7.org/fhir/us/sdc/history.html",
      "canonical": "http://hl7.org/fhir/uv/sdc",
      "ci-build": "http://build.fhir.org/ig/HL7/sdc",
      "analysis": {
        "content": true,
        "rest": true,
        "clinicalCore": true,
        "carePlanning": true,
        "questionnaire": true,
        "profiles": 26,
        "extensions": 42,
        "logicals": 2,
        "operations": 7,
        "valuesets": 9,
        "codeSystems": 7,
        "examples": 48
      },
      "editions": [
        {
          "name": "STU 3",
          "ig-version": "3.0.0",
          "package": "hl7.fhir.uv.sdc#3.0.0",
          "fhir-version": [
            "4.0.1"
          ],
          "url": "http://hl7.org/fhir/uv/sdc/STU3"
        },
        {
          "name": "STU 2",
          "ig-version": "2.0.0",
          "package": "hl7.fhir.uv.sdc#2.0.0",
          "fhir-version": [
            "3.0.1"
          ],
          "url": "http://hl7.org/fhir/us/sdc/STU2"
        },
        {
          "name": "DSTU 1",
          "ig-version": "1.0.2",
          "package": "hl7.fhir.uv.sdc#1.0.2",
          "fhir-version": [
            "1.0.2"
          ],
          "url": "http://hl7.org/fhir/DSTU2/sdc/sdc.html"
        }
      ]
    },
    {
      "name": "SDC Data Elements Registry",
      "category": "Forms Management",
      "npm-name": "hl7.fhir.us.sdcde",
      "description": "Defines expectations for sharing of data elements between registries",
      "authority": "HL7",
      "product": [
        "fhir"
      ],
      "country": "us",
      "language": [
        "en"
      ],
      "history": "http://hl7.org/fhir/us/sdcde/history.html",
      "canonical": "http://hl7.org/fhir/us/sdcde",
      "ci-build": "http://build.fhir.org/ig/HL7/sdc-de",
      "analysis": {
        "error": "Unable to resolve package id hl7.fhir.us.sdcde#1.0.2"
      },
      "editions": [
        {
          "name": "STU 2",
          "ig-version": "2.0",
          "package": "hl7.fhir.us.sdcde#2.0",
          "fhir-version": [
            "3.0.1"
          ],
          "url": "http://hl7.org/fhir/us/sdcde/STU2"
        },
        {
          "name": "STU 1",
          "ig-version": "1.0.2",
          "package": "hl7.fhir.us.sdcde#1.0.2",
          "fhir-version": [
            "1.0.2"
          ],
          "url": "http://hl7.org/fhir/DSTU2/sdcde/sdcde.html"
        }
      ]
    },
    {
      "name": "US Lab",
      "category": "Diagnostics",
      "npm-name": "hl7.fhir.us.lab",
      "description": "US Realm Laboratory ordering and reporting between ambulatory care setting and the laboratory and laboratory reporting to public health jurisdictions",
      "authority": "HL7",
      "product": [
        "fhir"
      ],
      "country": "us",
      "language": [
        "en"
      ],
      "editions": [
        {
          "name": "DSTU2",
          "ig-version": "n/a",
          "package": "hl7.fhir.us.lab#n/a",
          "fhir-version": [
            "1.0.2"
          ],
          "url": "http://hl7.org/fhir/DSTU2/uslab/uslab.html"
        }
      ],
      "analysis": {
        "error": "Unable to resolve package id hl7.fhir.us.lab#n/a"
      }
    },
    {
      "name": "RCPA Cancer Reports",
      "category": "Diagnostics",
      "npm-name": "hl7.fhir.au.rcpa",
      "description": "Structured Cancer Reporting Protocols (FHIR adaptation of joint CAP/RCPA protocols)",
      "authority": "HL7",
      "product": [
        "fhir"
      ],
      "country": "au",
      "language": [
        "en"
      ],
      "ci-build": "http://build.fhir.org/ig/hl7au/au-fhir-rcpa",
      "canonical": "http://hl7.org.au/fhir/rcpa",
      "editions": [
        {
          "name": "Release 1 Draft",
          "ig-version": "0.1.0",
          "package": "hl7.fhir.au.rcpa#0.1.0",
          "fhir-version": [
            "3.0.1"
          ],
          "url": "http://hl7.org.au/fhir/rcpa/0.1.0"
        }
      ],
      "analysis": {}
    },
    {
      "name": "DAF",
      "category": "EHR Access",
      "npm-name": "hl7.fhir.us.daf",
      "description": "Basic arrangements for accessing meaningful use data from EHR systems **NOTE: DAF has been superseded by Argonaut, DAF-Research and US-Core**",
      "authority": "HL7",
      "product": [
        "fhir"
      ],
      "country": "us",
      "language": [
        "en"
      ],
      "history": "http://hl7.org/fhir/us/daf/history.html",
      "canonical": "http://hl7.org/fhir/us/daf",
      "ci-build": "http://build.fhir.org/ig/HL7/daf-research",
      "analysis": {
        "content": true,
        "rest": true,
        "clinicalCore": true,
        "carePlanning": true,
        "profiles": 5,
        "extensions": 2,
        "operations": 3,
        "valuesets": 2,
        "codeSystems": 2
      },
      "editions": [
        {
          "name": "STU 2",
          "ig-version": "2.0.0",
          "package": "hl7.fhir.us.daf#2.0.0",
          "fhir-version": [
            "3.0.1"
          ],
          "url": "http://hl7.org/fhir/us/daf-research/STU2"
        },
        {
          "name": "DSTU 1",
          "ig-version": "1.0.2",
          "package": "hl7.fhir.us.daf#1.0.2",
          "fhir-version": [
            "1.0.2"
          ],
          "url": "http://hl7.org/fhir/DSTU2/daf/daf.html"
        }
      ]
    },
    {
      "name": "Argonaut Data Query",
      "category": "EHR Access",
      "npm-name": "fhir.argonaut.r2",
      "description": "This implementation guide is based upon DSTU2 FHIR standard and covers the US EHR data access for the ONC Common Clinical Data Set and retrieval of static documents",
      "authority": "Argonaut",
      "product": [
        "fhir"
      ],
      "country": "us",
      "language": [
        "en"
      ],
      "history": "http://www.fhir.org/guides/argonaut/r2/history.html",
      "ci-build": "http://build.fhir.org/ig/argonautproject/data-query",
      "canonical": "http://fhir.org/guides/argonaut/r2",
      "editions": [
        {
          "name": "First Release",
          "ig-version": "1.0.0",
          "package": "fhir.argonaut.r2#1.0.0",
          "fhir-version": [
            "1.0.2"
          ],
          "url": "http://fhir.org/guides/argonaut/r2/1.0"
        }
      ],
      "analysis": {
        "content": true,
        "rest": true,
        "documents": true,
        "clinicalCore": true,
        "medsMgmt": true,
        "profiles": 17,
        "extensions": 5,
        "operations": 1,
        "valuesets": 25
      }
    },
    {
      "name": "HSPC EHR Guide",
      "category": "EHR Access",
      "npm-name": "fhir.hspc.core",
      "description": "Builds on Argonaut to make agreements around consistent data (in progress)",
      "authority": "HSPC",
      "product": [
        "fhir"
      ],
      "country": "us",
      "language": [
        "en"
      ],
      "history": "http://fhir.org/guides/hspc/core/history.html",
      "canonical": "http://fhir.org/guides/hspc/core",
      "ci-build": "http://build.fhir.org/ig/hspc/core",
      "editions": [],
      "analysis": {}
    },
    {
      "name": "US Meds Maturity Project",
      "category": "Medications / Immunizations",
      "npm-name": "hl7.fhir.us.meds",
      "description": "US Meds Maturity Project: promote consistent use of the FHIR pharmacy resources in the US Realm",
      "authority": "HL7",
      "product": [
        "fhir"
      ],
      "country": "us",
      "language": [
        "en"
      ],
      "history": "http://hl7.org/fhir/us/meds/history.html",
      "canonical": "http://hl7.org/fhir/us/meds",
      "ci-build": "http://build.fhir.org/ig/HL7/FHIR-ONC-Meds",
      "analysis": {
        "content": true,
        "rest": true,
        "clinicalCore": true,
        "medsMgmt": true,
        "profiles": 2
      },
      "editions": [
        {
          "name": "STU 2",
          "ig-version": "1.2.0",
          "package": "hl7.fhir.us.meds#1.2.0",
          "fhir-version": [
            "3.0.1"
          ],
          "url": "http://hl7.org/fhir/us/meds/STU2"
        },
        {
          "name": "STU 1",
          "ig-version": "1.0.0",
          "package": "hl7.fhir.us.meds#1.0.0",
          "fhir-version": [
            "3.0.1"
          ],
          "url": "http://hl7.org/fhir/us/meds/STU1"
        }
      ]
    },
    {
      "name": "QICore",
      "category": "Quality / CDS",
      "npm-name": "hl7.fhir.us.qicore",
      "description": "QICore defines a uniform way for quality measurement and decision support knowledge to refer to clinical data. The profiles align as much as possible with DAF and incorporate content from the (Quality Data Model) and the (Virtual Medical Record) specifications",
      "authority": "HL7",
      "product": [
        "fhir"
      ],
      "country": "us",
      "language": [
        "en"
      ],
      "history": "http://hl7.org/fhir/us/qicore/history.html",
      "canonical": "http://hl7.org/fhir/us/qicore",
      "ci-build": "http://build.fhir.org/ig/HL7/fhir-qi-core",
      "analysis": {
        "content": true,
        "clinicalCore": true,
        "carePlanning": true,
        "financials": true,
        "medsMgmt": true,
        "diagnostics": true,
        "profiles": 51,
        "extensions": 8,
        "valuesets": 21,
        "codeSystems": 5,
        "examples": 66
      },
      "editions": [
        {
          "name": "STU5 (v5.0.0)",
          "ig-version": "5.0.0",
          "package": "hl7.fhir.us.qicore#5.0.0",
          "fhir-version": [
            "4.0.1"
          ],
          "url": "http://hl7.org/fhir/us/qicore/STU5"
        }
      ]
    },
    {
      "name": "DAF-Research",
      "category": "Research",
      "npm-name": "hl7.fhir.us.daf-research",
      "description": "DAF-Research IG focuses on enabling researchers to access data from multiple organizations",
      "authority": "HL7",
      "product": [
        "fhir"
      ],
      "country": "us",
      "language": [
        "en"
      ],
      "history": "http://hl7.org/fhir/us/daf/history.html",
      "canonical": "http://hl7.org/fhir/us/daf",
      "ci-build": "http://build.fhir.org/ig/HL7/daf-research",
      "editions": [
        {
          "name": "STU",
          "ig-version": "2.0.0",
          "package": "hl7.fhir.us.daf-research#2.0.0",
          "fhir-version": [
            "3.0.1"
          ],
          "url": "http://hl7.org/fhir/us/daf-research"
        }
      ],
      "analysis": {
        "error": "Unable to resolve package id hl7.fhir.us.daf-research#2.0.0"
      }
    },
    {
      "name": "US HAI",
      "category": "Public Health",
      "npm-name": "hl7.fhir.us.hai",
      "description": "Specifies standards for electronic submission of Healthcare Associated Infection (HAI) reports to the National Healthcare Safety Network (NHSN) of the Centers for Disease Control and Prevention (CDC)",
      "authority": "HL7",
      "product": [
        "fhir"
      ],
      "country": "us",
      "language": [
        "en"
      ],
      "history": "http://hl7.org/fhir/us/hai/history.html",
      "canonical": "http://hl7.org/fhir/us/hai",
      "ci-build": "http://build.fhir.org/ig/HL7/HAI",
      "analysis": {
        "content": true,
        "questionnaire": true,
        "profiles": 4,
        "valuesets": 15,
        "codeSystems": 2
      },
      "editions": [
        {
          "name": "STU 2",
          "ig-version": "2.0.0",
          "package": "hl7.fhir.us.hai#2.0.0",
          "fhir-version": [
            "4.0.0"
          ],
          "url": "http://hl7.org/fhir/us/hai/STU2"
        },
        {
          "name": "STU 1",
          "ig-version": "1.0.0",
          "package": "hl7.fhir.us.hai#1.0.0",
          "fhir-version": [
            "3.0.1"
          ],
          "url": "http://hl7.org/fhir/us/hai/STU1"
        }
      ]
    },
    {
      "name": "US Breast Cancer Data",
      "category": "Diagnostics",
      "npm-name": "hl7.fhir.us.breastcancer",
      "description": "Logical models and FHIR profiles for supporting breast cancer staging estimation, including the traditional three-component staging involving primary tumor classification, regional lymph nodes and distant metastases, as well as other factors important to prognosis and recurrence risk, such as tumor grade, hormone receptor status (progesterone and estrogen), as well as human epidermal growth factor 2 (HER 2) status",
      "authority": "HL7",
      "product": [
        "fhir"
      ],
      "country": "us",
      "language": [
        "en"
      ],
      "history": "http://hl7.org/fhir/us/breastcancer/history.html",
      "canonical": "http://hl7.org/fhir/us/breastcancer",
      "ci-build": "http://build.fhir.org/ig/HL7/us-breastcancer",
      "analysis": {
        "content": true,
        "clinicalCore": true,
        "medsMgmt": true,
        "diagnostics": true,
        "profiles": 57,
        "extensions": 46,
        "logicals": 260,
        "valuesets": 35,
        "codeSystems": 9
      },
      "editions": [
        {
          "name": "STU 1 Draft",
          "ig-version": "0.2.0",
          "package": "hl7.fhir.us.breastcancer#0.2.0",
          "fhir-version": [
            "3.0.1"
          ],
          "url": "http://hl7.org/fhir/us/breastcancer/2018Sep"
        }
      ]
    },
    {
      "name": "Genomics Reporting",
      "category": "Diagnostics",
      "npm-name": "hl7.fhir.uv.genomics-reporting",
      "description": "This implementation guide tries to provide guidance that will enable improved interoperable and computable sharing of genetic testing results",
      "authority": "HL7",
      "product": [
        "fhir"
      ],
      "country": "uv",
      "language": [
        "en"
      ],
      "history": "http://hl7.org/fhir/uv/genomics-reporting/history.html",
      "canonical": "http://hl7.org/fhir/uv/genomics-reporting",
      "ci-build": "http://build.fhir.org/ig/HL7/genomics-reporting",
      "analysis": {
        "content": true,
        "clinicalCore": true,
        "carePlanning": true,
        "profiles": 18,
        "extensions": 4,
        "operations": 1,
        "valuesets": 10,
        "codeSystems": 3,
        "examples": 65
      },
      "editions": [
        {
          "name": "STU 2",
          "ig-version": "2.0.0",
          "package": "hl7.fhir.uv.genomics-reporting#2.0.0",
          "fhir-version": [
            "4.0.1"
          ],
          "url": "http://hl7.org/fhir/uv/genomics-reporting/STU2"
        },
        {
          "name": "STU 1",
          "ig-version": "1.0.0",
          "package": "hl7.fhir.uv.genomics-reporting#1.0.0",
          "fhir-version": [
            "4.0.1"
          ],
          "url": "http://hl7.org/fhir/uv/genomics-reporting/STU1"
        }
      ]
    },
    {
      "name": "Argonaut Provider Directory",
      "category": "Administration",
      "npm-name": "fhir.argonaut.pd",
      "description": "This implementation guide is based upon STU3 FHIR standard and outlines the key data elements for any provider directory and basic query guidance. The components developed in this guide are intended to provide a foundation for a central or distributed Provider or Healthcare Directory",
      "authority": "Argonaut",
      "product": [
        "fhir"
      ],
      "country": "us",
      "language": [
        "en"
      ],
      "history": "http://www.fhir.org/guides/argonaut/pd/history.html",
      "ci-build": "http://build.fhir.org/ig/argonautproject/provider-directory",
      "canonical": "http://fhir.org/guides/argonaut/pd",
      "editions": [
        {
          "name": "Release 1",
          "ig-version": "1.0.0",
          "package": "fhir.argonaut.pd#1.0.0",
          "fhir-version": [
            "3.0.1"
          ],
          "url": "http://fhir.org/guides/argonaut/pd/release1"
        }
      ],
      "analysis": {
        "error": "Unknown FHIRVersion code \u0027STU3\u0027"
      }
    },
    {
      "name": "Argonaut Scheduling",
      "category": "Administration",
      "npm-name": "fhir.argonaut.scheduling",
      "description": "This implementation guide is based upon STU3 FHIR standard and provides FHIR RESTful APIs and guidance for access to and booking of appointments for patients by both patient and practitioner end users",
      "authority": "Argonaut",
      "product": [
        "fhir"
      ],
      "country": "us",
      "language": [
        "en"
      ],
      "history": "http://www.fhir.org/guides/argonaut/scheduling/history.html",
      "ci-build": "http://build.fhir.org/ig/argonautproject/scheduling",
      "canonical": "http://fhir.org/guides/argonaut/scheduling",
      "editions": [
        {
          "name": "First Release",
          "ig-version": "1.0.0",
          "package": "fhir.argonaut.scheduling#1.0.0",
          "fhir-version": [
            "3.0.1"
          ],
          "url": "http://fhir.org/guides/argonaut/scheduling/release1"
        }
      ],
      "analysis": {
        "content": true,
        "rest": true,
        "financials": true,
        "scheduling": true,
        "profiles": 7,
        "extensions": 4,
        "operations": 4,
        "valuesets": 7,
        "codeSystems": 3
      }
    },
    {
      "name": "International Patient Summary",
      "category": "Patient Summary",
      "npm-name": "hl7.fhir.uv.ips",
      "description": "The International Patient Summary (IPS) is a minimal and non-exhaustive patient summary, specialty-agnostic, condition-independent, but readily usable by clinicians for the cross-border unscheduled care of a patient",
      "authority": "HL7",
      "product": [
        "fhir"
      ],
      "country": "uv",
      "language": [
        "en"
      ],
      "history": "http://hl7.org/fhir/uv/ips/history.html",
      "canonical": "http://hl7.org/fhir/uv/ips",
      "ci-build": "http://build.fhir.org/ig/HL7/fhir-ips",
      "analysis": {
        "content": true,
        "clinicalCore": true,
        "medsMgmt": true,
        "diagnostics": true,
        "profiles": 33,
        "extensions": 1,
        "valuesets": 44,
        "codeSystems": 1,
        "examples": 33
      },
      "editions": [
        {
          "name": "STU 1",
          "ig-version": "1.1.0",
          "package": "hl7.fhir.uv.ips#1.1.0",
          "fhir-version": [
            "4.0.1"
          ],
          "url": "http://hl7.org/fhir/uv/ips/STU1.1"
        },
        {
          "name": "STU 1",
          "ig-version": "1.0.0",
          "package": "hl7.fhir.uv.ips#1.0.0",
          "fhir-version": [
            "4.0.1"
          ],
          "url": "http://hl7.org/fhir/uv/ips/STU1"
        }
      ]
    },
    {
      "name": "IHE Patient Demographics Query for Mobile (PDQm)",
      "category": "Administration",
      "npm-name": "ihe.iti.pdqm",
      "description": "Defines a lightweight RESTful interface to a patient demographics supplier leveraging technologies readily available to mobile applications and lightweight browser based applications",
      "authority": "IHE",
      "product": [
        "fhir"
      ],
      "country": "uv",
      "language": [
        "en"
      ],
      "history": "http://profiles.ihe.net/ITI/PDQm/history.html",
      "ci-build": "http://build.fhir.org/ig/IHE/ITI.PDQm/branches/main",
      "canonical": "https://profiles.ihe.net/ITI/PDQm",
      "analysis": {
        "content": true,
        "rest": true,
        "clinicalCore": true,
        "profiles": 3,
        "examples": 4
      },
      "editions": [
        {
          "name": "Publication",
          "ig-version": "2.4.0",
          "package": "ihe.iti.pdqm#2.4.0",
          "fhir-version": [
            "4.0.1"
          ],
          "url": "https://profiles.ihe.net/ITI/PDQm/2.4.0"
        },
        {
          "name": "Publication",
          "ig-version": "2.3.0",
          "package": "ihe.iti.pdqm#2.3.0",
          "fhir-version": [
            "4.0.1"
          ],
          "url": "https://profiles.ihe.net/ITI/PDQm/2.3.0"
        },
        {
          "name": "Publication",
          "ig-version": "2.2.0",
          "package": "ihe.iti.pdqm#2.2.0",
          "fhir-version": [
            "4.0.1"
          ],
          "url": "https://www.ihe.net/uploadedFiles/Documents/ITI/IHE_ITI_Suppl_PDQm_Rev2-2_TI_2020-08-28.pdf"
        }
      ]
    },
    {
      "name": "IHE Patient Identifier Cross-referencing for Mobile (PIXm)",
      "category": "Administration",
      "npm-name": "ihe.iti.pixm",
      "description": "Defines a lightweight RESTful interface to a Patient Identifier Cross-reference Manager, leveraging technologies readily available to mobile applications and lightweight browser based applications",
      "authority": "IHE",
      "product": [
        "fhir"
      ],
      "country": "uv",
      "history": "https://profiles.ihe.net/ITI/PIXm/history.html",
      "language": [
        "en"
      ],
      "canonical": "https://profiles.ihe.net/ITI/PIXm",
      "ci-build": "http://build.fhir.org/ig/IHE/ITI.PIXm",
      "analysis": {
        "content": true,
        "rest": true,
        "clinicalCore": true,
        "profiles": 8,
        "operations": 1,
        "examples": 17
      },
      "editions": [
        {
          "name": "Publication",
          "ig-version": "3.0.2",
          "package": "ihe.iti.pixm#3.0.2",
          "fhir-version": [
            "4.0.1"
          ],
          "url": "https://profiles.ihe.net/ITI/PIXm/3.0.2"
        },
        {
          "name": "Publication",
          "ig-version": "3.0.0",
          "package": "ihe.iti.pixm#3.0.0",
          "fhir-version": [
            "4.0.1"
          ],
          "url": "https://profiles.ihe.net/ITI/PIXm/3.0.0"
        },
        {
          "name": "Publication",
          "ig-version": "2.1.0",
          "package": "ihe.iti.pixm#2.1.0",
          "fhir-version": [
            "4.0.1"
          ],
          "url": "https://www.ihe.net/uploadedFiles/Documents/ITI/IHE_ITI_Suppl_PIXm_Rev2-1_TI_2019-12-05.pdf"
        }
      ]
    },
    {
      "name": "IHE Patient Master Identity Registry (PMIR)",
      "category": "Administration",
      "npm-name": "ihe.iti.pmir",
      "description": "Supports the creating, updating and deprecating of patient master identity information about a subject of care, as well as subscribing to these changes, using the HL7 FHIR standard and its RESTful transactions. In PMIR, “patient identity” information includes all information found in the FHIR Patient Resource such as identifier, name, phone, gender, birth date, address, marital status, photo, others to contact, preference for language, general practitioner, and links to other instances of identities. The “patient master identity” is a dominant identity managed centrally among many participating organizations (a.k.a., “Golden Patient Identity”).",
      "authority": "IHE",
      "product": [
        "fhir"
      ],
      "country": "uv",
      "language": [
        "en"
      ],
      "history": "https://profiles.ihe.net/ITI/PMIR/history.html",
      "analysis": {
        "error": "Error fetching package directly (https://profiles.ihe.net/ITI/PMIR/0.1.0/package.tgz), or fetching package list for ihe.iti.pmir from https://profiles.ihe.net/ITI/PMIR/package-list.json: Unable to fetch: Invalid HTTP response 404 from https://profiles.ihe.net/ITI/PMIR/0.1.0/package.tgz (Not Found) (content in /var/folders/85/j9nrkr152ds51j69d7nrxq7r0000gn/T/fhir-http-23.log)"
      },
      "ci-build": "http://build.fhir.org/ig/IHE/ITI.PMIR/branches/master/index.html",
      "canonical": "https://profiles.ihe.net/ITI/PMIR",
      "editions": [
        {
          "name": "Publication",
          "ig-version": "1.5.0",
          "package": "ihe.iti.pmir#1.5.0",
          "fhir-version": [
            "4.0.1"
          ],
          "url": "https://profiles.ihe.net/ITI/PMIR/1.5.0"
        },
        {
          "name": "Publication",
          "ig-version": "1.3.0",
          "package": "ihe.iti.pmir#1.3.0",
          "fhir-version": [
            "4.0.1"
          ],
          "url": "https://www.ihe.net/wp-content/uploads/uploadedFiles/Documents/ITI/IHE_ITI_Suppl_PMIR_Rev1-3_TI_2020-12-11.pdf"
        }
      ]
    },
    {
      "name": "IHE FHIR AuditEvent query and feed to ATNA",
      "category": "Security",
      "npm-name": "ihe.iti.atna",
      "description": "Enable audit log recording (feed) and access to ATNA Audit Repository queries using FHIR AuditEvent resource",
      "authority": "IHE",
      "product": [
        "fhir"
      ],
      "country": "uv",
      "language": [
        "en"
      ],
      "history": "https://wiki.ihe.net/index.php/Audit_Trail_and_Node_Authentication",
      "canonical": "https://wiki.ihe.net/index.php/Audit_Trail_and_Node_Authentication",
      "editions": [
        {
          "name": "R4 Trial-Implementation",
          "ig-version": "0.2.0",
          "package": "ihe.iti.atna#0.2.0",
          "fhir-version": [
            "4.0.1"
          ],
          "url": "https://wiki.ihe.net/index.php/Audit_Trail_and_Node_Authentication"
        }
      ],
      "analysis": {
        "error": "Unable to resolve package id ihe.iti.atna#0.2.0"
      }
    },
    {
      "name": "IHE Mobile Alert Communication Management(mACM)",
      "category": "Communications",
      "npm-name": "ihe.iti.macm",
      "description": "Provides the infrastructural components needed to send short, unstructured text alerts to human recipients and can record the outcomes of any human interactions upon receipt of the alert. ",
      "authority": "IHE",
      "product": [
        "fhir"
      ],
      "country": "uv",
      "language": [
        "en"
      ],
      "history": "http://wiki.ihe.net/index.php/Mobile_Alert_Communication_Management(mACM)",
      "canonical": "http://wiki.ihe.net/index.php/Mobile_Alert_Communication_Management(mACM)",
      "editions": [
        {
          "name": "R4 Trial-Implementation",
          "ig-version": "0.2.0",
          "package": "ihe.iti.macm#0.2.0",
          "fhir-version": [
            "4.0.1"
          ],
          "url": "http://wiki.ihe.net/index.php/Mobile_Alert_Communication_Management(mACM)"
        }
      ],
      "analysis": {
        "error": "Unable to resolve package id ihe.iti.macm#0.2.0"
      }
    },
    {
      "name": "IHE Mobile Cross-Enterprise Document Data Element Extraction (mXDE)",
      "category": "Clinical Documents",
      "npm-name": "ihe.iti.mxde",
      "description": "Provides the means to access data elements extracted from shared structured documents",
      "authority": "IHE",
      "product": [
        "fhir"
      ],
      "country": "uv",
      "language": [
        "en"
      ],
      "history": "http://wiki.ihe.net/index.php/Mobile_Cross-Enterprise_Document_Data_Element_Extraction",
      "analysis": {
        "error": "Unable to resolve package id ihe.iti.mxde#0.1.2"
      },
      "canonical": "https://profiles.ihe.net/ITI/mXDE",
      "ci-build": "http://build.fhir.org/ig/IHE/ITI.mXDE/branches/master/index.html",
      "editions": [
        {
          "name": "Publication Ballot",
          "ig-version": "1.3.0-comment",
          "package": "ihe.iti.mxde#1.3.0-comment",
          "fhir-version": [
            "4.0.1"
          ],
          "url": "https://profiles.ihe.net/ITI/mXDE/1.3.0-comment"
        }
      ]
    },
    {
      "name": "IHE Query for Existing Data for Mobile (QEDm)",
      "category": "EHR Access",
      "npm-name": "ihe.pcc.qedm",
      "description": "Supports queries for clinical data elements, including observations, allergy and intolerances, conditions, diagnostic results, medications, immunizations, procedures, encounters and provenance by making the information widely available to other systems within and across enterprises",
      "authority": "IHE",
      "product": [
        "fhir"
      ],
      "country": "uv",
      "language": [
        "en"
      ],
      "history": "http://wiki.ihe.net/index.php/Query_for_Existing_Data_for_Mobile",
      "canonical": "http://wiki.ihe.net/index.php/Query_for_Existing_Data_for_Mobile",
      "editions": [
        {
          "name": "R4 Trial-Implementation",
          "ig-version": "0.2.1",
          "package": "ihe.pcc.qedm#0.2.1",
          "fhir-version": [
            "4.0.1"
          ],
          "url": "http://wiki.ihe.net/index.php/Query_for_Existing_Data_for_Mobile"
        }
      ],
      "analysis": {
        "error": "Unable to resolve package id ihe.pcc.qedm#0.2.1"
      }
    },
    {
      "name": "IHE Non-Patient File Sharing (NPFS)",
      "category": "Administration",
      "npm-name": "ihe.iti.npfs",
      "description": "Defines how to enable the sharing of non-patient files such as workflow definitions, privacy policies, blank forms, and stylesheets",
      "authority": "IHE",
      "product": [
        "fhir"
      ],
      "country": "uv",
      "language": [
        "en"
      ],
      "history": "http://wiki.ihe.net/index.php/Non-patient_File_Sharing_(NPFS)",
      "canonical": "http://wiki.ihe.net/index.php/Non-patient_File_Sharing_(NPFS)",
      "editions": [
        {
          "name": "STU3 Trial-Implementation",
          "ig-version": "0.2.0",
          "package": "ihe.iti.npfs#0.2.0",
          "fhir-version": [
            "4.0.1"
          ],
          "url": "http://wiki.ihe.net/index.php/Non-patient_File_Sharing_(NPFS)"
        }
      ],
      "analysis": {
        "error": "Unable to resolve package id ihe.iti.npfs#0.2.0"
      }
    },
    {
      "name": "IHE Standardized Operational Log of Events (SOLE)",
      "category": "Administration",
      "npm-name": "ihe.rad.sole",
      "description": "Defines a way to exchange information about events that can then be collected and displayed using standard methods",
      "authority": "IHE",
      "product": [
        "fhir"
      ],
      "country": "uv",
      "language": [
        "en"
      ],
      "history": "http://wiki.ihe.net/index.php/Standardized_Operational_Log_of_Events",
      "canonical": "http://wiki.ihe.net/index.php/Standardized_Operational_Log_of_Events",
      "editions": [
        {
          "name": "STU3 Trial-Implementation",
          "ig-version": "0.1.0",
          "package": "ihe.rad.sole#0.1.0",
          "fhir-version": [
            "3.0.1"
          ],
          "url": "http://wiki.ihe.net/index.php/Standardized_Operational_Log_of_Events"
        }
      ],
      "analysis": {
        "error": "Unable to resolve package id ihe.rad.sole#0.1.0"
      }
    },
    {
      "name": "IHE Mobile Medication Administration (MMA)",
      "category": "Medications / Immunizations",
      "npm-name": "ihe.pharm.mma",
      "description": "Defines the integration between healthcare systems and mobile (or any other) clients using RESTful web services. This allows connecting EHRs with smartphones, smart pill boxes, and other personal or professional devices",
      "authority": "IHE",
      "product": [
        "fhir"
      ],
      "country": "uv",
      "language": [
        "en"
      ],
      "history": "http://wiki.ihe.net/index.php/Mobile_Medication_Administration",
      "canonical": "http://wiki.ihe.net/index.php/Mobile_Medication_Administration",
      "editions": [
        {
          "name": "STU3 Trial-Implementation",
          "ig-version": "0.1.0",
          "package": "ihe.pharm.mma#0.1.0",
          "fhir-version": [
            "3.0.1"
          ],
          "url": "http://wiki.ihe.net/index.php/Mobile_Medication_Administration"
        }
      ],
      "analysis": {
        "error": "Unable to resolve package id ihe.pharm.mma#0.1.0"
      }
    },
    {
      "name": "IHE Uniform Barcode Processing (UBP)",
      "category": "Medications / Immunizations",
      "npm-name": "ihe.pharm.ubp",
      "description": "Uniform Barcode Processing for Medications",
      "authority": "IHE",
      "product": [
        "fhir"
      ],
      "country": "uv",
      "language": [
        "en"
      ],
      "history": "http://wiki.ihe.net/index.php/Uniform_Barcode_Processing",
      "canonical": "http://wiki.ihe.net/index.php/Uniform_Barcode_Processing",
      "editions": [
        {
          "name": "STU3 Trial-Implementation",
          "ig-version": "0.1.0",
          "package": "ihe.pharm.ubp#0.1.0",
          "fhir-version": [
            "3.0.1"
          ],
          "url": "http://wiki.ihe.net/index.php/Uniform_Barcode_Processing"
        }
      ],
      "analysis": {
        "error": "Unable to resolve package id ihe.pharm.ubp#0.1.0"
      }
    },
    {
      "name": "IHE Mobile Retrieve Form for Data Capture (mRFD)",
      "category": "Forms Management",
      "npm-name": "ihe.qrph.mrfd",
      "description": "Provides a method for gathering data within a user’s current application to meet the requirements of an external system. mRFD supports RESTful retrieval of forms from a form source, display and completion of a form, and return of instance data from the display application to the source application. The workflows defined in this profile are based on those defined by the Retrieve Form for Data Capture (RFD) profile",
      "authority": "IHE",
      "product": [
        "fhir"
      ],
      "country": "uv",
      "language": [
        "en"
      ],
      "history": "http://wiki.ihe.net/index.php/Mobile_Retrieve_Form_for_Data_Capture",
      "canonical": "http://wiki.ihe.net/index.php/Mobile_Retrieve_Form_for_Data_Capture",
      "editions": [
        {
          "name": "STU3 Trial-Implementation",
          "ig-version": "0.1.0",
          "package": "ihe.qrph.mrfd#0.1.0",
          "fhir-version": [
            "3.0.1"
          ],
          "url": "http://wiki.ihe.net/index.php/Mobile_Retrieve_Form_for_Data_Capture"
        }
      ],
      "analysis": {
        "error": "Unable to resolve package id ihe.qrph.mrfd#0.1.0"
      }
    },
    {
      "name": "IHE Vital Records Death Reporting (VRDR)",
      "category": "Public Health",
      "npm-name": "ihe.qrph.vrdr",
      "description": "Defines a Retrieve Form for Data Capture (RFD) content profile that will specify derivation of source content from a medical summary document. by defining requirements for form filler content and form manager handling of the content",
      "authority": "IHE",
      "product": [
        "fhir"
      ],
      "country": "uv",
      "language": [
        "en"
      ],
      "history": "http://wiki.ihe.net/index.php/Vital_Records_Death_Reporting",
      "canonical": "http://wiki.ihe.net/index.php/Vital_Records_Death_Reporting",
      "editions": [
        {
          "name": "STU3 Trial-Implementation",
          "ig-version": "0.1.0",
          "package": "ihe.qrph.vrdr#0.1.0",
          "fhir-version": [
            "3.0.1"
          ],
          "url": "http://wiki.ihe.net/index.php/Vital_Records_Death_Reporting"
        }
      ],
      "analysis": {
        "error": "Unable to resolve package id ihe.qrph.vrdr#0.1.0"
      }
    },
    {
      "name": "IHE Dynamic Care Planning (DCP)",
      "category": "Care Planning",
      "npm-name": "ihe.pcc.dcp",
      "description": "Provides the structures and transactions for care planning, sharing Care Plans that meet the needs of many, such as providers, patients and payers",
      "authority": "IHE",
      "product": [
        "fhir"
      ],
      "country": "uv",
      "language": [
        "en"
      ],
      "history": "http://wiki.ihe.net/index.php/Dynamic_Care_Planning",
      "canonical": "http://wiki.ihe.net/index.php/Dynamic_Care_Planning",
      "editions": [
        {
          "name": "R4 Trial-Implementation",
          "ig-version": "0.2.0",
          "package": "ihe.pcc.dcp#0.2.0",
          "fhir-version": [
            "4.0.1"
          ],
          "url": "http://wiki.ihe.net/index.php/Dynamic_Care_Planning"
        }
      ],
      "analysis": {
        "error": "Unable to resolve package id ihe.pcc.dcp#0.2.0"
      }
    },
    {
      "name": "IHE Dynamic Care Team Management (DCTM)",
      "category": "Care Planning",
      "npm-name": "ihe.pcc.dctm",
      "description": "Provides the means for sharing care team information about a patient’s care teams that meet the needs of many users, such as providers, patients and payers",
      "authority": "IHE",
      "product": [
        "fhir"
      ],
      "country": "uv",
      "language": [
        "en"
      ],
      "history": "http://wiki.ihe.net/index.php/Dynamic_Care_Team_Management",
      "canonical": "http://wiki.ihe.net/index.php/Dynamic_Care_Team_Management",
      "editions": [
        {
          "name": "STU3 Trial-Implementation",
          "ig-version": "0.2.0",
          "package": "ihe.pcc.dctm#0.2.0",
          "fhir-version": [
            "4.0.1"
          ],
          "url": "http://wiki.ihe.net/index.php/Dynamic_Care_Team_Management"
        }
      ],
      "analysis": {
        "error": "Unable to resolve package id ihe.pcc.dctm#0.2.0"
      }
    },
    {
      "name": "Point-of-Care Medical Device Tracking (PMDT)",
      "category": "Administration",
      "npm-name": "ihe.pcc.pmdt",
      "description": "provides definition for a mobile Device",
      "authority": "IHE",
      "product": [
        "fhir"
      ],
      "country": "uv",
      "language": [
        "en"
      ],
      "history": "http://wiki.ihe.net/index.php/Point-of-Care_Medical_Device_Tracking",
      "canonical": "http://wiki.ihe.net/index.php/Point-of-Care_Medical_Device_Tracking",
      "editions": [
        {
          "name": "STU3 Trial-Implementation",
          "ig-version": "0.1.0",
          "package": "ihe.pcc.pmdt#0.1.0",
          "fhir-version": [
            "3.0.1"
          ],
          "url": "http://wiki.ihe.net/index.php/Point-of-Care_Medical_Device_Tracking"
        }
      ],
      "analysis": {
        "error": "Unable to resolve package id ihe.pcc.pmdt#0.1.0"
      }
    },
    {
      "name": "IHE Reconciliation of Clinical Content and Care Providers (RECON)",
      "category": "Administration",
      "npm-name": "ihe.pcc.recon",
      "description": "Provides the ability to communicate lists of clinical data that were reconciled, when they were reconciled and who did the reconciliation using CDA® constructs and FHIR® Resource attributes",
      "authority": "IHE",
      "product": [
        "fhir"
      ],
      "country": "uv",
      "language": [
        "en"
      ],
      "history": "http://wiki.ihe.net/index.php/Reconciliation_of_Clinical_Content_and_Care_Providers",
      "canonical": "http://wiki.ihe.net/index.php/Reconciliation_of_Clinical_Content_and_Care_Providers",
      "editions": [
        {
          "name": "STU3 Trial-Implementation",
          "ig-version": "0.1.0",
          "package": "ihe.pcc.recon#0.1.0",
          "fhir-version": [
            "3.0.1"
          ],
          "url": "http://wiki.ihe.net/index.php/Reconciliation_of_Clinical_Content_and_Care_Providers"
        }
      ],
      "analysis": {
        "error": "Unable to resolve package id ihe.pcc.recon#0.1.0"
      }
    },
    {
      "name": "IHE Remote Patient Monitoring (RPM)",
      "category": "Personal Healthcare",
      "npm-name": "ihe.pcc.rpm",
      "description": "Provides means of reporting measurements taken by Personal Healthcare Devices in a remote location",
      "authority": "IHE",
      "product": [
        "fhir"
      ],
      "country": "uv",
      "language": [
        "en"
      ],
      "history": "http://wiki.ihe.net/index.php/Remote_Patient_Monitoring",
      "canonical": "http://wiki.ihe.net/index.php/Remote_Patient_Monitoring",
      "editions": [
        {
          "name": "STU3 Trial-Implementation",
          "ig-version": "0.1.0",
          "package": "ihe.pcc.rpm#0.1.0",
          "fhir-version": [
            "3.0.1"
          ],
          "url": "http://wiki.ihe.net/index.php/Remote_Patient_Monitoring"
        }
      ],
      "analysis": {
        "error": "Unable to resolve package id ihe.pcc.rpm#0.1.0"
      }
    },
    {
      "name": "IHE Routine Interfacility Patient Transport (RIPT)",
      "category": "Communications",
      "npm-name": "ihe.pcc.ript",
      "description": "Provides means of updating a Transport team with critical and necessary medical information on a patient to be transported",
      "authority": "IHE",
      "product": [
        "fhir"
      ],
      "country": "uv",
      "language": [
        "en"
      ],
      "history": "http://wiki.ihe.net/index.php/Routine_Interfacility_Patient_Transport",
      "canonical": "http://wiki.ihe.net/index.php/Routine_Interfacility_Patient_Transport",
      "editions": [
        {
          "name": "STU3 Trial-Implementation",
          "ig-version": "0.1.0",
          "package": "ihe.pcc.ript#0.1.0",
          "fhir-version": [
            "3.0.1"
          ],
          "url": "http://wiki.ihe.net/index.php/Routine_Interfacility_Patient_Transport"
        }
      ],
      "analysis": {
        "error": "Error fetching package directly (http://profiles.ihe.net/PCC/RIPT/0.1.0/package.tgz), or fetching package list for ihe.pcc.ript from http://profiles.ihe.net/PCC/RIPT/package-list.json: Unable to fetch: Invalid HTTP response 404 from https://profiles.ihe.net/PCC/RIPT/0.1.0/package.tgz (Not Found) (content in /var/folders/85/j9nrkr152ds51j69d7nrxq7r0000gn/T/fhir-http-73.log)"
      }
    },
    {
      "name": "IHE Assessment Curation and Data Collection (ACDC)",
      "category": "EHR Access",
      "npm-name": "ihe.iti.acdc",
      "description": "Enables assessment developers and curators a means by which they can distribute assessment instruments to healthcare providers, supporting exchange of assessment data in a standardized form using the HL7 FHIR Questionnaire resource.",
      "authority": "IHE",
      "product": [
        "fhir"
      ],
      "country": "uv",
      "language": [
        "en"
      ],
      "history": "https://wiki.ihe.net/index.php/Assessment_Curation_and_Data_Collection",
      "canonical": "https://wiki.ihe.net/index.php/Assessment_Curation_and_Data_Collection",
      "editions": [
        {
          "name": "R4 Trial-Implementation",
          "ig-version": "1.1.0",
          "package": "ihe.pcc.acdc#1.1.0",
          "fhir-version": [
            "4.0.1"
          ],
          "url": "https://wiki.ihe.net/index.php/Assessment_Curation_and_Data_Collection"
        }
      ],
      "analysis": {
        "error": "Unable to resolve package id ihe.pcc.acdc#1.1.0"
      }
    },
    {
      "name": "IHE Mobile Aggregate Data Exchange (mADX)",
      "category": "EHR Access",
      "npm-name": "ihe.qrph.madx",
      "description": "Supports interoperable public health reporting of aggregate health data.",
      "authority": "IHE",
      "product": [
        "fhir"
      ],
      "country": "uv",
      "language": [
        "en"
      ],
      "history": "https://wiki.ihe.net/index.php/Mobile_Aggregate_Data_Exchange_(mADX)",
      "canonical": "https://wiki.ihe.net/index.php/Mobile_Aggregate_Data_Exchange_(mADX)",
      "editions": [
        {
          "name": "R4 Trial-Implementation",
          "ig-version": "1.1.0",
          "package": "ihe.qrph.madx#0.1.0",
          "fhir-version": [
            "4.0.1"
          ],
          "url": "https://wiki.ihe.net/index.php/Mobile_Aggregate_Data_Exchange_(mADX)"
        }
      ],
      "analysis": {
        "error": "Unable to resolve package id ihe.qrph.madx#0.1.0"
      }
    },
    {
      "name": "Electronic Case Reporting",
      "category": "Public Health",
      "npm-name": "hl7.fhir.us.ecr",
      "description": "The Electronic Case Reporting (eCR) Implementation Guide supports Reporting, investigation, and management via electronic transmission of clinical data from Electronic Health Records to Public Health Agencies, along with the management and processing of population cases. Ths IG covers Bi-directional information exchange and triggering and decision support",
      "authority": "HL7",
      "product": [
        "fhir"
      ],
      "country": "uv",
      "language": [
        "en"
      ],
      "history": "http://hl7.org/fhir/uv/ecr/history.html",
      "canonical": "http://hl7.org/fhir/us/ecr",
      "ci-build": "http://build.fhir.org/ig/HL7/case-reporting",
      "analysis": {
        "content": true,
        "rest": true,
        "documents": true,
        "clinicalCore": true,
        "carePlanning": true,
        "profiles": 57,
        "extensions": 25,
        "operations": 1,
        "valuesets": 8,
        "codeSystems": 8,
        "examples": 94
      },
      "editions": [
        {
          "name": "STU 2",
          "ig-version": "2.1.0",
          "package": "hl7.fhir.us.ecr#2.1.0",
          "fhir-version": [
            "4.0.1"
          ],
          "url": "http://hl7.org/fhir/us/ecr/STU2.1"
        },
        {
          "name": "STU 2 on FHIR R4",
          "ig-version": "2.0.0",
          "package": "hl7.fhir.us.ecr#2.0.0",
          "fhir-version": [
            "4.0.1"
          ],
          "url": "http://hl7.org/fhir/us/ecr/STU2"
        },
        {
          "name": "STU 1",
          "ig-version": "1.0.0",
          "package": "hl7.fhir.us.ecr#1.0.0",
          "fhir-version": [
            "4.0.1"
          ],
          "url": "http://hl7.org/fhir/us/ecr/STU1"
        }
      ]
    },
    {
      "name": "Loinc/IVD Test mapping",
      "category": "Diagnostics",
      "npm-name": "hl7.fhir.uv.livd",
      "description": "The LIVD Implementation Guide provides a industry standard expression for an IVD device manufacturer\u0027s suggestions for a specific device\u0027s mapping from the internal, proprietary IVD test codes to suggested LOINC codes when a LIS manager is connecting and configuring a device to the LIS",
      "authority": "HL7",
      "product": [
        "fhir"
      ],
      "country": "uv",
      "language": [
        "en"
      ],
      "history": "http://hl7.org/fhir/uv/livd/history.html",
      "canonical": "http://hl7.org/fhir/uv/livd",
      "ci-build": "http://build.fhir.org/ig/HL7/livd",
      "analysis": {
        "content": true,
        "diagnostics": true,
        "profiles": 10,
        "extensions": 4,
        "valuesets": 6,
        "codeSystems": 5,
        "examples": 8
      },
      "editions": [
        {
          "name": "STU 1 (FHIR R4) Ballot",
          "ig-version": "0.3.0",
          "package": "hl7.fhir.uv.livd#0.3.0",
          "fhir-version": [
            "4.0.1"
          ],
          "url": "http://hl7.org/fhir/uv/livd/2021Jan"
        }
      ]
    },
    {
      "name": "Point of Care Devices",
      "category": "Diagnostics",
      "npm-name": "hl7.fhir.uv.pocd",
      "description": "Defines the use of FHIR resources to convey measurements and supporting data from acute care point-of-care medical devices (PoCD) to receiving systems for electronic medical records, clinical decision support, and medical data archiving for aggregate quality measurement and research purposes",
      "authority": "HL7",
      "product": [
        "fhir"
      ],
      "country": "uv",
      "language": [
        "en"
      ],
      "history": "http://hl7.org/fhir/uv/pocd/history.html",
      "canonical": "http://hl7.org/fhir/uv/pocd",
      "ci-build": "http://build.fhir.org/ig/HL7/uv-pocd",
      "analysis": {
        "content": true,
        "rest": true,
        "clinicalCore": true,
        "profiles": 13,
        "extensions": 12,
        "valuesets": 8,
        "codeSystems": 5,
        "examples": 21
      },
      "editions": [
        {
          "name": "STU 1 Ballot",
          "ig-version": "0.3.0",
          "package": "hl7.fhir.uv.pocd#0.3.0",
          "fhir-version": [
            "4.0.1"
          ],
          "url": "http://hl7.org/fhir/uv/pocd/2021Sep"
        }
      ]
    },
    {
      "name": "Potential Drug/Drug Interaction",
      "category": "Medications / Immunizations",
      "npm-name": "hl7.fhir.uv.pddi",
      "description": "This implementation guide is targeted at stakeholders who seek to increase the specificity and clinical relevance of drug-drug interaction alerts presented through the electronic health record. The approach is service-oriented and uses Web standards, a minimum information model for potential drug interactions, and emerging Health Information Technology standards including CDS Hooks, FHIR, and Clinical Quality Language (CQL)",
      "authority": "HL7",
      "product": [
        "fhir"
      ],
      "country": "uv",
      "language": [
        "en"
      ],
      "history": "http://hl7.org/fhir/uv/pddi/history.html",
      "canonical": "http://hl7.org/fhir/uv/pddi",
      "ci-build": "http://build.fhir.org/ig/HL7/PDDI-CDS",
      "analysis": {
        "valuesets": 88,
        "codeSystems": 1,
        "examples": 36
      },
      "editions": [
        {
          "name": "STU 1 Ballot",
          "ig-version": "1.0.0-ballot",
          "package": "hl7.fhir.uv.pddi#1.0.0-ballot",
          "fhir-version": [
            "4.0.1"
          ],
          "url": "http://hl7.org/fhir/uv/pddi/2023Jan"
        }
      ]
    },
    {
      "name": "Validated Healthcare Directory",
      "category": "Administration",
      "npm-name": "hl7.fhir.uv.vhdir",
      "description": "Defines the minimum conformance requirements for accessing or exposing validated healthcare directory data and provides a specification for the exchange of directory data between a source of validated provider data and local workflow environments (e.g. local directories)",
      "authority": "HL7",
      "product": [
        "fhir"
      ],
      "country": "uv",
      "language": [
        "en"
      ],
      "history": "http://hl7.org/fhir/uv/vhdir/history.html",
      "canonical": "http://hl7.org/fhir/uv/vhdir",
      "ci-build": "http://build.fhir.org/ig/HL7/VhDir",
      "analysis": {},
      "editions": []
    },
    {
      "name": "Coverage Requirements Determination (Da Vinci)",
      "category": "Financial",
      "npm-name": "hl7.fhir.us.davinci-crd",
      "description": "Provides a mechanism for healthcare providers to discover guidelines, pre-authorization requirements and other expectations from payor organizations related to a proposed medication, procedure or other service associated with a patient\u0027s insurance coverage. Supports both patient-specific and patient-independent information retrieval",
      "authority": "HL7",
      "product": [
        "fhir"
      ],
      "country": "us",
      "language": [
        "en"
      ],
      "history": "http://hl7.org/fhir/us/davinci-crd/history.html",
      "canonical": "http://hl7.org/fhir/us/davinci-crd",
      "ci-build": "http://build.fhir.org/ig/HL7/davinci-crd",
      "analysis": {
        "content": true,
        "clinicalCore": true,
        "carePlanning": true,
        "financials": true,
        "medsMgmt": true,
        "scheduling": true,
        "profiles": 18,
        "extensions": 1,
        "valuesets": 8,
        "codeSystems": 3,
        "examples": 19
      },
      "editions": [
        {
          "name": "STU 1.1 Ballot",
          "ig-version": "1.1.0-ballot",
          "package": "hl7.fhir.us.davinci-crd#1.1.0-ballot",
          "fhir-version": [
            "4.0.1"
          ],
          "url": "http://hl7.org/fhir/us/davinci-crd/2022May"
        },
        {
          "name": "STU 1",
          "ig-version": "1.0.0",
          "package": "hl7.fhir.us.davinci-crd#1.0.0",
          "fhir-version": [
            "4.0.1"
          ],
          "url": "http://hl7.org/fhir/us/davinci-crd/STU1"
        }
      ]
    },
    {
      "name": "Data Exchange for Quality Measures (Da Vinci)",
      "category": "Financial",
      "npm-name": "hl7.fhir.us.davinci-deqm",
      "description": "Provides a mechanism for healthcare providers and data aggregators to exchange quality measure information using subscription, query, and push methods",
      "authority": "HL7",
      "product": [
        "fhir"
      ],
      "country": "us",
      "language": [
        "en"
      ],
      "history": "http://hl7.org/fhir/us/davinci-deqm/history.html",
      "canonical": "http://hl7.org/fhir/us/davinci-deqm",
      "ci-build": "http://build.fhir.org/ig/HL7/davinci-deqm",
      "analysis": {
        "content": true,
        "rest": true,
        "documents": true,
        "clinicalCore": true,
        "financials": true,
        "medsMgmt": true,
        "measures": true,
        "profiles": 11,
        "extensions": 8,
        "operations": 1,
        "valuesets": 2,
        "codeSystems": 2,
        "examples": 87
      },
      "editions": [
        {
          "name": "STU4 (v4.0.0) Ballot",
          "ig-version": "4.0.0-ballot",
          "package": "hl7.fhir.us.davinci-deqm#4.0.0-ballot",
          "fhir-version": [
            "4.0.1"
          ],
          "url": "http://hl7.org/fhir/us/davinci-deqm/2023Jan"
        },
        {
          "name": "STU 3",
          "ig-version": "3.1.0",
          "package": "hl7.fhir.us.davinci-deqm#3.1.0",
          "fhir-version": [
            "4.0.1"
          ],
          "url": "http://hl7.org/fhir/us/davinci-deqm/STU3.1"
        },
        {
          "name": "STU 3",
          "ig-version": "3.0.0",
          "package": "hl7.fhir.us.davinci-deqm#3.0.0",
          "fhir-version": [
            "4.0.1"
          ],
          "url": "http://hl7.org/fhir/us/davinci-deqm/STU3"
        },
        {
          "name": "STU 3",
          "ig-version": "2.1.0",
          "package": "hl7.fhir.us.davinci-deqm#2.1.0",
          "fhir-version": [
            "4.0.1"
          ],
          "url": "http://hl7.org/fhir/us/davinci-deqm/2020Sep"
        },
        {
          "name": "STU 2",
          "ig-version": "2.0.0",
          "package": "hl7.fhir.us.davinci-deqm#2.0.0",
          "fhir-version": [
            "4.0.1"
          ],
          "url": "http://hl7.org/fhir/us/davinci-deqm/STU2"
        },
        {
          "name": "STU 1",
          "ig-version": "1.0.0",
          "package": "hl7.fhir.us.davinci-deqm#1.0.0",
          "fhir-version": [
            "3.0.1"
          ],
          "url": "http://hl7.org/fhir/us/davinci-deqm/STU1"
        }
      ]
    },
    {
      "name": "Occupational Data for Health",
      "category": "Clinical Records",
      "npm-name": "hl7.fhir.us.odh",
      "description": "This IG covers the specific data that covers past or present jobs, usual work, employment status, retirement date and combat zone period for the subject. It also includes the past or present jobs and usual work of other household members",
      "authority": "HL7",
      "product": [
        "fhir"
      ],
      "country": "us",
      "language": [
        "en"
      ],
      "history": "http://hl7.org/fhir/us/odh/history.html",
      "canonical": "http://hl7.org/fhir/us/odh",
      "ci-build": "http://build.fhir.org/ig/HL7/us-odh",
      "analysis": {
        "content": true,
        "clinicalCore": true,
        "profiles": 6,
        "extensions": 2,
        "valuesets": 9,
        "codeSystems": 1,
        "examples": 8
      },
      "editions": [
        {
          "name": "STU 1.3 on FHIR R4",
          "ig-version": "1.3.0",
          "package": "hl7.fhir.us.odh#1.3.0",
          "fhir-version": [
            "4.0.1"
          ],
          "url": "http://hl7.org/fhir/us/odh/STU1.3"
        }
      ]
    },
    {
      "name": "IHE Paramedicine Care Summary (PCS)",
      "category": "Communications",
      "npm-name": "ihe.pcc.pcs",
      "description": "Provides means for Emergency Transport to inform destination Hospital with critical and necessary medical information on patient being transported",
      "authority": "IHE",
      "product": [
        "fhir"
      ],
      "country": "uv",
      "language": [
        "en"
      ],
      "history": "http://wiki.ihe.net/index.php/Paramedicine_Care_Summary",
      "canonical": "http://wiki.ihe.net/index.php/Paramedicine_Care_Summary",
      "editions": [
        {
          "name": "STU3 Trial-Implementation",
          "ig-version": "0.1.0",
          "package": "ihe.pcc.pcs#0.1.0",
          "fhir-version": [
            "3.0.1"
          ],
          "url": "http://wiki.ihe.net/index.php/Paramedicine_Care_Summary"
        }
      ],
      "analysis": {
        "error": "Error fetching package directly (https://profiles.ihe.net/PCC/PCS/0.1.0/package.tgz), or fetching package list for ihe.pcc.pcs from https://profiles.ihe.net/PCC/PCS/package-list.json: Unable to fetch: Invalid HTTP response 404 from https://profiles.ihe.net/PCC/PCS/0.1.0/package.tgz (Not Found) (content in /var/folders/85/j9nrkr152ds51j69d7nrxq7r0000gn/T/fhir-http-84.log)"
      }
    },
    {
      "name": "IHE Birth and Fetal Death Reporting - Enhanced (BFDE)",
      "category": "Public Health",
      "npm-name": "ihe.pcc.bfde",
      "description": "Provides means for pre-populating of data from electronic health record systems to electronic vital records systems for birth and fetal death reporting",
      "authority": "IHE",
      "product": [
        "fhir"
      ],
      "country": "uv",
      "language": [
        "en"
      ],
      "history": "http://wiki.ihe.net/index.php/Birth_and_Fetal_Death_Reporting_Enhanced_Profile",
      "canonical": "http://wiki.ihe.net/index.php/Birth_and_Fetal_Death_Reporting_Enhanced_Profile",
      "editions": [
        {
          "name": "STU3 Trial-Implementation",
          "ig-version": "0.1.0",
          "package": "ihe.pcc.bfde#0.1.0",
          "fhir-version": [
            "3.0.1"
          ],
          "url": "http://wiki.ihe.net/index.php/Birth_and_Fetal_Death_Reporting_Enhanced_Profile"
        }
      ],
      "analysis": {
        "error": "Unable to resolve package id ihe.pcc.bfde#0.1.0"
      }
    },
    {
      "name": "IHE Quality Outcome Reporting for EMS (QORE)",
      "category": "Public Health",
      "npm-name": "ihe.qrph.qore",
      "description": "Supports transmission of clinical data for use in calculating Emergency Medical Services Quality measures. Focus on Stroke, CPR, and STEMI",
      "authority": "IHE",
      "product": [
        "fhir"
      ],
      "country": "uv",
      "language": [
        "en"
      ],
      "history": "http://wiki.ihe.net/index.php/Quality_Outcome_Reporting_for_EMS",
      "canonical": "http://wiki.ihe.net/index.php/Quality_Outcome_Reporting_for_EMS",
      "editions": [
        {
          "name": "STU3 Trial-Implementation",
          "ig-version": "0.1.0",
          "package": "ihe.qrph.qore#0.1.0",
          "fhir-version": [
            "3.0.1"
          ],
          "url": "http://wiki.ihe.net/index.php/Quality_Outcome_Reporting_for_EMS"
        }
      ],
      "analysis": {
        "error": "Error fetching package directly (http://profiles.ihe.net/QRPH/QORE/0.1.0/package.tgz), or fetching package list for ihe.qrph.qore from http://profiles.ihe.net/QRPH/QORE/package-list.json: Unable to fetch: Invalid HTTP response 404 from https://profiles.ihe.net/QRPH/QORE/0.1.0/package.tgz (Not Found) (content in /var/folders/85/j9nrkr152ds51j69d7nrxq7r0000gn/T/fhir-http-92.log)"
      }
    },
    {
      "name": "Smart App Launch Implementation Guide",
      "category": "EHR Access",
      "npm-name": "hl7.fhir.uv.smart-app-launch",
      "description": "App access to Healthcare software",
      "authority": "HL7",
      "product": [
        "fhir"
      ],
      "country": "uv",
      "language": [
        "en"
      ],
      "history": "http://hl7.org/fhir/smart-app-launch/history.html",
      "canonical": "http://hl7.org/fhir/smart-app-launch",
      "ci-build": "http://build.fhir.org/ig/HL7/smart-app-launch",
      "analysis": {},
      "editions": [
        {
          "name": "STU 2.1",
          "ig-version": "2.1.0",
          "package": "hl7.fhir.uv.smart-app-launch#2.1.0",
          "fhir-version": [
            "4.0.1"
          ],
          "url": "http://hl7.org/fhir/smart-app-launch/STU2.1"
        }
      ]
    },
    {
      "name": "Bidirectional Services eReferrals (BSeR) FHIR IG",
      "category": "Public Health",
      "npm-name": "hl7.fhir.us.bser",
      "description": "The Bidirectional Services eReferrals (BSeR) FHIR IG provides guidance on STU3 FHIR Resources and US Core IG profiles for use in exchanging a referral request and specific program data from a clinical provider to a typically extra-clinical program service provider, such as a diabetes prevention program, a smoking quitline, or a hypertension management training program. And provides for the return of feedback information from the service program to the referring provider",
      "authority": "HL7",
      "product": [
        "fhir"
      ],
      "country": "us",
      "language": [
        "en"
      ],
      "history": "http://hl7.org/fhir/us/bser/history.html",
      "canonical": "http://hl7.org/fhir/us/bser",
      "ci-build": "http://build.fhir.org/ig/HL7/bser",
      "analysis": {
        "content": true,
        "rest": true,
        "documents": true,
        "clinicalCore": true,
        "carePlanning": true,
        "financials": true,
        "medsMgmt": true,
        "profiles": 40,
        "valuesets": 2,
        "codeSystems": 2,
        "examples": 59
      },
      "editions": [
        {
          "name": "STU 2",
          "ig-version": "2.0.0-ballot",
          "package": "hl7.fhir.us.bser#2.0.0-ballot",
          "fhir-version": [
            "4.0.1"
          ],
          "url": "http://hl7.org/fhir/us/bser/2023Sep"
        }
      ]
    },
    {
      "name": "FHIR Bulk Data Access",
      "category": "EHR Access",
      "npm-name": "hl7.fhir.us.bulkdata",
      "description": "This Implementation Guide defines secure FHIR export Operations that use this capability to provide an authenticated and authorized client with the ability to register as a backend service and retrieve any data in a FHIR server, data on all patients in a server, or data on a group of patients while optionally specifying data since a certain date",
      "authority": "HL7",
      "product": [
        "fhir"
      ],
      "country": "us",
      "language": [
        "en"
      ],
      "history": "http://hl7.org/fhir/us/bulkdata/history.html",
      "canonical": "http://hl7.org/fhir/us/bulkdata",
      "ci-build": "https://build.fhir.org/ig/HL7/bulk-data",
      "editions": [
        {
          "name": "STU 1 Ballot",
          "ig-version": "0.1.0",
          "package": "hl7.fhir.us.bulkdata#0.1.0",
          "fhir-version": [
            "4.0.0"
          ],
          "url": "http://hl7.org/fhir/us/bulkdata/2019May"
        }
      ],
      "analysis": {
        "operations": 3
      }
    },
    {
      "name": "Common Data Models Harmonization FHIR IG",
      "category": "Research",
      "npm-name": "hl7.fhir.us.cdmh",
      "description": "The CDMH FHIR IG provides the guidance necessary to map the four common data models namely Sentinel, PCORnet CDM, i2b2 and OMOP to FHIR resources and profiles",
      "authority": "HL7",
      "product": [
        "fhir"
      ],
      "country": "us",
      "language": [
        "en"
      ],
      "history": "http://hl7.org/fhir/us/cdmh/history.html",
      "canonical": "http://hl7.org/fhir/us/cdmh",
      "ci-build": "http://build.fhir.org/ig/HL7/cdmh",
      "analysis": {
        "content": true,
        "rest": true,
        "clinicalCore": true,
        "medsMgmt": true,
        "diagnostics": true,
        "trials": true,
        "profiles": 15,
        "extensions": 22,
        "valuesets": 25,
        "codeSystems": 38,
        "examples": 15
      },
      "editions": [
        {
          "name": "STU 1",
          "ig-version": "1.0.0",
          "package": "hl7.fhir.us.cdmh#1.0.0",
          "fhir-version": [
            "4.0.1"
          ],
          "url": "http://hl7.org/fhir/us/cdmh/STU1"
        }
      ]
    },
    {
      "name": "Quality Measure Implementation Guide",
      "category": "Quality / CDS",
      "npm-name": "hl7.fhir.us.cqfmeasures",
      "description": "Provides profiles and guidance for the representation of clinical quality measures in FHIR and Clincal Quality Language (CQL)",
      "authority": "HL7",
      "product": [
        "fhir"
      ],
      "country": "us",
      "language": [
        "en"
      ],
      "history": "http://hl7.org/fhir/us/cqfmeasures/history.html",
      "canonical": "http://hl7.org/fhir/us/cqfmeasures",
      "ci-build": "http://build.fhir.org/ig/HL7/cqf-measures",
      "analysis": {
        "content": true,
        "rest": true,
        "clinicalCore": true,
        "measures": true,
        "profiles": 21,
        "extensions": 36,
        "operations": 6,
        "valuesets": 5,
        "codeSystems": 5,
        "examples": 61
      },
      "editions": [
        {
          "name": "STU 4 Ballot",
          "ig-version": "4.0.0-ballot",
          "package": "hl7.fhir.us.cqfmeasures#4.0.0-ballot",
          "fhir-version": [
            "4.0.1"
          ],
          "url": "http://hl7.org/fhir/us/cqfmeasures/2023Jan"
        },
        {
          "name": "STU3",
          "ig-version": "3.0.0",
          "package": "hl7.fhir.us.cqfmeasures#3.0.0",
          "fhir-version": [
            "4.0.1"
          ],
          "url": "http://hl7.org/fhir/us/cqfmeasures/STU3"
        },
        {
          "name": "STU 2",
          "ig-version": "2.0.0",
          "package": "hl7.fhir.us.cqfmeasures#2.0.0",
          "fhir-version": [
            "4.0.1"
          ],
          "url": "http://hl7.org/fhir/us/cqfmeasures/STU2"
        },
        {
          "name": "STU 1",
          "ig-version": "1.0.0",
          "package": "hl7.fhir.us.cqfmeasures#1.0.0",
          "fhir-version": [
            "3.0.2"
          ],
          "url": "http://hl7.org/fhir/us/cqfmeasures/STU1"
        }
      ]
    },
    {
      "name": "Documentation Templates and Rules",
      "category": "Financial",
      "npm-name": "hl7.fhir.us.davinci-dtr",
      "description": "Provides a mechanism for delivering and executing payer rules related to documentation requirements for a proposed medication, procedure or other service associated with a patient\u0027s insurance coverage",
      "authority": "HL7",
      "product": [
        "fhir"
      ],
      "country": "us",
      "language": [
        "en"
      ],
      "history": "http://hl7.org/fhir/us/davinci-dtr/history.html",
      "canonical": "http://hl7.org/fhir/us/davinci-dtr",
      "ci-build": "http://build.fhir.org/ig/HL7/davinci-dtr",
      "analysis": {
        "content": true,
        "documents": true,
        "financials": true,
        "questionnaire": true,
        "profiles": 6,
        "extensions": 2,
        "operations": 1,
        "examples": 12
      },
      "editions": [
        {
          "name": "STU 1.1 Ballot",
          "ig-version": "1.1.0-ballot",
          "package": "hl7.fhir.us.davinci-dtr#1.1.0-ballot",
          "fhir-version": [
            "4.0.1"
          ],
          "url": "http://hl7.org/fhir/us/davinci-dtr/2022May"
        },
        {
          "name": "STU 1",
          "ig-version": "1.0.0",
          "package": "hl7.fhir.us.davinci-dtr#1.0.0",
          "fhir-version": [
            "4.0.1"
          ],
          "url": "http://hl7.org/fhir/us/davinci-dtr/STU1"
        }
      ]
    },
    {
      "name": "Da Vinci Health Record Exchange",
      "category": "Financial",
      "npm-name": "hl7.fhir.us.davinci-hrex",
      "description": "A library of shared artifacts used by other Da Vinci and payer related implementation guides",
      "authority": "HL7",
      "product": [
        "fhir"
      ],
      "country": "us",
      "language": [
        "en"
      ],
      "history": "http://hl7.org/fhir/us/davinci-hrex/history.html",
      "canonical": "http://hl7.org/fhir/us/davinci-hrex",
      "ci-build": "http://build.fhir.org/ig/HL7/davinci-ehrx",
      "analysis": {
        "content": true,
        "rest": true,
        "clinicalCore": true,
        "carePlanning": true,
        "financials": true,
        "profiles": 11,
        "extensions": 4,
        "operations": 1,
        "valuesets": 2,
        "codeSystems": 1,
        "examples": 22
      },
      "editions": [
        {
          "name": "STU1",
          "ig-version": "1.0.0",
          "package": "hl7.fhir.us.davinci-hrex#1.0.0",
          "fhir-version": [
            "4.0.1"
          ],
          "url": "http://hl7.org/fhir/us/davinci-hrex/STU1"
        }
      ]
    },
    {
      "name": "electronic Long-Term Services and Supports Implementation Guide",
      "category": "Public Health",
      "npm-name": "hl7.fhir.us.eltss",
      "description": "Provides guidance to US Realm implementers to use the FHIR for implementing access and exchange Electronic Long-Term Services \u0026 Supports (eLTSS) Dataset data elements",
      "authority": "HL7",
      "product": [
        "fhir"
      ],
      "country": "us",
      "language": [
        "en"
      ],
      "history": "http://hl7.org/fhir/us/eLTSS/history.html",
      "ci-build": "http://build.fhir.org/ig/HL7/eLTSS",
      "canonical": "http://hl7.org/fhir/us/eltss",
      "analysis": {
        "content": true,
        "rest": true,
        "clinicalCore": true,
        "financials": true,
        "questionnaire": true,
        "profiles": 13,
        "extensions": 3,
        "logicals": 3,
        "valuesets": 2,
        "codeSystems": 2,
        "examples": 5
      },
      "editions": [
        {
          "name": "STU 1",
          "ig-version": "1.0.0",
          "package": "hl7.fhir.us.eltss#1.0.0",
          "fhir-version": [
            "4.0.0"
          ],
          "url": "http://hl7.org/fhir/us/eltss/STU1"
        }
      ]
    },
    {
      "name": "Patient Reported Outcomes (PRO) FHIR IG",
      "category": "Personal Healthcare",
      "npm-name": "hl7.fhir.us.patient-reported-outcomes",
      "description": "This IG provides the necessary guidance to use FHIR for Patient Reported Outcomes",
      "authority": "HL7",
      "product": [
        "fhir"
      ],
      "country": "us",
      "language": [
        "en"
      ],
      "history": "http://hl7.org/fhir/us/patient-reported-outcomes/history.html",
      "canonical": "http://hl7.org/fhir/us/patient-reported-outcomes",
      "ci-build": "http://build.fhir.org/ig/HL7/patient-reported-outcomes",
      "analysis": {
        "rest": true
      },
      "editions": [
        {
          "name": "STU 1 Ballot",
          "ig-version": "0.2.0",
          "package": "hl7.fhir.us.patient-reported-outcomes#0.2.0",
          "fhir-version": [
            "4.0.0"
          ],
          "url": "http://hl7.org/fhir/us/patient-reported-outcomes/2019May"
        }
      ]
    },
    {
      "name": "Pharmacist Care Plan FHIR IG",
      "category": "Medications / Immunizations",
      "npm-name": "hl7.fhir.us.phcp",
      "description": "This is an electronic care plan with enhanced Medications / Immunizations content based on the templates in the HL7 Implementation Guide for C-CDA Release 2.1: Consolidated CDA for Clinical Notes, represented using FHIR profiles",
      "authority": "HL7",
      "product": [
        "fhir"
      ],
      "country": "us",
      "language": [
        "en"
      ],
      "history": "http://hl7.org/fhir/us/phcp/history.html",
      "canonical": "http://hl7.org/fhir/us/phcp",
      "ci-build": "http://build.fhir.org/ig/HL7/PhCP",
      "analysis": {
        "content": true,
        "rest": true,
        "clinicalCore": true,
        "carePlanning": true,
        "financials": true,
        "medsMgmt": true,
        "profiles": 10,
        "examples": 16
      },
      "editions": [
        {
          "name": "STU 1",
          "ig-version": "1.0.0",
          "package": "hl7.fhir.us.phcp#1.0.0",
          "fhir-version": [
            "4.0.1"
          ],
          "url": "http://hl7.org/fhir/us/phcp/STU1"
        }
      ]
    },
    {
      "name": "Vital Records Mortality and Morbidity Reporting FHIR IG",
      "category": "Public Health",
      "npm-name": "hl7.fhir.us.vrdr",
      "description": "The VRDR FHIR IG provides guidance regarding the use of FHIR resources for the bidirectional exchange of mortality data between State-run PHA Vital Records offices and NCHS",
      "authority": "HL7",
      "product": [
        "fhir"
      ],
      "country": "us",
      "language": [
        "en"
      ],
      "history": "http://hl7.org/fhir/us/vrdr/history.html",
      "canonical": "http://hl7.org/fhir/us/vrdr",
      "ci-build": "http://build.fhir.org/ig/HL7/vrdr",
      "analysis": {
        "content": true,
        "documents": true,
        "clinicalCore": true,
        "profiles": 34,
        "extensions": 4,
        "examples": 34
      },
      "editions": [
        {
          "name": "STU 2",
          "ig-version": "2.1.0",
          "package": "hl7.fhir.us.vrdr#2.1.0",
          "fhir-version": [
            "4.0.1"
          ],
          "url": "http://hl7.org/fhir/us/vrdr/STU2.1"
        }
      ]
    },
    {
      "name": "Womens Health Technology Coordinated Registry Network FHIR IG",
      "category": "Clinical Registries",
      "npm-name": "hl7.fhir.us.womens-health-registries",
      "description": "The purpose of the IG to provide the necessary guidance to use FHIR to build registries specific to monitoring Womens Health",
      "authority": "HL7",
      "product": [
        "fhir"
      ],
      "country": "us",
      "language": [
        "en"
      ],
      "history": "http://hl7.org/fhir/us/womens-health-registries/history.html",
      "canonical": "http://hl7.org/fhir/us/womens-health-registries",
      "ci-build": "http://build.fhir.org/ig/HL7/coordinated-registry-network",
      "analysis": {
        "content": true,
        "rest": true,
        "clinicalCore": true,
        "profiles": 3
      },
      "editions": [
        {
          "name": "STU 1 Ballot",
          "ig-version": "0.2.0",
          "package": "hl7.fhir.us.womens-health-registries#0.2.0",
          "fhir-version": [
            "4.0.0"
          ],
          "url": "http://hl7.org/fhir/us/womens-health-registries/2019May"
        }
      ]
    },
    {
      "name": "Personal Health Device FHIR IG",
      "category": "Personal Healthcare",
      "npm-name": "hl7.fhir.uv.phd",
      "description": "The IG provides a mapping of IEEE 11073 20601 Personal Health Device data to FHIR",
      "authority": "HL7",
      "product": [
        "fhir"
      ],
      "country": "uv",
      "language": [
        "en"
      ],
      "history": "http://hl7.org/fhir/uv/phd/history.html",
      "canonical": "http://hl7.org/fhir/uv/phd",
      "analysis": {
        "content": true,
        "rest": true,
        "clinicalCore": true,
        "profiles": 11,
        "valuesets": 7,
        "codeSystems": 4
      },
      "ci-build": "http://build.fhir.org/ig/HL7/phd",
      "editions": [
        {
          "name": "STU 1",
          "ig-version": "1.0.0",
          "package": "hl7.fhir.uv.phd#1.0.0",
          "fhir-version": [
            "4.0.1"
          ],
          "url": "http://hl7.org/fhir/uv/phd/STU1"
        }
      ]
    },
    {
      "name": "Provider Directory IG",
      "category": "Administration",
      "npm-name": "hl7.fhir.au.pd",
      "description": "This implementation guide is based upon STU3 FHIR standard and is the Australian variant of the Provider Directory IG. It outlines the key data elements for any provider directory and basic query guidance. The components developed in this guide are intended to provide a foundation for a central or distributed Provider or Healthcare Directory",
      "authority": "HL7",
      "product": [
        "fhir"
      ],
      "country": "au",
      "history": "http://hl7.org.au/fhir/pd/history.html",
      "canonical": "http://hl7.org.au/fhir/pd",
      "ci-build": "http://build.fhir.org/ig/hl7au/au-fhir-pd",
      "editions": [
        {
          "name": "Release 1 Qa-preview",
          "ig-version": "0.6.0",
          "package": "hl7.fhir.au.pd#0.6.0",
          "fhir-version": [
            "3.0.1"
          ],
          "url": "http://hl7.org.au/fhir"
        }
      ],
      "analysis": {
        "error": "Unable to find package hl7.fhir.au.pd#0.6.0"
      }
    },
    {
      "name": "Argonaut Clinical Notes Implementation Guide",
      "category": "EHR Access",
      "npm-name": "argonaut.us.clinicalnotes",
      "description": "This implementation guide provides implementers with FHIR profiles and guidance to create, use, and share Clinical Notes",
      "authority": "Argonaut",
      "product": [
        "fhir"
      ],
      "country": "us",
      "history": "http://fhir.org/guides/argonaut/clinicalnotes/history.html",
      "canonical": "http://fhir.org/guides/argonaut/clinicalnotes",
      "ci-build": "http://build.fhir.org/ig/argonautproject/clinicalnotes",
      "editions": [
        {
          "name": "Release 1",
          "ig-version": "1.0.0",
          "package": "argonaut.us.clinicalnotes#1.0.0",
          "fhir-version": [
            "3.0.1"
          ],
          "url": "http://fhir.org/guides/argonaut/clinicalnotes/1.0.0"
        }
      ],
      "analysis": {
        "error": "Unable to resolve package id argonaut.us.clinicalnotes#1.0.0"
      }
    },
    {
      "name": "Argonaut Questionnaire Implementation Guide",
      "category": "EHR Access",
      "npm-name": "argonaut.us.questionnaire",
      "description": "This implementation guide provides implementers with FHIR RESTful APIs and guidance to create, use and share between organizations standard assessment forms and the assessment responses",
      "authority": "Argonaut",
      "product": [
        "fhir"
      ],
      "country": "us",
      "history": "http://fhir.org/guides/argonaut/questionnaire/history.html",
      "canonical": "http://fhir.org/guides/argonaut/questionnaire",
      "ci-build": "http://build.fhir.org/ig/argonautproject/questionnaire",
      "editions": [
        {
          "name": "Release 1",
          "ig-version": "1.0.0",
          "package": "argonaut.us.questionnaire#1.0.0",
          "fhir-version": [
            "3.0.1"
          ],
          "url": "http://fhir.org/guides/argonaut/questionnaire/1.0.0"
        }
      ],
      "analysis": {
        "error": "Unable to resolve package id argonaut.us.questionnaire#1.0.0"
      }
    },
    {
      "name": "Danish Core Implementation Guide",
      "category": "National Base",
      "npm-name": "hl7.fhir.dk.core",
      "description": "Base danish national implementation guide",
      "authority": "HL7 Denmark",
      "product": [
        "fhir"
      ],
      "country": "dk",
      "language": [
        "en"
      ],
      "history": "http://hl7.dk/fhir/core/history.html",
      "canonical": "http://hl7.dk/fhir/core",
      "analysis": {
        "content": true,
        "clinicalCore": true,
        "profiles": 10,
        "extensions": 2,
        "valuesets": 6,
        "codeSystems": 15,
        "examples": 12
      },
      "ci-build": "http://build.fhir.org/ig/hl7dk/dk-core",
      "editions": [
        {
          "name": "Release",
          "ig-version": "2.2.0",
          "package": "hl7.fhir.dk.core#2.2.0",
          "fhir-version": [
            "4.0.1"
          ],
          "url": "http://hl7.dk/fhir/core/2.2.0"
        }
      ]
    },
    {
      "name": "Swiss Core Implementation Guide",
      "category": "National Base",
      "npm-name": "ch.fhir.ig.ch-core",
      "description": "Base swiss national implementation guide",
      "authority": "HL7 Switzerland",
      "product": [
        "fhir"
      ],
      "country": "ch",
      "history": "http://fhir.ch/ig/ch-core/history.html",
      "canonical": "http://fhir.ch/ig/ch-core",
      "ci-build": "http://build.fhir.org/ig/hl7ch/ch-core/index.html",
      "editions": [
        {
          "name": "STU",
          "ig-version": "1.0.0",
          "package": "ch.fhir.ig.ch-core#1.0.0",
          "fhir-version": [
            "4.0.1"
          ],
          "url": "http://fhir.ch/ig/ch-core/1.0.0"
        }
      ],
      "analysis": {
        "content": true,
        "documents": true,
        "clinicalCore": true,
        "financials": true,
        "profiles": 21,
        "extensions": 16,
        "valuesets": 16,
        "codeSystems": 13,
        "examples": 18
      }
    },
    {
      "name": "Swiss Guide Template",
      "category": "National Base",
      "npm-name": "ch.fhir.ig.template",
      "description": "HL7 Switzerland FHIR Implementation Guide Template",
      "authority": "HL7 Switzerland",
      "product": [
        "fhir"
      ],
      "country": "ch",
      "history": "http://fhir.ch/ig/template/history.html",
      "canonical": "http://fhir.ch/ig/template",
      "ci-build": "http://build.fhir.org/ig/hl7ch/ig-template/index.html",
      "editions": [
        {
          "name": "STU",
          "ig-version": "0.4.0",
          "package": "ch.fhir.ig.template#0.4.0",
          "fhir-version": [
            "4.0.1"
          ],
          "url": "http://fhir.ch/ig/template/0.4.0"
        }
      ],
      "analysis": {
        "error": "Unable to find package ch.fhir.ig.template#0.4.0"
      }
    },
    {
      "name": "Swiss EPR Metadata (CH-EPR-TERM)",
      "category": "National Base",
      "npm-name": "ch.fhir.ig.ch-epr-term",
      "description": "Implementation guide for the meta data specified in the framework of Annex 3 and 9 of the FDHA Ordinance on the electronic patient record in Switzerland",
      "authority": "HL7 Switzerland",
      "product": [
        "fhir"
      ],
      "country": "ch",
      "history": "http://fhir.ch/ig/ch-epr-term/history.html",
      "canonical": "http://fhir.ch/ig/ch-epr-term",
      "ci-build": "http://build.fhir.org/ig/hl7ch/ch-epr-term/index.html",
      "editions": [
        {
          "name": "STU",
          "ig-version": "2.0.4",
          "package": "ch.fhir.ig.ch-epr-term#2.0.4",
          "fhir-version": [
            "4.0.1"
          ],
          "url": "http://fhir.ch/ig/ch-epr-term/2.0.4"
        }
      ],
      "analysis": {
        "valuesets": 20,
        "codeSystems": 10
      }
    },
    {
      "name": "Swiss Cancer Registration Implementation Guide (CH-CRL)",
      "category": "National Base",
      "npm-name": "ch.fhir.ig.ch-crl",
      "description": "Implementation guide for the Cancer Registry Law (CRL)",
      "authority": "FOPH",
      "product": [
        "fhir"
      ],
      "country": "ch",
      "history": "http://fhir.ch/ig/ch-crl/history.html",
      "canonical": "http://fhir.ch/ig/ch-crl",
      "ci-build": "http://build.fhir.org/ig/ahdis/ch-crl/index.html",
      "editions": [
        {
          "name": "STU",
          "ig-version": "0.2.1",
          "package": "ch.fhir.ig.ch-crl#0.2.1",
          "fhir-version": [
            "4.0.1"
          ],
          "url": "http://fhir.ch/ig/ch-crl"
        },
        {
          "name": "STU",
          "ig-version": "0.1.1",
          "package": "ch.fhir.ig.ch-crl#0.1.1",
          "fhir-version": [
            "4.0.1"
          ],
          "url": "http://fhir.ch/ig/ch-crl/0.1.1"
        }
      ],
      "analysis": {
        "content": true,
        "documents": true,
        "clinicalCore": true,
        "carePlanning": true,
        "profiles": 34,
        "extensions": 1,
        "logicals": 1,
        "valuesets": 15,
        "codeSystems": 15,
        "examples": 137
      }
    },
    {
      "name": "Audit Trail Consumption (CH-ATC)",
      "category": "National Base",
      "npm-name": "ch.fhir.ig.atc",
      "description": "National Integration Profile for the Swiss Electronic Patient Record",
      "authority": "FOPH",
      "product": [
        "fhir"
      ],
      "country": "ch",
      "history": "http://fhir.ch/ig/ch-atc/history.html",
      "canonical": "http://fhir.ch/ig/ch-atc",
      "ci-build": "http://build.fhir.org/ig/ahdis/ch-atc/index.html",
      "editions": [
        {
          "ig-version": "3.1.0",
          "name": "2020-06-11",
          "package": "ch.fhir.ig.ch-atc#1.2.0",
          "fhir-version": [
            "4.0.1"
          ],
          "url": "http://fhir.ch/ig/ch-atc/index.html"
        },
        {
          "name": "Release 24.6.2019",
          "ig-version": "1.2.0",
          "package": "ch.fhir.ig.ch-atc#1.2.0",
          "fhir-version": [
            "3.0.1"
          ],
          "url": "http://fhir.ch/ig/ch-atc/1.2.0/index.html"
        }
      ],
      "analysis": {
        "error": "Attempt to import a mis-identified package. Expected ch.fhir.ig.ch-atc, got ch.fhir.ig.atc"
      }
    },
    {
      "name": "Order \u0026 Referral by Form (CH-ORF)",
      "category": "National Base",
      "npm-name": "ch.fhir.ig.ch-orf",
      "description": "The Order \u0026 Referral by Form (CH-ORF) Profile describes how forms for eReferrals, requests for information (such as diagnostic imaging results, lab results, discharge reports etc.) can be defined, deployed and used in order to achieve a syntactical and semantically consistent cross enterprise information exchange.",
      "authority": "eHealth Suisse",
      "product": [
        "fhir"
      ],
      "country": "ch",
      "history": "http://fhir.ch/ig/ch-orf/history.html",
      "canonical": "http://fhir.ch/ig/ch-orf",
      "ci-build": "http://build.fhir.org/ig/ahdis/ch-orf/index.html",
      "editions": [
        {
          "name": "STU",
          "ig-version": "0.9.1",
          "package": "ch.fhir.ig.ch-orf#0.9.1",
          "fhir-version": [
            "4.0.1"
          ],
          "url": "http://fhir.ch/ig/ch-orf/0.9.1"
        }
      ],
      "analysis": {
        "content": true,
        "documents": true,
        "clinicalCore": true,
        "questionnaire": true,
        "profiles": 5,
        "extensions": 7,
        "valuesets": 1,
        "codeSystems": 1,
        "examples": 9
      }
    },
    {
      "name": "CHMED20AF (R4)",
      "category": "National Base",
      "npm-name": "ch.chmed16af.emediplan",
      "description": "eMediplan CHMED16AF Implementation Guide",
      "authority": "IG eMediplan",
      "product": [
        "fhir"
      ],
      "country": "ch",
      "history": "http://chmed16af.emediplan.ch/fhir/history.html",
      "canonical": "http://chmed16af.emediplan.ch/fhir",
      "ci-build": "http://build.fhir.org/ig/ahdis/chmed20af/index.html",
      "editions": [
        {
          "name": "STU",
          "ig-version": "0.2.0",
          "package": "ch.chmed16af.emediplan#0.2.0",
          "fhir-version": [
            "4.0.0"
          ],
          "url": "http://chmed16af.emediplan.ch/fhir/0.2.0"
        }
      ],
      "analysis": {
        "error": "Unable to resolve package id ch.chmed16af.emediplan#0.2.0"
      }
    },
    {
      "name": "Swiss eMedication Implementation Guide",
      "category": "National Base",
      "npm-name": "ch.fhir.ig.ch-emed",
      "description": "The CH EMED implementation guide describes the FHIR representation of the defined documents for the exchange of medication information",
      "authority": "eHealth Suisse",
      "product": [
        "fhir"
      ],
      "country": "ch",
      "history": "http://fhir.ch/ig/ch-emed/history.html",
      "canonical": "http://fhir.ch/ig/ch-emed",
      "ci-build": "http://build.fhir.org/ig/hl7ch/ch-emed/index.html",
      "editions": [
        {
          "name": "DSTU",
          "ig-version": "0.1.1",
          "package": "ch.fhir.ig.ch-emed#0.1.1",
          "fhir-version": [
            "4.0.1"
          ],
          "url": "http://fhir.ch/ig/ch-emed/0.1.1"
        }
      ],
      "analysis": {
        "content": true,
        "documents": true,
        "clinicalCore": true,
        "medsMgmt": true,
        "profiles": 23,
        "extensions": 9,
        "valuesets": 3,
        "codeSystems": 2,
        "examples": 37
      }
    },
    {
      "name": "mednet Implementation Guide",
      "category": "Patient Summary",
      "npm-name": "swiss.mednet.fhir",
      "description": "The mednet.swiss implementation guide describes the FHIR profiles used to interface with the mednet software",
      "authority": "novcom AG",
      "product": [
        "fhir"
      ],
      "country": "ch",
      "history": "https://mednet.swiss/fhir/history.html",
      "canonical": "https://mednet.swiss/fhir",
      "analysis": {}
    },
    {
      "name": "US Drug Formulary",
      "category": "Medications / Immunizations",
      "npm-name": "hl7.fhir.us.Davinci-drug-formulary",
      "description": "API-based data exchange to Third-Party Applications via Member-authorized sharing of Health Plan\u0027s Prescription Drug Formulary.",
      "authority": "HL7",
      "product": [
        "fhir"
      ],
      "country": "us",
      "history": "http://hl7.org/fhir/us/Davinci-drug-formulary/history.html",
      "canonical": "http://hl7.org/fhir/us/Davinci-drug-formulary",
      "ci-build": "https://build.fhir.org/ig/HL7/davinci-pdex-formulary",
      "editions": [
        {
          "name": "STU 1",
          "ig-version": "1.0.0",
          "package": "hl7.fhir.us.Davinci-drug-formulary#1.0.0",
          "fhir-version": [
            "4.0.1"
          ],
          "url": "http://hl7.org/fhir/us/Davinci-drug-formulary/STU1"
        }
      ],
      "analysis": {
        "content": true,
        "medsMgmt": true,
        "profiles": 2,
        "extensions": 13,
        "valuesets": 4,
        "codeSystems": 4,
        "examples": 11
      }
    },
    {
      "name": "Da Vinci CDex",
      "category": "Financial",
      "npm-name": "hl7.fhir.us.davinci-cdex",
      "description": "Provider-to-payer and payer-related provider-to-provider data exchange to improve care coordination, support risk adjustment, ease quality management, facilitate claims auditing and confirm medical necessity, improve member experience, and support orders and referrals.",
      "authority": "HL7",
      "product": [
        "fhir"
      ],
      "country": "us",
      "history": "http://hl7.org/fhir/us/davinci-cdex/history.html",
      "canonical": "http://hl7.org/fhir/us/davinci-cdex",
      "ci-build": "http://build.fhir.org/ig/HL7/davinci-ecdx",
      "analysis": {
        "content": true,
        "rest": true,
        "carePlanning": true,
        "profiles": 1,
        "operations": 1,
        "valuesets": 3,
        "codeSystems": 1,
        "examples": 19
      },
      "editions": [
        {
          "name": "STU2",
          "ig-version": "2.0.0",
          "package": "hl7.fhir.us.davinci-cdex#2.0.0",
          "fhir-version": [
            "4.0.1"
          ],
          "url": "http://hl7.org/fhir/us/davinci-cdex/STU2"
        }
      ]
    },
    {
      "name": "Da Vinci PDex",
      "category": "Financial",
      "npm-name": "hl7.fhir.us.davinci-pdex",
      "description": "Payer data exchange with providers to support care coordination. Member-authorized sharing to Third-Party applications of Health Plan\u0027s Healthcare Service Network, Pharmacy Network and Prescription Drug Formulary",
      "authority": "HL7",
      "product": [
        "fhir"
      ],
      "country": "us",
      "history": "http://hl7.org/fhir/us/davinci-pdex/history.html",
      "canonical": "http://hl7.org/fhir/us/davinci-pdex",
      "ci-build": "http://build.fhir.org/ig/HL7/davinci-epdx",
      "analysis": {
        "content": true,
        "rest": true,
        "clinicalCore": true,
        "financials": true,
        "medsMgmt": true,
        "profiles": 5,
        "extensions": 6,
        "operations": 1,
        "valuesets": 12,
        "codeSystems": 13,
        "examples": 36
      },
      "editions": [
        {
          "name": "STU2 Ballot",
          "ig-version": "2.0.0-ballot",
          "package": "hl7.fhir.us.davinci-pdex#2.0.0-ballot",
          "fhir-version": [
            "4.0.1"
          ],
          "url": "http://hl7.org/fhir/us/davinci-pdex/2022May"
        },
        {
          "name": "STU1",
          "ig-version": "1.0.0",
          "package": "hl7.fhir.us.davinci-pdex#1.0.0",
          "fhir-version": [
            "4.0.1"
          ],
          "url": "http://hl7.org/fhir/us/davinci-pdex/STU1"
        }
      ]
    },
    {
      "name": "CDISC Lab Semantics in FHIR",
      "category": "Diagnostics",
      "npm-name": "hl7.fhir.uv.cdisc-lab",
      "description": "The IG shows how laboratory data in FHIR format can be converted into the CDISC LAB or LB format",
      "authority": "HL7",
      "product": [
        "fhir"
      ],
      "country": "uv",
      "history": "http://hl7.org/fhir/uv/cdisc-lab/history.html",
      "canonical": "http://hl7.org/fhir/uv/cdisc-lab",
      "ci-build": "http://build.fhir.org/ig/HL7/cdisc-lab",
      "analysis": {
        "rest": true
      },
      "editions": [
        {
          "name": "STU1",
          "ig-version": "1.0.0",
          "package": "hl7.fhir.uv.cdisc-lab#1.0.0",
          "fhir-version": [
            "4.0.1"
          ],
          "url": "http://hl7.org/fhir/uv/cdisc-lab/STU1"
        }
      ]
    },
    {
      "name": "Healthcare Associated Infection Reports (HAI) Long Term Care Facilities (LTCF)",
      "category": "Public Health",
      "npm-name": "hl7.fhir.us.hai-ltcf",
      "description": "Long term care facility (LTCF) healthcare-associated infection (HAI) reporting to CDC National Healthcare Safety Network (NHSN) to track infections and prevention process measures in a systematic way, which allows identification of problems and care improvement",
      "authority": "HL7",
      "product": [
        "fhir"
      ],
      "country": "us",
      "history": "http://hl7.org/fhir/us/hai-ltcf/history.html",
      "canonical": "http://hl7.org/fhir/us/hai-ltcf",
      "analysis": {
        "valuesets": 4,
        "codeSystems": 2
      },
      "ci-build": "http://build.fhir.org/ig/HL7/HAI-LTCF",
      "editions": [
        {
          "name": "STU 1.1",
          "ig-version": "1.1.0",
          "package": "hl7.fhir.us.hai-ltcf#1.1.0",
          "fhir-version": [
            "4.0.1"
          ],
          "url": "http://hl7.org/fhir/us/hai-ltcf/STU1.1"
        }
      ]
    },
    {
      "name": "Da Vinci Unsolicited Notifications (Alerts)",
      "category": "Financial",
      "npm-name": "hl7.fhir.us.davinci-alerts",
      "description": "The goal of this IG is to support the real-time exchange of alerts and notifications that impact patient care and value based or risk based services",
      "authority": "HL7",
      "product": [
        "fhir"
      ],
      "country": "us",
      "history": "http://hl7.org/fhir/us/davinci-alerts/history.html",
      "canonical": "http://hl7.org/fhir/us/davinci-alerts",
      "ci-build": "http://build.fhir.org/ig/HL7/davinci-alerts",
      "analysis": {
        "content": true,
        "rest": true,
        "clinicalCore": true,
        "financials": true,
        "profiles": 8,
        "valuesets": 4,
        "codeSystems": 1,
        "examples": 11
      },
      "editions": [
        {
          "name": "STU1",
          "ig-version": "1.0.0",
          "package": "hl7.fhir.us.davinci-alerts#1.0.0",
          "fhir-version": [
            "4.0.1"
          ],
          "url": "http://hl7.org/fhir/us/davinci-alerts/STU1"
        }
      ]
    },
    {
      "name": "Da Vinci Payer Coverage Decision Exchange (PCDE) FHIR IG",
      "category": "Financial",
      "npm-name": "hl7.fhir.us.davinci-pcde",
      "description": "Payer coverage decision exchange will promote continuity of treatment when a member moves from one covered payer to another without increasing provider burden or cost to the member. This IG enables member-authorized sharing of treatment, conditions, authorizations, relevant guidelines and supporting documentation from an original payer to a new payer when a patient changes coverage plans.",
      "authority": "HL7",
      "product": [
        "fhir"
      ],
      "country": "us",
      "history": "http://hl7.org/fhir/us/davinci-pcde/history.html",
      "canonical": "http://hl7.org/fhir/us/davinci-pcde",
      "ci-build": "http://build.fhir.org/ig/HL7/davinci-pcde",
      "analysis": {
        "content": true,
        "documents": true,
        "clinicalCore": true,
        "carePlanning": true,
        "profiles": 5,
        "valuesets": 3,
        "codeSystems": 1,
        "examples": 5
      },
      "editions": [
        {
          "name": "STU 1",
          "ig-version": "1.0.0",
          "package": "hl7.fhir.us.davinci-pcde#1.0.0",
          "fhir-version": [
            "4.0.1"
          ],
          "url": "http://hl7.org/fhir/us/davinci-pcde/STU1"
        }
      ]
    },
    {
      "name": "Breast Radiology Report (BRR)",
      "category": "Care Planning",
      "npm-name": "hl7.fhir.us.breast-radiology",
      "description": "Breast Radiology CIMI Logical Models and FHIR Profiles",
      "authority": "HL7",
      "product": [
        "fhir"
      ],
      "country": "us",
      "history": "http://hl7.org/fhir/us/breast-radiology/history.html",
      "canonical": "http://hl7.org/fhir/us/breast-radiology",
      "ci-build": "http://build.hl7.org/fhir/us/breast-radiology",
      "analysis": {
        "examples": 125
      },
      "editions": [
        {
          "name": "STU1 Ballot",
          "ig-version": "0.2.0",
          "package": "hl7.fhir.us.breast-radiology#0.2.0",
          "fhir-version": [
            "4.0.1"
          ],
          "url": "http://hl7.org/fhir/us/breast-radiology/2020May"
        }
      ]
    },
    {
      "name": "FHIR Clinical Guidelines",
      "category": "Quality / CDS",
      "npm-name": "hl7.fhir.uv.cpg",
      "description": "This implementation guide is a multi-stakeholder effort to use FHIR resources to build shareable and computable representations of the content of clinical care guidelines. The guide focuses on common patterns in clinical guidelines, establishing profiles, conformance requirements, and guidance for the patient-independent, as well as analogous patterns for the patient-specific representation of guideline recommendations",
      "authority": "HL7",
      "product": [
        "fhir"
      ],
      "country": "uv",
      "history": "http://hl7.org/fhir/uv/cpg/history.html",
      "canonical": "http://hl7.org/fhir/uv/cpg",
      "ci-build": "http://build.fhir.org/ig/HL7/cqf-recommendations",
      "analysis": {
        "content": true,
        "rest": true,
        "clinicalCore": true,
        "carePlanning": true,
        "medsMgmt": true,
        "measures": true,
        "questionnaire": true,
        "profiles": 102,
        "extensions": 38,
        "operations": 5,
        "valuesets": 9,
        "codeSystems": 7,
        "examples": 441
      },
      "editions": [
        {
          "name": "STU 1",
          "ig-version": "1.0.0",
          "package": "hl7.fhir.uv.cpg#1.0.0",
          "fhir-version": [
            "4.0.1"
          ],
          "url": "http://hl7.org/fhir/uv/cpg/STU1"
        }
      ]
    },
    {
      "name": "Minimal Common Oncology Data Elements (mCODE)",
      "category": "Care Planning",
      "npm-name": "hl7.fhir.us.mcode",
      "description": "This IG specifies a core set of common data elements for cancer that is clinically applicable in every electronic patient record with a cancer diagnosis. It is intended to enable standardized information exchange among EHRs/oncology information systems and reuse of data by other stakeholders (e.g. quality measurement, research).",
      "authority": "HL7",
      "product": [
        "fhir"
      ],
      "country": "us",
      "history": "http://hl7.org/fhir/us/mcode/history.html",
      "canonical": "http://hl7.org/fhir/us/mcode",
      "ci-build": "http://build.fhir.org/ig/HL7/fhir-mCODE-ig",
      "analysis": {
        "content": true,
        "rest": true,
        "clinicalCore": true,
        "medsMgmt": true,
        "diagnostics": true,
        "profiles": 28,
        "extensions": 14,
        "operations": 1,
        "valuesets": 96,
        "codeSystems": 2,
        "examples": 97
      },
      "editions": [
        {
          "name": "STU 3 Ballot",
          "ig-version": "3.0.0-ballot",
          "package": "hl7.fhir.us.mcode#3.0.0-ballot",
          "fhir-version": [
            "4.0.1"
          ],
          "url": "http://hl7.org/fhir/us/mcode/2023May"
        }
      ]
    },
    {
      "name": "Da Vinci Prior Authorization Support (PAS) FHIR IG",
      "category": "Financial",
      "npm-name": "hl7.fhir.us.davinci-pas",
      "description": "This IG allows providers the ability to easily identify the need for payer authorizations, assemble necessary information, identify and supply missing information and submit it to the payer electronically and receive a response in real time within the clinical workflow.",
      "authority": "HL7",
      "product": [
        "fhir"
      ],
      "country": "us",
      "history": "http://hl7.org/fhir/us/davinci-pas/history.html",
      "canonical": "http://hl7.org/fhir/us/davinci-pas",
      "ci-build": "http://build.fhir.org/ig/HL7/davinci-pas",
      "analysis": {
        "content": true,
        "clinicalCore": true,
        "carePlanning": true,
        "financials": true,
        "medsMgmt": true,
        "profiles": 23,
        "extensions": 37,
        "operations": 2,
        "valuesets": 12,
        "codeSystems": 6,
        "examples": 29
      },
      "editions": [
        {
          "name": "STU 1.2 Ballot",
          "ig-version": "1.2.0-ballot",
          "package": "hl7.fhir.us.davinci-pas#1.2.0-ballot",
          "fhir-version": [
            "4.0.1"
          ],
          "url": "http://hl7.org/fhir/us/davinci-pas/2022May"
        },
        {
          "name": "STU 1.1",
          "ig-version": "1.1.0",
          "package": "hl7.fhir.us.davinci-pas#1.1.0",
          "fhir-version": [
            "4.0.1"
          ],
          "url": "http://hl7.org/fhir/us/davinci-pas/STU1.1"
        },
        {
          "name": "STU 1",
          "ig-version": "1.0.0",
          "package": "hl7.fhir.us.davinci-pas#1.0.0",
          "fhir-version": [
            "4.0.1"
          ],
          "url": "http://hl7.org/fhir/us/davinci-pas/STU1"
        }
      ]
    },
    {
      "name": "FHIR Bulk Data Access (Flat FHIR)",
      "category": "EHR Access",
      "npm-name": "hl7.fhir.uv.bulkdata",
      "description": "Defines a way to efficiently access large volumes of information on a group of individuals from an EHR",
      "authority": "HL7",
      "product": [
        "fhir"
      ],
      "country": "uv",
      "history": "http://hl7.org/fhir/uv/bulkdata/history.html",
      "canonical": "http://hl7.org/fhir/uv/bulkdata",
      "ci-build": "http://build.fhir.org/ig/HL7/bulk-data",
      "analysis": {
        "rest": true,
        "operations": 3,
        "valuesets": 1,
        "codeSystems": 1
      },
      "editions": [
        {
          "name": "STU 2",
          "ig-version": "2.0.0",
          "package": "hl7.fhir.uv.bulkdata#2.0.0",
          "fhir-version": [
            "4.0.1"
          ],
          "url": "http://hl7.org/fhir/uv/bulkdata/STU2"
        },
        {
          "name": "STU 1",
          "ig-version": "1.0.1",
          "package": "hl7.fhir.uv.bulkdata#1.0.1",
          "fhir-version": [
            "4.0.1"
          ],
          "url": "http://hl7.org/fhir/uv/bulkdata/STU1.0.1"
        },
        {
          "name": "STU 1",
          "ig-version": "1.0.0",
          "package": "hl7.fhir.uv.bulkdata#1.0.0",
          "fhir-version": [
            "4.0.0"
          ],
          "url": "http://hl7.org/fhir/uv/bulkdata/STU1"
        }
      ]
    },
    {
      "name": "Basisgegevensset Zorg || Patient Summary",
      "category": "Patient Summary",
      "description": "The Basisgegevensset Zorg, aka BgZ, is the minimum set of patient data that is important for continuity of care and is relevant irrespective of specialism, patient conditions and type of physicians. This set of patient data is recorded comparatively by all healthcare providers. This facilitates information exchange. The BgZ has been made consistent with the European Patient Summary.",
      "authority": "Nictiz",
      "product": [
        "fhir"
      ],
      "country": "nl",
      "language": [
        "nl",
        "en"
      ],
      "history": "https://informatiestandaarden.nictiz.nl/wiki/MedMij:V2019.01_OntwerpBGZ_2017#Release_notes",
      "canonical": "https://informatiestandaarden.nictiz.nl/wiki/MedMij:V2019.01_OntwerpBGZ_2017",
      "ci-build": "https://informatiestandaarden.nictiz.nl/wiki/MedMij:Vdraft_OntwerpBGZ_2017",
      "editions": [
        {
          "name": "Normative - MMVN 3",
          "ig-version": "2.1.3",
          "package": "nictiz.fhir.nl.stu3.zib2017#2.1.3",
          "fhir-version": [
            "3.0.1"
          ],
          "url": "https://informatiestandaarden.nictiz.nl/wiki/MedMij:V2019.01_OntwerpBGZ_2017#Use_case_1:_Raadplegen_Basisgegevensset_Zorg_in_persoonlijke_gezondheidsomgeving"
        }
      ],
      "analysis": {
        "content": true,
        "rest": true,
        "documents": true,
        "clinicalCore": true,
        "carePlanning": true,
        "financials": true,
        "medsMgmt": true,
        "diagnostics": true,
        "profiles": 144,
        "extensions": 70,
        "valuesets": 261
      }
    },
    {
      "name": "Davinci pdex Plan Net",
      "category": "Administration",
      "npm-name": "hl7.fhir.us.davinci-pdex-plan-net",
      "description": "A subset of the functionality described in the Validated healthcare directory IG",
      "authority": "HL7",
      "product": [
        "fhir"
      ],
      "country": "us",
      "history": "http://hl7.org/fhir/us/davinci-pdex-plan-net/history.html",
      "canonical": "http://hl7.org/fhir/us/davinci-pdex-plan-net",
      "language": [
        "en"
      ],
      "ci-build": "http://build.fhir.org/ig/HL7/davinci-pdex-plan-net",
      "analysis": {
        "content": true,
        "rest": true,
        "clinicalCore": true,
        "financials": true,
        "profiles": 9,
        "extensions": 12,
        "valuesets": 24,
        "codeSystems": 14,
        "examples": 49
      },
      "editions": [
        {
          "name": "STU 1",
          "ig-version": "1.1.0",
          "package": "hl7.fhir.us.davinci-pdex-plan-net#1.1.0",
          "fhir-version": [
            "4.0.1"
          ],
          "url": "http://hl7.org/fhir/us/davinci-pdex-plan-net/STU1.1"
        },
        {
          "name": "STU 1",
          "ig-version": "1.0.0",
          "package": "hl7.fhir.us.davinci-pdex-plan-net#1.0.0",
          "fhir-version": [
            "4.0.1"
          ],
          "url": "http://hl7.org/fhir/us/davinci-pdex-plan-net/STU1"
        }
      ]
    },
    {
      "name": "Argonaut Clinical Notes Implementation Guide",
      "category": "EHR Access",
      "npm-name": "fhir.argonaut.clinicalnotes",
      "description": "This implementation guide provides implementers with FHIR profiles and guidance to create, use, and share Clinical Notes",
      "authority": "Argonaut",
      "product": [
        "fhir"
      ],
      "country": "us",
      "history": "http://fhir.org/guides/argonaut/clinicalnotes/history.html",
      "canonical": "http://fhir.org/guides/argonaut/clinicalnotes",
      "ci-build": "http://build.fhir.org/ig/argonautproject/clinicalnotes",
      "language": [
        "en"
      ],
      "editions": [
        {
          "name": "Release 1",
          "ig-version": "1.0.0",
          "package": "fhir.argonaut.clinicalnotes#1.0.0",
          "fhir-version": [
            "3.0.1"
          ],
          "url": "http://fhir.org/guides/argonaut/clinicalnotes/1.0.0"
        }
      ],
      "analysis": {
        "content": true,
        "rest": true,
        "documents": true,
        "clinicalCore": true,
        "profiles": 2,
        "valuesets": 3,
        "codeSystems": 1
      }
    },
    {
      "name": "Argonaut Questionnaire Implementation Guide",
      "category": "EHR Access",
      "npm-name": "fhir.argonaut.questionnaire",
      "description": "Thi IG provides guidance to support interchange of simple forms based on the Questionnaire and QuestionnaireResponse resources: it provides implementers with FHIR RESTful APIs and guidance to create, use and share between organizations standard assessment forms and the assessment responses",
      "authority": "Argonaut",
      "product": [
        "fhir"
      ],
      "country": "us",
      "history": "http://fhir.org/guides/argonaut/questionnaire/history.html",
      "canonical": "http://fhir.org/guides/argonaut/questionnaire",
      "ci-build": "http://build.fhir.org/ig/argonautproject/questionnaire",
      "language": [
        "en"
      ],
      "editions": [
        {
          "name": "Release 1",
          "ig-version": "1.0.0",
          "package": "fhir.argonaut.questionnaire#1.0.0",
          "fhir-version": [
            "3.0.1"
          ],
          "url": "http://fhir.org/guides/argonaut/questionnaire/1.0.0"
        }
      ],
      "analysis": {
        "content": true,
        "rest": true,
        "questionnaire": true,
        "profiles": 4,
        "extensions": 5,
        "operations": 1
      }
    },
    {
      "name": "CARIN Real-time Pharmacy Benefit Check",
      "category": "Financial",
      "npm-name": "hl7.fhir.us.carin-rtpbc",
      "description": "This is a guide for implementing a consumer-focused Real-time Pharmacy Benefit Check (RTPBC) process using HL7 FHIR® R4.Using RTPBC, a patient can learn the cost and insurance coverage related to medications they’ve been prescribed",
      "authority": "HL7",
      "product": [
        "fhir"
      ],
      "country": "us",
      "history": "http://hl7.org/fhir/us/carin-rtpbc/history.html",
      "canonical": "http://hl7.org/fhir/us/carin-rtpbc",
      "ci-build": "http://build.fhir.org/ig/HL7/carin-rtpbc",
      "language": [
        "en"
      ],
      "analysis": {
        "content": true,
        "rest": true,
        "messaging": true,
        "clinicalCore": true,
        "financials": true,
        "medsMgmt": true,
        "profiles": 10,
        "extensions": 2,
        "valuesets": 9,
        "codeSystems": 3,
        "examples": 16
      },
      "editions": [
        {
          "name": "STU 1",
          "ig-version": "1.0.0",
          "package": "hl7.fhir.us.carin-rtpbc#1.0.0",
          "fhir-version": [
            "4.0.1"
          ],
          "url": "http://hl7.org/fhir/us/carin-rtpbc/STU1"
        }
      ]
    },
    {
      "name": "CARIN Blue Button Implementation Guide",
      "category": "Financial",
      "npm-name": "hl7.fhir.us.carin-bb",
      "description": "Implementation guide for an API similar to the CMS Medicare Blue Button 2.0 API, FHIR R3 based, that will allow consumer-directed exchange of commercial Health Plan/Payer adjudicated claims data to meet the requirements of the CMS Interoperability and Patient Access proposed rule.",
      "authority": "HL7",
      "product": [
        "fhir"
      ],
      "country": "us",
      "history": "http://hl7.org/fhir/us/carin-bb/history.html",
      "canonical": "http://hl7.org/fhir/us/carin-bb",
      "ci-build": "http://build.fhir.org/ig/HL7/carin-bb",
      "language": [
        "en"
      ],
      "analysis": {
        "content": true,
        "rest": true,
        "clinicalCore": true,
        "financials": true,
        "profiles": 10,
        "valuesets": 48,
        "codeSystems": 36,
        "examples": 28
      },
      "editions": [
        {
          "name": "STU 2",
          "ig-version": "2.0.0",
          "package": "hl7.fhir.us.carin-bb#2.0.0",
          "fhir-version": [
            "4.0.1"
          ],
          "url": "http://hl7.org/fhir/us/carin-bb/STU2"
        },
        {
          "name": "STU 1",
          "ig-version": "1.1.0",
          "package": "hl7.fhir.us.carin-bb#1.1.0",
          "fhir-version": [
            "4.0.1"
          ],
          "url": "http://hl7.org/fhir/us/carin-bb/STU1.1"
        },
        {
          "name": "STU 1",
          "ig-version": "1.0.0",
          "package": "hl7.fhir.us.carin-bb#1.0.0",
          "fhir-version": [
            "4.0.1"
          ],
          "url": "http://hl7.org/fhir/us/carin-bb/STU1"
        }
      ]
    },
    {
      "name": "Risk Based Contracts Member Attribution List FHIR IG",
      "category": "Financial",
      "npm-name": "hl7.fhir.us.davinci-atr",
      "description": "Support the real-time exchange of alerts and notifications that impact patient care and value based or risk based services.",
      "authority": "HL7",
      "product": [
        "fhir"
      ],
      "country": "us",
      "history": "http://hl7.org/fhir/us/davinci-atr/history.html",
      "canonical": "http://hl7.org/fhir/us/davinci-atr",
      "ci-build": "http://build.fhir.org/ig/HL7/davinci-atr",
      "language": [
        "en"
      ],
      "analysis": {
        "content": true,
        "rest": true,
        "clinicalCore": true,
        "financials": true,
        "profiles": 8,
        "extensions": 5,
        "valuesets": 1,
        "codeSystems": 1,
        "examples": 14
      },
      "editions": [
        {
          "name": "STU2 Release 1 Ballot",
          "ig-version": "2.0.0-ballot",
          "package": "hl7.fhir.us.davinci-atr#2.0.0-ballot",
          "fhir-version": [
            "4.0.1"
          ],
          "url": "http://hl7.org/fhir/us/davinci-atr/2023Jan"
        },
        {
          "name": "STU 1",
          "ig-version": "1.0.0",
          "package": "hl7.fhir.us.davinci-atr#1.0.0",
          "fhir-version": [
            "4.0.1"
          ],
          "url": "http://hl7.org/fhir/us/davinci-atr/STU1"
        }
      ]
    },
    {
      "name": "Basisprofil DE",
      "category": "National Base",
      "npm-name": "basisprofil.de",
      "description": "German Base Profiles",
      "authority": "HL7 Deutschland",
      "product": [
        "fhir"
      ],
      "country": "de",
      "history": "http://ig.fhir.de/basisprofile-de",
      "canonical": "http://fhir.de",
      "ci-build": "https://simplifier.net/Basisprofil-DE-R4",
      "language": [
        "de"
      ],
      "editions": [
        {
          "name": "STU3",
          "ig-version": "0.2.30 ",
          "fhir-version": [
            "3.0.1"
          ],
          "package": "basisprofil.de#0.2.30",
          "url": "http://ig.fhir.de/basisprofile-de/0.2.30"
        },
        {
          "name": "R4",
          "ig-version": "0.9.1-alpha2",
          "fhir-version": [
            "4.0.1"
          ],
          "package": "de.basisprofil.r4#0.9.1-alpha2",
          "url": "https://simplifier.net/guide/basisprofil-de-r4/home"
        }
      ],
      "analysis": {
        "error": "no core dependency or FHIR Version found in the Package definition",
        "content": true,
        "clinicalCore": true,
        "financials": true,
        "profiles": 17,
        "extensions": 17,
        "valuesets": 10,
        "codeSystems": 17
      }
    },
    {
      "name": "FHIR Data Segmentation for Privacy",
      "category": "Security",
      "npm-name": "hl7.fhir.uv.security-label-ds4p",
      "description": "Guidance for applying security labels in FHIR",
      "authority": "HL7",
      "product": [
        "fhir"
      ],
      "country": "uv",
      "history": "http://hl7.org/fhir/uv/security-label-ds4p/history.html",
      "canonical": "http://hl7.org/fhir/uv/security-label-ds4p",
      "ci-build": "http://hl7.org/fhir/ig/HL7/security-label-ds4p",
      "language": [
        "en"
      ],
      "analysis": {
        "content": true,
        "extensions": 6,
        "valuesets": 8,
        "examples": 8
      },
      "editions": [
        {
          "name": "STU 1",
          "ig-version": "1.0.0",
          "package": "hl7.fhir.uv.security-label-ds4p#1.0.0",
          "fhir-version": [
            "4.0.1"
          ],
          "url": "http://hl7.org/fhir/uv/security-label-ds4p/STU1"
        }
      ]
    },
    {
      "name": "FHIR Shorthand",
      "category": "Administration",
      "npm-name": "hl7.fhir.uv.shorthand",
      "description": "FHIR Shorthand (FSH) is a domain-specific language (DSL) for defining the contents of FHIR IGs to allow the author to express their intent with fewer concerns about underlying FHIR mechanics",
      "authority": "HL7",
      "product": [
        "fhir"
      ],
      "country": "uv",
      "history": "http://hl7.org/fhir/uv/shorthand/history.html",
      "canonical": "http://hl7.org/fhir/uv/shorthand",
      "ci-build": "http://build.fhir.org/ig/HL7/fhir-shorthand",
      "language": [
        "en"
      ],
      "analysis": {},
      "editions": [
        {
          "name": "Release 3 Ballot",
          "ig-version": "3.0.0-ballot",
          "package": "hl7.fhir.uv.shorthand#3.0.0-ballot",
          "fhir-version": [
            "4.0.1"
          ],
          "url": "http://hl7.org/fhir/uv/shorthand/2023Sep"
        }
      ]
    },
    {
      "name": "Post Acute Orders FHIR IG",
      "category": "Care Planning",
      "npm-name": "hl7.fhir.us.dme-orders",
      "description": "Electronic exchange of post-acute orders",
      "authority": "HL7",
      "product": [
        "fhir"
      ],
      "country": "us",
      "history": "http://hl7.org/fhir/us/dme-orders/history.html",
      "canonical": "http://hl7.org/fhir/us/dme-orders",
      "ci-build": "http://build.fhir.org/ig/HL7/dme-orders",
      "language": [
        "en"
      ],
      "analysis": {
        "content": true,
        "clinicalCore": true,
        "carePlanning": true,
        "financials": true,
        "medsMgmt": true,
        "profiles": 11,
        "extensions": 3,
        "valuesets": 2,
        "codeSystems": 1,
        "examples": 26
      },
      "editions": [
        {
          "name": "STU 1 Ballot",
          "ig-version": "0.2.0",
          "package": "hl7.fhir.us.dme-orders#0.2.0",
          "fhir-version": [
            "4.0.1"
          ],
          "url": "http://hl7.org/fhir/us/dme-orders/2020Sep"
        }
      ]
    },
    {
      "name": "Application Data Exchange Assessment Framework and Functional Requirements for Mobile Health",
      "category": "Personal Healthcare",
      "npm-name": "hl7.fhir.uv.mhealth-framework",
      "description": "Document the functional requirements that can be used to assess devices, applications, and FHIR profiles to ensure that the essential data needed for clinical, patient and research uses is present in communications between applications",
      "authority": "HL7",
      "product": [
        "fhir"
      ],
      "country": "uv",
      "history": "http://hl7.org/fhir/uv/mhealth-framework/history.html",
      "canonical": "http://hl7.org/fhir/uv/mhealth-framework",
      "ci-build": "http://hl7.org/fhir/uv/mhealth-framework",
      "language": [
        "en"
      ],
      "analysis": {
        "content": true,
        "clinicalCore": true,
        "profiles": 2
      },
      "editions": [
        {
          "name": "STU 1 Ballot",
          "ig-version": "0.1.0",
          "package": "hl7.fhir.uv.mhealth-framework#0.1.0",
          "fhir-version": [
            "4.0.1"
          ],
          "url": "http://hl7.org/fhir/uv/mhealth-framework/2020May"
        }
      ]
    },
    {
      "name": "US Drug Formulary",
      "category": "Medications / Immunizations",
      "npm-name": "hl7.fhir.us.davinci-drug-formulary",
      "description": "API-based data exchange to Third-Party Applications via Member-authorized sharing of Health Plan\u0027s Prescription Drug Formulary.",
      "authority": "HL7",
      "product": [
        "fhir"
      ],
      "country": "us",
      "history": "http://hl7.org/fhir/us/davinci-drug-formulary/history.html",
      "canonical": "http://hl7.org/fhir/us/davinci-drug-formulary",
      "language": [
        "en"
      ],
      "ci-build": "http://build.fhir.org/ig/HL7/davinci-pdex-formulary",
      "analysis": {
        "content": true,
        "rest": true,
        "clinicalCore": true,
        "financials": true,
        "medsMgmt": true,
        "profiles": 5,
        "extensions": 11,
        "valuesets": 10,
        "codeSystems": 8,
        "examples": 22
      },
      "editions": [
        {
          "name": "STU 2",
          "ig-version": "2.0.0",
          "package": "hl7.fhir.us.davinci-drug-formulary#2.0.0",
          "fhir-version": [
            "4.0.1"
          ],
          "url": "http://hl7.org/fhir/us/davinci-drug-formulary/STU2"
        },
        {
          "name": "STU 1",
          "ig-version": "1.1.0",
          "package": "hl7.fhir.us.davinci-drug-formulary#1.1.0",
          "fhir-version": [
            "4.0.1"
          ],
          "url": "http://hl7.org/fhir/us/davinci-drug-formulary/STU1.1"
        },
        {
          "name": "STU 1",
          "ig-version": "1.0.1",
          "package": "hl7.fhir.us.davinci-drug-formulary#1.0.1",
          "fhir-version": [
            "4.0.1"
          ],
          "url": "http://hl7.org/fhir/us/davinci-drug-formulary/STU1.0.1"
        },
        {
          "name": "STU 1",
          "ig-version": "1.0.0",
          "package": "hl7.fhir.us.davinci-drug-formulary#1.0.0",
          "fhir-version": [
            "4.0.1"
          ],
          "url": "http://hl7.org/fhir/us/davinci-drug-formulary/STU1"
        }
      ]
    },
    {
      "name": "HL7 Italia FHIR Implementation Guide (base)",
      "category": "National Base",
      "npm-name": "hl7.fhir.it.base",
      "description": "This guide describes a set of FHIR base profiles and reference logical models to be used in the Italian context",
      "authority": "HL7 Italia",
      "product": [
        "fhir"
      ],
      "country": "it",
      "history": "http://hl7.it/fhir/history.html",
      "canonical": "http://hl7.it/fhir",
      "ci-build": "http://hl7.it/fhir/build/base",
      "language": [
        "it"
      ],
      "editions": [
        {
          "name": "Initial Public Comment ballot (Jun 2020 Ballot)",
          "ig-version": "0.1.0",
          "package": "hl7.fhir.it.base#0.1.0",
          "fhir-version": [
            "4.0.1"
          ],
          "url": "http://hl7.it/fhir/base/2020-06"
        }
      ],
      "analysis": {
        "error": "Unable to resolve package id hl7.fhir.it.base#0.1.0"
      }
    },
    {
      "name": "Dental Data Exchange",
      "category": "Clinical Records",
      "npm-name": "hl7.fhir.us.dental-data-exchange",
      "description": "This FHIR R4 IG defines exchange of medical and dental information exchange between medical/dental and dental/dental realms, including referral and corresponding consult note using US-core, CCDAonFHIR, Occupational Data for Health, and Da Vinci profiles.",
      "authority": "HL7",
      "product": [
        "fhir"
      ],
      "country": "us",
      "history": "http://hl7.org/fhir/us/dental-data-exchange/history.html",
      "canonical": "http://hl7.org/fhir/us/dental-data-exchange",
      "ci-build": "http://build.fhir.org/ig/HL7/dental-data-exchange",
      "language": [
        "en"
      ],
      "analysis": {
        "content": true,
        "rest": true,
        "documents": true,
        "clinicalCore": true,
        "carePlanning": true,
        "profiles": 7,
        "valuesets": 5,
        "codeSystems": 1,
        "examples": 64
      },
      "editions": [
        {
          "name": "STU1",
          "ig-version": "1.0.0",
          "package": "hl7.fhir.us.dental-data-exchange#1.0.0",
          "fhir-version": [
            "4.0.1"
          ],
          "url": "http://hl7.org/fhir/us/dental-data-exchange/STU1"
        }
      ]
    },
    {
      "name": "Order Catalog Implementation Guide",
      "category": "Administration",
      "npm-name": "hl7.fhir.uv.order-catalog",
      "description": "An Order Catalog is an administered homogeneous collection of items such as medication products, laboratory tests, procedures, medical devices or knowledge artifacts such as order sets, which support the ordering process, or more generally the healthcare process.",
      "authority": "HL7",
      "product": [
        "fhir"
      ],
      "country": "uv",
      "history": "http://hl7.org/fhir/uv/order-catalog/history.html",
      "canonical": "http://hl7.org/fhir/uv/order-catalog",
      "ci-build": "http://build.fhir.org/ig/HL7/fhir-order-catalog",
      "language": [
        "en"
      ],
      "analysis": {
        "content": true,
        "carePlanning": true,
        "financials": true,
        "diagnostics": true,
        "profiles": 11,
        "extensions": 8,
        "valuesets": 4,
        "codeSystems": 3,
        "examples": 60
      },
      "editions": [
        {
          "name": "STU 1 Ballot",
          "ig-version": "0.1.0",
          "package": "hl7.fhir.uv.order-catalog#0.1.0",
          "fhir-version": [
            "4.0.1"
          ],
          "url": "http://hl7.org/fhir/uv/order-catalog/2020Sep"
        }
      ]
    },
    {
      "name": "SMART Web Messaging Implementation Guide: STU1",
      "category": "Communications",
      "npm-name": "hl7.fhir.uv.smart-web-messaging",
      "description": "SMART Web Messaging enables tight UI integration between EHRs and embedded SMART apps via HTML5’s Web Messaging. SMART Web Messaging allows applications to push unsigned orders, note snippets, risk scores, or UI suggestions directly to the clinician’s EHR session. Built on the browser’s javascript window.postMessage function, SMART Web Messaging is a simple, native API for health apps embedded within the user’s workflow",
      "authority": "HL7",
      "product": [
        "fhir"
      ],
      "country": "uv",
      "history": "http://hl7.org/fhir/uv/smart-web-messaging/history.html",
      "language": [
        "en"
      ],
      "ci-build": "http://build.fhir.org/ig/HL7/smart-web-messaging",
      "canonical": "http://hl7.org/fhir/uv/smart-web-messaging",
      "analysis": {
        "examples": 1
      },
      "editions": [
        {
          "name": "STU1",
          "ig-version": "1.0.0",
          "package": "hl7.fhir.uv.smart-web-messaging#1.0.0",
          "fhir-version": [
            "4.0.1"
          ],
          "url": "http://hl7.org/fhir/uv/smart-web-messaging/STU1"
        }
      ]
    },
    {
      "name": "HL7 Version 2 to FHIR",
      "npm-name": "hl7.fhir.uv.v2mappings",
      "description": "The HL7 V2 to FHIR Implementation Guide supports the mapping of HL7 Version 2 messages segments, datatypes and vocabulary to HL7 FHIR Release 4.0 Bundles, Resources, Data Types and Coding Systems.",
      "authority": "HL7",
      "product": [
        "fhir"
      ],
      "country": "uv",
      "history": "http://hl7.org/fhir/uv/v2mappings/history.html",
      "canonical": "http://hl7.org/fhir/uv/v2mappings",
      "ci-build": "http://build.fhir.org/ig/HL7/v2-to-fhir",
      "language": [
        "en"
      ],
      "category": "Mappings to Other Standards",
      "analysis": {
        "content": true,
        "extensions": 57,
        "examples": 175
      },
      "editions": [
        {
          "name": "STU 1 Ballot",
          "ig-version": "0.1.0",
          "package": "hl7.fhir.uv.v2mappings#0.1.0",
          "fhir-version": [
            "4.0.1"
          ],
          "url": "http://hl7.org/fhir/uv/v2mappings/2020Sep"
        }
      ]
    },
    {
      "name": "IHE FormatCode vocabulary",
      "category": "EHR access",
      "npm-name": "ihe.formatcode.fhir",
      "description": "Defines IHE vocabulary for FormatCode and the IHE managed ValueSet for FormatCode for use with Document Sharing such as XDS, XCA, XDM, XDR, and MHD.",
      "authority": "IHE",
      "product": [
        "fhir"
      ],
      "country": "uv",
      "history": "http://profiles.ihe.net/fhir/ihe.formatcode.fhir/history.html",
      "ci-build": "http://build.fhir.org/ig/IHE/FormatCode",
      "canonical": "https://profiles.ihe.net/fhir/ihe.formatcode.fhir",
      "analysis": {
        "valuesets": 1,
        "codeSystems": 1
      },
      "editions": [
        {
          "name": "Publications",
          "ig-version": "1.1.0",
          "package": "ihe.formatcode.fhir#1.1.0",
          "fhir-version": [
            "4.0.1"
          ],
          "url": "https://profiles.ihe.net/fhir/ihe.formatcode.fhir/1.1.0"
        },
        {
          "name": "Publications",
          "ig-version": "1.0.0",
          "package": "ihe.formatcode.fhir#1.0.0",
          "fhir-version": [
            "4.0.1"
          ],
          "url": "https://profiles.ihe.net/fhir/ihe.formatcode.fhir/1.0.0"
        },
        {
          "name": "Publications",
          "ig-version": "0.2.4",
          "package": "ihe.formatcode.fhir#0.2.4",
          "fhir-version": [
            "4.0.1"
          ],
          "url": "https://profiles.ihe.net/fhir/ihe.formatcode.fhir/0.2.4"
        },
        {
          "name": "Publications",
          "ig-version": "0.2.2",
          "package": "ihe.formatcode.fhir#0.2.2",
          "fhir-version": [
            "4.0.1"
          ],
          "url": "https://profiles.ihe.net/fhir/ihe.formatcode.fhir/0.2.2"
        }
      ]
    },
    {
      "name": "HL7 Terminology",
      "category": "infrastructure",
      "npm-name": "hl7.terminology",
      "description": "Terminology",
      "authority": "HL7",
      "product": [
        "fhir"
      ],
      "country": "uv",
      "history": "http://terminology.hl7.org/history.html",
      "language": [
        "en"
      ],
      "canonical": "http://terminology.hl7.org",
      "ci-build": "http://build.fhir.org/ig/HL7/UTG",
      "analysis": {
        "content": true,
        "extensions": 9,
        "valuesets": 2483,
        "codeSystems": 1078
      },
      "editions": [
        {
          "name": "Publications",
          "ig-version": "5.2.0",
          "package": "hl7.terminology#5.2.0",
          "fhir-version": [
            "4.0.1"
          ],
          "url": "http://terminology.hl7.org/5.2.0"
        }
      ]
    },
    {
      "name": "Situational Awareness for Novel Epidemic Response",
      "category": "Public Health",
      "npm-name": "hl7.fhir.uv.saner",
      "description": "The SANER Implementation Guide enables transmission of high level situational awareness information from inpatient facilities to centralized data repositories to support the treatment of novel influenza-like illness.",
      "authority": "HL7",
      "product": [
        "fhir"
      ],
      "country": "uv",
      "history": "http://hl7.org/fhir/uv/saner/history.html",
      "language": [
        "en"
      ],
      "canonical": "http://hl7.org/fhir/uv/saner",
      "ci-build": "http://build.fhir.org/ig/HL7/fhir-saner",
      "analysis": {
        "content": true,
        "rest": true,
        "measures": true,
        "profiles": 10,
        "extensions": 5,
        "operations": 5,
        "valuesets": 49,
        "codeSystems": 6,
        "examples": 169
      },
      "editions": [
        {
          "name": "STU 1",
          "ig-version": "1.0.0",
          "package": "hl7.fhir.uv.saner#1.0.0",
          "fhir-version": [
            "4.0.1"
          ],
          "url": "http://hl7.org/fhir/uv/saner/STU1"
        }
      ]
    },
    {
      "name": "Making Ehr Data MOre Available to Research and Public Health (MedMorph)",
      "category": "Public Health",
      "npm-name": "hl7.fhir.us.fhir-medmorph",
      "description": "The The MedMorph FHIR IG enables Public Health and Research Organizations to access EHR data without increasing provider burden.",
      "authority": "HL7",
      "product": [
        "fhir"
      ],
      "country": "us",
      "history": "http://hl7.org/fhir/us/fhir-medmorph/history.html",
      "language": [
        "en"
      ],
      "canonical": "http://hl7.org/fhir/us/fhir-medmorph",
      "ci-build": "http://build.fhir.org/ig/HL7/fhir-medmorph",
      "editions": [
        {
          "name": "STU 1 Ballot",
          "ig-version": "0.1.0",
          "package": "hl7.fhir.us.fhir-medmorph#0.1.0",
          "fhir-version": [
            "4.0.1"
          ],
          "url": "http://hl7.org/fhir/us/fhir-medmorph/2021Jan"
        }
      ],
      "analysis": {
        "error": "Unable to resolve package id hl7.fhir.us.fhir-medmorph#0.1.0"
      }
    },
    {
      "name": "PACIO Functional Status Implementation Guide",
      "category": "Patient Summary",
      "npm-name": "hl7.fhir.us.pacio-fs",
      "description": "FHIR R4 IG that leverages eLTSS and utilizes the Self-Care, Mobility and Prior Device use sections of CMS assessment forms (IRF-PAI, MDS, OASIS, LTCH) to enable the sharing of functional status information when a patient moves from one clinical care setting to another.",
      "authority": "HL7",
      "product": [
        "fhir"
      ],
      "country": "us",
      "history": "http://hl7.org/fhir/us/pacio-fs/history.html",
      "language": [
        "en"
      ],
      "canonical": "http://hl7.org/fhir/us/pacio-fs",
      "ci-build": "http://build.fhir.org/ig/HL7/fhir-pacio-functional-status",
      "analysis": {
        "content": true,
        "rest": true,
        "clinicalCore": true,
        "profiles": 4,
        "extensions": 3,
        "valuesets": 1,
        "codeSystems": 1,
        "examples": 84
      },
      "editions": [
        {
          "name": "STU 1",
          "ig-version": "1.0.0",
          "package": "hl7.fhir.us.pacio-fs#1.0.0",
          "fhir-version": [
            "4.0.1"
          ],
          "url": "http://hl7.org/fhir/us/pacio-fs/STU1"
        }
      ]
    },
    {
      "name": "PACIO Cognitive Status Implementation Guide",
      "category": "Patient Summary",
      "npm-name": "hl7.fhir.us.pacio-cs",
      "description": "FHIR R4 IG that leverages eLTSS and utilizes the Confusion Assessment Method (CAM) assessment to enable the sharing of cognitive status information when a patient moves from one clinical care setting to another.",
      "authority": "HL7",
      "product": [
        "fhir"
      ],
      "country": "us",
      "history": "http://hl7.org/fhir/us/pacio-cs/history.html",
      "language": [
        "en"
      ],
      "canonical": "http://hl7.org/fhir/us/pacio-cs",
      "ci-build": "http://build.fhir.org/ig/HL7/fhir-pacio-cognitive-status",
      "analysis": {
        "content": true,
        "rest": true,
        "clinicalCore": true,
        "profiles": 4,
        "extensions": 3,
        "valuesets": 1,
        "codeSystems": 1,
        "examples": 68
      },
      "editions": [
        {
          "name": "STU 1",
          "ig-version": "1.0.0",
          "package": "hl7.fhir.us.pacio-cs#1.0.0",
          "fhir-version": [
            "4.0.1"
          ],
          "url": "http://hl7.org/fhir/us/pacio-cs/STU1"
        }
      ]
    },
    {
      "name": "Specialty Medication Enrollment",
      "category": "EHR Access",
      "npm-name": "hl7.fhir.us.specialty-rx",
      "description": "This FHIR IG focuses on the exchange of data (Demographic, prescription, clinical and financial) for dispensing specialty medications by pharmacies as well as facilitating the enrollment of patients in programs offered by third parties such as but not limited to Hub vendors and Pharmaceutical manufacturers.",
      "authority": "HL7",
      "product": [
        "fhir"
      ],
      "country": "us",
      "history": "http://hl7.org/fhir/us/specialty-rx/history.html",
      "language": [
        "en"
      ],
      "canonical": "http://hl7.org/fhir/us/specialty-rx",
      "analysis": {
        "content": true,
        "rest": true,
        "messaging": true,
        "clinicalCore": true,
        "carePlanning": true,
        "financials": true,
        "medsMgmt": true,
        "profiles": 18,
        "valuesets": 2,
        "codeSystems": 4,
        "examples": 16
      },
      "ci-build": "http://build.fhir.org/ig/HL7/fhir-specialty-rx",
      "editions": [
        {
          "name": "STU2",
          "ig-version": "2.0.0",
          "package": "hl7.fhir.us.specialty-rx#2.0.0",
          "fhir-version": [
            "4.0.1"
          ],
          "url": "http://hl7.org/fhir/us/specialty-rx/STU2"
        }
      ]
    },
    {
      "name": "Vital Records Common Profile Library",
      "category": "Public Health",
      "npm-name": "hl7.fhir.us.vr-common-library",
      "description": "Library containing profiles used by other Vital Records IGs such as Birth and Fetal Death Reporting and Birth Defects Reporting.",
      "authority": "HL7",
      "product": [
        "fhir"
      ],
      "country": "us",
      "history": "http://hl7.org/fhir/us/vr-common-library/history.html",
      "language": [
        "en"
      ],
      "canonical": "http://hl7.org/fhir/us/vr-common-library",
      "ci-build": "http://build.fhir.org/ig/HL7/vr-common-library",
      "analysis": {
        "content": true,
        "clinicalCore": true,
        "profiles": 30,
        "extensions": 4,
        "valuesets": 5,
        "examples": 35
      },
      "editions": [
        {
          "name": "STU 1 on FHIR R4",
          "ig-version": "1.0.0",
          "package": "hl7.fhir.us.vr-common-library#1.0.0",
          "fhir-version": [
            "4.0.1"
          ],
          "url": "http://hl7.org/fhir/us/vr-common-library/STU1"
        }
      ]
    },
    {
      "name": "Subscriptions R5 Backport",
      "category": "EHR Access",
      "npm-name": "hl7.fhir.uv.subscriptions-backport",
      "description": "This guide defines a standard method of back-porting the R5 subscriptions API to R4 implementations as to bridge for pre-adopting R5 Subscriptions prior to adoption of the R5 FHIR standard.",
      "authority": "HL7",
      "product": [
        "fhir"
      ],
      "country": "uv",
      "history": "http://hl7.org/fhir/uv/subscriptions-backport/history.html",
      "language": [
        "en"
      ],
      "canonical": "http://hl7.org/fhir/uv/subscriptions-backport",
      "ci-build": "http://build.fhir.org/ig/HL7/fhir-subscription-backport-ig",
      "analysis": {
        "content": true,
        "rest": true,
        "profiles": 4,
        "extensions": 7,
        "operations": 2,
        "valuesets": 4,
        "codeSystems": 4,
        "examples": 9
      },
      "editions": [
        {
          "name": "STU 1.1",
          "ig-version": "1.1.0",
          "package": "hl7.fhir.uv.subscriptions-backport#1.1.0",
          "fhir-version": [
            "4.3.0"
          ],
          "url": "http://hl7.org/fhir/uv/subscriptions-backport/STU1.1"
        }
      ]
    },
    {
      "name": "Vital Records Birth and Fetal Death Reporting",
      "category": "Public Health",
      "npm-name": "hl7.fhir.us.bfdr",
      "description": "Provides guidance to implementers and states on reporting birth and fetal death information based on the current revisions of the U.S. Standard Certificate of Live Birth and U.S. Standard Report of Fetal Death.",
      "authority": "HL7",
      "product": [
        "fhir"
      ],
      "country": "us",
      "history": "http://hl7.org/fhir/us/bfdr/history.html",
      "language": [
        "en"
      ],
      "canonical": "http://hl7.org/fhir/us/bfdr",
      "ci-build": "http://build.fhir.org/ig/HL7/bfdr",
      "analysis": {
        "content": true,
        "rest": true,
        "documents": true,
        "clinicalCore": true,
        "financials": true,
        "profiles": 49,
        "extensions": 6,
        "valuesets": 1,
        "examples": 137
      },
      "editions": [
        {
          "name": "STU 1 on FHIR R4",
          "ig-version": "1.0.0",
          "package": "hl7.fhir.us.bfdr#1.0.0",
          "fhir-version": [
            "4.0.1"
          ],
          "url": "http://hl7.org/fhir/us/bfdr/STU1"
        }
      ]
    },
    {
      "name": "Making EHR Data MOre available for Research and Public Health (MedMorph)",
      "category": "Public Health",
      "npm-name": "hl7.fhir.us.medmorph",
      "description": "Making EHR Data More Available for Research and Public Health (MedMorph) Reference Architecture enables clinical data exchange between EHR systems, public health systems/authorities, data repositories, and research organizations.  This data exchange utilizes if applicable, knowledge repositories and backend services applications (e.g. FHIR APIs) to determine the triggering event(s) for the data exchange, the process for the data exchange, and validation that the data being exchanged meets a set of rules in order to expedite the data exchange. ",
      "authority": "HL7",
      "product": [
        "fhir"
      ],
      "country": "us",
      "history": "http://hl7.org/fhir/us/medmorph/history.html",
      "language": [
        "en"
      ],
      "canonical": "http://hl7.org/fhir/us/medmorph",
      "ci-build": "http://build.fhir.org/ig/HL7/fhir-medmorph",
      "analysis": {
        "content": true,
        "rest": true,
        "clinicalCore": true,
        "carePlanning": true,
        "profiles": 13,
        "extensions": 9,
        "operations": 4,
        "valuesets": 4,
        "codeSystems": 5,
        "examples": 18
      },
      "editions": [
        {
          "name": "STU1 Release 1",
          "ig-version": "1.0.0",
          "package": "hl7.fhir.us.medmorph#1.0.0",
          "fhir-version": [
            "4.0.1"
          ],
          "url": "http://hl7.org/fhir/us/medmorph/STU1"
        }
      ]
    },
    {
      "name": "SDOH Clinical Care for Multiple Domains",
      "category": "Care Planning",
      "npm-name": "hl7.fhir.us.sdoh-clinicalcare",
      "description": "Profiles on FHIR R4 resources (using US Core as the basis where possible) used to document social determinants of health (SDOH) for an individual which covers many different factors considered social risks and social needs, e.g. Food Insecurity, Housing Stability and Quality, Transportation Access and others. The IG covers use cases identified from the clinical care setting that include : assessment of SDOH risks; evaluation of which risks can be addressed; setting goals,  documenting and tracking to completion SDOH interventions; and sharing SDOH information for an individual with organizations for secondary uses.",
      "authority": "HL7",
      "product": [
        "fhir"
      ],
      "country": "us",
      "history": "http://hl7.org/fhir/us/sdoh-clinicalcare/history.html",
      "language": [
        "en"
      ],
      "canonical": "http://hl7.org/fhir/us/sdoh-clinicalcare",
      "ci-build": "http://build.fhir.org/ig/HL7/fhir-sdoh-clinicalcare",
      "analysis": {
        "content": true,
        "rest": true,
        "clinicalCore": true,
        "carePlanning": true,
        "profiles": 9,
        "valuesets": 6,
        "codeSystems": 1,
        "examples": 31
      },
      "editions": [
        {
          "name": "STU 2.1",
          "ig-version": "2.1.0",
          "package": "hl7.fhir.us.sdoh-clinicalcare#2.1.0",
          "fhir-version": [
            "4.0.1"
          ],
          "url": "http://hl7.org/fhir/us/sdoh-clinicalcare/STU2.1"
        }
      ]
    },
    {
      "name": "CDISC Mapping FHIR IG",
      "category": "Research",
      "npm-name": "hl7.fhir.uv.cdisc-mapping",
      "description": "This implementation guide defines authoritative mappings between the CDISC LAB, SDTM and CDASH standards and the corresponding HL7 FHIR resources to ease interoperability and data conversion between systems implementing these standards.",
      "authority": "HL7",
      "product": [
        "fhir"
      ],
      "country": "uv",
      "history": "http://hl7.org/fhir/uv/cdisc-mapping/history.html",
      "language": [
        "en"
      ],
      "canonical": "http://hl7.org/fhir/uv/cdisc-mapping",
      "ci-build": "http://build.fhir.org/ig/HL7/cdisc-map",
      "analysis": {},
      "editions": [
        {
          "name": "STU 1",
          "ig-version": "1.0.0",
          "package": "hl7.fhir.uv.cdisc-mapping#1.0.0",
          "fhir-version": [
            "4.0.1"
          ],
          "url": "http://hl7.org/fhir/uv/cdisc-mapping/STU1"
        }
      ]
    },
    {
      "name": "NHSN Reporting of Adverse Drug Events - Hypoglycemia",
      "category": "Public Health",
      "npm-name": "hl7.fhir.us.nhsn-ade",
      "description": "??",
      "authority": "HL7",
      "product": [
        "fhir"
      ],
      "country": "us",
      "history": "http://hl7.org/fhir/us/nhsn-ade/history.html",
      "language": [
        "en"
      ],
      "canonical": "http://hl7.org/fhir/us/nhsn-ade",
      "ci-build": "http://build.fhir.org/ig/HL7/fhir-nhsn-ade-ig/branches/main/index.html",
      "analysis": {
        "content": true,
        "clinicalCore": true,
        "medsMgmt": true,
        "profiles": 3,
        "examples": 17
      },
      "editions": [
        {
          "name": "STU 1 on FHIR R4",
          "ig-version": "1.0.0",
          "package": "hl7.fhir.us.nhsn-ade#1.0.0",
          "fhir-version": [
            "4.0.1"
          ],
          "url": "http://hl7.org/fhir/us/nhsn-ade/STU1"
        }
      ]
    },
    {
      "name": "NHSN Reporting: Inpatient Medication Administration",
      "category": "Pharmacy",
      "npm-name": "hl7.fhir.us.nhsn-med-admin",
      "description": "??",
      "authority": "HL7",
      "product": [
        "fhir"
      ],
      "country": "us",
      "history": "http://hl7.org/fhir/us/nhsn-med-admin/history.html",
      "language": [
        "en"
      ],
      "canonical": "http://hl7.org/fhir/us/nhsn-med-admin",
      "ci-build": "http://build.fhir.org/ig/HL7/nhsn-med-admin-ig/branches/main/index.html",
      "analysis": {
        "content": true,
        "clinicalCore": true,
        "medsMgmt": true,
        "profiles": 5,
        "examples": 15
      },
      "editions": [
        {
          "name": "STU 1 on FHIR R4",
          "ig-version": "1.0.0",
          "package": "hl7.fhir.us.nhsn-med-admin#1.0.0",
          "fhir-version": [
            "4.0.1"
          ],
          "url": "http://hl7.org/fhir/us/nhsn-med-admin/STU1"
        }
      ]
    },
    {
      "name": "HL7 Norway no-basis",
      "category": "National Base",
      "npm-name": "hl7.fhir.no.basis",
      "description": "HL7 FHIR Base profiles for Norway",
      "authority": "HL7",
      "product": [
        "fhir"
      ],
      "country": "no",
      "language": [
        "en"
      ],
      "canonical": "http://hl7.no/fhir/",
      "editions": [
        {
          "name": "HL7 Norway no-basis",
          "ig-version": "2.0.15",
          "package": "hl7.fhir.no.basis#2.0.15",
          "fhir-version": [
            "4.0.1"
          ],
          "url": "https://simplifier.net/guide/no-basis-entities-individuals/introduction"
        }
      ],
      "analysis": {
        "content": true,
        "rest": true,
        "documents": true,
        "clinicalCore": true,
        "medsMgmt": true,
        "profiles": 17,
        "extensions": 8,
        "valuesets": 6,
        "codeSystems": 4
      }
    },
    {
      "name": "Clinical Quality Language Specification",
      "category": "infrastructure",
      "npm-name": "hl7.cql",
      "description": "??",
      "authority": "HL7",
      "product": [
        "fhir"
      ],
      "country": "uv",
      "history": "http://cql.hl7.org/history.html",
      "language": [
        "en"
      ],
      "canonical": "http://cql.hl7.org",
      "ci-build": "http://build.fhir.org/ig/HL7/cql",
      "analysis": {
        "error": "Error reading http://cql.hl7.org/N1/package.tgz: null"
      },
      "editions": [
        {
          "name": "Normative Normative",
          "ig-version": "1.5.2",
          "package": "hl7.cql#1.5.2",
          "fhir-version": [
            "4.0.1"
          ],
          "url": "http://cql.hl7.org/N1"
        }
      ]
    },
    {
      "name": "Immunization Decision Support Forecast FHIR IG",
      "category": "Medications / Immunizations",
      "npm-name": "hl7.fhir.us.immds",
      "description": "A common FHIR implementation guide that expert systems may use to provide a common consistent interface enable decisioin support recommending which vaccinations a patient is due for next",
      "authority": "HL7",
      "product": [
        "fhir"
      ],
      "country": "us",
      "language": [
        "en"
      ],
      "history": "http://hl7.org/fhir/us/immds/history.html",
      "canonical": "http://hl7.org/fhir/us/immds",
      "ci-build": "http://build.fhir.org/ig/HL7/ImmunizationFHIRDS",
      "analysis": {
        "content": true,
        "clinicalCore": true,
        "medsMgmt": true,
        "profiles": 4,
        "operations": 1,
        "valuesets": 4,
        "codeSystems": 3,
        "examples": 6
      },
      "editions": [
        {
          "name": "STU 1",
          "ig-version": "1.0.0",
          "package": "hl7.fhir.us.immds#1.0.0",
          "fhir-version": [
            "4.0.1"
          ],
          "url": "http://hl7.org/fhir/us/immds/STU1"
        }
      ]
    },
    {
      "name": "Profiles for ICSR Transfusion and Vaccination Adverse Event Detection and Reporting",
      "category": "Pharmaceutical",
      "npm-name": "hl7.fhir.us.icsr-ae-reporting",
      "description": "??",
      "authority": "HL7",
      "product": [
        "fhir"
      ],
      "country": "us",
      "history": "http://hl7.org/fhir/us/icsr-ae-reporting/history.html",
      "language": [
        "en"
      ],
      "canonical": "http://hl7.org/fhir/us/icsr-ae-reporting",
      "ci-build": "http://build.fhir.org/ig/HL7/icsr-ae-reporting",
      "analysis": {
        "content": true,
        "clinicalCore": true,
        "medsMgmt": true,
        "diagnostics": true,
        "profiles": 22,
        "extensions": 20,
        "valuesets": 13,
        "codeSystems": 2,
        "examples": 42
      },
      "editions": [
        {
          "name": "STU 1",
          "ig-version": "1.0.0",
          "package": "hl7.fhir.us.icsr-ae-reporting#1.0.0",
          "fhir-version": [
            "4.0.1"
          ],
          "url": "http://hl7.org/fhir/us/icsr-ae-reporting/STU1"
        }
      ]
    },
    {
      "name": "Immunization Decision Support Forecast FHIR IG",
      "category": "Medications / Immunizations",
      "npm-name": "hl7.fhir.uv.immds",
      "description": "??",
      "authority": "HL7",
      "product": [
        "fhir"
      ],
      "country": "uv",
      "history": "http://hl7.org/fhir/uv/immds/history.html",
      "language": [
        "en"
      ],
      "canonical": "http://hl7.org/fhir/uv/immds",
      "ci-build": "http://build.fhir.org/ig/HL7/ImmunizationFHIRDS",
      "analysis": {
        "content": true,
        "rest": true,
        "clinicalCore": true,
        "medsMgmt": true,
        "profiles": 3,
        "operations": 1
      },
      "editions": [
        {
          "name": "STU 1 Ballot",
          "ig-version": "0.2.0",
          "package": "hl7.fhir.uv.immds#0.2.0",
          "fhir-version": [
            "4.0.0"
          ],
          "url": "http://hl7.org/fhir/uv/immds/2019Sep"
        }
      ]
    },
    {
      "name": "Security for Scalable Registration, Authentication, and Authorization",
      "category": "Security",
      "npm-name": "hl7.fhir.us.udap-security",
      "description": "??",
      "authority": "HL7",
      "product": [
        "fhir"
      ],
      "country": "us",
      "history": "http://hl7.org/fhir/us/udap-security/history.html",
      "language": [
        "en"
      ],
      "canonical": "http://hl7.org/fhir/us/udap-security",
      "ci-build": "http://build.fhir.org/ig/HL7/fhir-udap-security-ig",
      "analysis": {
        "rest": true
      },
      "editions": [
        {
          "name": "STU 1",
          "ig-version": "1.0.0",
          "package": "hl7.fhir.us.udap-security#1.0.0",
          "fhir-version": [
            "4.0.1"
          ],
          "url": "http://hl7.org/fhir/us/udap-security/STU1"
        }
      ]
    },
    {
      "name": "Single Institutional Review Board (sIRB) Implementation Guide",
      "category": "Research",
      "npm-name": "hl7.fhir.us.sirb",
      "description": "??",
      "authority": "HL7",
      "product": [
        "fhir"
      ],
      "country": "us",
      "history": "http://hl7.org/fhir/us/sirb/history.html",
      "language": [
        "en"
      ],
      "canonical": "http://hl7.org/fhir/us/sirb",
      "ci-build": "http://build.fhir.org/ig/HL7/fhir-sirb",
      "analysis": {
        "codeSystems": 1,
        "examples": 16
      },
      "editions": [
        {
          "name": "STU 1",
          "ig-version": "1.0.0",
          "package": "hl7.fhir.us.sirb#1.0.0",
          "fhir-version": [
            "4.0.1"
          ],
          "url": "http://hl7.org/fhir/us/sirb/STU1"
        }
      ]
    },
    {
      "name": "Sharing eCC Data from Pathology Labs to EHR",
      "category": "Documents",
      "npm-name": "hl7.fhir.us.cancer-reporting",
      "description": "??",
      "authority": "HL7",
      "product": [
        "fhir"
      ],
      "country": "us",
      "history": "http://hl7.org/fhir/us/cancer-reporting/history.html",
      "language": [
        "en"
      ],
      "canonical": "http://hl7.org/fhir/us/cancer-reporting",
      "ci-build": "http://build.fhir.org/ig/HL7/cancer-reporting",
      "analysis": {
        "content": true,
        "clinicalCore": true,
        "diagnostics": true,
        "profiles": 6,
        "valuesets": 1,
        "codeSystems": 1,
        "examples": 27
      },
      "editions": [
        {
          "name": "STU 1",
          "ig-version": "1.0.0",
          "package": "hl7.fhir.us.cancer-reporting#1.0.0",
          "fhir-version": [
            "4.0.1"
          ],
          "url": "http://hl7.org/fhir/us/cancer-reporting/STU1"
        }
      ]
    },
    {
      "name": "HL7 FHIR® Implementation Guide: Ophthalmology Retinal, Release 1",
      "category": "Diagnostics",
      "npm-name": "hl7.fhir.uv.eyecare",
      "description": "??",
      "authority": "HL7",
      "product": [
        "fhir"
      ],
      "country": "uv",
      "history": "http://hl7.org/fhir/uv/eyecare/history.html",
      "language": [
        "en"
      ],
      "canonical": "http://hl7.org/fhir/uv/eyecare",
      "ci-build": "http://build.fhir.org/ig/HL7/fhir-eyecare-ig",
      "analysis": {
        "content": true,
        "clinicalCore": true,
        "diagnostics": true,
        "profiles": 15,
        "valuesets": 13,
        "codeSystems": 3,
        "examples": 32
      },
      "editions": [
        {
          "name": "STU1 Ballot",
          "ig-version": "0.1.0",
          "package": "hl7.fhir.uv.eyecare#0.1.0",
          "fhir-version": [
            "4.0.1"
          ],
          "url": "http://hl7.org/fhir/uv/eyecare/2021Sep"
        }
      ]
    },
    {
      "name": "SMART Health Cards Vaccination and Testing, Release 1 | STU 1",
      "category": "Public Health",
      "npm-name": "hl7.fhir.uv.shc-vaccination",
      "description": "??",
      "authority": "HL7",
      "product": [
        "fhir"
      ],
      "country": "uv",
      "history": "http://hl7.org/fhir/uv/shc-vaccination/history.html",
      "language": [
        "en"
      ],
      "canonical": "http://hl7.org/fhir/uv/shc-vaccination",
      "ci-build": "http://build.fhir.org/ig/HL7/fhir-shc-vaccination-ig",
      "analysis": {
        "content": true,
        "clinicalCore": true,
        "profiles": 16,
        "valuesets": 10,
        "codeSystems": 1
      },
      "editions": [
        {
          "name": "STU 1 Ballot",
          "ig-version": "0.6.2",
          "package": "hl7.fhir.uv.shc-vaccination#0.6.2",
          "fhir-version": [
            "4.0.1"
          ],
          "url": "http://hl7.org/fhir/uv/shc-vaccination/2021Sep"
        }
      ]
    },
    {
      "name": "HL7 FHIR Implementation Guide for Military Service History and Status",
      "category": "Clinical Records",
      "npm-name": "hl7.fhir.us.military-service",
      "description": "??",
      "authority": "HL7",
      "product": [
        "fhir"
      ],
      "country": "us",
      "history": "http://hl7.org/fhir/us/military-service/history.html",
      "language": [
        "en"
      ],
      "canonical": "http://hl7.org/fhir/us/military-service",
      "ci-build": "http://build.fhir.org/ig/HL7/fhir-military-service",
      "analysis": {
        "content": true,
        "clinicalCore": true,
        "profiles": 5,
        "extensions": 1,
        "operations": 1,
        "valuesets": 7,
        "codeSystems": 1,
        "examples": 5
      },
      "editions": [
        {
          "name": "STU1",
          "ig-version": "1.0.0",
          "package": "hl7.fhir.us.military-service#1.0.0",
          "fhir-version": [
            "4.0.1"
          ],
          "url": "http://hl7.org/fhir/us/military-service/STU1"
        }
      ]
    },
    {
      "name": "Taiwan Digital COVID-19 Certificate",
      "category": "Immunication and Observation",
      "npm-name": "dccfhirig.mohw.gov.tw",
      "description": "Taiwan Digital COVID-19 Certificate",
      "authority": "MOHW",
      "product": [
        "fhir"
      ],
      "country": "tw",
      "history": "https://dccfhirig.mohw.gov.tw/fhir/history.html",
      "language": [
        "en"
      ],
      "canonical": "https://dccfhirig.mohw.gov.tw/ig",
      "ci-build": "https://dccfhirig.mohw.gov.tw/ig",
      "editions": [
        {
          "name": "DSTU 1",
          "ig-version": "1.1.1",
          "package": "dccfhirig.mohw.gov.tw#1.1.1",
          "fhir-version": [
            "4.0.1"
          ],
          "url": "https://dccfhirig.mohw.gov.tw/ig"
        }
      ]
    },
    {
      "name": "Logica COVID-19 FHIR Profile Library IG",
      "category": "Public Health",
      "npm-name": "hl7.fhir.us.covid19library",
      "description": "??",
      "authority": "HL7",
      "product": [
        "fhir"
      ],
      "country": "us",
      "history": "http://hl7.org/fhir/us/covid19library/history.html",
      "language": [
        "en"
      ],
      "canonical": "http://hl7.org/fhir/us/covid19library",
      "ci-build": "http://build.fhir.org/ig/HL7/covid19library",
      "analysis": {
        "content": true,
        "clinicalCore": true,
        "profiles": 146,
        "extensions": 4,
        "valuesets": 43,
        "codeSystems": 2,
        "examples": 141
      },
      "editions": [
        {
          "name": "Informative Informative",
          "ig-version": "1.0.0",
          "package": "hl7.fhir.us.covid19library#1.0.0",
          "fhir-version": [
            "4.0.1"
          ],
          "url": "http://hl7.org/fhir/us/covid19library/informative1"
        }
      ]
    },
    {
      "name": "FHIR for FAIR - FHIR Implementation Guide",
      "category": "Research",
      "npm-name": "hl7.fhir.uv.fhir-for-fair",
      "description": "??",
      "authority": "HL7",
      "product": [
        "fhir"
      ],
      "country": "uv",
      "history": "http://hl7.org/fhir/uv/fhir-for-fair/history.html",
      "language": [
        "en"
      ],
      "canonical": "http://hl7.org/fhir/uv/fhir-for-fair",
      "ci-build": "http://build.fhir.org/ig/HL7/fhir-for-fair",
      "analysis": {
        "error": "Unsupported version: 4.1.0"
      },
      "editions": [
        {
          "name": "STU 1",
          "ig-version": "1.0.0",
          "package": "hl7.fhir.uv.fhir-for-fair#1.0.0",
          "fhir-version": [
            "4.3.0"
          ],
          "url": "http://hl7.org/fhir/uv/fhir-for-fair/STU1"
        }
      ]
    },
    {
      "name": "Da Vinci Patient Cost Transparency Implementation Guide",
      "category": "Financial",
      "npm-name": "hl7.fhir.us.davinci-pct",
      "description": "??",
      "authority": "HL7",
      "product": [
        "fhir"
      ],
      "country": "us",
      "history": "http://hl7.org/fhir/us/davinci-pct/history.html",
      "language": [
        "en"
      ],
      "canonical": "http://hl7.org/fhir/us/davinci-pct",
      "analysis": {
        "content": true,
        "clinicalCore": true,
        "financials": true,
        "profiles": 11,
        "extensions": 17,
        "operations": 1,
        "valuesets": 18,
        "codeSystems": 14,
        "examples": 18
      },
      "ci-build": "http://build.fhir.org/ig/HL7/davinci-pct",
      "editions": [
        {
          "name": "STU 1",
          "ig-version": "1.0.0",
          "package": "hl7.fhir.us.davinci-pct#1.0.0",
          "fhir-version": [
            "4.0.1"
          ],
          "url": "http://hl7.org/fhir/us/davinci-pct/STU1"
        }
      ]
    },
    {
      "name": "Hybrid / Intermediary Exchange",
      "category": "EHR Access",
      "npm-name": "hl7.fhir.us.exchange-routing",
      "description": "??",
      "authority": "HL7",
      "product": [
        "fhir"
      ],
      "country": "us",
      "history": "http://hl7.org/fhir/us/exchange-routing/history.html",
      "language": [
        "en"
      ],
      "canonical": "http://hl7.org/fhir/us/exchange-routing",
      "ci-build": "http://build.fhir.org/ig/HL7/fhir-exchange-routing-ig",
      "analysis": {
        "rest": true
      },
      "editions": [
        {
          "name": "STU1",
          "ig-version": "1.0.0",
          "package": "hl7.fhir.us.exchange-routing#1.0.0",
          "fhir-version": [
            "4.0.1"
          ],
          "url": "http://hl7.org/fhir/us/exchange-routing/STU1"
        }
      ]
    },
    {
      "name": "PACIO Re-Assessment Timepoints Implementation Guide",
      "category": "Clinical Documents",
      "npm-name": "hl7.fhir.us.pacio-rt",
      "description": "??",
      "authority": "HL7",
      "product": [
        "fhir"
      ],
      "country": "us",
      "history": "http://hl7.org/fhir/us/pacio-rt/history.html",
      "language": [
        "en"
      ],
      "canonical": "http://hl7.org/fhir/us/pacio-rt",
      "ci-build": "http://build.fhir.org/ig/HL7/fhir-pacio-rt",
      "analysis": {
        "content": true,
        "rest": true,
        "clinicalCore": true,
        "profiles": 1,
        "extensions": 1,
        "valuesets": 4,
        "codeSystems": 3,
        "examples": 241
      },
      "editions": [
        {
          "name": "STU 1",
          "ig-version": "1.0.0",
          "package": "hl7.fhir.us.pacio-rt#1.0.0",
          "fhir-version": [
            "4.0.1"
          ],
          "url": "http://hl7.org/fhir/us/pacio-rt/STU1"
        }
      ]
    },
    {
      "name": "Da Vinci Risk Adjustment FHIR Implementation Guide",
      "category": "Financial",
      "npm-name": "hl7.fhir.us.davinci-ra",
      "description": "??",
      "authority": "HL7",
      "product": [
        "fhir"
      ],
      "country": "us",
      "history": "http://hl7.org/fhir/us/davinci-ra/history.html",
      "language": [
        "en"
      ],
      "canonical": "http://hl7.org/fhir/us/davinci-ra",
      "ci-build": "http://build.fhir.org/ig/HL7/davinci-ra",
      "analysis": {
        "content": true,
        "rest": true,
        "clinicalCore": true,
        "measures": true,
        "profiles": 4,
        "extensions": 6,
        "operations": 1,
        "valuesets": 3,
        "codeSystems": 3,
        "examples": 72
      },
      "editions": [
        {
          "name": "STU2 (v2.0.0) Ballot",
          "ig-version": "2.0.0-ballot",
          "package": "hl7.fhir.us.davinci-ra#2.0.0-ballot",
          "fhir-version": [
            "4.0.1"
          ],
          "url": "http://hl7.org/fhir/us/davinci-ra/2023May"
        }
      ]
    },
    {
      "name": "International Patient Access",
      "category": "Patient Summary",
      "npm-name": "hl7.fhir.uv.ipa",
      "description": "??",
      "authority": "HL7",
      "product": [
        "fhir"
      ],
      "country": "uv",
      "history": "http://hl7.org/fhir/uv/ipa/history.html",
      "language": [
        "en"
      ],
      "canonical": "http://hl7.org/fhir/uv/ipa",
      "ci-build": "http://build.fhir.org/ig/HL7/fhir-ipa",
      "analysis": {
        "content": true,
        "rest": true,
        "documents": true,
        "clinicalCore": true,
        "medsMgmt": true,
        "profiles": 11,
        "operations": 1,
        "examples": 13
      },
      "editions": [
        {
          "name": "STU 1",
          "ig-version": "1.0.0",
          "package": "hl7.fhir.uv.ipa#1.0.0",
          "fhir-version": [
            "4.0.1"
          ],
          "url": "http://hl7.org/fhir/uv/ipa/STU1"
        }
      ]
    },
    {
      "name": "PACIO Advance Directive Information Implementation Guide",
      "category": "Clinical Documents",
      "npm-name": "hl7.fhir.us.pacio-adi",
      "description": "??",
      "authority": "HL7",
      "product": [
        "fhir"
      ],
      "country": "us",
      "history": "http://hl7.org/fhir/us/pacio-adi/history.html",
      "language": [
        "en"
      ],
      "canonical": "http://hl7.org/fhir/us/pacio-adi",
      "ci-build": "http://build.fhir.org/ig/HL7/pacio-adi",
      "analysis": {
        "content": true,
        "rest": true,
        "documents": true,
        "clinicalCore": true,
        "profiles": 15,
        "extensions": 13,
        "valuesets": 17,
        "codeSystems": 2,
        "examples": 65
      },
      "editions": [
        {
          "name": "STU 1 Ballot",
          "ig-version": "0.1.0",
          "package": "hl7.fhir.us.pacio-adi#0.1.0",
          "fhir-version": [
            "4.0.1"
          ],
          "url": "http://hl7.org/fhir/us/pacio-adi/2022Jan"
        }
      ]
    },
    {
      "name": "CARIN Digital Insurance Card",
      "category": "Financial",
      "npm-name": "hl7.fhir.us.insurance-card",
      "description": "??",
      "authority": "HL7",
      "product": [
        "fhir"
      ],
      "country": "us",
      "history": "http://hl7.org/fhir/us/insurance-card/history.html",
      "language": [
        "en"
      ],
      "canonical": "http://hl7.org/fhir/us/insurance-card",
      "ci-build": "http://build.fhir.org/ig/HL7/insurance-card",
      "analysis": {
        "content": true,
        "rest": true,
        "clinicalCore": true,
        "financials": true,
        "profiles": 3,
        "extensions": 10,
        "valuesets": 5,
        "codeSystems": 5,
        "examples": 4
      },
      "editions": [
        {
          "name": "STU 1",
          "ig-version": "1.0.0",
          "package": "hl7.fhir.us.insurance-card#1.0.0",
          "fhir-version": [
            "4.0.1"
          ],
          "url": "http://hl7.org/fhir/us/insurance-card/STU1"
        }
      ]
    },
    {
      "name": "Radiation Dose Summary for Diagnostic Procedures on FHIR",
      "category": "Diagnostics",
      "npm-name": "hl7.fhir.uv.radiation-dose-summary",
      "description": "??",
      "authority": "HL7",
      "product": [
        "fhir"
      ],
      "country": "uv",
      "history": "http://hl7.org/fhir/uv/radiation-dose-summary/history.html",
      "language": [
        "en"
      ],
      "canonical": "http://hl7.org/fhir/uv/radiation-dose-summary",
      "ci-build": "http://build.fhir.org/ig/HL7/fhir-radiation-dose-summary-ig",
      "analysis": {
        "content": true,
        "rest": true,
        "clinicalCore": true,
        "profiles": 9,
        "valuesets": 5,
        "codeSystems": 1,
        "tests": 3,
        "examples": 15
      },
      "editions": [
        {
          "name": "STU 1 Ballot",
          "ig-version": "0.1.0",
          "package": "hl7.fhir.uv.radiation-dose-summary#0.1.0",
          "fhir-version": [
            "4.0.1"
          ],
          "url": "http://hl7.org/fhir/uv/radiation-dose-summary/2022Jan"
        }
      ]
    },
    {
      "name": "Making EHR Data MOre available for Research and Public Health (MedMorph) Central Cancer Registry Reporting Content IG",
      "category": "Public Health and Research",
      "npm-name": "hl7.fhir.us.central-cancer-registry-reporting",
      "description": "??",
      "authority": "HL7",
      "product": [
        "fhir"
      ],
      "country": "us",
      "history": "http://hl7.org/fhir/us/central-cancer-registry-reporting/history.html",
      "language": [
        "en"
      ],
      "canonical": "http://hl7.org/fhir/us/central-cancer-registry-reporting",
      "ci-build": "http://build.fhir.org/ig/HL7/fhir-central-cancer-registry-reporting",
      "analysis": {
        "content": true,
        "rest": true,
        "clinicalCore": true,
        "carePlanning": true,
        "profiles": 6,
        "extensions": 1,
        "valuesets": 1,
        "examples": 10
      },
      "editions": [
        {
          "name": "STU 1 Ballot",
          "ig-version": "0.1.0",
          "package": "hl7.fhir.us.central-cancer-registry-reporting#0.1.0",
          "fhir-version": [
            "4.0.1"
          ],
          "url": "http://hl7.org/fhir/us/central-cancer-registry-reporting/2022Jan"
        }
      ]
    },
    {
      "name": "Making EHR Data MOre available for Research and Public Health (MedMorph) Healthcare Surveys Reporting Content IG",
      "category": "Public Health and Research",
      "npm-name": "hl7.fhir.us.health-care-surveys-reporting",
      "description": "??",
      "authority": "HL7",
      "product": [
        "fhir"
      ],
      "country": "us",
      "history": "http://hl7.org/fhir/us/health-care-surveys-reporting/history.html",
      "language": [
        "en"
      ],
      "canonical": "http://hl7.org/fhir/us/health-care-surveys-reporting",
      "ci-build": "http://build.fhir.org/ig/HL7/fhir-health-care-surveys-reporting",
      "analysis": {
        "content": true,
        "rest": true,
        "clinicalCore": true,
        "carePlanning": true,
        "medsMgmt": true,
        "profiles": 4,
        "examples": 13
      },
      "editions": [
        {
          "name": "STU 1 Ballot",
          "ig-version": "0.1.0",
          "package": "hl7.fhir.us.health-care-surveys-reporting#0.1.0",
          "fhir-version": [
            "4.0.1"
          ],
          "url": "http://hl7.org/fhir/us/health-care-surveys-reporting/2022Jan"
        }
      ]
    },
    {
      "name": "Making EHR Data MOre available for Research and Public Health (MedMorph) Research Content IG",
      "category": "Public Health and Research",
      "npm-name": "hl7.fhir.us.medmorph-research-dex",
      "description": "??",
      "authority": "HL7",
      "product": [
        "fhir"
      ],
      "country": "us",
      "history": "http://hl7.org/fhir/us/medmorph-research-dex/history.html",
      "language": [
        "en"
      ],
      "canonical": "http://hl7.org/fhir/us/medmorph-research-dex",
      "ci-build": "http://build.fhir.org/ig/HL7/fhir-medmorph-research-dex",
      "analysis": {
        "content": true,
        "rest": true,
        "carePlanning": true,
        "profiles": 1,
        "examples": 6
      },
      "editions": [
        {
          "name": "STU 1 Ballot",
          "ig-version": "0.1.0",
          "package": "hl7.fhir.us.medmorph-research-dex#0.1.0",
          "fhir-version": [
            "4.0.1"
          ],
          "url": "http://hl7.org/fhir/us/medmorph-research-dex/2022Jan"
        }
      ]
    },
    {
      "name": "Medicolegal Death Investigation (MDI)",
      "category": "Public Health",
      "npm-name": "hl7.fhir.us.mdi",
      "description": "??",
      "authority": "HL7",
      "product": [
        "fhir"
      ],
      "country": "us",
      "history": "http://hl7.org/fhir/us/mdi/history.html",
      "language": [
        "en"
      ],
      "canonical": "http://hl7.org/fhir/us/mdi",
      "ci-build": "http://build.fhir.org/ig/HL7/fhir-mdi-ig",
      "analysis": {
        "content": true,
        "documents": true,
        "clinicalCore": true,
        "diagnostics": true,
        "profiles": 16,
        "extensions": 2,
        "valuesets": 7,
        "codeSystems": 2,
        "examples": 40
      },
      "editions": [
        {
          "name": "STU 1",
          "ig-version": "1.0.0",
          "package": "hl7.fhir.us.mdi#1.0.0",
          "fhir-version": [
            "4.0.1"
          ],
          "url": "http://hl7.org/fhir/us/mdi/STU1"
        }
      ]
    },
    {
      "name": "Clinical Quality Framework Common FHIR Assets",
      "category": "Quality / CDS",
      "npm-name": "fhir.cqf.common",
      "description": "This implementation guide contains common FHIR assets for use in CQFramework content IGs, including FHIRHelpers and the FHIR-ModelInfo libraries",
      "authority": "CQF",
      "product": [
        "fhir"
      ],
      "country": "us",
      "history": "http://fhir.org/guides/cqf/common/history.html",
      "language": [
        "en"
      ],
      "canonical": "http://fhir.org/guides/cqf/common",
      "ci-build": "http://build.fhir.org/ig/cqframework/cqf",
      "editions": [
        {
          "name": "Release 1",
          "ig-version": "4.0.1",
          "package": "fhir.cqf.common#4.0.1",
          "fhir-version": [
            "4.0.1"
          ],
          "url": "http://fhir.org/guides/cqf/common/4.0.1"
        }
      ],
      "analysis": {
        "valuesets": 2
      }
    },
    {
      "name": "Maternal and Infant Health Research",
      "category": "Public Health",
      "npm-name": "hl7.fhir.us.mihr",
      "description": "??",
      "authority": "HL7",
      "product": [
        "fhir"
      ],
      "country": "us",
      "history": "http://hl7.org/fhir/us/mihr/history.html",
      "language": [
        "en"
      ],
      "canonical": "http://hl7.org/fhir/us/mihr",
      "ci-build": "http://build.fhir.org/ig/HL7/fhir-mmm-ig",
      "analysis": {
        "valuesets": 9,
        "examples": 24
      },
      "editions": [
        {
          "name": "STU1",
          "ig-version": "1.0.0",
          "package": "hl7.fhir.us.mihr#1.0.0",
          "fhir-version": [
            "4.0.1"
          ],
          "url": "http://hl7.org/fhir/us/mihr/STU1"
        }
      ]
    },
    {
      "name": "Patient Request for Corrections Implementation Guide",
      "category": "tbd",
      "npm-name": "hl7.fhir.uv.patient-corrections",
      "description": "??",
      "authority": "HL7",
      "product": [
        "fhir"
      ],
      "country": "uv",
      "history": "http://hl7.org/fhir/uv/patient-corrections/history.html",
      "language": [
        "en"
      ],
      "canonical": "http://hl7.org/fhir/uv/patient-corrections",
      "ci-build": "http://build.fhir.org/ig/HL7/fhir-patient-correction",
      "analysis": {
        "content": true,
        "rest": true,
        "carePlanning": true,
        "profiles": 3,
        "operations": 1,
        "valuesets": 4,
        "codeSystems": 4,
        "examples": 17
      },
      "editions": [
        {
          "name": "STU 1 Ballot",
          "ig-version": "1.0.0-ballot",
          "package": "hl7.fhir.uv.patient-corrections#1.0.0-ballot",
          "fhir-version": [
            "4.0.1"
          ],
          "url": "http://hl7.org/fhir/uv/patient-corrections/2022May"
        }
      ]
    },
    {
      "name": "Interoperable Digital Identity and Patient Matching",
      "category": "Security",
      "npm-name": "hl7.fhir.us.identity-matching",
      "description": "??",
      "authority": "HL7",
      "product": [
        "fhir"
      ],
      "country": "us",
      "history": "http://hl7.org/fhir/us/identity-matching/history.html",
      "language": [
        "en"
      ],
      "canonical": "http://hl7.org/fhir/us/identity-matching",
      "ci-build": "http://build.fhir.org/ig/HL7/fhir-identity-matching-ig",
      "analysis": {
        "content": true,
        "clinicalCore": true,
        "profiles": 3,
        "valuesets": 1,
        "codeSystems": 1,
        "examples": 3
      },
      "editions": [
        {
          "name": "STU1",
          "ig-version": "1.0.0",
          "package": "hl7.fhir.us.identity-matching#1.0.0",
          "fhir-version": [
            "4.0.1"
          ],
          "url": "http://hl7.org/fhir/us/identity-matching/STU1"
        }
      ]
    },
    {
      "name": "CDC Opioid MME Calculator",
      "category": "Quality / CDS",
      "npm-name": "fhir.cdc.opioid-mme-r4",
      "description": "This implementation guide provides Morphine Milligram Equivalent (MME) calculation logic as described by the Centers For Disease Control and Prevention (CDC) Guideline for Prescribing Opioids for Chronic Pain — United States, 2016",
      "authority": "CQF",
      "product": [
        "fhir"
      ],
      "country": "us",
      "history": "http://fhir.org/guides/cdc/opioid-mme-r4/history.html",
      "language": [
        "en"
      ],
      "canonical": "http://fhir.org/guides/cdc/opioid-mme-r4",
      "ci-build": "http://build.fhir.org/ig/cqframework/opioid-mme-r4",
      "editions": [
        {
          "name": "Release 1",
          "ig-version": "3.0.0",
          "package": "fhir.cdc.opioid-mme-r4#3.0.0",
          "fhir-version": [
            "4.0.1"
          ],
          "url": "http://fhir.org/guides/cdc/opioid-mme-r4/3.0.0"
        }
      ],
      "analysis": {
        "content": true,
        "clinicalCore": true,
        "medsMgmt": true,
        "profiles": 1,
        "codeSystems": 3,
        "examples": 12
      }
    },
    {
      "name": "FHIRcast",
      "category": "Imaging",
      "npm-name": "hl7.fhir.uv.fhircast",
      "description": "??",
      "authority": "HL7",
      "product": [
        "fhir"
      ],
      "country": "uv",
      "history": "http://hl7.org/fhir/uv/fhircast/history.html",
      "language": [
        "en"
      ],
      "canonical": "http://hl7.org/fhir/uv/fhircast",
      "ci-build": "http://build.fhir.org/ig/HL7/fhircast-docs",
      "analysis": {
        "content": true,
        "clinicalCore": true,
        "profiles": 2,
        "extensions": 1,
        "examples": 1
      },
      "editions": [
        {
          "name": "STU3 Ballot",
          "ig-version": "2.1.0-ballot",
          "package": "hl7.fhir.uv.fhircast#2.1.0-ballot",
          "fhir-version": [
            "4.0.1"
          ],
          "url": "http://hl7.org/fhir/uv/fhircast/2022May"
        },
        {
          "name": "STU2",
          "ig-version": "2.0.0",
          "package": "hl7.fhir.uv.fhircast#2.0.0",
          "fhir-version": [
            "4.0.1"
          ],
          "url": "https://fhircast.hl7.org/specification/STU2"
        },
        {
          "name": "STU1",
          "ig-version": "1.0.0",
          "package": "hl7.fhir.uv.fhircast#1.0.0",
          "fhir-version": [
            "4.0.1"
          ],
          "url": "https://fhircast.hl7.org/specification/STU1"
        }
      ]
    },
    {
      "name": "IHE Mobile Health Document Sharing (MHDS)",
      "category": "Clinical Documents",
      "npm-name": "ihe.iti.mhds",
      "description": "This Implementation Guide shows how to build a Document Sharing Exchange using IHE-profiled FHIR standard, rather than the legacy IHE profiles that are dominated by XDS and HL7 v2. This Implementation Guide assembles other IHE Implementation guides (Profiles) and defines a Document Registry Actor.",
      "authority": "IHE",
      "product": [
        "fhir"
      ],
      "country": "uv",
      "history": "http://profiles.ihe.net/ITI/MHDS/history.html",
      "language": [
        "en"
      ],
      "canonical": "https://profiles.ihe.net/ITI/MHDS",
      "analysis": {
        "rest": true
      },
      "ci-build": "http://build.fhir.org/ig/IHE/ITI.MHDS/branches/master/index.html",
      "editions": [
        {
          "name": "Publication",
          "ig-version": "2.3.0",
          "package": "ihe.iti.mhds#2.3.0",
          "fhir-version": [
            "4.0.1"
          ],
          "url": "https://profiles.ihe.net/ITI/MHDS/2.3.0"
        },
        {
          "name": "Publication",
          "ig-version": "2.1.0",
          "package": "ihe.iti.mhds#2.1.0",
          "fhir-version": [
            "4.0.1"
          ],
          "url": "https://www.ihe.net/uploadedFiles/Documents/ITI/IHE_ITI_Suppl_MHDS.pdf"
        }
      ]
    },
    {
      "name": "IHE Mobile Care Services Discovery (mCSD)",
      "category": "Administration",
      "npm-name": "ihe.iti.mcsd",
      "description": "The IHE Mobile Care Services Discovery (mCSD) IG provides a transaction for mobile and lightweight browser-based applications to find and update care services resources.",
      "authority": "IHE",
      "product": [
        "fhir"
      ],
      "country": "uv",
      "history": "http://profiles.ihe.net/ITI/mCSD/history.html",
      "language": [
        "en"
      ],
      "ci-build": "http://build.fhir.org/ig/IHE/ITI.mCSD/branches/main",
      "canonical": "https://profiles.ihe.net/ITI/mCSD",
      "analysis": {
        "content": true,
        "rest": true,
        "clinicalCore": true,
        "profiles": 14,
        "extensions": 2,
        "valuesets": 3,
        "codeSystems": 3,
        "examples": 21
      },
      "editions": [
        {
          "name": "Publication",
          "ig-version": "3.8.0",
          "package": "ihe.iti.mcsd#3.8.0",
          "fhir-version": [
            "4.0.1"
          ],
          "url": "https://profiles.ihe.net/ITI/mCSD/3.8.0"
        },
        {
          "name": "Publication",
          "ig-version": "3.5.0",
          "package": "ihe.iti.mcsd#3.5.0",
          "fhir-version": [
            "4.0.1"
          ],
          "url": "https://profiles.ihe.net/ITI/mCSD/3.5.0"
        },
        {
          "name": "Publication",
          "ig-version": "3.3.0",
          "package": "ihe.iti.mcsd#3.3.0",
          "fhir-version": [
            "4.0.1"
          ],
          "url": "https://www.ihe.net/uploadedFiles/Documents/ITI/IHE_ITI_Suppl_mCSD_Rev3-3_TI_2021-07-02.pdf"
        }
      ]
    },
    {
      "name": "Pan-Canadian Patient Summary",
      "category": "Patient Summary",
      "npm-name": "ca.infoway.io.psca",
      "description": "The Pan-Canadian Patient Summary (PS-CA) IG and accompanying [PS-CA specification](https://infoscribe.infoway-inforoute.ca/pages/viewpage.action?pageId\u003d149160290) adapt the HL7 [International Patient Summary](http://hl7.org/fhir/uv/ips/) (IPS) for use in a Canadian context.",
      "authority": "Canada Health Infoway",
      "product": [
        "fhir"
      ],
      "country": "ca",
      "history": "https://simplifier.net/PS-CA-R1/~guides",
      "language": [
        "en"
      ],
      "canonical": "http://fhir.infoway-inforoute.ca/io/psca",
      "ci-build": "https://simplifier.net/PS-CA-R1",
      "editions": [
        {
          "name": "Trial Implementation",
          "ig-version": "1.0.0",
          "package": "ca.infoway.io.psca#1.0.0-pre",
          "fhir-version": [
            "4.0.1"
          ],
          "url": "https://packages.simplifier.net/ca.infoway.io.psca/1.0.0-pre"
        },
        {
          "name": "Public Comment 0.3",
          "ig-version": "0.3.0",
          "package": "ca.infoway.io.psca#0.3.2",
          "fhir-version": [
            "4.0.1"
          ],
          "url": "https://packages.simplifier.net/ca.infoway.io.psca/0.3.2"
        },
        {
          "name": "Public Comment 0.2",
          "ig-version": "0.0.4",
          "package": "ca.infoway.io.psca#0.0.4",
          "fhir-version": [
            "4.0.1"
          ],
          "url": "https://packages.simplifier.net/ca.infoway.io.psca/0.0.4"
        },
        {
          "name": "Public Comment 0.1",
          "ig-version": "0.0.3",
          "package": "ca.infoway.vc.ps#0.0.3",
          "fhir-version": [
            "4.0.1"
          ],
          "url": "https://packages.simplifier.net/ca.infoway.vc.ps/0.0.3"
        }
      ],
      "analysis": {
        "content": true,
        "documents": true,
        "clinicalCore": true,
        "medsMgmt": true,
        "profiles": 19,
        "extensions": 3,
        "valuesets": 24,
        "codeSystems": 1
      }
    },
    {
      "name": "Canadian Baseline",
      "category": "National Base",
      "npm-name": "hl7.fhir.ca.baseline",
      "description": "Base Canadian national implementation guide",
      "authority": "HL7 Canada",
      "product": [
        "fhir"
      ],
      "country": "ca",
      "history": "https://simplifier.net/canadianfhirbaselineprofilesca-core",
      "language": [
        "en"
      ],
      "canonical": "http://hl7.org/fhir/ca/baseline",
      "ci-build": "https://build.fhir.org/ig/HL7-Canada/ca-baseline",
      "editions": [
        {
          "name": "Public Comment",
          "ig-version": "1.1.0",
          "package": "hl7.fhir.ca.baseline#1.1.3",
          "fhir-version": [
            "4.0.1"
          ],
          "url": "https://packages.simplifier.net/hl7.fhir.ca.baseline/1.1.3"
        },
        {
          "name": "Public Comment",
          "ig-version": "1.0.0",
          "package": "hl7.fhir.ca.baseline#1.0.2",
          "fhir-version": [
            "4.0.1"
          ],
          "url": "https://packages.simplifier.net/hl7.fhir.ca.baseline/1.0.2"
        }
      ],
      "analysis": {
        "content": true,
        "documents": true,
        "clinicalCore": true,
        "medsMgmt": true,
        "profiles": 31,
        "extensions": 13,
        "valuesets": 9,
        "codeSystems": 2
      }
    },
    {
      "name": "IHE Mobile Access to Health Documents (MHD)",
      "category": "EHR Access",
      "npm-name": "ihe.iti.mhd",
      "description": "Defines a simple HTTP interface to a Document Sharing environment, including: publishing/query (XDS-on-FHIR), point-to-point push (XDR, Direct, XDM), and federation of communities (XCA).",
      "authority": "IHE",
      "product": [
        "fhir"
      ],
      "country": "uv",
      "language": [
        "en"
      ],
      "history": "https://profiles.ihe.net/ITI/MHD/history.html",
      "canonical": "https://profiles.ihe.net/ITI/MHD",
      "ci-build": "http://build.fhir.org/ig/IHE/ITI.MHD",
      "analysis": {
        "content": true,
        "rest": true,
        "documents": true,
        "profiles": 24,
        "extensions": 4,
        "valuesets": 3,
        "codeSystems": 1,
        "examples": 48
      },
      "editions": [
        {
          "name": "Publication",
          "ig-version": "4.2.0",
          "package": "ihe.iti.mhd#4.2.0",
          "fhir-version": [
            "4.0.1"
          ],
          "url": "https://profiles.ihe.net/ITI/MHD/4.2.0"
        },
        {
          "name": "Publication",
          "ig-version": "4.1.0",
          "package": "ihe.iti.mhd#4.1.0",
          "fhir-version": [
            "4.0.1"
          ],
          "url": "https://profiles.ihe.net/ITI/MHD/4.1.0"
        },
        {
          "name": "Publication",
          "ig-version": "4.0.2",
          "package": "ihe.iti.mhd#4.0.2",
          "fhir-version": [
            "4.0.1"
          ],
          "url": "https://profiles.ihe.net/ITI/MHD/4.0.2"
        },
        {
          "name": "Publication",
          "ig-version": "4.0.1",
          "package": "ihe.iti.mhd#4.0.1",
          "fhir-version": [
            "4.0.1"
          ],
          "url": "https://profiles.ihe.net/ITI/MHD/4.0.1"
        },
        {
          "name": "Publication",
          "ig-version": "3.2.0",
          "package": "ihe.iti.mhd#3.2.0",
          "fhir-version": [
            "4.0.1"
          ],
          "url": "https://www.ihe.net/uploadedFiles/Documents/ITI/IHE_ITI_Suppl_MHD_Rev3-2_TI_2020-08-28.pdf"
        }
      ]
    },
    {
      "name": "IHE Basic Audit Log Patterns (BALP)",
      "category": "Privacy / Security",
      "npm-name": "ihe.iti.balp",
      "description": "The Basic Audit Log Patterns (BALP) **Content Profile** defines some basic and reusable AuditEvent patterns. This includes basic audit log profiles for FHIR RESTful operations, to be used when there is not a more specific audit event defined. Where a more specific audit event can be defined it should be derived off of these basic patterns.",
      "authority": "IHE",
      "product": [
        "fhir"
      ],
      "country": "uv",
      "history": "https://profiles.ihe.net/ITI/BALP/history.html",
      "language": [
        "en"
      ],
      "canonical": "https://profiles.ihe.net/ITI/BALP",
      "analysis": {
        "content": true,
        "profiles": 20,
        "extensions": 2,
        "valuesets": 6,
        "codeSystems": 5,
        "examples": 63
      },
      "ci-build": "http://build.fhir.org/ig/IHE/ITI.BasicAudit/branches/main/index.html",
      "editions": [
        {
          "name": "Publication",
          "ig-version": "1.1.1",
          "package": "ihe.iti.balp#1.1.1",
          "fhir-version": [
            "4.0.1"
          ],
          "url": "https://profiles.ihe.net/ITI/BALP/1.1.1"
        },
        {
          "name": "Publication",
          "ig-version": "1.1.0",
          "package": "ihe.iti.balp#1.1.0",
          "fhir-version": [
            "4.0.1"
          ],
          "url": "https://profiles.ihe.net/ITI/BALP/1.1.0"
        }
      ]
    },
    {
      "name": "IHE Interactive Multimedia Report (IMR)",
      "category": "Imaging",
      "npm-name": "ihe.rad.imr",
      "description": "Support encoding and presentation of an interactive multimedia report",
      "authority": "IHE",
      "product": [
        "fhir"
      ],
      "country": "uv",
      "history": "https://profiles.ihe.net/RAD/IMR/history.html",
      "language": [
        "en"
      ],
      "canonical": "https://profiles.ihe.net/RAD/IMR",
      "ci-build": "http://build.fhir.org/ig/IHE/RAD.IMR",
      "analysis": {
        "content": true,
        "rest": true,
        "clinicalCore": true,
        "diagnostics": true,
        "profiles": 8,
        "extensions": 2,
        "valuesets": 7,
        "examples": 19
      },
      "editions": [
        {
          "name": "Publication",
          "ig-version": "1.0.0",
          "package": "ihe.rad.imr#1.0.0",
          "fhir-version": [
            "4.0.1"
          ],
          "url": "https://profiles.ihe.net/RAD/IMR/1.0.0"
        }
      ]
    },
    {
      "name": "HL7 Belgium FHIR Implementation Guide - Core profiles",
      "category": "National Base",
      "npm-name": "hl7.fhir.be.core",
      "description": "HL7 Belgium FHIR Implementation Guide - Core profiles",
      "authority": "eHealth Platform",
      "product": [
        "fhir"
      ],
      "country": "be",
      "history": "https://www.ehealth.fgov.be/standards/fhir/core/history.html",
      "language": [
        "en"
      ],
      "canonical": "https://www.ehealth.fgov.be/standards/fhir/core",
      "ci-build": "http://build.fhir.org/ig/hl7-be/core",
      "editions": [
        {
          "name": "Trial Use Test",
          "ig-version": "2.0.0",
          "package": "hl7.fhir.be.core#2.0.0",
          "fhir-version": [
            "4.0.1"
          ],
          "url": "https://www.ehealth.fgov.be/standards/fhir/core/2.0.0"
        },
        {
          "name": "Trial Use",
          "ig-version": "2.0.1",
          "package": "hl7.fhir.be.core#2.0.1",
          "fhir-version": [
            "4.0.1"
          ],
          "url": "https://www.ehealth.fgov.be/standards/fhir/core/2.0.1"
        }
      ]
    },
    {
      "name": "HL7 Belgium FHIR Implementation Guide - Core clinical profiles - transversal",
      "category": "National Base",
      "npm-name": "hl7.fhir.be.core-clinical",
      "description": "HL7 Belgium FHIR Implementation Guide - Core clinical profiles - transversal",
      "authority": "eHealth Platform",
      "product": [
        "fhir"
      ],
      "country": "be",
      "history": "https://www.ehealth.fgov.be/standards/fhir/core-clinical/history.html",
      "language": [
        "en"
      ],
      "canonical": "https://www.ehealth.fgov.be/standards/fhir/core-clinical",
      "ci-build": "http://build.fhir.org/ig/hl7-be/core-clinical",
      "editions": [
        {
          "name": "Trial Use",
          "ig-version": "1.0.0",
          "package": "hl7.fhir.be.core-clinical#1.0.0",
          "fhir-version": [
            "4.0.1"
          ],
          "url": "https://www.ehealth.fgov.be/standards/fhir/core-clinical/1.0.0"
        }
      ]
    },
    {
      "name": "HL7 Belgium FHIR Implementation Guide - Medication profiles",
      "category": "National Base",
      "npm-name": "hl7.fhir.be.medication",
      "description": "HL7 Belgium FHIR Implementation Guide - Medication profiles",
      "authority": "eHealth Platform",
      "product": [
        "fhir"
      ],
      "country": "be",
      "history": "https://www.ehealth.fgov.be/standards/fhir/medication/history.html",
      "language": [
        "en"
      ],
      "canonical": "https://www.ehealth.fgov.be/standards/fhir/medication",
      "ci-build": "http://build.fhir.org/ig/hl7-be/medication",
      "editions": [
        {
          "name": "Trial Use",
          "ig-version": "1.0.0",
          "package": "hl7.fhir.be.medication#1.0.0",
          "fhir-version": [
            "4.0.1"
          ],
          "url": "https://www.ehealth.fgov.be/standards/fhir/medication/1.0.0"
        }
      ]
    },
    {
      "name": "HL7 Belgium FHIR Implementation Guide - Vaccination profiles",
      "category": "National Base",
      "npm-name": "hl7.fhir.be.vaccination",
      "description": "HL7 Belgium FHIR Implementation Guide - Vaccination profiles",
      "authority": "eHealth Platform",
      "product": [
        "fhir"
      ],
      "country": "be",
      "history": "https://www.ehealth.fgov.be/standards/fhir/vaccination/history.html",
      "language": [
        "en"
      ],
      "canonical": "https://www.ehealth.fgov.be/standards/fhir/vaccination",
      "ci-build": "http://build.fhir.org/ig/hl7-be/vaccination",
      "analysis": {
        "content": true,
        "clinicalCore": true,
        "profiles": 6,
        "extensions": 1,
        "valuesets": 3,
        "codeSystems": 5,
        "examples": 6
      },
      "editions": [
        {
          "name": "Trial Use",
          "ig-version": "1.0.0",
          "package": "hl7.fhir.be.vaccination#1.0.0",
          "fhir-version": [
            "4.0.1"
          ],
          "url": "https://www.ehealth.fgov.be/standards/fhir/vaccination/1.0.0"
        },
        {
          "name": "Trial Use",
          "ig-version": "1.0.0",
          "package": "hl7.fhir.be.vaccination#1.0.1",
          "fhir-version": [
            "4.0.1"
          ],
          "url": "https://www.ehealth.fgov.be/standards/fhir/vaccination/1.0.1"
        },
        {
          "name": "Trial Use",
          "ig-version": "1.0.0",
          "package": "hl7.fhir.be.vaccination#1.0.2",
          "fhir-version": [
            "4.0.1"
          ],
          "url": "https://www.ehealth.fgov.be/standards/fhir/vaccination/1.0.2"
        },
        {
          "name": "Trial Use",
          "ig-version": "1.0.0",
          "package": "hl7.fhir.be.vaccination#1.0.3",
          "fhir-version": [
            "4.0.1"
          ],
          "url": "https://www.ehealth.fgov.be/standards/fhir/vaccination/1.0.3"
        }
      ]
    },
    {
      "name": "HL7 Belgium FHIR Implementation Guide - MyCareNet profiles",
      "category": "National Base",
      "npm-name": "hl7.fhir.be.mycarenet",
      "description": "HL7 Belgium FHIR Implementation Guide - MyCareNet profiles",
      "authority": "eHealth Platform",
      "product": [
        "fhir"
      ],
      "country": "be",
      "history": "https://www.ehealth.fgov.be/standards/fhir/mycarenet/history.html",
      "language": [
        "en"
      ],
      "canonical": "https://www.ehealth.fgov.be/standards/fhir/mycarenet",
      "ci-build": "http://build.fhir.org/ig/hl7-be/mycarenet",
      "editions": [
        {
          "name": "Trial Use",
          "ig-version": "2.0.0",
          "package": "hl7.fhir.be.mycarenet#2.0.0",
          "fhir-version": [
            "4.0.1"
          ],
          "url": "https://www.ehealth.fgov.be/standards/fhir/mycarenet/2.0.0"
        }
      ]
    },
    {
      "name": "HL7 Belgium FHIR Implementation Guide - Lab related profiles",
      "category": "National Base",
      "npm-name": "hl7.fhir.be.lab",
      "description": "HL7 Belgium FHIR Implementation Guide - Lab related profiles",
      "authority": "eHealth Platform",
      "product": [
        "fhir"
      ],
      "country": "be",
      "history": "https://www.ehealth.fgov.be/standards/fhir/lab/history.html",
      "language": [
        "en"
      ],
      "canonical": "https://www.ehealth.fgov.be/standards/fhir/lab",
      "ci-build": "http://build.fhir.org/ig/hl7-be/lab",
      "editions": [
        {
          "name": "Trial Use",
          "ig-version": "1.0.0",
          "package": "hl7.fhir.be.lab#1.0.0",
          "fhir-version": [
            "4.0.1"
          ],
          "url": "https://www.ehealth.fgov.be/standards/fhir/lab/1.0.0"
        }
      ]
    },
    {
      "name": "jp-core",
      "category": "National Draft",
      "npm-name": "jp-core.draft",
      "description": "Japan core draft v1.0.8",
      "authority": "JAMI FHIR Draft WG",
      "product": [
        "fhir"
      ],
      "country": "ja",
      "language": [
        "ja"
      ],
      "canonical": "http://jpfhir.jp/fhir/core",
      "editions": [
        {
          "name": "jp-core.draft",
          "ig-version": "1.0.8",
          "package": "jp-core.draft#1.0.8",
          "fhir-version": [
            "4.0.1"
          ],
          "url": "https://jpfhir.jp/jpcoreV1/packages"
        }
      ],
      "analysis": {
        "content": true,
        "rest": true,
        "clinicalCore": true,
        "financials": true,
        "medsMgmt": true,
        "diagnostics": true,
        "profiles": 30,
        "extensions": 28,
        "codeSystems": 1
      }
    },
    {
      "name": "HL7 Belgium FHIR Implementation Guide - Allergy profiles",
      "category": "National Base",
      "npm-name": "hl7.fhir.be.allergy",
      "description": "HL7 Belgium FHIR Implementation Guide - Allergy profiles",
      "authority": "eHealth Platform",
      "product": [
        "fhir"
      ],
      "country": "be",
      "history": "https://www.ehealth.fgov.be/standards/fhir/allergy/history.html",
      "language": [
        "en"
      ],
      "canonical": "https://www.ehealth.fgov.be/standards/fhir/allergy",
      "ci-build": "http://build.fhir.org/ig/hl7-be/allergy",
      "editions": [
        {
          "name": "Trial Use",
          "ig-version": "1.0.0",
          "package": "hl7.fhir.be.allergy#1.0.0",
          "fhir-version": [
            "4.0.1"
          ],
          "url": "https://www.ehealth.fgov.be/standards/fhir/allergy/1.0.0"
        },
        {
          "name": "Trial Use",
          "ig-version": "1.0.1",
          "package": "hl7.fhir.be.allergy#1.0.1",
          "fhir-version": [
            "4.0.1"
          ],
          "url": "https://www.ehealth.fgov.be/standards/fhir/allergy/1.0.1"
        },
        {
          "name": "Trial Use",
          "ig-version": "1.1.0",
          "package": "hl7.fhir.be.allergy#1.1.0",
          "fhir-version": [
            "4.0.1"
          ],
          "url": "https://www.ehealth.fgov.be/standards/fhir/allergy/1.1.0"
        }
      ]
    },
    {
      "name": "TW Core",
      "category": "National Base",
      "npm-name": "tw.gov.mohw.twcore",
      "description": "Taiwan Core Implementation Guide",
      "authority": "MOHW",
      "product": [
        "fhir"
      ],
      "country": "tw",
      "history": "https://twcore.mohw.gov.tw/ig/twcore/history.html",
      "language": [
        "zh-TW"
      ],
      "canonical": "https://twcore.mohw.gov.tw/ig/twcore",
      "ci-build": "https://twcore.mohw.gov.tw/ig/twcore",
      "editions": [
        {
          "name": "Trial Use",
          "ig-version": "0.1.0",
          "package": "tw.gov.mohw.twcore#0.1.0",
          "fhir-version": [
            "4.0.1"
          ],
          "url": "https://twcore.mohw.gov.tw/ig/twcore"
        }
      ]
    },
    {
      "name": "CodeX™ Radiation Therapy",
      "category": "Care Planning",
      "npm-name": "hl7.fhir.us.codex-radiation-therapy",
      "description": "??",
      "authority": "HL7",
      "product": [
        "fhir"
      ],
      "country": "us",
      "history": "http://hl7.org/fhir/us/codex-radiation-therapy/history.html",
      "language": [
        "en"
      ],
      "canonical": "http://hl7.org/fhir/us/codex-radiation-therapy",
      "ci-build": "http://build.fhir.org/ig/codex-radiation-therapy",
      "editions": [
        {
          "name": "STU 1",
          "ig-version": "1.0.0",
          "package": "hl7.fhir.us.codex-radiation-therapy#1.0.0",
          "fhir-version": [
            "4.0.1"
          ],
          "url": "http://hl7.org/fhir/us/codex-radiation-therapy/STU1"
        }
      ]
    },
    {
      "name": "At-Home In-Vitro Test Report",
      "category": "Clinical Documents",
      "npm-name": "hl7.fhir.us.home-lab-report",
      "description": "??",
      "authority": "HL7",
      "product": [
        "fhir"
      ],
      "country": "us",
      "history": "http://hl7.org/fhir/us/home-lab-report/history.html",
      "language": [
        "en"
      ],
      "canonical": "http://hl7.org/fhir/us/home-lab-report",
      "ci-build": "http://build.fhir.org/ig/HL7/home-lab-report",
      "editions": [
        {
          "name": "STU 1",
          "ig-version": "1.0.0",
          "package": "hl7.fhir.us.home-lab-report#1.0.0",
          "fhir-version": [
            "4.0.1"
          ],
          "url": "http://hl7.org/fhir/us/home-lab-report/STU1"
        }
      ]
    },
    {
      "name": "PACIO Personal Functioning and Engagement Implementation Guide",
      "category": "Patient Summary",
      "npm-name": "hl7.fhir.us.pacio-pfe",
      "description": "??",
      "authority": "HL7",
      "product": [
        "fhir"
      ],
      "country": "us",
      "history": "http://hl7.org/fhir/us/pacio-pfe/history.html",
      "language": [
        "en"
      ],
      "canonical": "http://hl7.org/fhir/us/pacio-pfe",
      "ci-build": "http://build.fhir.org/ig/HL7/fhir-pacio-pfe",
      "editions": [
        {
          "name": "STU 1 Ballot",
          "ig-version": "1.0.0-ballot",
          "package": "hl7.fhir.us.pacio-pfe#1.0.0-ballot",
          "fhir-version": [
            "4.0.1"
          ],
          "url": "http://hl7.org/fhir/us/pacio-pfe/2022Sep"
        }
      ]
    },
    {
      "name": "US Public Health Profiles Library",
      "category": "Public Health",
      "npm-name": "hl7.fhir.us.ph-library",
      "description": "??",
      "authority": "HL7",
      "product": [
        "fhir"
      ],
      "country": "us",
      "history": "http://hl7.org/fhir/us/ph-library/history.html",
      "language": [
        "en"
      ],
      "canonical": "http://hl7.org/fhir/us/ph-library",
      "ci-build": "http://build.fhir.org/ig/HL7/fhir-us-ph-library",
      "editions": [
        {
          "name": "STU 1 Ballot",
          "ig-version": "1.0.0-ballot",
          "package": "hl7.fhir.us.ph-library#1.0.0-ballot",
          "fhir-version": [
            "4.0.1"
          ],
          "url": "http://hl7.org/fhir/us/ph-library/2022Sep"
        }
      ]
    },
    {
      "name": "National Healthcare Query",
      "category": "Administration",
      "npm-name": "hl7.fhir.us.directory-query",
      "description": "??",
      "authority": "HL7",
      "product": [
        "fhir"
      ],
      "country": "us",
      "history": "http://hl7.org/fhir/us/directory-query/history.html",
      "language": [
        "en"
      ],
      "canonical": "http://hl7.org/fhir/us/directory-query",
      "ci-build": "http://build.fhir.org/ig/HL7/fhir-directory-query",
      "editions": [
        {
          "name": "STU 1 Ballot",
          "ig-version": "1.0.0-ballot",
          "package": "hl7.fhir.us.directory-query#1.0.0-ballot",
          "fhir-version": [
            "4.0.1"
          ],
          "url": "http://hl7.org/fhir/us/directory-query/2022Sep"
        }
      ]
    },
    {
      "name": "National Healthcare Directory Exchange",
      "category": "Administration",
      "npm-name": "hl7.fhir.us.directory-exchange",
      "description": "??",
      "authority": "HL7",
      "product": [
        "fhir"
      ],
      "country": "us",
      "history": "http://hl7.org/fhir/us/directory-exchange/history.html",
      "language": [
        "en"
      ],
      "canonical": "http://hl7.org/fhir/us/directory-exchange",
      "ci-build": "http://build.fhir.org/ig/HL7/fhir-directory-exchange",
      "editions": [
        {
          "name": "STU 1 Ballot",
          "ig-version": "1.0.0-ballot",
          "package": "hl7.fhir.us.directory-exchange#1.0.0-ballot",
          "fhir-version": [
            "4.0.1"
          ],
          "url": "http://hl7.org/fhir/us/directory-exchange/2022Sep"
        }
      ]
    },
    {
      "name": "National Healthcare Directory Attestation",
      "category": "Administration",
      "npm-name": "hl7.fhir.us.directory-attestation",
      "description": "??",
      "authority": "HL7",
      "product": [
        "fhir"
      ],
      "country": "us",
      "history": "http://hl7.org/fhir/us/directory-attestation/history.html",
      "language": [
        "en"
      ],
      "canonical": "http://hl7.org/fhir/us/directory-attestation",
      "ci-build": "http://build.fhir.org/ig/HL7/fhir-directory-attestation",
      "editions": [
        {
          "name": "STU 1 Ballot",
          "ig-version": "1.0.0-ballot",
          "package": "hl7.fhir.us.directory-attestation#1.0.0-ballot",
          "fhir-version": [
            "4.0.1"
          ],
          "url": "http://hl7.org/fhir/us/directory-attestation/2022Sep"
        }
      ]
    },
    {
      "name": "Sharing Valuesets, Codes, and Maps (SVCM)",
      "category": "Terminologies",
      "npm-name": "ihe.iti.svcm",
      "description": "The Sharing Valuesets, Codes, and Maps (SVCM) Profile defines a lightweight interface through which healthcare systems may retrieve centrally managed uniform nomenclature and mappings between code systems based on the HL7 Fast Healthcare Interoperability Resources (FHIR) specification.",
      "authority": "IHE",
      "product": [
        "fhir"
      ],
      "country": "uv",
      "history": "https://profiles.ihe.net/ITI/SVCM/history.html",
      "language": [
        "en"
      ],
      "canonical": "https://profiles.ihe.net/ITI/SVCM",
      "ci-build": "http://build.fhir.org/ig/IHE/ITI.SVCM",
      "editions": [
        {
          "name": "Publication",
          "ig-version": "1.5.0",
          "package": "ihe.iti.svcm#1.5.0",
          "fhir-version": [
            "4.0.1"
          ],
          "url": "https://profiles.ihe.net/ITI/SVCM/1.5.0"
        },
        {
          "name": "Publication",
          "ig-version": "1.3.0",
          "package": "ihe.iti.svcm#1.3.0",
          "fhir-version": [
            "4.0.1"
          ],
          "url": "https://www.ihe.net/uploadedFiles/Documents/ITI/IHE_ITI_Suppl_SVCM_Rev1-3_TI_2022-06-17.pdf"
        }
      ]
    },
    {
      "name": "IHE SDC/eCC on FHIR",
      "category": "Orders and Observaitons",
      "npm-name": "hl7.fhir.uv.ihe-sdc-ecc",
      "description": "??",
      "authority": "HL7",
      "product": [
        "fhir"
      ],
      "country": "uv",
      "history": "http://hl7.org/fhir/uv/ihe-sdc-ecc/history.html",
      "language": [
        "en"
      ],
      "canonical": "http://hl7.org/fhir/uv/ihe-sdc-ecc",
      "ci-build": "http://build.fhir.org/ig/HL7/ihe-sdc-ecc-on-fhir",
      "editions": [
        {
          "name": "STU1 Ballot",
          "ig-version": "1.0.0-ballot",
          "package": "hl7.fhir.uv.ihe-sdc-ecc#1.0.0-ballot",
          "fhir-version": [
            "4.0.1"
          ],
          "url": "http://hl7.org/fhir/uv/ihe-sdc-ecc/2022Sep"
        }
      ]
    },
    {
      "name": "Vital Signs FHIR IG",
      "category": "Clinical Records",
      "npm-name": "hl7.fhir.us.vitals",
      "description": "US Realm Implementation Guide for Vital Signs observations with extensions for qualifying data.",
      "authority": "HL7",
      "product": [
        "fhir"
      ],
      "country": "us",
      "history": "http://hl7.org/fhir/us/vitals/history.html",
      "canonical": "http://hl7.org/fhir/us/vitals",
      "ci-build": "http://build.fhir.org/ig/HL7/cimi-vital-signs",
      "language": [
        "en"
      ],
      "analysis": {
        "content": true,
        "clinicalCore": true,
        "profiles": 15,
        "extensions": 11,
        "valuesets": 27,
        "codeSystems": 3,
        "examples": 15
      },
      "editions": [
        {
          "name": "STU1",
          "ig-version": "1.0.0",
          "package": "hl7.fhir.us.vitals#1.0.0",
          "fhir-version": [
            "4.0.1"
          ],
          "url": "http://hl7.org/fhir/us/vitals/STU1"
        }
      ]
    },
    {
      "name": "HL7 Cross Paradigm IG: Gender Harmony - Sex and Gender Representation",
      "category": "Administration",
      "npm-name": "hl7.xprod.uv.gender-harmony",
      "description": "Provide profile components and guidance on how to properly represent Gender Identity as distinct from clinical sex characterization via Sex For Clinical Use, as well as other aligned sex- or gender-related data elements (Recorded Sex or Gender, Name to Use, Pronouns, etc.) Covers implementation approaches for FHIR, CDA, and V2.",
      "authority": "HL7",
      "product": [
        "fhir",
        "cda",
        "v2"
      ],
      "country": "uv",
      "history": "http://hl7.org/xprod/ig/uv/gender-harmony/history.html",
      "language": [
        "en"
      ],
      "canonical": "http://hl7.org/xprod/ig/uv/gender-harmony",
      "ci-build": "http://build.fhir.org/ig/HL7/fhir-gender-harmony",
      "editions": [
        {
          "name": "STU 1 Ballot",
          "ig-version": "1.0.0-ballot",
          "package": "hl7.xprod.uv.gender-harmony#1.0.0-ballot",
          "fhir-version": [
            "5.0.0-ballot"
          ],
          "url": "http://hl7.org/xprod/ig/uv/gender-harmony/2022Sep"
        }
      ]
    },
    {
      "name": "HL7 UK FHIR UKCore Implementation Guide",
      "category": "National Base",
      "npm-name": "fhir.r4.ukcore.stu1",
      "description": "HL7 UK FHIR UKCore Implementation Guide",
      "authority": "HL7 UK",
      "country": "gb",
      "history": "https://simplifier.net/guide/ukcoreversionhistory/home",
      "language": [
        "en"
      ],
      "canonical": "https://fhir.hl7.org.uk",
      "editions": [
        {
          "name": "STU1",
          "ig-version": "0.5.1",
          "package": "fhir.r4.ukcore.stu1#0.5.1",
          "fhir-version": [
            "4.0.1"
          ],
          "url": "https://simplifier.net/guide/hl7fhirukcorer4release1/home"
        }
      ]
    },
    {
      "name": "NHS Digital FHIR R4 Implementation Guide",
      "category": "National Base",
      "npm-name": "nhs.digital.r4",
      "description": "NHS Digital FHIR R4 Implementation Guide",
      "authority": "NHS Digital",
      "country": "gb",
      "history": "https://simplifier.net/guide/NHSDigital",
      "language": [
        "en"
      ],
      "canonical": "https://fhir.nhs.uk",
      "editions": [
        {
          "name": "STU1",
          "ig-version": "2.5.0",
          "package": "nhs.digital.r4#2.5.0",
          "fhir-version": [
            "4.0.1"
          ],
          "url": "https://simplifier.net/guide/NHSDigital/"
        }
      ]
    },
    {
      "name": "Electronic Medicinal Product Information (ePI) FHIR Implementation Guide",
      "category": "Pharmaceutical",
      "npm-name": "hl7.fhir.uv.emedicinal-product-info",
      "description": "This guide provides best practice guidance for creating and representing electronic product information for medicinal products.",
      "authority": "HL7",
      "country": "uv",
      "history": "http://hl7.org/fhir/uv/emedicinal-product-info/history.html",
      "language": [
        "en"
      ],
      "canonical": "http://hl7.org/fhir/uv/emedicinal-product-info",
      "ci-build": "http://build.fhir.org/ig/HL7/emedicinal-product-info",
      "editions": [
        {
          "name": "STU1",
          "ig-version": "1.0.0",
          "package": "hl7.fhir.uv.emedicinal-product-info#1.0.0",
          "fhir-version": [
            "5.0.0"
          ],
          "url": "http://hl7.org/fhir/uv/emedicinal-product-info/STU1"
        }
      ]
    },
    {
      "name": "Retrieval of Real World Data for Clinical Research",
      "category": "Research",
      "npm-name": "hl7.fhir.uv.vulcan-rwd",
      "description": "This IG provides profiles that define the data needed from EHRs to answer research questions arising from clinical studies.  It will demonstrate how FHIR and EHRs can directly support clinical trials.",
      "authority": "HL7",
      "country": "uv",
      "history": "http://hl7.org/fhir/uv/vulcan-rwd/history.html",
      "language": [
        "en"
      ],
      "canonical": "http://hl7.org/fhir/uv/vulcan-rwd",
      "ci-build": "http://build.fhir.org/ig/HL7/vulcan-rwd",
      "editions": [
        {
          "name": "STU1",
          "ig-version": "1.0.0",
          "package": "hl7.fhir.uv.vulcan-rwd#1.0.0",
          "fhir-version": [
            "4.0.1"
          ],
          "url": "http://hl7.org/fhir/uv/vulcan-rwd/STU1"
        }
      ]
    },
    {
      "name": "MCC eCare Plan Implementation Guide",
      "category": "Care Planning",
      "npm-name": "hl7.fhir.us.mcc",
      "description": "Provides representation of clinical and social data elements in the FHIR Care Plan format. Focuses on 4 common chronic conditions: 1) chronic kidney disease (CKD), 2) type 2 diabetes mellitus (T2DM), 3) cardiovascular diseases (specifically, hypertension, ischemic heart disease and heart failure), and 4) pain.",
      "authority": "HL7",
      "country": "us",
      "history": "http://hl7.org/fhir/us/mcc/history.html",
      "language": [
        "en"
      ],
      "canonical": "http://hl7.org/fhir/us/mcc",
      "ci-build": "http://build.fhir.org/ig/HL7/fhir-us-mcc",
      "editions": [
        {
          "name": "STU 1 Ballot",
          "ig-version": "1.0.0-ballot2",
          "package": "hl7.fhir.us.mcc#1.0.0-ballot2",
          "fhir-version": [
            "4.0.1"
          ],
          "url": "http://hl7.org/fhir/us/mcc/2023Sep"
        }
      ]
    },
    {
      "name": "Clinical Study Schedule of Activities",
      "category": "Research",
      "npm-name": "hl7.fhir.uv.vulcan-schedule",
      "description": "This guide provides best practice guidance for representing the schedule of activities (visits/encounters) in a Research Study and for relating EHR data to that schedule.  It also includes definition of blocks of standard activities that can subsequently be used as components of studies.",
      "authority": "HL7",
      "country": "uv",
      "history": "http://hl7.org/fhir/uv/vulcan-schedule/history.html",
      "language": [
        "en"
      ],
      "canonical": "http://hl7.org/fhir/uv/vulcan-schedule",
      "ci-build": "http://build.fhir.org/ig/HL7/Vulcan-schedule-ig",
      "editions": [
        {
          "name": "STU1",
          "ig-version": "1.0.0",
          "package": "hl7.fhir.uv.vulcan-schedule#1.0.0",
          "fhir-version": [
            "4.0.1"
          ],
          "url": "http://hl7.org/fhir/uv/vulcan-schedule/STU1"
        }
      ]
    },
    {
      "name": "EHRS Functional Model - Record Lifecycle Events Implementation Guide",
      "category": "Mapping to Other Standards",
      "npm-name": "hl7.fhir.uv.ehrs-rle",
      "description": "This implementation guide describes the expected capabilities for an Electronic Health Record System (EHR-S) that intends to adhere to the ISO/HL7 10781 Electronic Health Record System Functional Model Release 2 which covers the logging of record lifecycle events.",
      "authority": "HL7",
      "country": "uv",
      "history": "http://hl7.org/fhir/uv/ehrs-rle/history.html",
      "language": [
        "en"
      ],
      "canonical": "http://hl7.org/fhir/uv/ehrs-rle",
      "ci-build": "http://build.fhir.org/ig/HL7/ehrs-rle-ig",
      "editions": [
        {
          "name": "Informative Release 1 Ballot",
          "ig-version": "1.1.0-ballot",
          "package": "hl7.fhir.uv.ehrs-rle#1.1.0-ballot",
          "fhir-version": [
            "5.0.0"
          ],
          "url": "http://hl7.org/fhir/uv/ehrs-rle/2023May"
        }
      ]
    },
    {
      "name": "ICHOM breast cancer patient-centered outcome measure set FHIR IG",
      "category": "Measure Set",
      "npm-name": "hl7.fhir.uv.ichom-breast-cancer",
      "description": "??",
      "authority": "HL7",
      "country": "uv",
      "history": "http://hl7.org/fhir/uv/ichom-breast-cancer/history.html",
      "language": [
        "en"
      ],
      "canonical": "http://hl7.org/fhir/uv/ichom-breast-cancer",
      "ci-build": "http://build.fhir.org/ig/HL7/fhir-ichom-breast-cancer-ig",
      "editions": [
        {
          "name": "STU 1 Ballot",
          "ig-version": "1.0.0-ballot",
          "package": "hl7.fhir.uv.ichom-breast-cancer#1.0.0-ballot",
          "fhir-version": [
            "4.0.1"
          ],
          "url": "http://hl7.org/fhir/uv/ichom-breast-cancer/2023Jan"
        }
      ]
    },
    {
      "name": "FHIR IG Human Services Directory",
      "category": "Mappings to Other Standards",
      "npm-name": "hl7.fhir.us.hsds",
      "description": "??",
      "authority": "HL7",
      "country": "us",
      "history": "http://hl7.org/fhir/us/hsds/history.html",
      "language": [
        "en"
      ],
      "canonical": "http://hl7.org/fhir/us/hsds",
      "ci-build": "http://build.fhir.org/ig/HL7/FHIR-IG-Human-Services-Directory",
      "editions": [
        {
          "name": "STU 1 Ballot",
          "ig-version": "1.0.0-ballot",
          "package": "hl7.fhir.us.hsds#1.0.0-ballot",
          "fhir-version": [
            "4.0.1"
          ],
          "url": "http://hl7.org/fhir/us/hsds/2023Jan"
        }
      ]
    },
    {
      "name": "DK MedCom CareCommunication",
      "category": "CareCommunication",
      "npm-name": "medcom.fhir.dk.carecommunication",
      "description": "This IG includes profiles used in MedCom\u0027s CareCommunication standard. The purpose of CareCommunication is to support messagebased, digital communication between parties within Danish healthcare and the social area.",
      "authority": "MedCom",
      "country": "Denmark",
      "history": "http://medcomfhir.dk/ig/carecommunication/history.html",
      "language": [
        "en"
      ],
      "canonical": "http://medcomfhir.dk/ig/carecommunication",
      "ci-build": "http://build.fhir.org/ig/medcomdk/dk-medcom-carecommunication",
      "editions": [
        {
          "name": "Release",
          "ig-version": "2.0.0",
          "package": "medcom.fhir.dk.carecommunication#2.0.0",
          "fhir-version": [
            "4.0.1"
          ],
          "url": "http://medcomfhir.dk/ig/carecommunication/2.0.0"
        },
        {
          "name": "STU",
          "ig-version": "1.0.0",
          "package": "medcom.fhir.dk.carecommunication#1.0.0",
          "fhir-version": [
            "4.0.1"
          ],
          "url": "http://medcomfhir.dk/fhir/ig/dk-medcom-carecommunication"
        }
      ]
    },
    {
      "name": "DK MedCom Core",
      "category": "Core",
      "npm-name": "medcom.fhir.dk.core",
      "description": "This IG includes core profiles defined by MedCom. These profiles are used in MedCom\u0027s FHIR standards.",
      "authority": "MedCom",
      "country": "Denmark",
      "history": "http://medcomfhir.dk/ig/core/history.html",
      "language": [
        "en"
      ],
      "canonical": "http://medcomfhir.dk/ig/core",
      "ci-build": "http://build.fhir.org/ig/medcomdk/dk-medcom-core",
      "editions": [
        {
          "name": "Release",
          "ig-version": "2.1.0",
          "package": "medcom.fhir.dk.core#2.1.0",
          "fhir-version": [
            "4.0.1"
          ],
          "url": "http://medcomfhir.dk/ig/core/2.1.0"
        },
        {
          "name": "Release",
          "ig-version": "2.0.0",
          "package": "medcom.fhir.dk.core#2.0.0",
          "fhir-version": [
            "4.0.1"
          ],
          "url": "http://medcomfhir.dk/ig/core/2.0.0"
        }
      ]
    },
    {
      "name": "MedCom Terminology",
      "category": "Terminology",
      "npm-name": "medcom.fhir.dk.terminology",
      "description": "This IG includes CodeSystems, ValueSets and ConceptMaps defined by MedCom and used in MedCom\u0027s FHIR standards.",
      "authority": "MedCom",
      "country": "Denmark",
      "history": "http://medcomfhir.dk/ig/terminology/history.html",
      "language": [
        "en"
      ],
      "canonical": "http://medcomfhir.dk/ig/terminology",
      "ci-build": "http://build.fhir.org/ig/medcomdk/dk-medcom-terminology",
      "editions": [
        {
          "name": "Release",
          "ig-version": "1.1.1",
          "package": "medcom.fhir.dk.terminology#1.1.1",
          "fhir-version": [
            "4.0.1"
          ],
          "url": "http://medcomfhir.dk/ig/terminology/1.1.1"
        },
        {
          "name": "Release",
          "ig-version": "1.1.0",
          "package": "medcom.fhir.dk.terminology#1.1.0",
          "fhir-version": [
            "4.0.1"
          ],
          "url": "http://medcomfhir.dk/ig/terminology/1.1.0"
        },
        {
          "name": "Release",
          "ig-version": "1.0.0",
          "package": "medcom.fhir.dk.terminology#1.0.0",
          "fhir-version": [
            "4.0.1"
          ],
          "url": "http://medcomfhir.dk/ig/terminology/1.0.0"
        }
      ]
    },
    {
      "name": "DK MedCom HospitalNotification",
      "category": "HospitalNotification",
      "npm-name": "medcom.fhir.dk.hospitalnotification",
      "description": "This IG includes profiles used in MedCom\u0027s HospitalNotification standard. The purpose of HospitalNotification is to inform the citizen’s current care and health provider in the primary sector about the start, end, and period of leave of the citizen’s stay at the hospital. The communication is messagebased.",
      "authority": "MedCom",
      "country": "Denmark",
      "history": "http://medcomfhir.dk/ig/hospitalnotification/history.html",
      "language": [
        "en"
      ],
      "canonical": "http://medcomfhir.dk/ig/hospitalnotification",
      "ci-build": "http://build.fhir.org/ig/medcomdk/dk-medcom-hospitalnotification",
      "editions": [
        {
          "name": "Release",
          "ig-version": "3.0.0",
          "package": "medcom.fhir.dk.hospitalnotification#3.0.0",
          "fhir-version": [
            "4.0.1"
          ],
          "url": "http://medcomfhir.dk/ig/hospitalnotification/3.0.0"
        },
        {
          "name": "Release",
          "ig-version": "2.0.0",
          "package": "medcom.fhir.dk.hospitalnotification#2.0.0",
          "fhir-version": [
            "4.0.1"
          ],
          "url": "http://medcomfhir.dk/ig/hospitalnotification/2.0.0"
        },
        {
          "name": "STU",
          "ig-version": "1.0.0",
          "package": "medcom.fhir.dk.hospitalnotification#1.0.0",
          "fhir-version": [
            "4.0.1"
          ],
          "url": "http://medcomfhir.dk/fhir/ig/dk-medcom-hospitalnotification"
        }
      ]
    },
    {
      "name": "DK MedCom Acknowledgement",
      "category": "Acknowledgement",
      "npm-name": "medcom.fhir.dk.acknowledgement",
      "description": "This IG includes profiles used in MedCom\u0027s Acknowledgement standard. An Acknowledgement is used as a receipt in messagebased communication.",
      "authority": "MedCom",
      "country": "Denmark",
      "history": "http://medcomfhir.dk/ig/acknowledgement/history.html",
      "language": [
        "en"
      ],
      "canonical": "http://medcomfhir.dk/ig/acknowledgement/",
      "ci-build": "http://build.fhir.org/ig/medcomdk/dk-medcom-acknowledgement",
      "editions": [
        {
          "name": "Release",
          "ig-version": "2.0.0",
          "package": "medcom.fhir.dk.acknowledgement#2.0.0",
          "fhir-version": [
            "4.0.1"
          ],
          "url": "http://medcomfhir.dk/ig/acknowledgement/2.0.0"
        },
        {
          "name": "STU",
          "ig-version": "1.0.0",
          "package": "medcom.fhir.dk.acknowledgement#1.0.0",
          "fhir-version": [
            "4.0.1"
          ],
          "url": "http://medcomfhir.dk/fhir/ig/dk-medcom-acknowledgement"
        }
      ]
    },
    {
      "name": "DK MedCom Messaging",
      "category": "Messaging",
      "npm-name": "medcom.fhir.dk.messaging",
      "description": "This IG includes messaging profiles defined by MedCom. These profiles are used in messagebased communication.",
      "authority": "MedCom",
      "country": "Denmark",
      "history": "http://medcomfhir.dk/ig/messaging/history.html",
      "language": [
        "en"
      ],
      "canonical": "http://medcomfhir.dk/ig/messaging/",
      "ci-build": "http://build.fhir.org/ig/medcomdk/dk-medcom-messaging",
      "editions": [
        {
          "name": "Release",
          "ig-version": "2.0.0",
          "package": "medcom.fhir.dk.messaging#2.0.0",
          "fhir-version": [
            "4.0.1"
          ],
          "url": "http://medcomfhir.dk/ig/messaging/2.0.0"
        },
        {
          "name": "STU",
          "ig-version": "1.0.0",
          "package": "medcom.fhir.dk.messaging#1.0.0",
          "fhir-version": [
            "4.0.1"
          ],
          "url": "http://medcomfhir.dk/fhir/ig/dk-medcom-messaging"
        }
      ]
    },
    {
      "name": "CDA: Clinical Document Architecture",
      "category": "CDA",
      "npm-name": "hl7.cda.uv.core",
      "description": "??",
      "authority": "HL7",
      "country": "??",
      "history": "http://hl7.org/cda/stds/core/history.html",
      "language": [
        "en"
      ],
      "canonical": "http://hl7.org/cda/stds/core",
      "ci-build": "http://build.fhir.org/ig/HL7/CDA-core-2.0",
      "editions": [
        {
          "name": "CDA 2.1 Draft",
          "ig-version": "2.1.0-draft1",
          "package": "hl7.cda.uv.core#2.1.0-draft1",
          "fhir-version": [
            "5.0.0"
          ],
          "url": "http://hl7.org/cda/stds/core/draft1"
        }
      ]
    },
    {
      "name": "Integrated Reporting Applications",
      "category": "Imaging",
      "npm-name": "ihe.rad.ira",
      "description": "??",
      "authority": "??",
      "country": "??",
      "history": "https://profiles.ihe.net/RAD/IRA/history.html",
      "language": [
        "en"
      ],
      "canonical": "https://profiles.ihe.net/RAD/IRA",
      "ci-build": "http://build.fhir.org/ig/IHE/RAD.IRA/branches/master/index.html",
      "editions": [
        {
          "name": "Releases Ballot",
          "ig-version": "1.0.0-comment",
          "package": "ihe.rad.ira#1.0.0-comment",
          "fhir-version": [
            "5.0.0"
          ],
          "url": "https://profiles.ihe.net/RAD/IRA/1.0.0-comment"
        }
      ]
    },
    {
      "name": "PDSm",
      "category": "Clinical Documents",
      "npm-name": "ans.fhir.fr.pdsm",
      "description": "Partage de Documents de Santé en mobilité (PDSm)",
      "authority": "ANS",
      "country": "FR",
      "language": "fr",
      "history": "https://interop.esante.gouv.fr/ig/fhir/pdsm/history.html",
      "canonical": "https://interop.esante.gouv.fr/ig/fhir/pdsm",
      "ci-build": "https://build.interop.esante.gouv.fr/ig/fhir/pdsm",
      "editions": [
        {
          "name": "Release 17.3.2023 (3.0.0)",
          "ig-version": "3.0.0",
          "fhir-version": [
            "4.0.1"
          ],
          "package": "ans.fhir.fr.pdsm#3.0.0",
          "url": "https://interop.esante.gouv.fr/ig/fhir/pdsm/3.0.0"
        }
      ]
    },
    {
      "name": "U.S. Physical Activity IG",
      "category": "Care Planning",
      "npm-name": "hl7.fhir.us.physical-activity",
      "description": "Defines U.S. interoperability expectations related to physical activity, including primary assessment, supporting measures, plans, goals, referrals and patient-engagement.  Supports interoperability between care managers (e.g. EHRs, community health systems, etc.), service providers (physical activity professionals including exercise physiologists, personal trainers, community fitness centers, etc.), as well as patient-facing applications.",
      "authority": "HL7",
      "country": "us",
      "history": "http://hl7.org/fhir/us/physical-activity/history.html",
      "language": [
        "en"
      ],
      "canonical": "http://hl7.org/fhir/us/physical-activity",
      "ci-build": "http://build.fhir.org/ig/HL7/physical-activity",
      "editions": [
        {
          "name": "STU 1.0 Ballot",
          "ig-version": "1.0.0-ballot",
          "package": "hl7.fhir.us.physical-activity#1.0.0-ballot",
          "fhir-version": [
            "4.0.1"
          ],
          "url": "http://hl7.org/fhir/us/physical-activity/2023May"
        }
      ]
    },
    {
      "name": "Protocols for Clinical Registry Extraction and Data Submission (CREDS) IG",
      "category": "Public Health and Research",
      "npm-name": "hl7.fhir.us.registry-protocols",
      "description": "This guide profiles how a registry says what needs to be sent, and how a healthcare provider organization can use that to automate the collection and formatting the data into a submission, conforming to registry or FHIR implementation guide defined profiles and protocols.",
      "authority": "HL7",
      "country": "us",
      "history": "http://hl7.org/fhir/us/registry-protocols/history.html",
      "language": [
        "en"
      ],
      "canonical": "http://hl7.org/fhir/us/registry-protocols",
      "ci-build": "http://build.fhir.org/ig/HL7/fhir-registry-protocols-ig",
      "editions": [
        {
          "name": "STU1 Ballot",
          "ig-version": "1.0.0-ballot",
          "package": "hl7.fhir.us.registry-protocols#1.0.0-ballot",
          "fhir-version": [
            "4.0.1"
          ],
          "url": "http://hl7.org/fhir/us/registry-protocols/2023May"
        }
      ]
    },
    {
      "name": "Real Time Location Services Implementation Guide",
      "category": "administration",
      "npm-name": "hl7.fhir.uv.rtls",
      "description": "This implementation guide defines the use of FHIR resources to exchange real time data about where patients, staff, device, or other assets are located within a hospital or other healthcare facility. This data is typically exchanged between a healthcare system and a Real Time Location System (RTLS) that captures, processes, and stores information about the location of tracking tags.",
      "authority": "HL7",
      "country": "uv",
      "history": "http://hl7.org/fhir/uv/rtls/history.html",
      "language": [
        "en"
      ],
      "canonical": "http://hl7.org/fhir/uv/rtls",
      "ci-build": "http://build.fhir.org/ig/HL7/rtls-ig",
      "editions": [
        {
          "name": "STU 1.0 Ballot",
          "ig-version": "1.0.0-ballot",
          "package": "hl7.fhir.uv.rtls#1.0.0-ballot",
          "fhir-version": [
            "5.0.0"
          ],
          "url": "http://hl7.org/fhir/uv/rtls/2023May"
        }
      ]
    },
    {
<<<<<<< HEAD
      "name": "Adverse Event Clinical Research R4 Backport",
      "category": "Research",
      "npm-name": "hl7.fhir.uv.ae-research-backport-ig",
      "description": "??",
      "authority": "HL7",
      "country": "uv",
      "history": "http://hl7.org/fhir/uv/ae-research-backport-ig/history.html",
      "language": [
        "en"
      ],
      "canonical": "http://hl7.org/fhir/uv/ae-research-backport-ig",
      "ci-build": "http://build.fhir.org/ig/HL7/fhir-ae-research-backport-ig",
      "editions": [
        {
          "name": "STU 1 Ballot",
          "ig-version": "1.0.0-ballot",
          "package": "hl7.fhir.uv.ae-research-backport-ig#1.0.0-ballot",
          "fhir-version": [
            "4.0.1"
          ],
          "url": "http://hl7.org/fhir/uv/ae-research-backport-ig/2023Sep"
        }
      ]
    },
    {
      "name": "Adverse Event Clinical Research",
      "category": "Research",
      "npm-name": "hl7.fhir.uv.ae-research-ig",
      "description": "??",
      "authority": "HL7",
      "country": "uv",
      "history": "http://hl7.org/fhir/uv/ae-research-ig/history.html",
      "language": [
        "en"
      ],
      "canonical": "http://hl7.org/fhir/uv/ae-research-ig",
      "ci-build": "http://build.fhir.org/ig/HL7/fhir-ae-research-ig",
      "editions": [
        {
          "name": "STU 1 Ballot",
          "ig-version": "1.0.0-ballot",
          "package": "hl7.fhir.uv.ae-research-ig#1.0.0-ballot",
          "fhir-version": [
            "5.0.0"
          ],
          "url": "http://hl7.org/fhir/uv/ae-research-ig/2023Sep"
        }
      ]
    },
    {
      "name": "National Directory of Healthcare Providers and Services (NDH) Implementation Guide",
      "category": "Administration",
      "npm-name": "hl7.fhir.us.ndh",
      "description": "??",
      "authority": "HL7",
      "country": "us",
      "history": "http://hl7.org/fhir/us/ndh/history.html",
      "language": [
        "en"
      ],
      "canonical": "http://hl7.org/fhir/us/ndh",
      "ci-build": "http://build.fhir.org/ig/HL7/fhir-us-ndh",
      "editions": [
        {
          "name": "STU1 Ballot",
          "ig-version": "1.0.0-ballot",
          "package": "hl7.fhir.us.ndh#1.0.0-ballot",
          "fhir-version": [
            "4.0.1"
          ],
          "url": "http://hl7.org/fhir/us/ndh/2023Sep"
        }
      ]
    },
    {
      "name": "Da Vinci Value-Based Performance Reporting Implementation Guide",
      "category": "quality and financial management",
      "npm-name": "hl7.fhir.us.davinci-vbpr",
      "description": "??",
      "authority": "HL7",
      "country": "us",
      "history": "http://hl7.org/fhir/us/davinci-vbpr/history.html",
      "language": [
        "en"
      ],
      "canonical": "http://hl7.org/fhir/us/davinci-vbpr",
      "ci-build": "http://build.fhir.org/ig/HL7/davinci-vbpr",
      "editions": [
        {
          "name": "STU1 Ballot",
          "ig-version": "1.0.0-ballot",
          "package": "hl7.fhir.us.davinci-vbpr#1.0.0-ballot",
          "fhir-version": [
            "4.0.1"
          ],
          "url": "http://hl7.org/fhir/us/davinci-vbpr/2023Sep"
=======
      "name": "CCDA: Consolidated CDA Release",
      "category": "CDA",
      "npm-name": "hl7.cda.us.ccda",
      "description": "??",
      "authority": "HL7",
      "country": "??",
      "history": "http://hl7.org/cda/stds/ccda/history.html",
      "language": [
        "en"
      ],
      "canonical": "http://hl7.org/cda/stds/ccda",
      "ci-build": "http://build.fhir.org/ig/HL7/CDA-ccda-2.1-sd",
      "editions": [
        {
          "name": "CCDA 2.1 Draft",
          "ig-version": "2.1.0-draft1",
          "package": "hl7.cda.us.ccda#2.1.0-draft1",
          "fhir-version": [
            "5.0.0"
          ],
          "url": "http://hl7.org/cda/stds/ccda/draft1"
        }
      ]
    },
    {
      "name": "FHIR Core Extensions Registry",
      "category": "Extensions",
      "npm-name": "hl7.fhir.uv.extensions",
      "description": "??",
      "authority": "HL7",
      "country": "??",
      "history": "http://hl7.org/fhir/extensions/history.html",
      "language": [
        "en"
      ],
      "canonical": "http://hl7.org/fhir/extensions",
      "ci-build": "http://build.fhir.org/ig/HL7/fhir-extensions",
      "editions": [
        {
          "name": "Releases",
          "ig-version": "1.0.0",
          "package": "hl7.fhir.uv.extensions#1.0.0",
          "fhir-version": [
            "5.0.0"
          ],
          "url": "http://hl7.org/fhir/extensions/1.0.0"
        }
      ]
    },
    {
      "name": "Privacy Consent on FHIR (PCF)",
      "category": "Privacy / Security",
      "npm-name": "ihe.iti.pcf",
      "description": "??",
      "authority": "??",
      "country": "??",
      "history": "https://profiles.ihe.net/ITI/PCF/history.html",
      "language": [
        "en"
      ],
      "canonical": "https://profiles.ihe.net/ITI/PCF",
      "ci-build": "http://build.fhir.org/ig/IHE/ITI.PCF/branches/master/index.html",
      "editions": [
        {
          "name": "Publication Ballot",
          "ig-version": "1.0.0-comment",
          "package": "ihe.iti.pcf#1.0.0-comment",
          "fhir-version": [
            "4.3.0"
          ],
          "url": "https://profiles.ihe.net/ITI/PCF/1.0.0-comment"
        }
      ]
    },
    {
      "name": "HL7 Sweden base profiles",
      "category": "National Base",
      "npm-name": "hl7se.fhir.base",
      "description": "Implementation Guide for Swedish Base Profiles",
      "authority": "HL7",
      "country": "se",
      "history": "http://hl7.se/fhir/ig/base/history.html",
      "language": [
        "en"
      ],
      "canonical": "http://hl7.se/fhir/ig/base",
      "ci-build": "http://build.fhir.org/ig/HL7Sweden/basprofiler-r4",
      "editions": [
        {
          "name": "Releases",
          "ig-version": "1.0.0",
          "package": "hl7se.fhir.base#1.0.0",
          "fhir-version": [
            "4.0.1"
          ],
          "url": "http://hl7.se/fhir/ig/base/1.0.0"
        }
      ]
    },
    {
      "name": "KLTerm",
      "category": "Terminology",
      "npm-name": "kl.dk.fhir.term",
      "description": "Base Terminology for KL",
      "authority": "Kommunernes Landsforening",
      "country": "Denmark",
      "history": "http://fhir.kl.dk/term/history.html",
      "language": [
        "en"
      ],
      "canonical": "http://fhir.kl.dk/term",
      "ci-build": "http://build.fhir.org/ig/hl7dk/kl-term",
      "editions": [
        {
          "name": "Releases",
          "ig-version": "1.0.0",
          "package": "kl.dk.fhir.term#1.0.0",
          "fhir-version": [
            "4.0.1"
          ],
          "url": "http://fhir.kl.dk/term/1.0.0"
        }
      ]
    },
    {
      "name": "KLCore",
      "category": "Core",
      "npm-name": "kl.dk.fhir.core",
      "description": "Base Profiles for KL",
      "authority": "Kommunernes Landsforening",
      "country": "Denmark",
      "history": "http://fhir.kl.dk/core/history.html",
      "language": [
        "en"
      ],
      "canonical": "http://fhir.kl.dk/core",
      "ci-build": "http://build.fhir.org/ig/hl7dk/KL-dk/branches/1.2.0",
      "editions": [
        {
          "name": "Releases",
          "ig-version": "1.2.0",
          "package": "kl.dk.fhir.core#1.2.0",
          "fhir-version": [
            "4.0.1"
          ],
          "url": "http://fhir.kl.dk/core/1.2.0"
        }
      ]
    },
    {
      "name": "KLGateway",
      "category": "Clinical Registries",
      "npm-name": "kl.dk.fhir.gateway",
      "description": "KL Submission Guide of data for reporting of various elements",
      "authority": "Kommunernes Landsforening",
      "country": "Denmark",
      "history": "http://fhir.kl.dk/gateway/history.html",
      "language": [
        "en"
      ],
      "canonical": "http://fhir.kl.dk/gateway",
      "ci-build": "http://build.fhir.org/ig/hl7dk/kl-gateway/branches/main",
      "editions": [
        {
          "name": "Releases",
          "ig-version": "1.1.0",
          "package": "kl.dk.fhir.gateway#1.1.0",
          "fhir-version": [
            "4.0.1"
          ],
          "url": "http://fhir.kl.dk/gateway/1.1.0"
        }
      ]
    },
    {
      "name": "HL7 FHIR Implementation Guide: Public Health IG Release 1 - BE Realm | STU1",
      "category": "National Base",
      "npm-name": "hl7.fhir.be.public-health",
      "description": "Public Health IG",
      "authority": "eHealth Platform Belgium",
      "country": "BE",
      "history": "https://www.ehealth.fgov.be/standards/fhir/public-health/history.html",
      "language": [
        "en"
      ],
      "canonical": "https://www.ehealth.fgov.be/standards/fhir/public-health",
      "ci-build": "http://build.fhir.org/ig/hl7-be/public-health",
      "editions": [
        {
          "name": "Trial Use",
          "ig-version": "1.0.0",
          "package": "hl7.fhir.be.public-health#1.0.0",
          "fhir-version": [
            "4.0.1"
          ],
          "url": "https://www.ehealth.fgov.be/standards/fhir/public-health/1.0.0"
>>>>>>> d14f964d
        }
      ]
    }
  ]
}<|MERGE_RESOLUTION|>--- conflicted
+++ resolved
@@ -7366,7 +7366,6 @@
       ]
     },
     {
-<<<<<<< HEAD
       "name": "Adverse Event Clinical Research R4 Backport",
       "category": "Research",
       "npm-name": "hl7.fhir.uv.ae-research-backport-ig",
@@ -7392,6 +7391,31 @@
       ]
     },
     {
+      "name": "CCDA: Consolidated CDA Release",
+      "category": "CDA",
+      "npm-name": "hl7.cda.us.ccda",
+      "description": "??",
+      "authority": "HL7",
+      "country": "??",
+      "history": "http://hl7.org/cda/stds/ccda/history.html",
+      "language": [
+        "en"
+      ],
+      "canonical": "http://hl7.org/cda/stds/ccda",
+      "ci-build": "http://build.fhir.org/ig/HL7/CDA-ccda-2.1-sd",
+      "editions": [
+        {
+          "name": "CCDA 2.1 Draft",
+          "ig-version": "2.1.0-draft1",
+          "package": "hl7.cda.us.ccda#2.1.0-draft1",
+          "fhir-version": [
+            "5.0.0"
+          ],
+          "url": "http://hl7.org/cda/stds/ccda/draft1"
+        }
+      ]
+    },
+    {
       "name": "Adverse Event Clinical Research",
       "category": "Research",
       "npm-name": "hl7.fhir.uv.ae-research-ig",
@@ -7417,6 +7441,31 @@
       ]
     },
     {
+      "name": "FHIR Core Extensions Registry",
+      "category": "Extensions",
+      "npm-name": "hl7.fhir.uv.extensions",
+      "description": "??",
+      "authority": "HL7",
+      "country": "??",
+      "history": "http://hl7.org/fhir/extensions/history.html",
+      "language": [
+        "en"
+      ],
+      "canonical": "http://hl7.org/fhir/extensions",
+      "ci-build": "http://build.fhir.org/ig/HL7/fhir-extensions",
+      "editions": [
+        {
+          "name": "Releases",
+          "ig-version": "1.0.0",
+          "package": "hl7.fhir.uv.extensions#1.0.0",
+          "fhir-version": [
+            "5.0.0"
+          ],
+          "url": "http://hl7.org/fhir/extensions/1.0.0"
+        }
+      ]
+    },
+    {
       "name": "National Directory of Healthcare Providers and Services (NDH) Implementation Guide",
       "category": "Administration",
       "npm-name": "hl7.fhir.us.ndh",
@@ -7438,78 +7487,6 @@
             "4.0.1"
           ],
           "url": "http://hl7.org/fhir/us/ndh/2023Sep"
-        }
-      ]
-    },
-    {
-      "name": "Da Vinci Value-Based Performance Reporting Implementation Guide",
-      "category": "quality and financial management",
-      "npm-name": "hl7.fhir.us.davinci-vbpr",
-      "description": "??",
-      "authority": "HL7",
-      "country": "us",
-      "history": "http://hl7.org/fhir/us/davinci-vbpr/history.html",
-      "language": [
-        "en"
-      ],
-      "canonical": "http://hl7.org/fhir/us/davinci-vbpr",
-      "ci-build": "http://build.fhir.org/ig/HL7/davinci-vbpr",
-      "editions": [
-        {
-          "name": "STU1 Ballot",
-          "ig-version": "1.0.0-ballot",
-          "package": "hl7.fhir.us.davinci-vbpr#1.0.0-ballot",
-          "fhir-version": [
-            "4.0.1"
-          ],
-          "url": "http://hl7.org/fhir/us/davinci-vbpr/2023Sep"
-=======
-      "name": "CCDA: Consolidated CDA Release",
-      "category": "CDA",
-      "npm-name": "hl7.cda.us.ccda",
-      "description": "??",
-      "authority": "HL7",
-      "country": "??",
-      "history": "http://hl7.org/cda/stds/ccda/history.html",
-      "language": [
-        "en"
-      ],
-      "canonical": "http://hl7.org/cda/stds/ccda",
-      "ci-build": "http://build.fhir.org/ig/HL7/CDA-ccda-2.1-sd",
-      "editions": [
-        {
-          "name": "CCDA 2.1 Draft",
-          "ig-version": "2.1.0-draft1",
-          "package": "hl7.cda.us.ccda#2.1.0-draft1",
-          "fhir-version": [
-            "5.0.0"
-          ],
-          "url": "http://hl7.org/cda/stds/ccda/draft1"
-        }
-      ]
-    },
-    {
-      "name": "FHIR Core Extensions Registry",
-      "category": "Extensions",
-      "npm-name": "hl7.fhir.uv.extensions",
-      "description": "??",
-      "authority": "HL7",
-      "country": "??",
-      "history": "http://hl7.org/fhir/extensions/history.html",
-      "language": [
-        "en"
-      ],
-      "canonical": "http://hl7.org/fhir/extensions",
-      "ci-build": "http://build.fhir.org/ig/HL7/fhir-extensions",
-      "editions": [
-        {
-          "name": "Releases",
-          "ig-version": "1.0.0",
-          "package": "hl7.fhir.uv.extensions#1.0.0",
-          "fhir-version": [
-            "5.0.0"
-          ],
-          "url": "http://hl7.org/fhir/extensions/1.0.0"
         }
       ]
     },
@@ -7564,6 +7541,31 @@
       ]
     },
     {
+      "name": "Da Vinci Value-Based Performance Reporting Implementation Guide",
+      "category": "quality and financial management",
+      "npm-name": "hl7.fhir.us.davinci-vbpr",
+      "description": "??",
+      "authority": "HL7",
+      "country": "us",
+      "history": "http://hl7.org/fhir/us/davinci-vbpr/history.html",
+      "language": [
+        "en"
+      ],
+      "canonical": "http://hl7.org/fhir/us/davinci-vbpr",
+      "ci-build": "http://build.fhir.org/ig/HL7/davinci-vbpr",
+      "editions": [
+        {
+          "name": "STU1 Ballot",
+          "ig-version": "1.0.0-ballot",
+          "package": "hl7.fhir.us.davinci-vbpr#1.0.0-ballot",
+          "fhir-version": [
+            "4.0.1"
+          ],
+          "url": "http://hl7.org/fhir/us/davinci-vbpr/2023Sep"
+        }
+      ]
+    },
+    {
       "name": "KLTerm",
       "category": "Terminology",
       "npm-name": "kl.dk.fhir.term",
@@ -7660,7 +7662,6 @@
             "4.0.1"
           ],
           "url": "https://www.ehealth.fgov.be/standards/fhir/public-health/1.0.0"
->>>>>>> d14f964d
         }
       ]
     }
