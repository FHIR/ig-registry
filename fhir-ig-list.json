{
  "guides": [
    {
      "name": "US Core",
      "category": "National Base",
      "npm-name": "hl7.fhir.us.core",
      "description": "Base US national implementation guide",
      "authority": "HL7",
      "country": "us",
      "language": [
        "en"
      ],
      "history": "http://hl7.org/fhir/us/core/history.html",
      "canonical": "http://hl7.org/fhir/us/core",
      "ci-build": "http://build.fhir.org/ig/HL7/US-Core",
      "editions": [
        {
          "name": "STU5 Ballot",
          "ig-version": "4.1.0",
          "package": "hl7.fhir.us.core#4.1.0",
          "fhir-version": [
            "4.0.1"
          ],
          "url": "http://hl7.org/fhir/us/core/2022Jan"
        },
        {
          "name": "STU4",
          "ig-version": "4.0.0",
          "package": "hl7.fhir.us.core#4.0.0",
          "fhir-version": [
            "4.0.1"
          ],
          "url": "http://hl7.org/fhir/us/core/STU4"
        },
        {
          "name": "STU3",
          "ig-version": "3.2.0",
          "package": "hl7.fhir.us.core#3.2.0",
          "fhir-version": [
            "4.0.1"
          ],
          "url": "http://hl7.org/fhir/us/core/2021Jan"
        },
        {
          "name": "STU 3",
          "ig-version": "3.1.1",
          "package": "hl7.fhir.us.core#3.1.1",
          "fhir-version": [
            "4.0.1"
          ],
          "url": "http://hl7.org/fhir/us/core/STU3.1.1"
        },
        {
          "name": "STU Update",
          "ig-version": "3.1.0",
          "package": "hl7.fhir.us.core#3.1.0",
          "fhir-version": [
            "4.0.1"
          ],
          "url": "http://hl7.org/fhir/us/core/STU3.1"
        },
        {
          "name": "STU 3",
          "ig-version": "3.0.0",
          "package": "hl7.fhir.us.core#3.0.0",
          "fhir-version": [
            "4.0.0"
          ],
          "url": "http://hl7.org/fhir/us/core/STU3"
        },
        {
          "name": "STU 2",
          "ig-version": "2.0.0",
          "package": "hl7.fhir.us.core#2.0.0",
          "fhir-version": [
            "3.0.1"
          ],
          "url": "http://hl7.org/fhir/us/core/STU2"
        },
        {
          "name": "STU 1",
          "ig-version": "1.0.1",
          "package": "hl7.fhir.us.core#1.0.1",
          "fhir-version": [
            "3.0.1"
          ],
          "url": "http://hl7.org/fhir/us/core/1.0.1"
        },
        {
          "name": "STU 1",
          "ig-version": "1.0.0",
          "package": "hl7.fhir.us.core#1.0.0",
          "fhir-version": [
            "3.0.1"
          ],
          "url": "http://hl7.org/fhir/us/core/STU1"
        }
      ]
    },
    {
      "name": "AU Base",
      "category": "National Base",
      "npm-name": "hl7.fhir.au.base",
      "description": "Base Australian national implementation guide",
      "authority": "HL7",
      "country": "au",
      "language": [
        "en"
      ],
      "history": "http://fhir.hl7.org.au/fhir/base/history.html",
      "canonical": "http://fhir.hl7.org.au/fhir/base",
      "ci-build": "http://build.fhir.org/ig/hl7au/au-fhir-base",
      "editions": [
        {
          "name": "Release 1 Draft",
          "ig-version": "1.0.1",
          "package": "hl7.fhir.au.base#1.0.1",
          "fhir-version": [
            "3.0.1"
          ],
          "url": "http://hl7.org.au/fhir/base/2019Feb"
        }
      ]
    },
    {
      "name": "NZ Base",
      "category": "National Base",
      "npm-name": "fhir.org.nz.ig.base",
      "description": "Base New Zealand national implementation guide",
      "authority": "HL7",
      "country": "nz",
      "language": [
        "en"
      ],
      "canonical": "http://fhir.org.nz/ig/base",
      "ci-build": "http://build.fhir.org/ig/HL7NZ/nzbase/branches/master/index.html",
      "editions": [
        {
          "name": "Release 1",
          "ig-version": "1.0.0",
          "package": "fhir.org.nz.ig.base#1.0.0",
          "fhir-version": [
            "4.0.1"
          ],
          "url": "http://fhir.org.nz/ig/base"
        }
      ]
    },
    {
      "name": "CCDA on FHIR",
      "category": "Clinical Documents",
      "npm-name": "hl7.fhir.us.ccda",
      "description": "US Realm Implementation Guide (IG) addressing the key aspects of Consolidated CDA (C-CDA) required for Meaningful Use (MU). This IG focuses on the clinical document header and narrative constraints necessary for human readability, and references the Data Access Framework (DAF) implementation guide for coded data representation",
      "authority": "HL7",
      "country": "us",
      "language": [
        "en"
      ],
      "history": "http://hl7.org/fhir/us/ccda/history.html",
      "canonical": "http://hl7.org/fhir/us/ccda",
      "ci-build": "http://build.fhir.org/ig/HL7/ccda-on-fhir",
      "editions": [
        {
          "name": "STU 1.1",
          "ig-version": "1.1.0",
          "package": "hl7.fhir.us.ccda#1.1.0",
          "fhir-version": [
            "4.0.1"
          ],
          "url": "http://hl7.org/fhir/us/ccda/STU1.1"
        },
        {
          "name": "STU 1",
          "ig-version": "1.0.0",
          "package": "hl7.fhir.us.ccda#1.0.0",
          "fhir-version": [
            "3.0.1"
          ],
          "url": "http://hl7.org/fhir/us/ccda/STU1"
        }
      ]
    },
    {
      "name": "SDC (Structured Data Capture)",
      "category": "Forms Management",
      "npm-name": "hl7.fhir.uv.sdc",
      "description": "Defines expectations for sharing of Questionnaires and answers, including mechanisms for automatically populating portions of a questionnaire based on embedded mappings to underlying data elements",
      "authority": "HL7",
      "country": "uv",
      "language": [
        "en"
      ],
      "history": "http://hl7.org/fhir/us/sdc/history.html",
      "canonical": "http://hl7.org/fhir/uv/sdc",
      "ci-build": "http://build.fhir.org/ig/HL7/sdc",
      "editions": [
        {
          "name": "STU 3",
          "ig-version": "3.0.0",
          "package": "hl7.fhir.uv.sdc#3.0.0",
          "fhir-version": [
            "4.0.1"
          ],
          "url": "http://hl7.org/fhir/uv/sdc/STU3"
        },
        {
          "name": "STU 2",
          "ig-version": "2.0.0",
          "package": "hl7.fhir.uv.sdc#2.0.0",
          "fhir-version": [
            "3.0.1"
          ],
          "url": "http://hl7.org/fhir/us/sdc/STU2"
        },
        {
          "name": "DSTU 1",
          "ig-version": "1.0.2",
          "package": "hl7.fhir.uv.sdc#1.0.2",
          "fhir-version": [
            "1.0.2"
          ],
          "url": "http://hl7.org/fhir/DSTU2/sdc/sdc.html"
        }
      ]
    },
    {
      "name": "SDC Data Elements Registry",
      "category": "Forms Management",
      "npm-name": "hl7.fhir.us.sdcde",
      "description": "Defines expectations for sharing of data elements between registries",
      "authority": "HL7",
      "country": "us",
      "language": [
        "en"
      ],
      "history": "http://hl7.org/fhir/us/sdcde/history.html",
      "canonical": "http://hl7.org/fhir/us/sdcde",
      "ci-build": "http://build.fhir.org/ig/HL7/sdc-de",
      "editions": [
        {
          "name": "STU 2",
          "ig-version": "2.0",
          "package": "hl7.fhir.us.sdcde#2.0",
          "fhir-version": [
            "3.0.1"
          ],
          "url": "http://hl7.org/fhir/us/sdcde/STU2"
        },
        {
          "name": "STU 1",
          "ig-version": "1.0.2",
          "package": "hl7.fhir.us.sdcde#1.0.2",
          "fhir-version": [
            "1.0.2"
          ],
          "url": "http://hl7.org/fhir/DSTU2/sdcde/sdcde.html"
        }
      ]
    },
    {
      "name": "US Lab",
      "category": "Diagnostics",
      "npm-name": "hl7.fhir.us.lab",
      "description": "US Realm Laboratory ordering and reporting between ambulatory care setting and the laboratory and laboratory reporting to public health jurisdictions",
      "authority": "HL7",
      "country": "us",
      "language": [
        "en"
      ],
      "editions": [
        {
          "name": "DSTU2",
          "ig-version": "n/a",
          "package": "hl7.fhir.us.lab#n/a",
          "fhir-version": [
            "1.0.2"
          ],
          "url": "http://hl7.org/fhir/DSTU2/uslab/uslab.html"
        }
      ]
    },
    {
      "name": "RCPA Cancer Reports",
      "category": "Diagnostics",
      "npm-name": "hl7.fhir.au.rcpa",
      "description": "Structured Cancer Reporting Protocols (FHIR adaptation of joint CAP/RCPA protocols)",
      "authority": "HL7",
      "country": "au",
      "language": [
        "en"
      ],
      "ci-build": "http://build.fhir.org/ig/hl7au/au-fhir-rcpa",
      "canonical": "http://hl7.org.au/fhir/rcpa",
      "editions": [
        {
          "name": "Release 1 Draft",
          "ig-version": "0.1.0",
          "package": "hl7.fhir.au.rcpa#0.1.0",
          "fhir-version": [
            "3.0.1"
          ],
          "url": "http://hl7.org.au/fhir/rcpa/0.1.0"
        }
      ]
    },
    {
      "name": "DAF",
      "category": "EHR Access",
      "npm-name": "hl7.fhir.us.daf",
      "description": "Basic arrangements for accessing meaningful use data from EHR systems **NOTE: DAF has been superseded by Argonaut, DAF-Research and US-Core**",
      "authority": "HL7",
      "country": "us",
      "language": [
        "en"
      ],
      "history": "http://hl7.org/fhir/us/daf/history.html",
      "canonical": "http://hl7.org/fhir/us/daf",
      "ci-build": "http://build.fhir.org/ig/HL7/daf-research",
      "editions": [
        {
          "name": "STU 2",
          "ig-version": "2.0.0",
          "package": "hl7.fhir.us.daf#2.0.0",
          "fhir-version": [
            "3.0.1"
          ],
          "url": "http://hl7.org/fhir/us/daf-research/STU2"
        },
        {
          "name": "DSTU 1",
          "ig-version": "1.0.2",
          "package": "hl7.fhir.us.daf#1.0.2",
          "fhir-version": [
            "1.0.2"
          ],
          "url": "http://hl7.org/fhir/DSTU2/daf/daf.html"
        }
      ]
    },
    {
      "name": "Argonaut Data Query",
      "category": "EHR Access",
      "npm-name": "fhir.argonaut.r2",
      "description": "This implementation guide is based upon DSTU2 FHIR standard and covers the US EHR data access for the ONC Common Clinical Data Set and retrieval of static documents",
      "authority": "Argonaut",
      "country": "us",
      "language": [
        "en"
      ],
      "history": "http://www.fhir.org/guides/argonaut/r2/history.html",
      "ci-build": "http://build.fhir.org/ig/argonautproject/data-query",
      "canonical": "http://fhir.org/guides/argonaut/r2",
      "editions": [
        {
          "name": "First Release",
          "ig-version": "1.0.0",
          "package": "fhir.argonaut.r2#1.0.0",
          "fhir-version": [
            "1.0.2"
          ],
          "url": "http://fhir.org/guides/argonaut/r2/1.0"
        }
      ]
    },
    {
      "name": "HSPC EHR Guide",
      "category": "EHR Access",
      "npm-name": "fhir.hspc.core",
      "description": "Builds on Argonaut to make agreements around consistent data (in progress)",
      "authority": "HSPC",
      "country": "us",
      "language": [
        "en"
      ],
      "history": "http://fhir.org/guides/hspc/core/history.html",
      "canonical": "http://fhir.org/guides/hspc/core",
      "ci-build": "http://build.fhir.org/ig/hspc/core",
      "editions": []
    },
    {
      "name": "US Meds Maturity Project",
      "category": "Medications / Immunizations",
      "npm-name": "hl7.fhir.us.meds",
      "description": "US Meds Maturity Project: promote consistent use of the FHIR pharmacy resources in the US Realm",
      "authority": "HL7",
      "country": "us",
      "language": [
        "en"
      ],
      "history": "http://hl7.org/fhir/us/meds/history.html",
      "canonical": "http://hl7.org/fhir/us/meds",
      "ci-build": "http://build.fhir.org/ig/HL7/FHIR-ONC-Meds",
      "editions": [
        {
          "name": "STU 2",
          "ig-version": "1.2.0",
          "package": "hl7.fhir.us.meds#1.2.0",
          "fhir-version": [
            "3.0.1"
          ],
          "url": "http://hl7.org/fhir/us/meds/STU2"
        },
        {
          "name": "STU 1",
          "ig-version": "1.0.0",
          "package": "hl7.fhir.us.meds#1.0.0",
          "fhir-version": [
            "3.0.1"
          ],
          "url": "http://hl7.org/fhir/us/meds/STU1"
        }
      ]
    },
    {
      "name": "QICore",
      "category": "Quality / CDS",
      "npm-name": "hl7.fhir.us.qicore",
      "description": "QICore defines a uniform way for quality measurement and decision support knowledge to refer to clinical data. The profiles align as much as possible with DAF and incorporate content from the (Quality Data Model) and the (Virtual Medical Record) specifications",
      "authority": "HL7",
      "country": "us",
      "language": [
        "en"
      ],
      "history": "http://hl7.org/fhir/us/qicore/history.html",
      "canonical": "http://hl7.org/fhir/us/qicore",
      "ci-build": "http://build.fhir.org/ig/cqframework/qi-core",
      "editions": [
        {
          "name": "STU 4",
          "ig-version": "4.1.0",
          "package": "hl7.fhir.us.qicore#4.1.0",
          "fhir-version": [
            "4.0.1"
          ],
          "url": "http://hl7.org/fhir/us/qicore/STU4.1"
        },
        {
          "name": "STU 4",
          "ig-version": "4.0.0",
          "package": "hl7.fhir.us.qicore#4.0.0",
          "fhir-version": [
            "4.0.1"
          ],
          "url": "http://hl7.org/fhir/us/qicore/STU4"
        },
        {
          "name": "STU 3",
          "ig-version": "3.2.0",
          "package": "hl7.fhir.us.qicore#3.2.0",
          "fhir-version": [
            "3.0.1"
          ],
          "url": "http://hl7.org/fhir/us/qicore/STU32"
        },
        {
          "name": "STU 3",
          "ig-version": "3.1.0",
          "package": "hl7.fhir.us.qicore#3.1.0",
          "fhir-version": [
            "3.0.1"
          ],
          "url": "http://hl7.org/fhir/us/qicore/STU3"
        },
        {
          "name": "STU 2",
          "ig-version": "2.0.0",
          "package": "hl7.fhir.us.qicore#2.0.0",
          "fhir-version": [
            "3.0.1"
          ],
          "url": "http://hl7.org/fhir/us/qicore/STU2"
        },
        {
          "name": "STU 1",
          "ig-version": "1.0.2",
          "package": "hl7.fhir.us.qicore#1.0.2",
          "fhir-version": [
            "1.0.2"
          ],
          "url": "http://hl7.org/fhir/DSTU2/qicore/qicore.html"
        }
      ]
    },
    {
      "name": "DAF-Research",
      "category": "Research",
      "npm-name": "hl7.fhir.us.daf-research",
      "description": "DAF-Research IG focuses on enabling researchers to access data from multiple organizations",
      "authority": "HL7",
      "country": "us",
      "language": [
        "en"
      ],
      "history": "http://hl7.org/fhir/us/daf/history.html",
      "canonical": "http://hl7.org/fhir/us/daf",
      "ci-build": "http://build.fhir.org/ig/HL7/daf-research",
      "editions": [
        {
          "name": "STU",
          "ig-version": "2.0.0",
          "package": "hl7.fhir.us.daf-research#2.0.0",
          "fhir-version": [
            "3.0.1"
          ],
          "url": "http://hl7.org/fhir/us/daf-research"
        }
      ]
    },
    {
      "name": "US HAI",
      "category": "Public Health",
      "npm-name": "hl7.fhir.us.hai",
      "description": "Specifies standards for electronic submission of Healthcare Associated Infection (HAI) reports to the National Healthcare Safety Network (NHSN) of the Centers for Disease Control and Prevention (CDC)",
      "authority": "HL7",
      "country": "us",
      "language": [
        "en"
      ],
      "history": "http://hl7.org/fhir/us/hai/history.html",
      "canonical": "http://hl7.org/fhir/us/hai",
      "ci-build": "http://build.fhir.org/ig/HL7/HAI",
      "editions": [
        {
          "name": "STU 2",
          "ig-version": "2.0.0",
          "package": "hl7.fhir.us.hai#2.0.0",
          "fhir-version": [
            "4.0.0"
          ],
          "url": "http://hl7.org/fhir/us/hai/STU2"
        },
        {
          "name": "STU 1",
          "ig-version": "1.0.0",
          "package": "hl7.fhir.us.hai#1.0.0",
          "fhir-version": [
            "3.0.1"
          ],
          "url": "http://hl7.org/fhir/us/hai/STU1"
        }
      ]
    },
    {
      "name": "US Breast Cancer Data",
      "category": "Diagnostics",
      "npm-name": "hl7.fhir.us.breastcancer",
      "description": "Logical models and FHIR profiles for supporting breast cancer staging estimation, including the traditional three-component staging involving primary tumor classification, regional lymph nodes and distant metastases, as well as other factors important to prognosis and recurrence risk, such as tumor grade, hormone receptor status (progesterone and estrogen), as well as human epidermal growth factor 2 (HER 2) status",
      "authority": "HL7",
      "country": "us",
      "language": [
        "en"
      ],
      "history": "http://hl7.org/fhir/us/breastcancer/history.html",
      "canonical": "http://hl7.org/fhir/us/breastcancer",
      "ci-build": "http://build.fhir.org/ig/HL7/us-breastcancer",
      "editions": [
        {
          "name": "STU 1 Draft",
          "ig-version": "0.2.0",
          "package": "hl7.fhir.us.breastcancer#0.2.0",
          "fhir-version": [
            "3.0.1"
          ],
          "url": "http://hl7.org/fhir/us/breastcancer/2018Sep"
        }
      ]
    },
    {
      "name": "Genomics Reporting",
      "category": "Diagnostics",
      "npm-name": "hl7.fhir.uv.genomics-reporting",
      "description": "This implementation guide tries to provide guidance that will enable improved interoperable and computable sharing of genetic testing results",
      "authority": "HL7",
      "country": "uv",
      "language": [
        "en"
      ],
      "history": "http://hl7.org/fhir/uv/genomics-reporting/history.html",
      "canonical": "http://hl7.org/fhir/uv/genomics-reporting",
      "ci-build": "http://build.fhir.org/ig/HL7/genomics-reporting",
      "editions": [
        {
          "name": "STU 2 Ballot",
          "ig-version": "1.1.0",
          "package": "hl7.fhir.uv.genomics-reporting#1.1.0",
          "fhir-version": [
            "4.0.1"
          ],
          "url": "http://hl7.org/fhir/uv/genomics-reporting/2021May"
        },
        {
          "name": "STU 1",
          "ig-version": "1.0.0",
          "package": "hl7.fhir.uv.genomics-reporting#1.0.0",
          "fhir-version": [
            "4.0.1"
          ],
          "url": "http://hl7.org/fhir/uv/genomics-reporting/STU1"
        }
      ]
    },
    {
      "name": "Argonaut Provider Directory",
      "category": "Administration",
      "npm-name": "fhir.argonaut.pd",
      "description": "This implementation guide is based upon STU3 FHIR standard and outlines the key data elements for any provider directory and basic query guidance. The components developed in this guide are intended to provide a foundation for a central or distributed Provider or Healthcare Directory",
      "authority": "Argonaut",
      "country": "us",
      "language": [
        "en"
      ],
      "history": "http://www.fhir.org/guides/argonaut/pd/history.html",
      "ci-build": "http://build.fhir.org/ig/argonautproject/provider-directory",
      "canonical": "http://fhir.org/guides/argonaut/pd",
      "editions": [
        {
          "name": "Release 1",
          "ig-version": "1.0.0",
          "package": "fhir.argonaut.pd#1.0.0",
          "fhir-version": [
            "3.0.1"
          ],
          "url": "http://fhir.org/guides/argonaut/pd/release1"
        }
      ]
    },
    {
      "name": "Argonaut Scheduling",
      "category": "Administration",
      "npm-name": "fhir.argonaut.scheduling",
      "description": "This implementation guide is based upon STU3 FHIR standard and provides FHIR RESTful APIs and guidance for access to and booking of appointments for patients by both patient and practitioner end users",
      "authority": "Argonaut",
      "country": "us",
      "language": [
        "en"
      ],
      "history": "http://www.fhir.org/guides/argonaut/scheduling/history.html",
      "ci-build": "http://build.fhir.org/ig/argonautproject/scheduling",
      "canonical": "http://fhir.org/guides/argonaut/scheduling",
      "editions": [
        {
          "name": "First Release",
          "ig-version": "1.0.0",
          "package": "fhir.argonaut.scheduling#1.0.0",
          "fhir-version": [
            "3.0.1"
          ],
          "url": "http://fhir.org/guides/argonaut/scheduling/release1"
        }
      ]
    },
    {
      "name": "International Patient Summary",
      "category": "Patient Summary",
      "npm-name": "hl7.fhir.uv.ips",
      "description": "The International Patient Summary (IPS) is a minimal and non-exhaustive patient summary, specialty-agnostic, condition-independent, but readily usable by clinicians for the cross-border unscheduled care of a patient",
      "authority": "HL7",
      "country": "uv",
      "language": [
        "en"
      ],
      "history": "http://hl7.org/fhir/uv/ips/history.html",
      "canonical": "http://hl7.org/fhir/uv/ips",
      "ci-build": "http://build.fhir.org/ig/HL7/fhir-ips",
      "editions": [
        {
          "name": "STU 1",
          "ig-version": "1.0.0",
          "package": "hl7.fhir.uv.ips#1.0.0",
          "fhir-version": [
            "4.0.1"
          ],
          "url": "http://hl7.org/fhir/uv/ips/STU1"
        }
      ]
    },
    {
      "name": "IHE Patient Demographics Query for Mobile (PDQm)",
      "category": "Administration",
      "npm-name": "ihe.iti.pdqm",
      "description": "Defines a lightweight RESTful interface to a patient demographics supplier leveraging technologies readily available to mobile applications and lightweight browser based applications",
      "authority": "IHE",
      "country": "uv",
      "language": [
        "en"
      ],
      "history": "http://profiles.ihe.net/ITI/PDQm/history.html",
      "ci-build": "http://build.fhir.org/ig/IHE/ITI.PDQm/branches/main",
      "canonical": "https://profiles.ihe.net/ITI/PDQm",
      "editions": [
        {
          "name": "Trial Implementation",
          "ig-version": "2.4.0",
          "package": "ihe.iti.pdqm#2.4.0",
          "fhir-version": [
            "4.0.1"
          ],
          "url": "https://profiles.ihe.net/ITI/PDQm/2.4.0"
        },
        {
          "name": "Trial Implementation",
          "ig-version": "2.3.0",
          "package": "ihe.iti.pdqm#2.3.0",
          "fhir-version": [
            "4.0.1"
          ],
          "url": "https://profiles.ihe.net/ITI/PDQm/2.3.0"
        },
        {
          "name": "Trial Implementation",
          "ig-version": "2.2.0",
          "package": "ihe.iti.pdqm#2.2.0",
          "fhir-version": [
            "4.0.1"
          ],
          "url": "https://www.ihe.net/uploadedFiles/Documents/ITI/IHE_ITI_Suppl_PDQm_Rev2-2_TI_2020-08-28.pdf"
        }
      ]
    },
    {
      "name": "IHE Patient Identifier Cross-referencing for Mobile (PIXm)",
      "category": "Administration",
      "npm-name": "ihe.iti.pixm",
      "description": "Defines a lightweight RESTful interface to a Patient Identifier Cross-reference Manager, leveraging technologies readily available to mobile applications and lightweight browser based applications",
      "authority": "IHE",
      "country": "uv",
      "history": "https://profiles.ihe.net/ITI/PIXm/history.html",
      "language": [
        "en"
      ],
      "canonical": "https://profiles.ihe.net/ITI/PIXm",
      "ci-build": "http://build.fhir.org/ig/IHE/ITI.PIXm",
      "editions": [
        {
          "name": "Trial Implementation",
          "ig-version": "3.0.2",
          "package": "ihe.iti.pixm#3.0.2",
          "fhir-version": [
            "4.0.1"
          ],
          "url": "https://profiles.ihe.net/ITI/PIXm/3.0.2"
        },
        {
          "name": "Trial Implementation",
          "ig-version": "3.0.0",
          "package": "ihe.iti.pixm#3.0.0",
          "fhir-version": [
            "4.0.1"
          ],
          "url": "https://profiles.ihe.net/ITI/PIXm/3.0.0"
        },
        {
          "name": "Trial Implementation",
          "ig-version": "2.1.0",
          "package": "ihe.iti.pixm#2.1.0",
          "fhir-version": [
            "4.0.1"
          ],
          "url": "https://www.ihe.net/uploadedFiles/Documents/ITI/IHE_ITI_Suppl_PIXm_Rev2-1_TI_2019-12-05.pdf"
        }
      ]
    },
    {
      "name": "IHE Patient Master Identity Registry (PMIR)",
      "category": "Administration",
      "npm-name": "ihe.iti.pmir",
      "description": "Supports the creating, updating and deprecating of patient master identity information about a subject of care, as well as subscribing to these changes, using the HL7 FHIR standard and its RESTful transactions. In PMIR, “patient identity” information includes all information found in the FHIR Patient Resource such as identifier, name, phone, gender, birth date, address, marital status, photo, others to contact, preference for language, general practitioner, and links to other instances of identities. The “patient master identity” is a dominant identity managed centrally among many participating organizations (a.k.a., “Golden Patient Identity”).",
      "authority": "IHE",
      "country": "uv",
      "language": [
        "en"
      ],
      "history": "https://wiki.ihe.net/index.php/Patient_Master_Identity_Registry_(PMIR)",
      "canonical": "https://wiki.ihe.net/index.php/Patient_Master_Identity_Registry_(PMIR)",
      "editions": [
        {
          "name": "R4 Trial-Implementation",
          "ig-version": "0.1.0",
          "package": "ihe.iti.pmir#0.1.0",
          "fhir-version": [
            "4.0.1"
          ],
          "url": "https://wiki.ihe.net/index.php/Patient_Master_Identity_Registry_(PMIR)"
        }
      ]
    },
    {
      "name": "IHE FHIR AuditEvent query and feed to ATNA",
      "category": "Security",
      "npm-name": "ihe.iti.atna",
      "description": "Enable audit log recording (feed) and access to ATNA Audit Repository queries using FHIR AuditEvent resource",
      "authority": "IHE",
      "country": "uv",
      "language": [
        "en"
      ],
      "history": "https://wiki.ihe.net/index.php/Audit_Trail_and_Node_Authentication",
      "canonical": "https://wiki.ihe.net/index.php/Audit_Trail_and_Node_Authentication",
      "editions": [
        {
          "name": "R4 Trial-Implementation",
          "ig-version": "0.2.0",
          "package": "ihe.iti.atna#0.2.0",
          "fhir-version": [
            "4.0.1"
          ],
          "url": "https://wiki.ihe.net/index.php/Audit_Trail_and_Node_Authentication"
        }
      ]
    },
    {
      "name": "IHE Mobile Alert Communication Management(mACM)",
      "category": "Communications",
      "npm-name": "ihe.iti.macm",
      "description": "Provides the infrastructural components needed to send short, unstructured text alerts to human recipients and can record the outcomes of any human interactions upon receipt of the alert. ",
      "authority": "IHE",
      "country": "uv",
      "language": [
        "en"
      ],
      "history": "http://wiki.ihe.net/index.php/Mobile_Alert_Communication_Management(mACM)",
      "canonical": "http://wiki.ihe.net/index.php/Mobile_Alert_Communication_Management(mACM)",
      "editions": [
        {
          "name": "R4 Trial-Implementation",
          "ig-version": "0.2.0",
          "package": "ihe.iti.macm#0.2.0",
          "fhir-version": [
            "4.0.1"
          ],
          "url": "http://wiki.ihe.net/index.php/Mobile_Alert_Communication_Management(mACM)"
        }
      ]
    },
    {
      "name": "IHE Mobile Cross-Enterprise Document Data Element Extraction (mXDE)",
      "category": "Clinical Documents",
      "npm-name": "ihe.iti.mxde",
      "description": "Provides the means to access data elements extracted from shared structured documents",
      "authority": "IHE",
      "country": "uv",
      "language": [
        "en"
      ],
      "history": "http://wiki.ihe.net/index.php/Mobile_Cross-Enterprise_Document_Data_Element_Extraction",
      "canonical": "http://wiki.ihe.net/index.php/Mobile_Cross-Enterprise_Document_Data_Element_Extraction",
      "editions": [
        {
          "name": "STU3 or R4 Trial-Implementation",
          "ig-version": "0.1.2",
          "package": "ihe.iti.mxde#0.1.2",
          "fhir-version": [
            "4.0.0"
          ],
          "url": "http://wiki.ihe.net/index.php/Mobile_Cross-Enterprise_Document_Data_Element_Extraction"
        }
      ]
    },
    {
      "name": "IHE Query for Existing Data for Mobile (QEDm)",
      "category": "EHR Access",
      "npm-name": "ihe.pcc.qedm",
      "description": "Supports queries for clinical data elements, including observations, allergy and intolerances, conditions, diagnostic results, medications, immunizations, procedures, encounters and provenance by making the information widely available to other systems within and across enterprises",
      "authority": "IHE",
      "country": "uv",
      "language": [
        "en"
      ],
      "history": "http://wiki.ihe.net/index.php/Query_for_Existing_Data_for_Mobile",
      "canonical": "http://wiki.ihe.net/index.php/Query_for_Existing_Data_for_Mobile",
      "editions": [
        {
          "name": "R4 Trial-Implementation",
          "ig-version": "0.2.1",
          "package": "ihe.pcc.qedm#0.2.1",
          "fhir-version": [
            "4.0.1"
          ],
          "url": "http://wiki.ihe.net/index.php/Query_for_Existing_Data_for_Mobile"
        }
      ]
    },
    {
      "name": "IHE Non-Patient File Sharing (NPFS)",
      "category": "Administration",
      "npm-name": "ihe.iti.npfs",
      "description": "Defines how to enable the sharing of non-patient files such as workflow definitions, privacy policies, blank forms, and stylesheets",
      "authority": "IHE",
      "country": "uv",
      "language": [
        "en"
      ],
      "history": "http://wiki.ihe.net/index.php/Non-patient_File_Sharing_(NPFS)",
      "canonical": "http://wiki.ihe.net/index.php/Non-patient_File_Sharing_(NPFS)",
      "editions": [
        {
          "name": "STU3 Trial-Implementation",
          "ig-version": "0.2.0",
          "package": "ihe.iti.npfs#0.2.0",
          "fhir-version": [
            "4.0.1"
          ],
          "url": "http://wiki.ihe.net/index.php/Non-patient_File_Sharing_(NPFS)"
        }
      ]
    },
    {
      "name": "IHE Standardized Operational Log of Events (SOLE)",
      "category": "Administration",
      "npm-name": "ihe.rad.sole",
      "description": "Defines a way to exchange information about events that can then be collected and displayed using standard methods",
      "authority": "IHE",
      "country": "uv",
      "language": [
        "en"
      ],
      "history": "http://wiki.ihe.net/index.php/Standardized_Operational_Log_of_Events",
      "canonical": "http://wiki.ihe.net/index.php/Standardized_Operational_Log_of_Events",
      "editions": [
        {
          "name": "STU3 Trial-Implementation",
          "ig-version": "0.1.0",
          "package": "ihe.rad.sole#0.1.0",
          "fhir-version": [
            "3.0.1"
          ],
          "url": "http://wiki.ihe.net/index.php/Standardized_Operational_Log_of_Events"
        }
      ]
    },
    {
      "name": "IHE Mobile Medication Administration (MMA)",
      "category": "Medications / Immunizations",
      "npm-name": "ihe.pharm.mma",
      "description": "Defines the integration between healthcare systems and mobile (or any other) clients using RESTful web services. This allows connecting EHRs with smartphones, smart pill boxes, and other personal or professional devices",
      "authority": "IHE",
      "country": "uv",
      "language": [
        "en"
      ],
      "history": "http://wiki.ihe.net/index.php/Mobile_Medication_Administration",
      "canonical": "http://wiki.ihe.net/index.php/Mobile_Medication_Administration",
      "editions": [
        {
          "name": "STU3 Trial-Implementation",
          "ig-version": "0.1.0",
          "package": "ihe.pharm.mma#0.1.0",
          "fhir-version": [
            "3.0.1"
          ],
          "url": "http://wiki.ihe.net/index.php/Mobile_Medication_Administration"
        }
      ]
    },
    {
      "name": "IHE Uniform Barcode Processing (UBP)",
      "category": "Medications / Immunizations",
      "npm-name": "ihe.pharm.ubp",
      "description": "Uniform Barcode Processing for Medications",
      "authority": "IHE",
      "country": "uv",
      "language": [
        "en"
      ],
      "history": "http://wiki.ihe.net/index.php/Uniform_Barcode_Processing",
      "canonical": "http://wiki.ihe.net/index.php/Uniform_Barcode_Processing",
      "editions": [
        {
          "name": "STU3 Trial-Implementation",
          "ig-version": "0.1.0",
          "package": "ihe.pharm.ubp#0.1.0",
          "fhir-version": [
            "3.0.1"
          ],
          "url": "http://wiki.ihe.net/index.php/Uniform_Barcode_Processing"
        }
      ]
    },
    {
      "name": "IHE Mobile Retrieve Form for Data Capture (mRFD)",
      "category": "Forms Management",
      "npm-name": "ihe.qrph.mrfd",
      "description": "Provides a method for gathering data within a user’s current application to meet the requirements of an external system. mRFD supports RESTful retrieval of forms from a form source, display and completion of a form, and return of instance data from the display application to the source application. The workflows defined in this profile are based on those defined by the Retrieve Form for Data Capture (RFD) profile",
      "authority": "IHE",
      "country": "uv",
      "language": [
        "en"
      ],
      "history": "http://wiki.ihe.net/index.php/Mobile_Retrieve_Form_for_Data_Capture",
      "canonical": "http://wiki.ihe.net/index.php/Mobile_Retrieve_Form_for_Data_Capture",
      "editions": [
        {
          "name": "STU3 Trial-Implementation",
          "ig-version": "0.1.0",
          "package": "ihe.qrph.mrfd#0.1.0",
          "fhir-version": [
            "3.0.1"
          ],
          "url": "http://wiki.ihe.net/index.php/Mobile_Retrieve_Form_for_Data_Capture"
        }
      ]
    },
    {
      "name": "IHE Vital Records Death Reporting (VRDR)",
      "category": "Public Health",
      "npm-name": "ihe.qrph.vrdr",
      "description": "Defines a Retrieve Form for Data Capture (RFD) content profile that will specify derivation of source content from a medical summary document. by defining requirements for form filler content and form manager handling of the content",
      "authority": "IHE",
      "country": "uv",
      "language": [
        "en"
      ],
      "history": "http://wiki.ihe.net/index.php/Vital_Records_Death_Reporting",
      "canonical": "http://wiki.ihe.net/index.php/Vital_Records_Death_Reporting",
      "editions": [
        {
          "name": "STU3 Trial-Implementation",
          "ig-version": "0.1.0",
          "package": "ihe.qrph.vrdr#0.1.0",
          "fhir-version": [
            "3.0.1"
          ],
          "url": "http://wiki.ihe.net/index.php/Vital_Records_Death_Reporting"
        }
      ]
    },
    {
      "name": "IHE Dynamic Care Planning (DCP)",
      "category": "Care Planning",
      "npm-name": "ihe.pcc.dcp",
      "description": "Provides the structures and transactions for care planning, sharing Care Plans that meet the needs of many, such as providers, patients and payers",
      "authority": "IHE",
      "country": "uv",
      "language": [
        "en"
      ],
      "history": "http://wiki.ihe.net/index.php/Dynamic_Care_Planning",
      "canonical": "http://wiki.ihe.net/index.php/Dynamic_Care_Planning",
      "editions": [
        {
          "name": "R4 Trial-Implementation",
          "ig-version": "0.2.0",
          "package": "ihe.pcc.dcp#0.2.0",
          "fhir-version": [
            "4.0.1"
          ],
          "url": "http://wiki.ihe.net/index.php/Dynamic_Care_Planning"
        }
      ]
    },
    {
      "name": "IHE Dynamic Care Team Management (DCTM)",
      "category": "Care Planning",
      "npm-name": "ihe.pcc.dctm",
      "description": "Provides the means for sharing care team information about a patient’s care teams that meet the needs of many users, such as providers, patients and payers",
      "authority": "IHE",
      "country": "uv",
      "language": [
        "en"
      ],
      "history": "http://wiki.ihe.net/index.php/Dynamic_Care_Team_Management",
      "canonical": "http://wiki.ihe.net/index.php/Dynamic_Care_Team_Management",
      "editions": [
        {
          "name": "STU3 Trial-Implementation",
          "ig-version": "0.2.0",
          "package": "ihe.pcc.dctm#0.2.0",
          "fhir-version": [
            "4.0.1"
          ],
          "url": "http://wiki.ihe.net/index.php/Dynamic_Care_Team_Management"
        }
      ]
    },
    {
      "name": "Point-of-Care Medical Device Tracking (PMDT)",
      "category": "Administration",
      "npm-name": "ihe.pcc.pmdt",
      "description": "provides definition for a mobile Device",
      "authority": "IHE",
      "country": "uv",
      "language": [
        "en"
      ],
      "history": "http://wiki.ihe.net/index.php/Point-of-Care_Medical_Device_Tracking",
      "canonical": "http://wiki.ihe.net/index.php/Point-of-Care_Medical_Device_Tracking",
      "editions": [
        {
          "name": "STU3 Trial-Implementation",
          "ig-version": "0.1.0",
          "package": "ihe.pcc.pmdt#0.1.0",
          "fhir-version": [
            "3.0.1"
          ],
          "url": "http://wiki.ihe.net/index.php/Point-of-Care_Medical_Device_Tracking"
        }
      ]
    },
    {
      "name": "IHE Reconciliation of Clinical Content and Care Providers (RECON)",
      "category": "Administration",
      "npm-name": "ihe.pcc.recon",
      "description": "Provides the ability to communicate lists of clinical data that were reconciled, when they were reconciled and who did the reconciliation using CDA® constructs and FHIR® Resource attributes",
      "authority": "IHE",
      "country": "uv",
      "language": [
        "en"
      ],
      "history": "http://wiki.ihe.net/index.php/Reconciliation_of_Clinical_Content_and_Care_Providers",
      "canonical": "http://wiki.ihe.net/index.php/Reconciliation_of_Clinical_Content_and_Care_Providers",
      "editions": [
        {
          "name": "STU3 Trial-Implementation",
          "ig-version": "0.1.0",
          "package": "ihe.pcc.recon#0.1.0",
          "fhir-version": [
            "3.0.1"
          ],
          "url": "http://wiki.ihe.net/index.php/Reconciliation_of_Clinical_Content_and_Care_Providers"
        }
      ]
    },
    {
      "name": "IHE Remote Patient Monitoring (RPM)",
      "category": "Personal Healthcare",
      "npm-name": "ihe.pcc.rpm",
      "description": "Provides means of reporting measurements taken by Personal Healthcare Devices in a remote location",
      "authority": "IHE",
      "country": "uv",
      "language": [
        "en"
      ],
      "history": "http://wiki.ihe.net/index.php/Remote_Patient_Monitoring",
      "canonical": "http://wiki.ihe.net/index.php/Remote_Patient_Monitoring",
      "editions": [
        {
          "name": "STU3 Trial-Implementation",
          "ig-version": "0.1.0",
          "package": "ihe.pcc.rpm#0.1.0",
          "fhir-version": [
            "3.0.1"
          ],
          "url": "http://wiki.ihe.net/index.php/Remote_Patient_Monitoring"
        }
      ]
    },
    {
      "name": "IHE Routine Interfacility Patient Transport (RIPT)",
      "category": "Communications",
      "npm-name": "ihe.pcc.ript",
      "description": "Provides means of updating a Transport team with critical and necessary medical information on a patient to be transported",
      "authority": "IHE",
      "country": "uv",
      "language": [
        "en"
      ],
      "history": "http://wiki.ihe.net/index.php/Routine_Interfacility_Patient_Transport",
      "canonical": "http://wiki.ihe.net/index.php/Routine_Interfacility_Patient_Transport",
      "editions": [
        {
          "name": "STU3 Trial-Implementation",
          "ig-version": "0.1.0",
          "package": "ihe.pcc.ript#0.1.0",
          "fhir-version": [
            "3.0.1"
          ],
          "url": "http://wiki.ihe.net/index.php/Routine_Interfacility_Patient_Transport"
        }
      ]
    },
    {
      "name": "IHE Assessment Curation and Data Collection (ACDC)",
      "category": "EHR Access",
      "npm-name": "ihe.iti.acdc",
      "description": "Enables assessment developers and curators a means by which they can distribute assessment instruments to healthcare providers, supporting exchange of assessment data in a standardized form using the HL7 FHIR Questionnaire resource.",
      "authority": "IHE",
      "country": "uv",
      "language": [
        "en"
      ],
      "history": "https://wiki.ihe.net/index.php/Assessment_Curation_and_Data_Collection",
      "canonical": "https://wiki.ihe.net/index.php/Assessment_Curation_and_Data_Collection",
      "editions": [
        {
          "name": "R4 Trial-Implementation",
          "ig-version": "1.1.0",
          "package": "ihe.pcc.acdc#1.1.0",
          "fhir-version": [
            "4.0.1"
          ],
          "url": "https://wiki.ihe.net/index.php/Assessment_Curation_and_Data_Collection"
        }
      ]
    },
    {
      "name": "IHE Mobile Aggregate Data Exchange (mADX)",
      "category": "EHR Access",
      "npm-name": "ihe.qrph.madx",
      "description": "Supports interoperable public health reporting of aggregate health data.",
      "authority": "IHE",
      "country": "uv",
      "language": [
        "en"
      ],
      "history": "https://wiki.ihe.net/index.php/Mobile_Aggregate_Data_Exchange_(mADX)",
      "canonical": "https://wiki.ihe.net/index.php/Mobile_Aggregate_Data_Exchange_(mADX)",
      "editions": [
        {
          "name": "R4 Trial-Implementation",
          "ig-version": "1.1.0",
          "package": "ihe.qrph.madx#0.1.0",
          "fhir-version": [
            "4.0.1"
          ],
          "url": "https://wiki.ihe.net/index.php/Mobile_Aggregate_Data_Exchange_(mADX)"
        }
      ]
    },
    {
      "name": "Electronic Case Reporting",
      "category": "Public Health",
      "npm-name": "hl7.fhir.us.ecr",
      "description": "The Electronic Case Reporting (eCR) Implementation Guide supports Reporting, investigation, and management via electronic transmission of clinical data from Electronic Health Records to Public Health Agencies, along with the management and processing of population cases. Ths IG covers Bi-directional information exchange and triggering and decision support",
      "authority": "HL7",
      "country": "uv",
      "language": [
        "en"
      ],
      "history": "http://hl7.org/fhir/uv/ecr/history.html",
      "canonical": "http://hl7.org/fhir/us/ecr",
      "ci-build": "http://build.fhir.org/ig/HL7/case-reporting",
      "editions": [
        {
          "name": "STU 2 on FHIR R4",
          "ig-version": "2.0.0",
          "package": "hl7.fhir.us.ecr#2.0.0",
          "fhir-version": [
            "4.0.1"
          ],
          "url": "http://hl7.org/fhir/us/ecr/STU2"
        },
        {
          "name": "STU 1",
          "ig-version": "1.0.0",
          "package": "hl7.fhir.us.ecr#1.0.0",
          "fhir-version": [
            "4.0.1"
          ],
          "url": "http://hl7.org/fhir/us/ecr/STU1"
        }
      ]
    },
    {
      "name": "Loinc/IVD Test mapping",
      "category": "Diagnostics",
      "npm-name": "hl7.fhir.uv.livd",
      "description": "The LIVD Implementation Guide provides a industry standard expression for an IVD device manufacturer\u0027s suggestions for a specific device\u0027s mapping from the internal, proprietary IVD test codes to suggested LOINC codes when a LIS manager is connecting and configuring a device to the LIS",
      "authority": "HL7",
      "country": "uv",
      "language": [
        "en"
      ],
      "history": "http://hl7.org/fhir/uv/livd/history.html",
      "canonical": "http://hl7.org/fhir/uv/livd",
      "ci-build": "http://build.fhir.org/ig/HL7/livd",
      "editions": [
        {
          "name": "STU 1 (FHIR R4) Ballot",
          "ig-version": "0.3.0",
          "package": "hl7.fhir.uv.livd#0.3.0",
          "fhir-version": [
            "4.0.1"
          ],
          "url": "http://hl7.org/fhir/uv/livd/2021Jan"
        }
      ]
    },
    {
      "name": "Point of Care Devices",
      "category": "Diagnostics",
      "npm-name": "hl7.fhir.uv.pocd",
      "description": "Defines the use of FHIR resources to convey measurements and supporting data from acute care point-of-care medical devices (PoCD) to receiving systems for electronic medical records, clinical decision support, and medical data archiving for aggregate quality measurement and research purposes",
      "authority": "HL7",
      "country": "uv",
      "language": [
        "en"
      ],
      "history": "http://hl7.org/fhir/uv/pocd/history.html",
      "canonical": "http://hl7.org/fhir/uv/pocd",
      "ci-build": "http://build.fhir.org/ig/HL7/uv-pocd",
      "editions": [
        {
          "name": "STU 1 Ballot",
          "ig-version": "0.3.0",
          "package": "hl7.fhir.uv.pocd#0.3.0",
          "fhir-version": [
            "4.0.1"
          ],
          "url": "http://hl7.org/fhir/uv/pocd/2021Sep"
        }
      ]
    },
    {
      "name": "Potential Drug/Drug Interaction",
      "category": "Medications / Immunizations",
      "npm-name": "hl7.fhir.uv.pddi",
      "description": "This implementation guide is targeted at stakeholders who seek to increase the specificity and clinical relevance of drug-drug interaction alerts presented through the electronic health record. The approach is service-oriented and uses Web standards, a minimum information model for potential drug interactions, and emerging Health Information Technology standards including CDS Hooks, FHIR, and Clinical Quality Language (CQL)",
      "authority": "HL7",
      "country": "uv",
      "language": [
        "en"
      ],
      "history": "http://hl7.org/fhir/uv/pddi/history.html",
      "canonical": "http://hl7.org/fhir/uv/pddi",
      "ci-build": "http://build.fhir.org/ig/HL7/PDDI-CDS",
      "editions": [
        {
          "name": "STU 1 Ballot",
          "ig-version": "0.2.0",
          "package": "hl7.fhir.uv.pddi#0.2.0",
          "fhir-version": [
            "4.0.1"
          ],
          "url": "http://hl7.org/fhir/uv/pddi/2020Sep"
        }
      ]
    },
    {
      "name": "Validated Healthcare Directory",
      "category": "Administration",
      "npm-name": "hl7.fhir.uv.vhdir",
      "description": "Defines the minimum conformance requirements for accessing or exposing validated healthcare directory data and provides a specification for the exchange of directory data between a source of validated provider data and local workflow environments (e.g. local directories)",
      "authority": "HL7",
      "country": "uv",
      "language": [
        "en"
      ],
      "history": "http://hl7.org/fhir/uv/vhdir/history.html",
      "canonical": "http://hl7.org/fhir/uv/vhdir",
      "ci-build": "http://build.fhir.org/ig/HL7/VhDir",
      "editions": []
    },
    {
      "name": "Coverage Requirements Determination (Da Vinci)",
      "category": "Financial",
      "npm-name": "hl7.fhir.us.davinci-crd",
      "description": "Provides a mechanism for healthcare providers to discover guidelines, pre-authorization requirements and other expectations from payor organizations related to a proposed medication, procedure or other service associated with a patient\u0027s insurance coverage. Supports both patient-specific and patient-independent information retrieval",
      "authority": "HL7",
      "country": "us",
      "language": [
        "en"
      ],
      "history": "http://hl7.org/fhir/us/davinci-crd/history.html",
      "canonical": "http://hl7.org/fhir/us/davinci-crd",
      "ci-build": "http://build.fhir.org/ig/HL7/davinci-crd",
      "editions": [
        {
          "name": "STU 1.1 Ballot",
          "ig-version": "1.1.0-ballot",
          "package": "hl7.fhir.us.davinci-crd#1.1.0-ballot",
          "fhir-version": [
            "4.0.1"
          ],
          "url": "http://hl7.org/fhir/us/davinci-crd/2022May"
        },
        {
          "name": "STU 1",
          "ig-version": "1.0.0",
          "package": "hl7.fhir.us.davinci-crd#1.0.0",
          "fhir-version": [
            "4.0.1"
          ],
          "url": "http://hl7.org/fhir/us/davinci-crd/STU1"
        }
      ]
    },
    {
      "name": "Data Exchange for Quality Measures (Da Vinci)",
      "category": "Financial",
      "npm-name": "hl7.fhir.us.davinci-deqm",
      "description": "Provides a mechanism for healthcare providers and data aggregators to exchange quality measure information using subscription, query, and push methods",
      "authority": "HL7",
      "country": "us",
      "language": [
        "en"
      ],
      "history": "http://hl7.org/fhir/us/davinci-deqm/history.html",
      "canonical": "http://hl7.org/fhir/us/davinci-deqm",
      "ci-build": "http://build.fhir.org/ig/HL7/davinci-deqm",
      "editions": [
        {
          "name": "STU 3",
          "ig-version": "3.0.0",
          "package": "hl7.fhir.us.davinci-deqm#3.0.0",
          "fhir-version": [
            "4.0.1"
          ],
          "url": "http://hl7.org/fhir/us/davinci-deqm/STU3"
        },
        {
          "name": "STU 3",
          "ig-version": "2.1.0",
          "package": "hl7.fhir.us.davinci-deqm#2.1.0",
          "fhir-version": [
            "4.0.1"
          ],
          "url": "http://hl7.org/fhir/us/davinci-deqm/2020Sep"
        },
        {
          "name": "STU 2",
          "ig-version": "2.0.0",
          "package": "hl7.fhir.us.davinci-deqm#2.0.0",
          "fhir-version": [
            "4.0.1"
          ],
          "url": "http://hl7.org/fhir/us/davinci-deqm/STU2"
        },
        {
          "name": "STU 1",
          "ig-version": "1.0.0",
          "package": "hl7.fhir.us.davinci-deqm#1.0.0",
          "fhir-version": [
            "3.0.1"
          ],
          "url": "http://hl7.org/fhir/us/davinci-deqm/STU1"
        }
      ]
    },
    {
      "name": "Occupational Data for Health",
      "category": "Clinical Records",
      "npm-name": "hl7.fhir.us.odh",
      "description": "This IG covers the specific data that covers past or present jobs, usual work, employment status, retirement date and combat zone period for the subject. It also includes the past or present jobs and usual work of other household members",
      "authority": "HL7",
      "country": "us",
      "language": [
        "en"
      ],
      "history": "http://hl7.org/fhir/us/odh/history.html",
      "canonical": "http://hl7.org/fhir/us/odh",
      "ci-build": "http://build.fhir.org/ig/HL7/us-odh",
      "editions": [
        {
          "name": "STU 1.1 on FHIR R4",
          "ig-version": "1.1.0",
          "package": "hl7.fhir.us.odh#1.1.0",
          "fhir-version": [
            "4.0.1"
          ],
          "url": "http://hl7.org/fhir/us/odh/STU1.1"
        },
        {
          "name": "STU 1",
          "ig-version": "1.0.0",
          "package": "hl7.fhir.us.odh#1.0.0",
          "fhir-version": [
            "4.0.1"
          ],
          "url": "http://hl7.org/fhir/us/odh/STU1"
        }
      ]
    },
    {
      "name": "IHE Paramedicine Care Summary (PCS)",
      "category": "Communications",
      "npm-name": "ihe.pcc.pcs",
      "description": "Provides means for Emergency Transport to inform destination Hospital with critical and necessary medical information on patient being transported",
      "authority": "IHE",
      "country": "uv",
      "language": [
        "en"
      ],
      "history": "http://wiki.ihe.net/index.php/Paramedicine_Care_Summary",
      "canonical": "http://wiki.ihe.net/index.php/Paramedicine_Care_Summary",
      "editions": [
        {
          "name": "STU3 Trial-Implementation",
          "ig-version": "0.1.0",
          "package": "ihe.pcc.pcs#0.1.0",
          "fhir-version": [
            "3.0.1"
          ],
          "url": "http://wiki.ihe.net/index.php/Paramedicine_Care_Summary"
        }
      ]
    },
    {
      "name": "IHE Birth and Fetal Death Reporting - Enhanced (BFDE)",
      "category": "Public Health",
      "npm-name": "ihe.pcc.bfde",
      "description": "Provides means for pre-populating of data from electronic health record systems to electronic vital records systems for birth and fetal death reporting",
      "authority": "IHE",
      "country": "uv",
      "language": [
        "en"
      ],
      "history": "http://wiki.ihe.net/index.php/Birth_and_Fetal_Death_Reporting_Enhanced_Profile",
      "canonical": "http://wiki.ihe.net/index.php/Birth_and_Fetal_Death_Reporting_Enhanced_Profile",
      "editions": [
        {
          "name": "STU3 Trial-Implementation",
          "ig-version": "0.1.0",
          "package": "ihe.pcc.bfde#0.1.0",
          "fhir-version": [
            "3.0.1"
          ],
          "url": "http://wiki.ihe.net/index.php/Birth_and_Fetal_Death_Reporting_Enhanced_Profile"
        }
      ]
    },
    {
      "name": "IHE Quality Outcome Reporting for EMS (QORE)",
      "category": "Public Health",
      "npm-name": "ihe.qrph.qore",
      "description": "Supports transmission of clinical data for use in calculating Emergency Medical Services Quality measures. Focus on Stroke, CPR, and STEMI",
      "authority": "IHE",
      "country": "uv",
      "language": [
        "en"
      ],
      "history": "http://wiki.ihe.net/index.php/Quality_Outcome_Reporting_for_EMS",
      "canonical": "http://wiki.ihe.net/index.php/Quality_Outcome_Reporting_for_EMS",
      "editions": [
        {
          "name": "STU3 Trial-Implementation",
          "ig-version": "0.1.0",
          "package": "ihe.qrph.qore#0.1.0",
          "fhir-version": [
            "3.0.1"
          ],
          "url": "http://wiki.ihe.net/index.php/Quality_Outcome_Reporting_for_EMS"
        }
      ]
    },
    {
      "name": "Smart App Launch Implementation Guide",
      "category": "EHR Access",
      "npm-name": "hl7.fhir.uv.smart-app-launch",
      "description": "App access to Healthcare software",
      "authority": "HL7",
      "country": "uv",
      "language": [
        "en"
      ],
      "history": "http://hl7.org/fhir/smart-app-launch/history.html",
      "canonical": "http://hl7.org/fhir/smart-app-launch",
      "ci-build": "http://build.fhir.org/ig/HL7/smart-app-launch",
      "editions": [
        {
          "name": "STU 2",
          "ig-version": "2.0.0",
          "package": "hl7.fhir.uv.smart-app-launch#2.0.0",
          "fhir-version": [
            "4.0.1"
          ],
          "url": "http://hl7.org/fhir/smart-app-launch/STU2"
        },
        {
          "name": "STU 1",
          "ig-version": "1.0.0",
          "package": "hl7.fhir.uv.smart-app-launch#1.0.0",
          "fhir-version": [
            "3.0.1"
          ],
          "url": "http://hl7.org/fhir/smart-app-launch/1.0.0"
        }
      ]
    },
    {
      "name": "Bidirectional Services eReferrals (BSeR) FHIR IG",
      "category": "Public Health",
      "npm-name": "hl7.fhir.us.bser",
      "description": "The Bidirectional Services eReferrals (BSeR) FHIR IG provides guidance on STU3 FHIR Resources and US Core IG profiles for use in exchanging a referral request and specific program data from a clinical provider to a typically extra-clinical program service provider, such as a diabetes prevention program, a smoking quitline, or a hypertension management training program. And provides for the return of feedback information from the service program to the referring provider",
      "authority": "HL7",
      "country": "us",
      "language": [
        "en"
      ],
      "history": "http://hl7.org/fhir/us/bser/history.html",
      "canonical": "http://hl7.org/fhir/us/bser",
      "ci-build": "http://build.fhir.org/ig/HL7/bser",
      "editions": [
        {
          "name": "STU 1",
          "ig-version": "1.0.0",
          "package": "hl7.fhir.us.bser#1.0.0",
          "fhir-version": [
            "4.0.1"
          ],
          "url": "http://hl7.org/fhir/us/bser/STU1"
        }
      ]
    },
    {
      "name": "FHIR Bulk Data Access",
      "category": "EHR Access",
      "npm-name": "hl7.fhir.us.bulkdata",
      "description": "This Implementation Guide defines secure FHIR export Operations that use this capability to provide an authenticated and authorized client with the ability to register as a backend service and retrieve any data in a FHIR server, data on all patients in a server, or data on a group of patients while optionally specifying data since a certain date",
      "authority": "HL7",
      "country": "us",
      "language": [
        "en"
      ],
      "history": "http://hl7.org/fhir/us/bulkdata/history.html",
      "canonical": "http://hl7.org/fhir/us/bulkdata",
      "ci-build": "https://build.fhir.org/ig/HL7/bulk-data",
      "editions": [
        {
          "name": "STU 1 Ballot",
          "ig-version": "0.1.0",
          "package": "hl7.fhir.us.bulkdata#0.1.0",
          "fhir-version": [
            "4.0.0"
          ],
          "url": "http://hl7.org/fhir/us/bulkdata/2019May"
        }
      ]
    },
    {
      "name": "Common Data Models Harmonization FHIR IG",
      "category": "Research",
      "npm-name": "hl7.fhir.us.cdmh",
      "description": "The CDMH FHIR IG provides the guidance necessary to map the four common data models namely Sentinel, PCORnet CDM, i2b2 and OMOP to FHIR resources and profiles",
      "authority": "HL7",
      "country": "us",
      "language": [
        "en"
      ],
      "history": "http://hl7.org/fhir/us/cdmh/history.html",
      "canonical": "http://hl7.org/fhir/us/cdmh",
      "ci-build": "http://build.fhir.org/ig/HL7/cdmh",
      "editions": [
        {
          "name": "STU 1",
          "ig-version": "1.0.0",
          "package": "hl7.fhir.us.cdmh#1.0.0",
          "fhir-version": [
            "4.0.1"
          ],
          "url": "http://hl7.org/fhir/us/cdmh/STU1"
        }
      ]
    },
    {
      "name": "Quality Measure Implementation Guide",
      "category": "Quality / CDS",
      "npm-name": "hl7.fhir.us.cqfmeasures",
      "description": "Provides profiles and guidance for the representation of clinical quality measures in FHIR and Clincal Quality Language (CQL)",
      "authority": "HL7",
      "country": "us",
      "language": [
        "en"
      ],
      "history": "http://hl7.org/fhir/us/cqfmeasures/history.html",
      "canonical": "http://hl7.org/fhir/us/cqfmeasures",
      "ci-build": "http://build.fhir.org/ig/HL7/cqf-measures",
      "editions": [
        {
          "name": "STU3 Ballot",
          "ig-version": "2.1.0",
          "package": "hl7.fhir.us.cqfmeasures#2.1.0",
          "fhir-version": [
            "4.0.1"
          ],
          "url": "http://hl7.org/fhir/us/cqfmeasures/2021May"
        },
        {
          "name": "STU 2",
          "ig-version": "2.0.0",
          "package": "hl7.fhir.us.cqfmeasures#2.0.0",
          "fhir-version": [
            "4.0.1"
          ],
          "url": "http://hl7.org/fhir/us/cqfmeasures/STU2"
        },
        {
          "name": "STU 1",
          "ig-version": "1.0.0",
          "package": "hl7.fhir.us.cqfmeasures#1.0.0",
          "fhir-version": [
            "3.0.2"
          ],
          "url": "http://hl7.org/fhir/us/cqfmeasures/STU1"
        }
      ]
    },
    {
      "name": "Documentation Templates and Rules",
      "category": "Financial",
      "npm-name": "hl7.fhir.us.davinci-dtr",
      "description": "Provides a mechanism for delivering and executing payer rules related to documentation requirements for a proposed medication, procedure or other service associated with a patient\u0027s insurance coverage",
      "authority": "HL7",
      "country": "us",
      "language": [
        "en"
      ],
      "history": "http://hl7.org/fhir/us/davinci-dtr/history.html",
      "canonical": "http://hl7.org/fhir/us/davinci-dtr",
      "ci-build": "http://build.fhir.org/ig/HL7/davinci-dtr",
      "editions": [
        {
          "name": "STU 1.1 Ballot",
          "ig-version": "1.1.0-ballot",
          "package": "hl7.fhir.us.davinci-dtr#1.1.0-ballot",
          "fhir-version": [
            "4.0.1"
          ],
          "url": "http://hl7.org/fhir/us/davinci-dtr/2022May"
        },
        {
          "name": "STU 1",
          "ig-version": "1.0.0",
          "package": "hl7.fhir.us.davinci-dtr#1.0.0",
          "fhir-version": [
            "4.0.1"
          ],
          "url": "http://hl7.org/fhir/us/davinci-dtr/STU1"
        }
      ]
    },
    {
      "name": "Da Vinci Health Record Exchange",
      "category": "Financial",
      "npm-name": "hl7.fhir.us.davinci-hrex",
      "description": "A library of shared artifacts used by other Da Vinci and payer related implementation guides",
      "authority": "HL7",
      "country": "us",
      "language": [
        "en"
      ],
      "history": "http://hl7.org/fhir/us/davinci-hrex/history.html",
      "canonical": "http://hl7.org/fhir/us/davinci-hrex",
      "ci-build": "http://build.fhir.org/ig/HL7/davinci-ehrx",
      "editions": [
        {
          "name": "STU1",
          "ig-version": "1.0.0",
          "package": "hl7.fhir.us.davinci-hrex#1.0.0",
          "fhir-version": [
            "4.0.1"
          ],
          "url": "http://hl7.org/fhir/us/davinci-hrex/STU1"
        }
      ]
    },
    {
      "name": "electronic Long-Term Services and Supports Implementation Guide",
      "category": "Public Health",
      "npm-name": "hl7.fhir.us.eltss",
      "description": "Provides guidance to US Realm implementers to use the FHIR for implementing access and exchange Electronic Long-Term Services \u0026 Supports (eLTSS) Dataset data elements",
      "authority": "HL7",
      "country": "us",
      "language": [
        "en"
      ],
      "history": "http://hl7.org/fhir/us/eLTSS/history.html",
      "ci-build": "http://build.fhir.org/ig/HL7/eLTSS",
      "canonical": "http://hl7.org/fhir/us/eltss",
      "editions": [
        {
          "name": "STU 1",
          "ig-version": "1.0.0",
          "package": "hl7.fhir.us.eltss#1.0.0",
          "fhir-version": [
            "4.0.0"
          ],
          "url": "http://hl7.org/fhir/us/eltss/STU1"
        }
      ]
    },
    {
      "name": "Patient Reported Outcomes (PRO) FHIR IG",
      "category": "Personal Healthcare",
      "npm-name": "hl7.fhir.us.patient-reported-outcomes",
      "description": "This IG provides the necessary guidance to use FHIR for Patient Reported Outcomes",
      "authority": "HL7",
      "country": "us",
      "language": [
        "en"
      ],
      "history": "http://hl7.org/fhir/us/patient-reported-outcomes/history.html",
      "canonical": "http://hl7.org/fhir/us/patient-reported-outcomes",
      "ci-build": "http://build.fhir.org/ig/HL7/patient-reported-outcomes",
      "editions": [
        {
          "name": "STU 1 Ballot",
          "ig-version": "0.2.0",
          "package": "hl7.fhir.us.patient-reported-outcomes#0.2.0",
          "fhir-version": [
            "4.0.0"
          ],
          "url": "http://hl7.org/fhir/us/patient-reported-outcomes/2019May"
        }
      ]
    },
    {
      "name": "Pharmacist Care Plan FHIR IG",
      "category": "Medications / Immunizations",
      "npm-name": "hl7.fhir.us.phcp",
      "description": "This is an electronic care plan with enhanced Medications / Immunizations content based on the templates in the HL7 Implementation Guide for C-CDA Release 2.1: Consolidated CDA for Clinical Notes, represented using FHIR profiles",
      "authority": "HL7",
      "country": "us",
      "language": [
        "en"
      ],
      "history": "http://hl7.org/fhir/us/phcp/history.html",
      "canonical": "http://hl7.org/fhir/us/phcp",
      "ci-build": "http://build.fhir.org/ig/HL7/PhCP",
      "editions": [
        {
          "name": "STU 1",
          "ig-version": "1.0.0",
          "package": "hl7.fhir.us.phcp#1.0.0",
          "fhir-version": [
            "4.0.1"
          ],
          "url": "http://hl7.org/fhir/us/phcp/STU1"
        }
      ]
    },
    {
      "name": "Vital Records Mortality and Morbidity Reporting FHIR IG",
      "category": "Public Health",
      "npm-name": "hl7.fhir.us.vrdr",
      "description": "The VRDR FHIR IG provides guidance regarding the use of FHIR resources for the bidirectional exchange of mortality data between State-run PHA Vital Records offices and NCHS",
      "authority": "HL7",
      "country": "us",
      "language": [
        "en"
      ],
      "history": "http://hl7.org/fhir/us/vrdr/history.html",
      "canonical": "http://hl7.org/fhir/us/vrdr",
      "ci-build": "http://build.fhir.org/ig/HL7/vrdr",
      "editions": [
        {
          "name": "STU 2 Ballot",
          "ig-version": "1.2.0",
          "package": "hl7.fhir.us.vrdr#1.2.0",
          "fhir-version": [
            "4.0.1"
          ],
          "url": "http://hl7.org/fhir/us/vrdr/2021Sep"
        },
        {
          "name": "STU 1",
          "ig-version": "1.0.0",
          "package": "hl7.fhir.us.vrdr#1.0.0",
          "fhir-version": [
            "4.0.1"
          ],
          "url": "http://hl7.org/fhir/us/vrdr/STU1"
        }
      ]
    },
    {
      "name": "Womens Health Technology Coordinated Registry Network FHIR IG",
      "category": "Clinical Registries",
      "npm-name": "hl7.fhir.us.womens-health-registries",
      "description": "The purpose of the IG to provide the necessary guidance to use FHIR to build registries specific to monitoring Womens Health",
      "authority": "HL7",
      "country": "us",
      "language": [
        "en"
      ],
      "history": "http://hl7.org/fhir/us/womens-health-registries/history.html",
      "canonical": "http://hl7.org/fhir/us/womens-health-registries",
      "ci-build": "http://build.fhir.org/ig/HL7/coordinated-registry-network",
      "editions": [
        {
          "name": "STU 1 Ballot",
          "ig-version": "0.2.0",
          "package": "hl7.fhir.us.womens-health-registries#0.2.0",
          "fhir-version": [
            "4.0.0"
          ],
          "url": "http://hl7.org/fhir/us/womens-health-registries/2019May"
        }
      ]
    },
    {
      "name": "Personal Health Device FHIR IG",
      "category": "Personal Healthcare",
      "npm-name": "hl7.fhir.uv.phd",
      "description": "The IG provides a mapping of IEEE 11073 20601 Personal Health Device data to FHIR",
      "authority": "HL7",
      "country": "uv",
      "language": [
        "en"
      ],
      "history": "http://hl7.org/fhir/uv/phd/history.html",
      "canonical": "http://hl7.org/fhir/uv/phd",
      "ci-build": "http://build.fhir.org/ig/HL7/PHD",
      "editions": [
        {
          "name": "STU 1 Ballot",
          "ig-version": "0.3.0",
          "package": "hl7.fhir.uv.phd#0.3.0",
          "fhir-version": [
            "4.0.0"
          ],
          "url": "http://hl7.org/fhir/uv/phd/2019May"
        }
      ]
    },
    {
      "name": "Provider Directory IG",
      "category": "Administration",
      "npm-name": "hl7.fhir.au.pd",
      "description": "This implementation guide is based upon STU3 FHIR standard and is the Australian variant of the Provider Directory IG. It outlines the key data elements for any provider directory and basic query guidance. The components developed in this guide are intended to provide a foundation for a central or distributed Provider or Healthcare Directory",
      "authority": "HL7",
      "country": "au",
      "history": "http://hl7.org.au/fhir/pd/history.html",
      "canonical": "http://hl7.org.au/fhir/pd",
      "ci-build": "http://build.fhir.org/ig/hl7au/au-fhir-pd",
      "editions": [
        {
          "name": "Release 1 Qa-preview",
          "ig-version": "0.6.0",
          "package": "hl7.fhir.au.pd#0.6.0",
          "fhir-version": [
            "3.0.1"
          ],
          "url": "http://hl7.org.au/fhir"
        }
      ]
    },
    {
      "name": "Argonaut Clinical Notes Implementation Guide",
      "category": "EHR Access",
      "npm-name": "argonaut.us.clinicalnotes",
      "description": "This implementation guide provides implementers with FHIR profiles and guidance to create, use, and share Clinical Notes",
      "authority": "Argonaut",
      "country": "us",
      "history": "http://fhir.org/guides/argonaut/clinicalnotes/history.html",
      "canonical": "http://fhir.org/guides/argonaut/clinicalnotes",
      "ci-build": "http://build.fhir.org/ig/argonautproject/clinicalnotes",
      "editions": [
        {
          "name": "Release 1",
          "ig-version": "1.0.0",
          "package": "argonaut.us.clinicalnotes#1.0.0",
          "fhir-version": [
            "3.0.1"
          ],
          "url": "http://fhir.org/guides/argonaut/clinicalnotes/1.0.0"
        }
      ]
    },
    {
      "name": "Argonaut Questionnaire Implementation Guide",
      "category": "EHR Access",
      "npm-name": "argonaut.us.questionnaire",
      "description": "This implementation guide provides implementers with FHIR RESTful APIs and guidance to create, use and share between organizations standard assessment forms and the assessment responses",
      "authority": "Argonaut",
      "country": "us",
      "history": "http://fhir.org/guides/argonaut/questionnaire/history.html",
      "canonical": "http://fhir.org/guides/argonaut/questionnaire",
      "ci-build": "http://build.fhir.org/ig/argonautproject/questionnaire",
      "editions": [
        {
          "name": "Release 1",
          "ig-version": "1.0.0",
          "package": "argonaut.us.questionnaire#1.0.0",
          "fhir-version": [
            "3.0.1"
          ],
          "url": "http://fhir.org/guides/argonaut/questionnaire/1.0.0"
        }
      ]
    },
    {
      "name": "Danish Core Implementation Guide",
      "category": "National Base",
      "npm-name": "hl7.fhir.dk.core",
      "description": "Base danish national implementation guide",
      "authority": "HL7 Denmark",
      "country": "dk",
      "language": [
        "en"
      ],
      "history": "http://hl7.dk/fhir/core/history.html",
      "canonical": "http://hl7.dk/fhir/core",
      "ci-build": "http://build.fhir.org/ig/hl7dk/dk-core/index.html",
      "editions": [
        {
          "name": "Release 1",
          "ig-version": "1.1.0",
          "package": "hl7.fhir.dk.core#1.1.0",
          "fhir-version": [
            "4.0.1"
          ],
          "url": "http://hl7.dk/fhir/core/1.1.0"
        }
      ]
    },
    {
      "name": "Swiss Core Implementation Guide",
      "category": "National Base",
      "npm-name": "ch.fhir.ig.ch-core",
      "description": "Base swiss national implementation guide",
      "authority": "HL7 Switzerland",
      "country": "ch",
      "history": "http://fhir.ch/ig/ch-core/history.html",
      "canonical": "http://fhir.ch/ig/ch-core",
      "ci-build": "http://build.fhir.org/ig/hl7ch/ch-core/index.html",
      "editions": [
        {
          "name": "STU",
          "ig-version": "1.0.0",
          "package": "ch.fhir.ig.ch-core#1.0.0",
          "fhir-version": [
            "4.0.1"
          ],
          "url": "http://fhir.ch/ig/ch-core/1.0.0"
        }
      ]
    },
    {
      "name": "Swiss Guide Template",
      "category": "National Base",
      "npm-name": "ch.fhir.ig.template",
      "description": "HL7 Switzerland FHIR Implementation Guide Template",
      "authority": "HL7 Switzerland",
      "country": "ch",
      "history": "http://fhir.ch/ig/template/history.html",
      "canonical": "http://fhir.ch/ig/template",
      "ci-build": "http://build.fhir.org/ig/hl7ch/ig-template/index.html",
      "editions": [
        {
          "name": "STU",
          "ig-version": "0.4.0",
          "package": "ch.fhir.ig.template#0.4.0",
          "fhir-version": [
            "4.0.1"
          ],
          "url": "http://fhir.ch/ig/template/0.4.0"
        }
      ]
    },
    {
      "name": "Swiss EPR Metadata (CH-EPR-TERM)",
      "category": "National Base",
      "npm-name": "ch.fhir.ig.ch-epr-term",
      "description": "Implementation guide for the meta data specified in the framework of Annex 3 and 9 of the FDHA Ordinance on the electronic patient record in Switzerland",
      "authority": "HL7 Switzerland",
      "country": "ch",
      "history": "http://fhir.ch/ig/ch-epr-term/history.html",
      "canonical": "http://fhir.ch/ig/ch-epr-term",
      "ci-build": "http://build.fhir.org/ig/hl7ch/ch-epr-term/index.html",
      "editions": [
        {
          "name": "STU",
          "ig-version": "2.0.4",
          "package": "ch.fhir.ig.ch-epr-term#2.0.4",
          "fhir-version": [
            "4.0.1"
          ],
          "url": "http://fhir.ch/ig/ch-epr-term/2.0.4"
        }
      ]
    },
    {
      "name": "Swiss Cancer Registration Implementation Guide (CH-CRL)",
      "category": "National Base",
      "npm-name": "ch.fhir.ig.ch-crl",
      "description": "Implementation guide for the Cancer Registry Law (CRL)",
      "authority": "FOPH",
      "country": "ch",
      "history": "http://fhir.ch/ig/ch-crl/history.html",
      "canonical": "http://fhir.ch/ig/ch-crl",
      "ci-build": "http://build.fhir.org/ig/ahdis/ch-crl/index.html",
      "editions": [
        {
          "name": "STU",
          "ig-version": "0.2.1",
          "package": "ch.fhir.ig.ch-crl#0.2.1",
          "fhir-version": [
            "4.0.1"
          ],
          "url": "http://fhir.ch/ig/ch-crl"
        },
        {
          "name": "STU",
          "ig-version": "0.1.1",
          "package": "ch.fhir.ig.ch-crl#0.1.1",
          "fhir-version": [
            "4.0.1"
          ],
          "url": "http://fhir.ch/ig/ch-crl/0.1.1"
        }
      ]
    },
    {
      "name": "Audit Trail Consumption (CH-ATC)",
      "category": "National Base",
      "npm-name": "ch.fhir.ig.atc",
      "description": "National Integration Profile for the Swiss Electronic Patient Record",
      "authority": "FOPH",
      "country": "ch",
      "history": "http://fhir.ch/ig/ch-atc/history.html",
      "canonical": "http://fhir.ch/ig/ch-atc",
      "ci-build": "http://build.fhir.org/ig/ahdis/ch-atc/index.html",
      "editions": [
        {
          "ig-version": "3.1.0",
          "name": "2020-06-11",
          "package": "ch.fhir.ig.ch-atc#1.2.0",
          "fhir-version": [
            "4.0.1"
          ],
          "url": "http://fhir.ch/ig/ch-atc/index.html"
        },
        {
          "name": "Release 24.6.2019",
          "ig-version": "1.2.0",
          "package": "ch.fhir.ig.ch-atc#1.2.0",
          "fhir-version": [
            "3.0.1"
          ],
          "url": "http://fhir.ch/ig/ch-atc/1.2.0/index.html"
        }
      ]
    },
    {
      "name": "Order \u0026 Referral by Form (CH-ORF)",
      "category": "National Base",
      "npm-name": "ch.fhir.ig.ch-orf",
      "description": "The Order \u0026 Referral by Form (CH-ORF) Profile describes how forms for eReferrals, requests for information (such as diagnostic imaging results, lab results, discharge reports etc.) can be defined, deployed and used in order to achieve a syntactical and semantically consistent cross enterprise information exchange.",
      "authority": "eHealth Suisse",
      "country": "ch",
      "history": "http://fhir.ch/ig/ch-orf/history.html",
      "canonical": "http://fhir.ch/ig/ch-orf",
      "ci-build": "http://build.fhir.org/ig/ahdis/ch-orf/index.html",
      "editions": [
        {
          "name": "STU",
          "ig-version": "0.9.1",
          "package": "ch.fhir.ig.ch-orf#0.9.1",
          "fhir-version": [
            "4.0.1"
          ],
          "url": "http://fhir.ch/ig/ch-orf/0.9.1"
        }
      ]
    },
    {
      "name": "CHMED20AF (R4)",
      "category": "National Base",
      "npm-name": "ch.chmed16af.emediplan",
      "description": "eMediplan CHMED16AF Implementation Guide",
      "authority": "IG eMediplan",
      "country": "ch",
      "history": "http://chmed16af.emediplan.ch/fhir/history.html",
      "canonical": "http://chmed16af.emediplan.ch/fhir",
      "ci-build": "http://build.fhir.org/ig/ahdis/chmed20af/index.html",
      "editions": [
        {
          "name": "STU",
          "ig-version": "0.2.0",
          "package": "ch.chmed16af.emediplan#0.2.0",
          "fhir-version": [
            "4.0.0"
          ],
          "url": "http://chmed16af.emediplan.ch/fhir/0.2.0"
        }
      ]
    },
    {
      "name": "Swiss eMedication Implementation Guide",
      "category": "National Base",
      "npm-name": "ch.fhir.ig.ch-emed",
      "description": "The CH EMED implementation guide describes the FHIR representation of the defined documents for the exchange of medication information",
      "authority": "eHealth Suisse",
      "country": "ch",
      "history": "http://fhir.ch/ig/ch-emed/history.html",
      "canonical": "http://fhir.ch/ig/ch-emed",
      "ci-build": "http://build.fhir.org/ig/hl7ch/ch-emed/index.html",
      "editions": [
        {
          "name": "DSTU",
          "ig-version": "0.1.1",
          "package": "ch.fhir.ig.ch-emed#0.1.1",
          "fhir-version": [
            "4.0.1"
          ],
          "url": "http://fhir.ch/ig/ch-emed/0.1.1"
        }
      ]
    },
    {
      "name": "mednet Implementation Guide",
      "category": "Patient Summary",
      "npm-name": "swiss.mednet.fhir",
      "description": "The mednet.swiss implementation guide describes the FHIR profiles used to interface with the mednet software",
      "authority": "novcom AG",
      "country": "ch",
      "history": "https://mednet.swiss/fhir/history.html",
      "canonical": "https://mednet.swiss/fhir"
    },
    {
      "name": "US Drug Formulary",
      "category": "Medications / Immunizations",
      "npm-name": "hl7.fhir.us.Davinci-drug-formulary",
      "description": "API-based data exchange to Third-Party Applications via Member-authorized sharing of Health Plan\u0027s Prescription Drug Formulary.",
      "authority": "HL7",
      "country": "us",
      "history": "http://hl7.org/fhir/us/Davinci-drug-formulary/history.html",
      "canonical": "http://hl7.org/fhir/us/Davinci-drug-formulary",
      "ci-build": "https://build.fhir.org/ig/HL7/davinci-pdex-formulary",
      "editions": [
        {
          "name": "STU 1",
          "ig-version": "1.0.0",
          "package": "hl7.fhir.us.Davinci-drug-formulary#1.0.0",
          "fhir-version": [
            "4.0.1"
          ],
          "url": "http://hl7.org/fhir/us/Davinci-drug-formulary/STU1"
        }
      ]
    },
    {
      "name": "Da Vinci CDex",
      "category": "Financial",
      "npm-name": "hl7.fhir.us.davinci-cdex",
      "description": "Provider-to-payer and payer-related provider-to-provider data exchange to improve care coordination, support risk adjustment, ease quality management, facilitate claims auditing and confirm medical necessity, improve member experience, and support orders and referrals.",
      "authority": "HL7",
      "country": "us",
      "history": "http://hl7.org/fhir/us/davinci-cdex/history.html",
      "canonical": "http://hl7.org/fhir/us/davinci-cdex",
      "ci-build": "http://build.fhir.org/ig/HL7/davinci-ecdx",
      "editions": [
        {
          "name": "STU1",
          "ig-version": "1.0.0",
          "package": "hl7.fhir.us.davinci-cdex#1.0.0",
          "fhir-version": [
            "4.0.1"
          ],
          "url": "http://hl7.org/fhir/us/davinci-cdex/STU1"
        }
      ]
    },
    {
      "name": "Da Vinci PDex",
      "category": "Financial",
      "npm-name": "hl7.fhir.us.davinci-pdex",
      "description": "Payer data exchange with providers to support care coordination. Member-authorized sharing to Third-Party applications of Health Plan\u0027s Healthcare Service Network, Pharmacy Network and Prescription Drug Formulary",
      "authority": "HL7",
      "country": "us",
      "history": "http://hl7.org/fhir/us/davinci-pdex/history.html",
      "canonical": "http://hl7.org/fhir/us/davinci-pdex",
      "ci-build": "http://build.fhir.org/ig/HL7/davinci-epdx",
      "editions": [
        {
          "name": "STU2 Ballot",
          "ig-version": "2.0.0-ballot",
          "package": "hl7.fhir.us.davinci-pdex#2.0.0-ballot",
          "fhir-version": [
            "4.0.1"
          ],
          "url": "http://hl7.org/fhir/us/davinci-pdex/2022May"
        },
        {
          "name": "STU1",
          "ig-version": "1.0.0",
          "package": "hl7.fhir.us.davinci-pdex#1.0.0",
          "fhir-version": [
            "4.0.1"
          ],
          "url": "http://hl7.org/fhir/us/davinci-pdex/STU1"
        }
      ]
    },
    {
      "name": "CDISC Lab Semantics in FHIR",
      "category": "Diagnostics",
      "npm-name": "hl7.fhir.uv.cdisc-lab",
      "description": "The IG shows how laboratory data in FHIR format can be converted into the CDISC LAB or LB format",
      "authority": "HL7",
      "country": "uv",
      "history": "http://hl7.org/fhir/uv/cdisc-lab/history.html",
      "canonical": "http://hl7.org/fhir/uv/cdisc-lab",
      "ci-build": "http://build.fhir.org/ig/HL7/cdisc-lab",
      "editions": [
        {
          "name": "STU1",
          "ig-version": "1.0.0",
          "package": "hl7.fhir.uv.cdisc-lab#1.0.0",
          "fhir-version": [
            "4.0.1"
          ],
          "url": "http://hl7.org/fhir/uv/cdisc-lab/STU1"
        }
      ]
    },
    {
      "name": "Healthcare Associated Infection Reports (HAI) Long Term Care Facilities (LTCF)",
      "category": "Public Health",
      "npm-name": "hl7.fhir.us.hai-ltcf",
      "description": "Long term care facility (LTCF) healthcare-associated infection (HAI) reporting to CDC National Healthcare Safety Network (NHSN) to track infections and prevention process measures in a systematic way, which allows identification of problems and care improvement",
      "authority": "HL7",
      "country": "us",
      "history": "http://hl7.org/fhir/us/hai-ltcf/history.html",
      "canonical": "http://hl7.org/fhir/us/hai-ltcf",
      "ci-build": "http://build.fhir.org/ig/HL7/HAI-LTCF",
      "editions": [
        {
          "name": "STU 1 Ballot",
          "ig-version": "0.1.0",
          "package": "hl7.fhir.us.hai-ltcf#0.1.0",
          "fhir-version": [
            "4.0.0"
          ],
          "url": "http://hl7.org/fhir/us/hai-ltcf/2019Sep"
        }
      ]
    },
    {
      "name": "Da Vinci Unsolicited Notifications (Alerts)",
      "category": "Financial",
      "npm-name": "hl7.fhir.us.davinci-alerts",
      "description": "The goal of this IG is to support the real-time exchange of alerts and notifications that impact patient care and value based or risk based services",
      "authority": "HL7",
      "country": "us",
      "history": "http://hl7.org/fhir/us/davinci-alerts/history.html",
      "canonical": "http://hl7.org/fhir/us/davinci-alerts",
      "ci-build": "http://build.fhir.org/ig/HL7/davinci-alerts",
      "editions": [
        {
          "name": "STU1",
          "ig-version": "1.0.0",
          "package": "hl7.fhir.us.davinci-alerts#1.0.0",
          "fhir-version": [
            "4.0.1"
          ],
          "url": "http://hl7.org/fhir/us/davinci-alerts/STU1"
        }
      ]
    },
    {
      "name": "Da Vinci Payer Coverage Decision Exchange (PCDE) FHIR IG",
      "category": "Financial",
      "npm-name": "hl7.fhir.us.davinci-pcde",
      "description": "Payer coverage decision exchange will promote continuity of treatment when a member moves from one covered payer to another without increasing provider burden or cost to the member. This IG enables member-authorized sharing of treatment, conditions, authorizations, relevant guidelines and supporting documentation from an original payer to a new payer when a patient changes coverage plans.",
      "authority": "HL7",
      "country": "us",
      "history": "http://hl7.org/fhir/us/davinci-pcde/history.html",
      "canonical": "http://hl7.org/fhir/us/davinci-pcde",
      "ci-build": "http://build.fhir.org/ig/HL7/davinci-pcde",
      "editions": [
        {
          "name": "STU 1",
          "ig-version": "1.0.0",
          "package": "hl7.fhir.us.davinci-pcde#1.0.0",
          "fhir-version": [
            "4.0.1"
          ],
          "url": "http://hl7.org/fhir/us/davinci-pcde/STU1"
        }
      ]
    },
    {
      "name": "Breast Radiology Report (BRR)",
      "category": "Care Planning",
      "npm-name": "hl7.fhir.us.breast-radiology",
      "description": "Breast Radiology CIMI Logical Models and FHIR Profiles",
      "authority": "HL7",
      "country": "us",
      "history": "http://hl7.org/fhir/us/breast-radiology/history.html",
      "canonical": "http://hl7.org/fhir/us/breast-radiology",
      "ci-build": "http://build.hl7.org/fhir/us/breast-radiology",
      "editions": [
        {
          "name": "Comment Draft",
          "ig-version": "0.1.0",
          "package": "hl7.fhir.us.breast-radiology#0.1.0",
          "fhir-version": [
            "4.0.0"
          ],
          "url": "http://hl7.org/fhir/us/breast-radiology/2019Sep"
        }
      ]
    },
    {
      "name": "FHIR Clinical Guidelines",
      "category": "Quality / CDS",
      "npm-name": "hl7.fhir.uv.cpg",
      "description": "This implementation guide is a multi-stakeholder effort to use FHIR resources to build shareable and computable representations of the content of clinical care guidelines. The guide focuses on common patterns in clinical guidelines, establishing profiles, conformance requirements, and guidance for the patient-independent, as well as analogous patterns for the patient-specific representation of guideline recommendations",
      "authority": "HL7",
      "country": "uv",
      "history": "http://hl7.org/fhir/uv/cpg/history.html",
      "canonical": "http://hl7.org/fhir/uv/cpg",
      "ci-build": "http://build.fhir.org/ig/HL7/cqf-recommendations",
      "editions": [
        {
          "name": "STU 1",
          "ig-version": "1.0.0",
          "package": "hl7.fhir.uv.cpg#1.0.0",
          "fhir-version": [
            "4.0.1"
          ],
          "url": "http://hl7.org/fhir/uv/cpg/STU1"
        }
      ]
    },
    {
      "name": "Minimal Common Oncology Data Elements (mCODE)",
      "category": "Care Planning",
      "npm-name": "hl7.fhir.us.mcode",
      "description": "This IG specifies a core set of common data elements for cancer that is clinically applicable in every electronic patient record with a cancer diagnosis. It is intended to enable standardized information exchange among EHRs/oncology information systems and reuse of data by other stakeholders (e.g. quality measurement, research).",
      "authority": "HL7",
      "country": "us",
      "history": "http://hl7.org/fhir/us/mcode/history.html",
      "canonical": "http://hl7.org/fhir/us/mcode",
      "ci-build": "http://build.fhir.org/ig/HL7/fhir-mCODE-ig",
      "editions": [
        {
          "name": "STU 2",
          "ig-version": "2.0.0",
          "package": "hl7.fhir.us.mcode#2.0.0",
          "fhir-version": [
            "4.0.1"
          ],
          "url": "http://hl7.org/fhir/us/mcode/STU2"
        },
        {
          "name": "STU 1",
          "ig-version": "1.0.0",
          "package": "hl7.fhir.us.mcode#1.0.0",
          "fhir-version": [
            "4.0.1"
          ],
          "url": "http://hl7.org/fhir/us/mcode/STU1"
        }
      ]
    },
    {
      "name": "Da Vinci Prior Authorization Support (PAS) FHIR IG",
      "category": "Financial",
      "npm-name": "hl7.fhir.us.davinci-pas",
      "description": "This IG allows providers the ability to easily identify the need for payer authorizations, assemble necessary information, identify and supply missing information and submit it to the payer electronically and receive a response in real time within the clinical workflow.",
      "authority": "HL7",
      "country": "us",
      "history": "http://hl7.org/fhir/us/davinci-pas/history.html",
      "canonical": "http://hl7.org/fhir/us/davinci-pas",
      "ci-build": "http://build.fhir.org/ig/HL7/davinci-pas",
      "editions": [
        {
          "name": "STU 1.2 Ballot",
          "ig-version": "1.2.0-ballot",
          "package": "hl7.fhir.us.davinci-pas#1.2.0-ballot",
          "fhir-version": [
            "4.0.1"
          ],
          "url": "http://hl7.org/fhir/us/davinci-pas/2022May"
        },
        {
          "name": "STU 1.1",
          "ig-version": "1.1.0",
          "package": "hl7.fhir.us.davinci-pas#1.1.0",
          "fhir-version": [
            "4.0.1"
          ],
          "url": "http://hl7.org/fhir/us/davinci-pas/STU1.1"
        },
        {
          "name": "STU 1",
          "ig-version": "1.0.0",
          "package": "hl7.fhir.us.davinci-pas#1.0.0",
          "fhir-version": [
            "4.0.1"
          ],
          "url": "http://hl7.org/fhir/us/davinci-pas/STU1"
        }
      ]
    },
    {
      "name": "FHIR Bulk Data Access (Flat FHIR)",
      "category": "EHR Access",
      "npm-name": "hl7.fhir.uv.bulkdata",
      "description": "Defines a way to efficiently access large volumes of information on a group of individuals from an EHR",
      "authority": "HL7",
      "country": "uv",
      "history": "http://hl7.org/fhir/uv/bulkdata/history.html",
      "canonical": "http://hl7.org/fhir/uv/bulkdata",
      "ci-build": "http://build.fhir.org/ig/HL7/bulk-data",
      "editions": [
        {
          "name": "STU 2",
          "ig-version": "2.0.0",
          "package": "hl7.fhir.uv.bulkdata#2.0.0",
          "fhir-version": [
            "4.0.1"
          ],
          "url": "http://hl7.org/fhir/uv/bulkdata/STU2"
        },
        {
          "name": "STU 1",
          "ig-version": "1.0.1",
          "package": "hl7.fhir.uv.bulkdata#1.0.1",
          "fhir-version": [
            "4.0.1"
          ],
          "url": "http://hl7.org/fhir/uv/bulkdata/STU1.0.1"
        },
        {
          "name": "STU 1",
          "ig-version": "1.0.0",
          "package": "hl7.fhir.uv.bulkdata#1.0.0",
          "fhir-version": [
            "4.0.0"
          ],
          "url": "http://hl7.org/fhir/uv/bulkdata/STU1"
        }
      ]
    },
    {
      "name": "Basisgegevensset Zorg || Patient Summary",
      "category": "Patient Summary",
      "description": "The Basisgegevensset Zorg, aka BgZ, is the minimum set of patient data that is important for continuity of care and is relevant irrespective of specialism, patient conditions and type of physicians. This set of patient data is recorded comparatively by all healthcare providers. This facilitates information exchange. The BgZ has been made consistent with the European Patient Summary.",
      "authority": "Nictiz",
      "country": "nl",
      "language": [
        "nl",
        "en"
      ],
      "history": "https://informatiestandaarden.nictiz.nl/wiki/MedMij:V2019.01_OntwerpBGZ_2017#Release_notes",
      "canonical": "https://informatiestandaarden.nictiz.nl/wiki/MedMij:V2019.01_OntwerpBGZ_2017",
      "ci-build": "https://informatiestandaarden.nictiz.nl/wiki/MedMij:Vdraft_OntwerpBGZ_2017",
      "editions": [
        {
          "name": "Normative - MMVN 3",
          "ig-version": "2.1.3",
          "package": "nictiz.fhir.nl.stu3.zib2017#2.1.3",
          "fhir-version": [
            "3.0.1"
          ],
          "url": "https://informatiestandaarden.nictiz.nl/wiki/MedMij:V2019.01_OntwerpBGZ_2017#Use_case_1:_Raadplegen_Basisgegevensset_Zorg_in_persoonlijke_gezondheidsomgeving"
        }
      ]
    },
    {
      "name": "Davinci pdex Plan Net",
      "category": "Administration",
      "npm-name": "hl7.fhir.us.davinci-pdex-plan-net",
      "description": "A subset of the functionality described in the Validated healthcare directory IG",
      "authority": "HL7",
      "country": "us",
      "history": "http://hl7.org/fhir/us/davinci-pdex-plan-net/history.html",
      "canonical": "http://hl7.org/fhir/us/davinci-pdex-plan-net",
      "language": [
        "en"
      ],
      "ci-build": "http://build.fhir.org/ig/HL7/davinci-pdex-plan-net",
      "editions": [
        {
          "name": "STU 1",
          "ig-version": "1.0.0",
          "package": "hl7.fhir.us.davinci-pdex-plan-net#1.0.0",
          "fhir-version": [
            "4.0.1"
          ],
          "url": "http://hl7.org/fhir/us/davinci-pdex-plan-net/STU1"
        }
      ]
    },
    {
      "name": "Argonaut Clinical Notes Implementation Guide",
      "category": "EHR Access",
      "npm-name": "fhir.argonaut.clinicalnotes",
      "description": "This implementation guide provides implementers with FHIR profiles and guidance to create, use, and share Clinical Notes",
      "authority": "Argonaut",
      "country": "us",
      "history": "http://fhir.org/guides/argonaut/clinicalnotes/history.html",
      "canonical": "http://fhir.org/guides/argonaut/clinicalnotes",
      "ci-build": "http://build.fhir.org/ig/argonautproject/clinicalnotes",
      "language": [
        "en"
      ],
      "editions": [
        {
          "name": "Release 1",
          "ig-version": "1.0.0",
          "package": "fhir.argonaut.clinicalnotes#1.0.0",
          "fhir-version": [
            "3.0.1"
          ],
          "url": "http://fhir.org/guides/argonaut/clinicalnotes/1.0.0"
        }
      ]
    },
    {
      "name": "Argonaut Questionnaire Implementation Guide",
      "category": "EHR Access",
      "npm-name": "fhir.argonaut.questionnaire",
      "description": "Thi IG provides guidance to support interchange of simple forms based on the Questionnaire and QuestionnaireResponse resources: it provides implementers with FHIR RESTful APIs and guidance to create, use and share between organizations standard assessment forms and the assessment responses",
      "authority": "Argonaut",
      "country": "us",
      "history": "http://fhir.org/guides/argonaut/questionnaire/history.html",
      "canonical": "http://fhir.org/guides/argonaut/questionnaire",
      "ci-build": "http://build.fhir.org/ig/argonautproject/questionnaire",
      "language": [
        "en"
      ],
      "editions": [
        {
          "name": "Release 1",
          "ig-version": "1.0.0",
          "package": "fhir.argonaut.questionnaire#1.0.0",
          "fhir-version": [
            "3.0.1"
          ],
          "url": "http://fhir.org/guides/argonaut/questionnaire/1.0.0"
        }
      ]
    },
    {
      "name": "CARIN Real-time Pharmacy Benefit Check",
      "category": "Financial",
      "npm-name": "hl7.fhir.us.carin-rtpbc",
      "description": "This is a guide for implementing a consumer-focused Real-time Pharmacy Benefit Check (RTPBC) process using HL7 FHIR® R4.Using RTPBC, a patient can learn the cost and insurance coverage related to medications they’ve been prescribed",
      "authority": "HL7",
      "country": "us",
      "history": "http://hl7.org/fhir/us/carin-rtpbc/history.html",
      "canonical": "http://hl7.org/fhir/us/carin-rtpbc",
      "ci-build": "http://build.fhir.org/ig/HL7/carin-rtpbc",
      "language": [
        "en"
      ],
      "editions": [
        {
          "name": "STU 1",
          "ig-version": "1.0.0",
          "package": "hl7.fhir.us.carin-rtpbc#1.0.0",
          "fhir-version": [
            "4.0.1"
          ],
          "url": "http://hl7.org/fhir/us/carin-rtpbc/STU1"
        }
      ]
    },
    {
      "name": "CARIN Blue Button Implementation Guide",
      "category": "Financial",
      "npm-name": "hl7.fhir.us.carin-bb",
      "description": "Implementation guide for an API similar to the CMS Medicare Blue Button 2.0 API, FHIR R3 based, that will allow consumer-directed exchange of commercial Health Plan/Payer adjudicated claims data to meet the requirements of the CMS Interoperability and Patient Access proposed rule.",
      "authority": "HL7",
      "country": "us",
      "history": "http://hl7.org/fhir/us/carin-bb/history.html",
      "canonical": "http://hl7.org/fhir/us/carin-bb",
      "ci-build": "http://build.fhir.org/ig/HL7/carin-bb",
      "language": [
        "en"
      ],
      "editions": [
        {
          "name": "STU 2 Ballot",
          "ig-version": "1.2.0",
          "package": "hl7.fhir.us.carin-bb#1.2.0",
          "fhir-version": [
            "4.0.1"
          ],
          "url": "http://hl7.org/fhir/us/carin-bb/2022Jan"
        },
        {
          "name": "STU 1",
          "ig-version": "1.1.0",
          "package": "hl7.fhir.us.carin-bb#1.1.0",
          "fhir-version": [
            "4.0.1"
          ],
          "url": "http://hl7.org/fhir/us/carin-bb/STU1.1"
        },
        {
          "name": "STU 1",
          "ig-version": "1.0.0",
          "package": "hl7.fhir.us.carin-bb#1.0.0",
          "fhir-version": [
            "4.0.1"
          ],
          "url": "http://hl7.org/fhir/us/carin-bb/STU1"
        }
      ]
    },
    {
      "name": "Risk Based Contracts Member Attribution List FHIR IG",
      "category": "Financial",
      "npm-name": "hl7.fhir.us.davinci-atr",
      "description": "Support the real-time exchange of alerts and notifications that impact patient care and value based or risk based services.",
      "authority": "HL7",
      "country": "us",
      "history": "http://hl7.org/fhir/us/davinci-atr/history.html",
      "canonical": "http://hl7.org/fhir/us/davinci-atr",
      "ci-build": "http://build.fhir.org/ig/HL7/davinci-atr",
      "language": [
        "en"
      ],
      "editions": [
        {
          "name": "STU 1",
          "ig-version": "1.0.0",
          "package": "hl7.fhir.us.davinci-atr#1.0.0",
          "fhir-version": [
            "4.0.1"
          ],
          "url": "http://hl7.org/fhir/us/davinci-atr/STU1"
        }
      ]
    },
    {
      "name": "Basisprofil DE",
      "category": "National Base",
      "npm-name": "basisprofil.de",
      "description": "German Base Profiles",
      "authority": "HL7 Deutschland",
      "country": "de",
      "history": "http://ig.fhir.de/basisprofile-de",
      "canonical": "http://fhir.de",
      "ci-build": "https://simplifier.net/Basisprofil-DE-R4",
      "language": [
        "de"
      ],
      "editions": [
        {
          "name": "STU3",
          "ig-version": "0.2.30 ",
          "fhir-version": [
            "3.0.1"
          ],
          "package": "basisprofil.de#0.2.30",
          "url": "http://ig.fhir.de/basisprofile-de/0.2.30"
        },
        {
          "name": "R4",
          "ig-version": "0.9.1-alpha2",
          "fhir-version": [
            "4.0.1"
          ],
          "package": "de.basisprofil.r4#0.9.1-alpha2",
          "url": "https://simplifier.net/guide/basisprofil-de-r4/home"
        }
      ]
    },
    {
      "name": "FHIR Data Segmentation for Privacy",
      "category": "Security",
      "npm-name": "hl7.fhir.uv.security-label-ds4p",
      "description": "Guidance for applying security labels in FHIR",
      "authority": "HL7",
      "country": "uv",
      "history": "http://hl7.org/fhir/uv/security-label-ds4p/history.html",
      "canonical": "http://hl7.org/fhir/uv/security-label-ds4p",
      "ci-build": "http://hl7.org/fhir/ig/HL7/security-label-ds4p",
      "language": [
        "en"
      ],
      "editions": [
        {
          "name": "STU 1 Ballot",
          "ig-version": "0.3.0",
          "package": "hl7.fhir.uv.security-label-ds4p#0.3.0",
          "fhir-version": [
            "4.0.1"
          ],
          "url": "http://hl7.org/fhir/uv/security-label-ds4p/2021Sep"
        }
      ]
    },
    {
      "name": "FHIR Shorthand",
      "category": "Administration",
      "npm-name": "hl7.fhir.uv.shorthand",
      "description": "FHIR Shorthand (FSH) is a domain-specific language (DSL) for defining the contents of FHIR IGs to allow the author to express their intent with fewer concerns about underlying FHIR mechanics",
      "authority": "HL7",
      "country": "uv",
      "history": "http://hl7.org/fhir/uv/shorthand/history.html",
      "canonical": "http://hl7.org/fhir/uv/shorthand",
      "ci-build": "http://build.fhir.org/ig/HL7/fhir-shorthand",
      "language": [
        "en"
      ],
      "editions": [
        {
          "name": "N1 Normative+trial-use",
          "ig-version": "2.0.0",
          "package": "hl7.fhir.uv.shorthand#2.0.0",
          "fhir-version": [
            "4.0.1"
          ],
          "url": "http://hl7.org/fhir/uv/shorthand/N1"
        },
        {
          "name": "STU 1",
          "ig-version": "1.0.0",
          "package": "hl7.fhir.uv.shorthand#1.0.0",
          "fhir-version": [
            "4.0.1"
          ],
          "url": "http://hl7.org/fhir/uv/shorthand/STU1"
        }
      ]
    },
    {
      "name": "Post Acute Orders FHIR IG",
      "category": "Care Planning",
      "npm-name": "hl7.fhir.us.dme-orders",
      "description": "Electronic exchange of post-acute orders",
      "authority": "HL7",
      "country": "us",
      "history": "http://hl7.org/fhir/us/dme-orders/history.html",
      "canonical": "http://hl7.org/fhir/us/dme-orders",
      "ci-build": "http://build.fhir.org/ig/HL7/dme-orders",
      "language": [
        "en"
      ],
      "editions": [
        {
          "name": "STU 1 Ballot",
          "ig-version": "0.2.0",
          "package": "hl7.fhir.us.dme-orders#0.2.0",
          "fhir-version": [
            "4.0.1"
          ],
          "url": "http://hl7.org/fhir/us/dme-orders/2020Sep"
        }
      ]
    },
    {
      "name": "Application Data Exchange Assessment Framework and Functional Requirements for Mobile Health",
      "category": "Personal Healthcare",
      "npm-name": "hl7.fhir.uv.mhealth-framework",
      "description": "Document the functional requirements that can be used to assess devices, applications, and FHIR profiles to ensure that the essential data needed for clinical, patient and research uses is present in communications between applications",
      "authority": "HL7",
      "country": "uv",
      "history": "http://hl7.org/fhir/uv/mhealth-framework/history.html",
      "canonical": "http://hl7.org/fhir/uv/mhealth-framework",
      "ci-build": "http://hl7.org/fhir/uv/mhealth-framework",
      "language": [
        "en"
      ],
      "editions": [
        {
          "name": "STU 1 Ballot",
          "ig-version": "0.1.0",
          "package": "hl7.fhir.uv.mhealth-framework#0.1.0",
          "fhir-version": [
            "4.0.1"
          ],
          "url": "http://hl7.org/fhir/uv/mhealth-framework/2020May"
        }
      ]
    },
    {
      "name": "US Drug Formulary",
      "category": "Medications / Immunizations",
      "npm-name": "hl7.fhir.us.davinci-drug-formulary",
      "description": "API-based data exchange to Third-Party Applications via Member-authorized sharing of Health Plan\u0027s Prescription Drug Formulary.",
      "authority": "HL7",
      "country": "us",
      "history": "http://hl7.org/fhir/us/davinci-drug-formulary/history.html",
      "canonical": "http://hl7.org/fhir/us/davinci-drug-formulary",
      "language": [
        "en"
      ],
      "ci-build": "http://build.fhir.org/ig/HL7/davinci-pdex-formulary",
      "editions": [
        {
          "name": "STU 2 Ballot",
          "ig-version": "1.2.0",
          "package": "hl7.fhir.us.davinci-drug-formulary#1.2.0",
          "fhir-version": [
            "4.0.1"
          ],
          "url": "http://hl7.org/fhir/us/davinci-drug-formulary/2022Jan"
        },
        {
          "name": "STU 1",
          "ig-version": "1.1.0",
          "package": "hl7.fhir.us.davinci-drug-formulary#1.1.0",
          "fhir-version": [
            "4.0.1"
          ],
          "url": "http://hl7.org/fhir/us/davinci-drug-formulary/STU1.1"
        },
        {
          "name": "STU 1",
          "ig-version": "1.0.1",
          "package": "hl7.fhir.us.davinci-drug-formulary#1.0.1",
          "fhir-version": [
            "4.0.1"
          ],
          "url": "http://hl7.org/fhir/us/davinci-drug-formulary/STU1.0.1"
        },
        {
          "name": "STU 1",
          "ig-version": "1.0.0",
          "package": "hl7.fhir.us.davinci-drug-formulary#1.0.0",
          "fhir-version": [
            "4.0.1"
          ],
          "url": "http://hl7.org/fhir/us/davinci-drug-formulary/STU1"
        }
      ]
    },
    {
      "name": "HL7 Italia FHIR Implementation Guide (base)",
      "category": "National Base",
      "npm-name": "hl7.fhir.it.base",
      "description": "This guide describes a set of FHIR base profiles and reference logical models to be used in the Italian context",
      "authority": "HL7 Italia",
      "country": "it",
      "history": "http://hl7.it/fhir/history.html",
      "canonical": "http://hl7.it/fhir",
      "ci-build": "http://hl7.it/fhir/build/base",
      "language": [
        "it"
      ],
      "editions": [
        {
          "name": "Initial Public Comment ballot (Jun 2020 Ballot)",
          "ig-version": "0.1.0",
          "package": "hl7.fhir.it.base#0.1.0",
          "fhir-version": [
            "4.0.1"
          ],
          "url": "http://hl7.it/fhir/base/2020-06"
        }
      ]
    },
    {
      "name": "Dental Data Exchange",
      "category": "Clinical Records",
      "npm-name": "hl7.fhir.us.dental-data-exchange",
      "description": "This FHIR R4 IG defines exchange of medical and dental information exchange between medical/dental and dental/dental realms, including referral and corresponding consult note using US-core, CCDAonFHIR, Occupational Data for Health, and Da Vinci profiles.",
      "authority": "HL7",
      "country": "us",
      "history": "http://hl7.org/fhir/us/dental-data-exchange/history.html",
      "canonical": "http://hl7.org/fhir/us/dental-data-exchange",
      "ci-build": "http://build.fhir.org/ig/HL7/dental-data-exchange",
      "language": [
        "en"
      ],
      "editions": [
        {
          "name": "STU1",
          "ig-version": "1.0.0",
          "package": "hl7.fhir.us.dental-data-exchange#1.0.0",
          "fhir-version": [
            "4.0.1"
          ],
          "url": "http://hl7.org/fhir/us/dental-data-exchange/STU1"
        }
      ]
    },
    {
      "name": "Vital Signs FHIR IG",
      "category": "Clinical Records",
      "npm-name": "hl7.fhir.us.vitalsigns",
      "description": "US Realm Implementation Guide for Vital Signs observations with extensions for qualifying data.",
      "authority": "HL7",
      "country": "us",
      "history": "http://hl7.org/fhir/us/vitals/history.html",
      "canonical": "http://hl7.org/fhir/us/vitals",
      "ci-build": "http://build.fhir.org/ig/HL7/cimi-vital-signs",
      "language": [
        "en"
      ],
      "editions": [
        {
          "name": "STU 1 Ballot",
          "ig-version": "0.1.0",
          "package": "hl7.fhir.us.vitalsigns#0.1.0",
          "fhir-version": [
            "4.0.1"
          ],
          "url": "http://hl7.org/fhir/us/vitals/2020Sep"
        }
      ]
    },
    {
      "name": "Order Catalog Implementation Guide",
      "category": "Administration",
      "npm-name": "hl7.fhir.uv.order-catalog",
      "description": "An Order Catalog is an administered homogeneous collection of items such as medication products, laboratory tests, procedures, medical devices or knowledge artifacts such as order sets, which support the ordering process, or more generally the healthcare process.",
      "authority": "HL7",
      "country": "uv",
      "history": "http://hl7.org/fhir/uv/order-catalog/history.html",
      "canonical": "http://hl7.org/fhir/uv/order-catalog",
      "ci-build": "http://build.fhir.org/ig/HL7/fhir-order-catalog",
      "language": [
        "en"
      ],
      "editions": [
        {
          "name": "STU 1 Ballot",
          "ig-version": "0.1.0",
          "package": "hl7.fhir.uv.order-catalog#0.1.0",
          "fhir-version": [
            "4.0.1"
          ],
          "url": "http://hl7.org/fhir/uv/order-catalog/2020Sep"
        }
      ]
    },
    {
      "name": "SMART Web Messaging Implementation Guide: STU1",
      "category": "Communications",
      "npm-name": "hl7.fhir.uv.smart-web-messaging",
      "description": "??",
      "authority": "HL7",
      "country": "uv",
      "history": "https://hl7.org/fhir/uv/smart-web-messaging/history.html",
      "language": [
        "en"
      ],
      "canonical": "https://hl7.org/fhir/uv/smart-web-messaging",
      "ci-build": "http://build.fhir.org/ig/HL7/smart-web-messaging",
      "editions": [
        {
          "name": "STU 1 Ballot",
          "ig-version": "0.1.0",
          "package": "hl7.fhir.uv.smart-web-messaging#0.1.0",
          "fhir-version": [
            "4.0.1"
          ],
          "url": "http://hl7.org/fhir/uv/smart-web-messaging/2020Sep"
        }
      ]
    },
    {
      "name": "HL7 Version 2 to FHIR",
      "npm-name": "hl7.fhir.uv.v2mappings",
      "description": "The HL7 V2 to FHIR Implementation Guide supports the mapping of HL7 Version 2 messages segments, datatypes and vocabulary to HL7 FHIR Release 4.0 Bundles, Resources, Data Types and Coding Systems.",
      "authority": "HL7",
      "country": "uv",
      "history": "http://hl7.org/fhir/uv/v2mappings/history.html",
      "canonical": "http://hl7.org/fhir/uv/v2mappings",
      "ci-build": "http://build.fhir.org/ig/HL7/v2-to-fhir",
      "language": [
        "en"
      ],
      "category": "Mappings to Other Standards",
      "editions": [
        {
          "name": "STU 1 Ballot",
          "ig-version": "0.1.0",
          "package": "hl7.fhir.uv.v2mappings#0.1.0",
          "fhir-version": [
            "4.0.1"
          ],
          "url": "http://hl7.org/fhir/uv/v2mappings/2020Sep"
        }
      ]
    },
    {
      "name": "IHE FormatCode vocabulary",
      "category": "EHR access",
      "npm-name": "ihe.formatcode.fhir",
      "description": "Defines IHE vocabulary for FormatCode and the IHE managed ValueSet for FormatCode for use with Document Sharing such as XDS, XCA, XDM, XDR, and MHD.",
      "authority": "IHE",
      "country": "uv",
      "history": "http://profiles.ihe.net/fhir/ihe.formatcode.fhir/history.html",
      "ci-build": "http://build.fhir.org/ig/IHE/FormatCode",
      "canonical": "https://profiles.ihe.net/fhir/ihe.formatcode.fhir",
      "editions": [
        {
          "name": "Publications",
          "ig-version": "1.1.0",
          "package": "ihe.formatcode.fhir#1.1.0",
          "fhir-version": [
            "4.0.1"
          ],
          "url": "https://profiles.ihe.net/fhir/ihe.formatcode.fhir/1.1.0"
        },
        {
          "name": "Publications",
          "ig-version": "1.0.0",
          "package": "ihe.formatcode.fhir#1.0.0",
          "fhir-version": [
            "4.0.1"
          ],
          "url": "https://profiles.ihe.net/fhir/ihe.formatcode.fhir/1.0.0"
        },
        {
          "name": "Publications",
          "ig-version": "0.2.4",
          "package": "ihe.formatcode.fhir#0.2.4",
          "fhir-version": [
            "4.0.1"
          ],
          "url": "https://profiles.ihe.net/fhir/ihe.formatcode.fhir/0.2.4"
        },
        {
          "name": "Publications",
          "ig-version": "0.2.2",
          "package": "ihe.formatcode.fhir#0.2.2",
          "fhir-version": [
            "4.0.1"
          ],
          "url": "https://profiles.ihe.net/fhir/ihe.formatcode.fhir/0.2.2"
        }
      ]
    },
    {
      "name": "HL7 Terminology",
      "category": "??",
      "npm-name": "hl7.terminology",
      "description": "Terminology",
      "authority": "HL7",
      "country": "uv",
      "history": "http://terminology.hl7.org/history.html",
      "language": [
        "en"
      ],
      "canonical": "http://terminology.hl7.org",
      "ci-build": "http://build.fhir.org/ig/HL7/UTG",
      "editions": [
        {
          "name": "Publications",
          "ig-version": "1.0.0",
          "package": "hl7.terminology#1.0.0",
          "fhir-version": [
            "4.0.1"
          ],
          "url": "http://terminology.hl7.org/1.0.0"
        }
      ]
    },
    {
      "name": "Situational Awareness for Novel Epidemic Response",
      "category": "Public Health",
      "npm-name": "hl7.fhir.uv.saner",
      "description": "The SANER Implementation Guide enables transmission of high level situational awareness information from inpatient facilities to centralized data repositories to support the treatment of novel influenza-like illness.",
      "authority": "HL7",
      "country": "uv",
      "history": "http://hl7.org/fhir/uv/saner/history.html",
      "language": [
        "en"
      ],
      "canonical": "http://hl7.org/fhir/uv/saner",
      "ci-build": "http://build.fhir.org/ig/HL7/fhir-saner",
      "editions": [
        {
          "name": "STU 1",
          "ig-version": "1.0.0",
          "package": "hl7.fhir.uv.saner#1.0.0",
          "fhir-version": [
            "4.0.1"
          ],
          "url": "http://hl7.org/fhir/uv/saner/STU1"
        }
      ]
    },
    {
      "name": "Making Ehr Data MOre Available to Research and Public Health (MedMorph)",
      "category": "Public Health",
      "npm-name": "hl7.fhir.us.fhir-medmorph",
      "description": "The The MedMorph FHIR IG enables Public Health and Research Organizations to access EHR data without increasing provider burden.",
      "authority": "HL7",
      "country": "us",
      "history": "http://hl7.org/fhir/us/fhir-medmorph/history.html",
      "language": [
        "en"
      ],
      "canonical": "http://hl7.org/fhir/us/fhir-medmorph",
      "ci-build": "http://build.fhir.org/ig/HL7/fhir-medmorph",
      "editions": [
        {
          "name": "STU 1 Ballot",
          "ig-version": "0.1.0",
          "package": "hl7.fhir.us.fhir-medmorph#0.1.0",
          "fhir-version": [
            "4.0.1"
          ],
          "url": "http://hl7.org/fhir/us/fhir-medmorph/2021Jan"
        }
      ]
    },
    {
      "name": "PACIO Functional Status Implementation Guide",
      "category": "Patient Summary",
      "npm-name": "hl7.fhir.us.pacio-fs",
      "description": "FHIR R4 IG that leverages eLTSS and utilizes the Self-Care, Mobility and Prior Device use sections of CMS assessment forms (IRF-PAI, MDS, OASIS, LTCH) to enable the sharing of functional status information when a patient moves from one clinical care setting to another.",
      "authority": "HL7",
      "country": "us",
      "history": "http://hl7.org/fhir/us/pacio-fs/history.html",
      "language": [
        "en"
      ],
      "canonical": "http://hl7.org/fhir/us/pacio-fs",
      "ci-build": "http://build.fhir.org/ig/HL7/fhir-pacio-functional-status",
      "editions": [
        {
          "name": "STU 1",
          "ig-version": "1.0.0",
          "package": "hl7.fhir.us.pacio-fs#1.0.0",
          "fhir-version": [
            "4.0.1"
          ],
          "url": "http://hl7.org/fhir/us/pacio-fs/STU1"
        }
      ]
    },
    {
      "name": "PACIO Cognitive Status Implementation Guide",
      "category": "Patient Summary",
      "npm-name": "hl7.fhir.us.pacio-cs",
      "description": "FHIR R4 IG that leverages eLTSS and utilizes the Confusion Assessment Method (CAM) assessment to enable the sharing of cognitive status information when a patient moves from one clinical care setting to another.",
      "authority": "HL7",
      "country": "us",
      "history": "http://hl7.org/fhir/us/pacio-cs/history.html",
      "language": [
        "en"
      ],
      "canonical": "http://hl7.org/fhir/us/pacio-cs",
      "ci-build": "http://build.fhir.org/ig/HL7/fhir-pacio-cognitive-status",
      "editions": [
        {
          "name": "STU 1",
          "ig-version": "1.0.0",
          "package": "hl7.fhir.us.pacio-cs#1.0.0",
          "fhir-version": [
            "4.0.1"
          ],
          "url": "http://hl7.org/fhir/us/pacio-cs/STU1"
        }
      ]
    },
    {
      "name": "Specialty Medication Enrollment",
      "category": "EHR Access",
      "npm-name": "hl7.fhir.us.specialty-rx",
      "description": "This FHIR IG focuses on the exchange of data (Demographic, prescription, clinical and financial) for dispensing specialty medications by pharmacies as well as facilitating the enrollment of patients in programs offered by third parties such as but not limited to Hub vendors and Pharmaceutical manufacturers.",
      "authority": "HL7",
      "country": "us",
      "history": "http://hl7.org/fhir/us/specialty-rx/history.html",
      "language": [
        "en"
      ],
      "canonical": "http://hl7.org/fhir/us/specialty-rx",
      "ci-build": "http://build.fhir.org/ig/HL7/specialty-rx",
      "editions": [
        {
          "name": "STU1",
          "ig-version": "1.0.0",
          "package": "hl7.fhir.us.specialty-rx#1.0.0",
          "fhir-version": [
            "4.0.1"
          ],
          "url": "http://hl7.org/fhir/us/specialty-rx/STU1"
        }
      ]
    },
    {
      "name": "Vital Records Common Profile Library",
      "category": "Public Health",
      "npm-name": "hl7.fhir.us.vr-common-library",
      "description": "Library containing profiles used by other Vital Records IGs such as Birth and Fetal Death Reporting and Birth Defects Reporting.",
      "authority": "HL7",
      "country": "us",
      "history": "http://hl7.org/fhir/us/vr-common-library/history.html",
      "language": [
        "en"
      ],
      "canonical": "http://hl7.org/fhir/us/vr-common-library",
      "ci-build": "http://build.fhir.org/ig/HL7/vr-common-library",
      "editions": [
        {
          "name": "STU 1 on FHIR R4",
          "ig-version": "1.0.0",
          "package": "hl7.fhir.us.vr-common-library#1.0.0",
          "fhir-version": [
            "4.0.1"
          ],
          "url": "http://hl7.org/fhir/us/vr-common-library/STU1"
        }
      ]
    },
    {
      "name": "Subscriptions R5 Backport",
      "category": "EHR Access",
      "npm-name": "hl7.fhir.uv.subscriptions-backport",
      "description": "This guide defines a standard method of back-porting the R5 subscriptions API to R4 implementations as to bridge for pre-adopting R5 Subscriptions prior to adoption of the R5 FHIR standard.",
      "authority": "HL7",
      "country": "uv",
      "history": "http://hl7.org/fhir/uv/subscriptions-backport/history.html",
      "language": [
        "en"
      ],
      "canonical": "http://hl7.org/fhir/uv/subscriptions-backport",
      "ci-build": "http://build.fhir.org/ig/HL7/fhir-subscription-backport-ig",
      "editions": [
        {
          "name": "STU 1 Ballot",
          "ig-version": "0.1.0",
          "package": "hl7.fhir.uv.subscriptions-backport#0.1.0",
          "fhir-version": [
            "4.0.1"
          ],
          "url": "http://hl7.org/fhir/uv/subscriptions-backport/2021Jan"
        }
      ]
    },
    {
      "name": "Vital Records Birth and Fetal Death Reporting",
      "category": "Public Health",
      "npm-name": "hl7.fhir.us.bfdr",
      "description": "Provides guidance to implementers and states on reporting birth and fetal death information based on the current revisions of the U.S. Standard Certificate of Live Birth and U.S. Standard Report of Fetal Death.",
      "authority": "HL7",
      "country": "us",
      "history": "http://hl7.org/fhir/us/bfdr/history.html",
      "language": [
        "en"
      ],
      "canonical": "http://hl7.org/fhir/us/bfdr",
      "ci-build": "http://build.fhir.org/ig/HL7/bfdr",
      "editions": [
        {
          "name": "STU 1 on FHIR R4",
          "ig-version": "1.0.0",
          "package": "hl7.fhir.us.bfdr#1.0.0",
          "fhir-version": [
            "4.0.1"
          ],
          "url": "http://hl7.org/fhir/us/bfdr/STU1"
        }
      ]
    },
    {
      "name": "Making EHR Data MOre available for Research and Public Health (MedMorph)",
      "category": "Public Health",
      "npm-name": "hl7.fhir.us.medmorph",
      "description": "Making EHR Data More Available for Research and Public Health (MedMorph) Reference Architecture enables clinical data exchange between EHR systems, public health systems/authorities, data repositories, and research organizations.  This data exchange utilizes if applicable, knowledge repositories and backend services applications (e.g. FHIR APIs) to determine the triggering event(s) for the data exchange, the process for the data exchange, and validation that the data being exchanged meets a set of rules in order to expedite the data exchange. ",
      "authority": "HL7",
      "country": "us",
      "history": "http://hl7.org/fhir/us/medmorph/history.html",
      "language": [
        "en"
      ],
      "canonical": "http://hl7.org/fhir/us/medmorph",
      "ci-build": "http://build.fhir.org/ig/HL7/fhir-medmorph",
      "editions": [
        {
          "name": "STU 1 Draft",
          "ig-version": "0.2.0",
          "package": "hl7.fhir.us.medmorph#0.2.0",
          "fhir-version": [
            "4.0.1"
          ],
          "url": "http://hl7.org/fhir/us/medmorph/2022Jan"
        }
      ]
    },
    {
      "name": "SDOH Clinical Care for Multiple Domains",
      "category": "Care Planning",
      "npm-name": "hl7.fhir.us.sdoh-clinicalcare",
      "description": "Profiles on FHIR R4 resources (using US Core as the basis where possible) used to document social determinants of health (SDOH) for an individual which covers many different factors considered social risks and social needs, e.g. Food Insecurity, Housing Stability and Quality, Transportation Access and others. The IG covers use cases identified from the clinical care setting that include : assessment of SDOH risks; evaluation of which risks can be addressed; setting goals,  documenting and tracking to completion SDOH interventions; and sharing SDOH information for an individual with organizations for secondary uses.",
      "authority": "HL7",
      "country": "us",
      "history": "http://hl7.org/fhir/us/sdoh-clinicalcare/history.html",
      "language": [
        "en"
      ],
      "canonical": "http://hl7.org/fhir/us/sdoh-clinicalcare",
      "ci-build": "http://build.fhir.org/ig/HL7/fhir-sdoh-clinicalcare",
      "editions": [
        {
          "name": "STU 2 Ballot",
          "ig-version": "1.1.0",
          "package": "hl7.fhir.us.sdoh-clinicalcare#1.1.0",
          "fhir-version": [
            "4.0.1"
          ],
          "url": "http://hl7.org/fhir/us/sdoh-clinicalcare/2022Jan"
        },
        {
          "name": "STU 1",
          "ig-version": "1.0.0",
          "package": "hl7.fhir.us.sdoh-clinicalcare#1.0.0",
          "fhir-version": [
            "4.0.1"
          ],
          "url": "http://hl7.org/fhir/us/sdoh-clinicalcare/STU1"
        }
      ]
    },
    {
      "name": "CDISC Mapping FHIR IG",
      "category": "Research",
      "npm-name": "hl7.fhir.uv.cdisc-mapping",
      "description": "This implementation guide defines authoritative mappings between the CDISC LAB, SDTM and CDASH standards and the corresponding HL7 FHIR resources to ease interoperability and data conversion between systems implementing these standards.",
      "authority": "HL7",
      "country": "uv",
      "history": "http://hl7.org/fhir/uv/cdisc-mapping/history.html",
      "language": [
        "en"
      ],
      "canonical": "http://hl7.org/fhir/uv/cdisc-mapping",
      "ci-build": "http://build.fhir.org/ig/HL7/cdisc-map",
      "editions": [
        {
          "name": "STU 1",
          "ig-version": "1.0.0",
          "package": "hl7.fhir.uv.cdisc-mapping#1.0.0",
          "fhir-version": [
            "4.0.1"
          ],
          "url": "http://hl7.org/fhir/uv/cdisc-mapping/STU1"
        }
      ]
    },
    {
      "name": "NHSN Reporting of Adverse Drug Events - Hypoglycemia",
      "category": "Public Health",
      "npm-name": "hl7.fhir.us.nhsn-ade",
      "description": "??",
      "authority": "HL7",
      "country": "us",
      "history": "http://hl7.org/fhir/us/nhsn-ade/history.html",
      "language": [
        "en"
      ],
      "canonical": "http://hl7.org/fhir/us/nhsn-ade",
      "ci-build": "http://build.fhir.org/ig/HL7/fhir-nhsn-ade-ig/branches/main/index.html",
      "editions": [
        {
          "name": "STU 1 on FHIR R4",
          "ig-version": "1.0.0",
          "package": "hl7.fhir.us.nhsn-ade#1.0.0",
          "fhir-version": [
            "4.0.1"
          ],
          "url": "http://hl7.org/fhir/us/nhsn-ade/STU1"
        }
      ]
    },
    {
      "name": "NHSN Reporting: Inpatient Medication Administration",
      "category": "Pharmacy",
      "npm-name": "hl7.fhir.us.nhsn-med-admin",
      "description": "??",
      "authority": "HL7",
      "country": "us",
      "history": "http://hl7.org/fhir/us/nhsn-med-admin/history.html",
      "language": [
        "en"
      ],
      "canonical": "http://hl7.org/fhir/us/nhsn-med-admin",
      "ci-build": "http://build.fhir.org/ig/HL7/nhsn-med-admin-ig/branches/main/index.html",
      "editions": [
        {
          "name": "STU 1 on FHIR R4",
          "ig-version": "1.0.0",
          "package": "hl7.fhir.us.nhsn-med-admin#1.0.0",
          "fhir-version": [
            "4.0.1"
          ],
          "url": "http://hl7.org/fhir/us/nhsn-med-admin/STU1"
        }
      ]
    },
    {
      "name": "HL7 Norway no-basis",
      "category": "National Base",
      "npm-name": "hl7.fhir.no.basis",
      "description": "HL7 FHIR Base profiles for Norway",
      "authority": "HL7",
      "country": "no",
      "language": [
        "en"
      ],
      "canonical": "http://hl7.no/fhir/",
      "editions": [
        {
          "name": "HL7 Norway no-basis",
          "ig-version": "2.0.15",
          "package": "hl7.fhir.no.basis#2.0.15",
          "fhir-version": [
            "4.0.1"
          ],
          "url": "https://simplifier.net/guide/no-basis-entities-individuals/introduction"
        }
      ]
    },
    {
      "name": "Clinical Quality Language Specification",
      "category": "infrastructure",
      "npm-name": "hl7.cql",
      "description": "??",
      "authority": "HL7",
      "country": "??",
      "history": "http://cql.hl7.org/history.html",
      "language": [
        "en"
      ],
      "canonical": "http://cql.hl7.org",
      "ci-build": "http://build.fhir.org/ig/HL7/cql",
      "editions": [
        {
          "name": "Normative Normative",
          "ig-version": "1.5.1",
          "package": "hl7.cql#1.5.1",
          "fhir-version": [
            "4.0.1"
          ],
          "url": "http://cql.hl7.org/N1"
        }
      ]
    },
    {
      "name": "Immunization Decision Support Forecast FHIR IG",
      "category": "Medications / Immunizations",
      "npm-name": "hl7.fhir.us.immds",
      "description": "A common FHIR implementation guide that expert systems may use to provide a common consistent interface enable decisioin support recommending which vaccinations a patient is due for next",
      "authority": "HL7",
      "country": "us",
      "language": [
        "en"
      ],
      "history": "http://hl7.org/fhir/us/immds/history.html",
      "canonical": "http://hl7.org/fhir/us/immds",
      "ci-build": "http://build.fhir.org/ig/HL7/ImmunizationFHIRDS",
      "editions": [
        {
          "name": "STU 1",
          "ig-version": "1.0.0",
          "package": "hl7.fhir.us.immds#1.0.0",
          "fhir-version": [
            "4.0.1"
          ],
          "url": "http://hl7.org/fhir/us/immds/STU1"
        }
      ]
    },
    {
      "name": "Profiles for ICSR Transfusion and Vaccination Adverse Event Detection and Reporting",
      "category": "Pharmaceutical",
      "npm-name": "hl7.fhir.us.icsr-ae-reporting",
      "description": "??",
      "authority": "HL7",
      "country": "us",
      "history": "http://hl7.org/fhir/us/icsr-ae-reporting/history.html",
      "language": [
        "en"
      ],
      "canonical": "http://hl7.org/fhir/us/icsr-ae-reporting",
      "ci-build": "http://build.fhir.org/ig/HL7/icsr-ae-reporting",
      "editions": [
        {
          "name": "STU 1",
          "ig-version": "1.0.0",
          "package": "hl7.fhir.us.icsr-ae-reporting#1.0.0",
          "fhir-version": [
            "4.0.1"
          ],
          "url": "http://hl7.org/fhir/us/icsr-ae-reporting/STU1"
        }
      ]
    },
    {
      "name": "Immunization Decision Support Forecast FHIR IG",
      "category": "Medications / Immunizations",
      "npm-name": "hl7.fhir.uv.immds",
      "description": "??",
      "authority": "HL7",
      "country": "uv",
      "history": "http://hl7.org/fhir/uv/immds/history.html",
      "language": [
        "en"
      ],
      "canonical": "http://hl7.org/fhir/uv/immds",
      "ci-build": "http://build.fhir.org/ig/HL7/ImmunizationFHIRDS",
      "editions": [
        {
          "name": "STU 1 Ballot",
          "ig-version": "0.2.0",
          "package": "hl7.fhir.uv.immds#0.2.0",
          "fhir-version": [
            "4.0.0"
          ],
          "url": "http://hl7.org/fhir/uv/immds/2019Sep"
        }
      ]
    },
    {
      "name": "Security for Scalable Registration, Authentication, and Authorization",
      "category": "Security",
      "npm-name": "hl7.fhir.us.udap-security",
      "description": "??",
      "authority": "HL7",
      "country": "us",
      "history": "http://hl7.org/fhir/us/udap-security/history.html",
      "language": [
        "en"
      ],
      "canonical": "http://hl7.org/fhir/us/udap-security",
      "ci-build": "http://build.fhir.org/ig/HL7/udap-security",
      "editions": [
        {
          "name": "STU 1 Ballot",
          "ig-version": "0.1.0",
          "package": "hl7.fhir.us.udap-security#0.1.0",
          "fhir-version": [
            "4.0.1"
          ],
          "url": "http://hl7.org/fhir/us/udap-security/2021Sep"
        }
      ]
    },
    {
      "name": "Single Institutional Review Board (sIRB) Implementation Guide",
      "category": "Research",
      "npm-name": "hl7.fhir.us.sirb",
      "description": "??",
      "authority": "HL7",
      "country": "us",
      "history": "http://hl7.org/fhir/us/sirb/history.html",
      "language": [
        "en"
      ],
      "canonical": "http://hl7.org/fhir/us/sirb",
      "ci-build": "http://build.fhir.org/ig/HL7/fhir-sirb",
      "editions": [
        {
          "name": "STU 1 Ballot",
          "ig-version": "0.1.0",
          "package": "hl7.fhir.us.sirb#0.1.0",
          "fhir-version": [
            "4.0.1"
          ],
          "url": "http://hl7.org/fhir/us/sirb/2021Sep"
        }
      ]
    },
    {
      "name": "Sharing eCC Data from Pathology Labs to EHR",
      "category": "Documents",
      "npm-name": "hl7.fhir.us.cancer-reporting",
      "description": "??",
      "authority": "HL7",
      "country": "us",
      "history": "http://hl7.org/fhir/us/cancer-reporting/history.html",
      "language": [
        "en"
      ],
      "canonical": "http://hl7.org/fhir/us/cancer-reporting",
      "ci-build": "http://build.fhir.org/ig/HL7/cancer-reporting",
      "editions": [
        {
          "name": "STU1 Ballot",
          "ig-version": "0.1.0",
          "package": "hl7.fhir.us.cancer-reporting#0.1.0",
          "fhir-version": [
            "4.0.1"
          ],
          "url": "http://hl7.org/fhir/us/cancer-reporting/2021Sep"
        }
      ]
    },
    {
      "name": "HL7 FHIR® Implementation Guide: Ophthalmology Retinal, Release 1",
      "category": "Diagnostics",
      "npm-name": "hl7.fhir.uv.eyecare",
      "description": "??",
      "authority": "HL7",
      "country": "uv",
      "history": "http://hl7.org/fhir/uv/eyecare/history.html",
      "language": [
        "en"
      ],
      "canonical": "http://hl7.org/fhir/uv/eyecare",
      "ci-build": "http://build.fhir.org/ig/HL7/fhir-eyecare-ig",
      "editions": [
        {
          "name": "STU1 Ballot",
          "ig-version": "0.1.0",
          "package": "hl7.fhir.uv.eyecare#0.1.0",
          "fhir-version": [
            "4.0.1"
          ],
          "url": "http://hl7.org/fhir/uv/eyecare/2021Sep"
        }
      ]
    },
    {
      "name": "SMART Health Cards Vaccination and Testing, Release 1 | STU 1",
      "category": "Public Health",
      "npm-name": "hl7.fhir.uv.shc-vaccination",
      "description": "??",
      "authority": "HL7",
      "country": "uv",
      "history": "http://hl7.org/fhir/uv/shc-vaccination/history.html",
      "language": [
        "en"
      ],
      "canonical": "http://hl7.org/fhir/uv/shc-vaccination",
      "ci-build": "http://build.fhir.org/ig/HL7/fhir-shc-vaccination-ig",
      "editions": [
        {
          "name": "STU 1 Ballot",
          "ig-version": "0.6.2",
          "package": "hl7.fhir.uv.shc-vaccination#0.6.2",
          "fhir-version": [
            "4.0.1"
          ],
          "url": "http://hl7.org/fhir/uv/shc-vaccination/2021Sep"
        }
      ]
    },
    {
      "name": "HL7 FHIR Implementation Guide for Military Service History and Status",
      "category": "Clinical Records",
      "npm-name": "hl7.fhir.us.military-service",
      "description": "??",
      "authority": "HL7",
      "country": "us",
      "history": "http://hl7.org/fhir/us/military-service/history.html",
      "language": [
        "en"
      ],
      "canonical": "http://hl7.org/fhir/us/military-service",
      "ci-build": "http://build.fhir.org/ig/HL7/fhir-military-service",
      "editions": [
        {
          "name": "STU 1 Ballot",
          "ig-version": "0.1.0",
          "package": "hl7.fhir.us.military-service#0.1.0",
          "fhir-version": [
            "4.0.1"
          ],
          "url": "http://hl7.org/fhir/us/military-service/2021Sep"
        }
      ]
    },
    {
      "name": "Taiwan Digital COVID-19 Certificate",
      "category": "Immunication and Observation",
      "npm-name": "dccfhirig.mohw.gov.tw",
      "description": "Taiwan Digital COVID-19 Certificate",
      "authority": "MOHW",
      "country": "tw",
      "history": "https://dccfhirig.mohw.gov.tw/fhir/history.html",
      "language": [
        "en"
      ],
      "canonical": "https://dccfhirig.mohw.gov.tw/ig",
      "ci-build": "https://dccfhirig.mohw.gov.tw/ig",
      "editions": [
        {
          "name": "DSTU 1",
          "ig-version": "1.0.1",
          "package": "dccfhirig.mohw.gov.tw#1.0.1",
          "fhir-version": [
            "4.0.1"
          ],
          "url": "https://dccfhirig.mohw.gov.tw/ig"
        }
      ]
    },
    {
      "name": "Logica COVID-19 FHIR Profile Library IG",
      "category": "Public Health",
      "npm-name": "hl7.fhir.us.covid19library",
      "description": "??",
      "authority": "HL7",
      "country": "us",
      "history": "http://hl7.org/fhir/us/covid19library/history.html",
      "language": [
        "en"
      ],
      "canonical": "http://hl7.org/fhir/us/covid19library",
      "ci-build": "http://build.fhir.org/ig/HL7/covid19library",
      "editions": [
        {
          "name": "Drafts Ballot",
          "ig-version": "0.14.0",
          "package": "hl7.fhir.us.covid19library#0.14.0",
          "fhir-version": [
            "4.0.1"
          ],
          "url": "http://hl7.org/fhir/us/covid19library/2022Jan"
        }
      ]
    },
    {
      "name": "FHIR for FAIR - FHIR Implementation Guide",
      "category": "Research",
      "npm-name": "hl7.fhir.uv.fhir-for-fair",
      "description": "??",
      "authority": "HL7",
      "country": "uv",
      "history": "http://hl7.org/fhir/uv/fhir-for-fair/history.html",
      "language": [
        "en"
      ],
      "canonical": "http://hl7.org/fhir/uv/fhir-for-fair",
      "ci-build": "http://build.fhir.org/ig/HL7/fhir-for-fair",
      "editions": [
        {
          "name": "STU 1 (FHIR R4b) Ballot",
          "ig-version": "0.1.0",
          "package": "hl7.fhir.uv.fhir-for-fair#0.1.0",
          "fhir-version": [
            "4.1.0"
          ],
          "url": "http://hl7.org/fhir/uv/fhir-for-fair/2022Jan"
        }
      ]
    },
    {
      "name": "Da Vinci Patient Cost Transparency Implementation Guide",
      "category": "Financial",
      "npm-name": "hl7.fhir.us.davinci-pct",
      "description": "??",
      "authority": "HL7",
      "country": "us",
      "history": "http://hl7.org/fhir/us/davinci-pct/history.html",
      "language": [
        "en"
      ],
      "canonical": "http://hl7.org/fhir/us/davinci-pct",
      "ci-build": "http://hl7.org/fhir/us/davinci-pct",
      "editions": [
        {
          "name": "STU 1 Draft",
          "ig-version": "0.1.0",
          "package": "hl7.fhir.us.davinci-pct#0.1.0",
          "fhir-version": [
            "4.0.1"
          ],
          "url": "http://hl7.org/fhir/us/davinci-pct/2022Jan"
        }
      ]
    },
    {
      "name": "Hybrid / Intermediary Exchange",
      "category": "EHR Access",
      "npm-name": "hl7.fhir.us.exchange-routing",
      "description": "??",
      "authority": "HL7",
      "country": "us",
      "history": "http://hl7.org/fhir/us/exchange-routing/history.html",
      "language": [
        "en"
      ],
      "canonical": "http://hl7.org/fhir/us/exchange-routing",
      "ci-build": "http://build.fhir.org/ig/HL7/fhir-exchange-routing-ig",
      "editions": [
        {
          "name": "STU1 Ballot",
          "ig-version": "0.1.0",
          "package": "hl7.fhir.us.exchange-routing#0.1.0",
          "fhir-version": [
            "4.0.1"
          ],
          "url": "http://hl7.org/fhir/us/exchange-routing/2022Jan"
        }
      ]
    },
    {
      "name": "PACIO Re-Assessment Timepoints Implementation Guide",
      "category": "Clinical Documents",
      "npm-name": "hl7.fhir.us.pacio-rt",
      "description": "??",
      "authority": "HL7",
      "country": "us",
      "history": "http://hl7.org/fhir/us/pacio-rt/history.html",
      "language": [
        "en"
      ],
      "canonical": "http://hl7.org/fhir/us/pacio-rt",
      "ci-build": "http://build.fhir.org/ig/HL7/fhir-pacio-rt",
      "editions": [
        {
          "name": "STU 1 Ballot",
          "ig-version": "0.1.0",
          "package": "hl7.fhir.us.pacio-rt#0.1.0",
          "fhir-version": [
            "4.0.1"
          ],
          "url": "http://hl7.org/fhir/us/pacio-rt/2022Jan"
        }
      ]
    },
    {
      "name": "Da Vinci Risk Adjustment FHIR Implementation Guide",
      "category": "Financial",
      "npm-name": "hl7.fhir.us.davinci-ra",
      "description": "??",
      "authority": "HL7",
      "country": "us",
      "history": "http://hl7.org/fhir/us/davinci-ra/history.html",
      "language": [
        "en"
      ],
      "canonical": "http://hl7.org/fhir/us/davinci-ra",
      "ci-build": "http://build.fhir.org/ig/HL7/davinci-ra",
      "editions": [
        {
          "name": "STU 1 Ballot",
          "ig-version": "0.1.0",
          "package": "hl7.fhir.us.davinci-ra#0.1.0",
          "fhir-version": [
            "4.0.1"
          ],
          "url": "http://hl7.org/fhir/us/davinci-ra/2022Jan"
        }
      ]
    },
    {
      "name": "International Patient Access",
      "category": "Patient Summary",
      "npm-name": "hl7.fhir.uv.ipa",
      "description": "??",
      "authority": "HL7",
      "country": "uv",
      "history": "http://hl7.org/fhir/uv/ipa/history.html",
      "language": [
        "en"
      ],
      "canonical": "http://hl7.org/fhir/uv/ipa",
      "ci-build": "http://build.fhir.org/ig/HL7/fhir-ipa",
      "editions": [
        {
          "name": "STU 1 Ballot",
          "ig-version": "0.1.0",
          "package": "hl7.fhir.uv.ipa#0.1.0",
          "fhir-version": [
            "4.0.1"
          ],
          "url": "http://hl7.org/fhir/uv/ipa/2022Jan"
        }
      ]
    },
    {
      "name": "PACIO Advance Directive Information Implementation Guide",
      "category": "Clinical Documents",
      "npm-name": "hl7.fhir.us.pacio-adi",
      "description": "??",
      "authority": "HL7",
      "country": "us",
      "history": "http://hl7.org/fhir/us/pacio-adi/history.html",
      "language": [
        "en"
      ],
      "canonical": "http://hl7.org/fhir/us/pacio-adi",
      "ci-build": "http://build.fhir.org/ig/HL7/pacio-adi",
      "editions": [
        {
          "name": "STU 1 Ballot",
          "ig-version": "0.1.0",
          "package": "hl7.fhir.us.pacio-adi#0.1.0",
          "fhir-version": [
            "4.0.1"
          ],
          "url": "http://hl7.org/fhir/us/pacio-adi/2022Jan"
        }
      ]
    },
    {
      "name": "CARIN Digital Insurance Card",
      "category": "Financial",
      "npm-name": "hl7.fhir.us.insurance-card",
      "description": "??",
      "authority": "HL7",
      "country": "us",
      "history": "http://hl7.org/fhir/us/insurance-card/history.html",
      "language": [
        "en"
      ],
      "canonical": "http://hl7.org/fhir/us/insurance-card",
      "ci-build": "http://build.fhir.org/ig/HL7/insurance-card",
      "editions": [
        {
          "name": "STU 1 Ballot",
          "ig-version": "0.1.0",
          "package": "hl7.fhir.us.insurance-card#0.1.0",
          "fhir-version": [
            "4.0.1"
          ],
          "url": "http://hl7.org/fhir/us/insurance-card/2022Jan"
        }
      ]
    },
    {
      "name": "Radiation Dose Summary for Diagnostic Procedures on FHIR",
      "category": "Diagnostics",
      "npm-name": "hl7.fhir.uv.radiation-dose-summary",
      "description": "??",
      "authority": "HL7",
      "country": "uv",
      "history": "http://hl7.org/fhir/uv/radiation-dose-summary/history.html",
      "language": [
        "en"
      ],
      "canonical": "http://hl7.org/fhir/uv/radiation-dose-summary",
      "ci-build": "http://build.fhir.org/ig/HL7/fhir-radiation-dose-summary-ig",
      "editions": [
        {
          "name": "STU 1 Ballot",
          "ig-version": "0.1.0",
          "package": "hl7.fhir.uv.radiation-dose-summary#0.1.0",
          "fhir-version": [
            "4.0.1"
          ],
          "url": "http://hl7.org/fhir/uv/radiation-dose-summary/2022Jan"
        }
      ]
    },
    {
      "name": "Making EHR Data MOre available for Research and Public Health (MedMorph) Central Cancer Registry Reporting Content IG",
      "category": "Public Health and Research",
      "npm-name": "hl7.fhir.us.central-cancer-registry-reporting",
      "description": "??",
      "authority": "HL7",
      "country": "us",
      "history": "http://hl7.org/fhir/us/central-cancer-registry-reporting/history.html",
      "language": [
        "en"
      ],
      "canonical": "http://hl7.org/fhir/us/central-cancer-registry-reporting",
      "ci-build": "http://build.fhir.org/ig/HL7/fhir-central-cancer-registry-reporting",
      "editions": [
        {
          "name": "STU 1 Ballot",
          "ig-version": "0.1.0",
          "package": "hl7.fhir.us.central-cancer-registry-reporting#0.1.0",
          "fhir-version": [
            "4.0.1"
          ],
          "url": "http://hl7.org/fhir/us/central-cancer-registry-reporting/2022Jan"
        }
      ]
    },
    {
      "name": "Making EHR Data MOre available for Research and Public Health (MedMorph) Healthcare Surveys Reporting Content IG",
      "category": "Public Health and Research",
      "npm-name": "hl7.fhir.us.health-care-surveys-reporting",
      "description": "??",
      "authority": "HL7",
      "country": "us",
      "history": "http://hl7.org/fhir/us/health-care-surveys-reporting/history.html",
      "language": [
        "en"
      ],
      "canonical": "http://hl7.org/fhir/us/health-care-surveys-reporting",
      "ci-build": "http://build.fhir.org/ig/HL7/fhir-health-care-surveys-reporting",
      "editions": [
        {
          "name": "STU 1 Ballot",
          "ig-version": "0.1.0",
          "package": "hl7.fhir.us.health-care-surveys-reporting#0.1.0",
          "fhir-version": [
            "4.0.1"
          ],
          "url": "http://hl7.org/fhir/us/health-care-surveys-reporting/2022Jan"
        }
      ]
    },
    {
      "name": "Making EHR Data MOre available for Research and Public Health (MedMorph) Research Content IG",
      "category": "Public Health and Research",
      "npm-name": "hl7.fhir.us.medmorph-research-dex",
      "description": "??",
      "authority": "HL7",
      "country": "us",
      "history": "http://hl7.org/fhir/us/medmorph-research-dex/history.html",
      "language": [
        "en"
      ],
      "canonical": "http://hl7.org/fhir/us/medmorph-research-dex",
      "ci-build": "http://build.fhir.org/ig/HL7/fhir-medmorph-research-dex",
      "editions": [
        {
          "name": "STU 1 Ballot",
          "ig-version": "0.1.0",
          "package": "hl7.fhir.us.medmorph-research-dex#0.1.0",
          "fhir-version": [
            "4.0.1"
          ],
          "url": "http://hl7.org/fhir/us/medmorph-research-dex/2022Jan"
        }
      ]
    },
    {
<<<<<<< HEAD
      "name": "Medicolegal Death Investigation (MDI)",
      "category": "Public Health",
      "npm-name": "hl7.fhir.us.mdi",
      "description": "??",
      "authority": "HL7",
      "country": "us",
      "history": "http://hl7.org/fhir/us/mdi/history.html",
      "language": [
        "en"
      ],
      "canonical": "http://hl7.org/fhir/us/mdi",
      "ci-build": "http://build.fhir.org/ig/HL7/fhir-mdi-ig",
      "editions": [
        {
          "name": "STU1 Ballot",
          "ig-version": "1.0.0-ballot",
          "package": "hl7.fhir.us.mdi#1.0.0-ballot",
          "fhir-version": [
            "4.0.1"
          ],
          "url": "http://hl7.org/fhir/us/mdi/2022May"
        }
      ]
    },
    {
      "name": "Maternal and Infant Health Research",
      "category": "Public Health",
      "npm-name": "hl7.fhir.us.mihr",
      "description": "??",
      "authority": "HL7",
      "country": "us",
      "history": "http://hl7.org/fhir/us/mihr/history.html",
      "language": [
        "en"
      ],
      "canonical": "http://hl7.org/fhir/us/mihr",
      "ci-build": "http://build.fhir.org/ig/HL7/fhir-mmm-ig",
      "editions": [
        {
          "name": "STU1 Ballot",
          "ig-version": "1.0.0-ballot",
          "package": "hl7.fhir.us.mihr#1.0.0-ballot",
          "fhir-version": [
            "4.0.1"
          ],
          "url": "http://hl7.org/fhir/us/mihr/2022May"
=======
      "name": "Clinical Quality Framework Common FHIR Assets",
      "category": "Quality / CDS",
      "npm-name": "fhir.cqf.common",
      "description": "This implementation guide contains common FHIR assets for use in CQFramework content IGs, including FHIRHelpers and the FHIR-ModelInfo libraries",
      "authority": "CQF",
      "country": "us",
      "history": "http://fhir.org/guides/cqf/common/history.html",
      "language": [
        "en"
      ],
      "canonical": "http://fhir.org/guides/cqf/common",
      "ci-build": "http://build.fhir.org/ig/cqframework/cqf",
      "editions": [
        {
          "name": "Release 1",
          "ig-version": "4.0.1",
          "package": "fhir.cqf.common#4.0.1",
          "fhir-version": [
            "4.0.1"
          ],
          "url": "http://fhir.org/guides/cqf/common/4.0.1"
        }
      ]
    },
    {
      "name": "CDC Opioid MME Calculator",
      "category": "Quality / CDS",
      "npm-name": "fhir.cdc.opioid-mme-r4",
      "description": "This implementation guide provides Morphine Milligram Equivalent (MME) calculation logic as described by the Centers For Disease Control and Prevention (CDC) Guideline for Prescribing Opioids for Chronic Pain — United States, 2016",
      "authority": "CQF",
      "country": "us",
      "history": "http://fhir.org/guides/cdc/opioid-mme-r4/history.html",
      "language": [
        "en"
      ],
      "canonical": "http://fhir.org/guides/cdc/opioid-mme-r4",
      "ci-build": "http://build.fhir.org/ig/cqframework/opioid-mme-r4",
      "editions": [
        {
          "name": "Release 1",
          "ig-version": "3.0.0",
          "package": "fhir.cdc.opioid-mme-r4#3.0.0",
          "fhir-version": [
            "4.0.1"
          ],
          "url": "http://fhir.org/guides/cdc/opioid-mme-r4/3.0.0"
        }
      ]
    },
    {
      "name": "IHE Mobile Health Document Sharing (MHDS)",
      "category": "Clinical Documents",
      "npm-name": "ihe.iti.mhds",
      "description": "This Implementation Guide shows how to build a Document Sharing Exchange using IHE-profiled FHIR standard, rather than the legacy IHE profiles that are dominated by XDS and HL7 v2. This Implementation Guide assembles other IHE Implementation guides (Profiles) and defines a Document Registry Actor.",
      "authority": "IHE",
      "country": "uv",
      "history": "http://profiles.ihe.net/ITI/MHDS/history.html",
      "language": [
        "en"
      ],
      "ci-build": "http://build.fhir.org/ig/IHE/MHDS",
      "canonical": "https://profiles.ihe.net/ITI/MHDS",
      "editions": [
        {
          "name": "Trial Implementation",
          "ig-version": "2.3.0",
          "package": "ihe.iti.mhds#2.3.0",
          "fhir-version": [
            "4.0.1"
          ],
          "url": "https://profiles.ihe.net/ITI/MHDS/2.3.0"
        },
        {
          "name": "Trial Implementation",
          "ig-version": "2.1.0",
          "package": "ihe.iti.mhds#2.1.0",
          "fhir-version": [
            "4.0.1"
          ],
          "url": "https://www.ihe.net/uploadedFiles/Documents/ITI/IHE_ITI_Suppl_MHDS.pdf"
        }
      ]
    },
    {
      "name": "IHE Mobile Care Services Discovery (mCSD)",
      "category": "Administration",
      "npm-name": "ihe.iti.mcsd",
      "description": "The IHE Mobile Care Services Discovery (mCSD) IG provides a transaction for mobile and lightweight browser-based applications to find and update care services resources.",
      "authority": "IHE",
      "country": "uv",
      "history": "http://profiles.ihe.net/ITI/mCSD/history.html",
      "language": [
        "en"
      ],
      "ci-build": "http://build.fhir.org/ig/IHE/ITI.mCSD/branches/main",
      "canonical": "https://profiles.ihe.net/ITI/mCSD",
      "editions": [
        {
          "name": "Public-Comment Ballot",
          "ig-version": "3.6.1",
          "package": "ihe.iti.mcsd#3.6.1",
          "fhir-version": [
            "4.0.1"
          ],
          "url": "https://profiles.ihe.net/ITI/mCSD/3.6.1"
        },
        {
          "name": "Trial Implementation",
          "ig-version": "3.5.0",
          "package": "ihe.iti.mcsd#3.5.0",
          "fhir-version": [
            "4.0.1"
          ],
          "url": "https://profiles.ihe.net/ITI/mCSD/3.5.0"
        },
        {
          "name": "Trial Implementation",
          "ig-version": "3.3.0",
          "package": "ihe.iti.mcsd#3.3.0",
          "fhir-version": [
            "4.0.1"
          ],
          "url": "https://www.ihe.net/uploadedFiles/Documents/ITI/IHE_ITI_Suppl_mCSD_Rev3-3_TI_2021-07-02.pdf"
        }
      ]
    },
    {
      "name": "Pan-Canadian Patient Summary",
      "category": "Patient Summary",
      "npm-name": "ca.infoway.io.psca",
      "description": "The Pan-Canadian Patient Summary (PS-CA) IG and accompanying [PS-CA specification](https://infoscribe.infoway-inforoute.ca/pages/viewpage.action?pageId\u003d149160290) adapt the HL7 [International Patient Summary](http://hl7.org/fhir/uv/ips/) (IPS) for use in a Canadian context.",
      "authority": "Canada Health Infoway",
      "country": "ca",
      "history": "https://simplifier.net/PS-CA-R1/~guides",
      "language": [
        "en"
      ],
      "canonical": "http://fhir.infoway-inforoute.ca/io/psca",
      "ci-build": "https://simplifier.net/PS-CA-R1",
      "editions": [
        {
          "name": "Public Comment 0.3",
          "ig-version": "0.3.0",
          "package": "ca.infoway.io.psca#0.3.1",
          "fhir-version": [
            "4.0.1"
          ],
          "url": "https://packages.simplifier.net/ca.infoway.io.psca/0.3.1"
        },
        {
          "name": "Public Comment 0.2",
          "ig-version": "0.0.4",
          "package": "ca.infoway.io.psca#0.0.4",
          "fhir-version": [
            "4.0.1"
          ],
          "url": "https://packages.simplifier.net/ca.infoway.io.psca/0.0.4"
        },
        {
          "name": "Public Comment 0.1",
          "ig-version": "0.0.3",
          "package": "ca.infoway.vc.ps#0.0.3",
          "fhir-version": [
            "4.0.1"
          ],
          "url": "https://packages.simplifier.net/ca.infoway.vc.ps/0.0.3"
        }
      ]
    },
    {
      "name": "Canadian Baseline",
      "category": "National Base",
      "npm-name": "hl7.fhir.ca.baseline",
      "description": "Base Canadian national implementation guide",
      "authority": "HL7 Canada",
      "country": "ca",
      "history": "https://simplifier.net/canadianfhirbaselineprofilesca-core",
      "language": [
        "en"
      ],
      "canonical": "http://hl7.org/fhir/ca/baseline",
      "ci-build": "https://build.fhir.org/ig/HL7-Canada/ca-baseline",
      "editions": [
        {
          "name": "Public Comment",
          "ig-version": "1.0.0",
          "package": "hl7.fhir.ca.baseline#1.0.0",
          "fhir-version": [
            "4.0.1"
          ],
          "url": "https://packages.simplifier.net/hl7.fhir.ca.baseline/1.0.0"
        }
      ]
    },
    {
      "name": "IHE Mobile Access to Health Documents (MHD)",
      "category": "EHR Access",
      "npm-name": "ihe.iti.mhd",
      "description": "Defines a simple HTTP interface to a Document Sharing environment, including: publishing/query (XDS-on-FHIR), point-to-point push (XDR, Direct, XDM), and federation of communities (XCA).",
      "authority": "IHE",
      "country": "uv",
      "language": [
        "en"
      ],
      "history": "https://profiles.ihe.net/ITI/MHD/history.html",
      "canonical": "https://profiles.ihe.net/ITI/MHD",
      "ci-build": "http://build.fhir.org/ig/IHE/ITI.MHD",
      "editions": [
        {
          "name": "Trial Implementation",
          "ig-version": "4.1.0",
          "package": "ihe.iti.mhd#4.1.0",
          "fhir-version": [
            "4.0.1"
          ],
          "url": "https://profiles.ihe.net/ITI/MHD/4.1.0"
        },
        {
          "name": "Trial Implementation",
          "ig-version": "4.0.2",
          "package": "ihe.iti.mhd#4.0.2",
          "fhir-version": [
            "4.0.1"
          ],
          "url": "https://profiles.ihe.net/ITI/MHD/4.0.2"
        },
        {
          "name": "Trial Implementation",
          "ig-version": "4.0.1",
          "package": "ihe.iti.mhd#4.0.1",
          "fhir-version": [
            "4.0.1"
          ],
          "url": "https://profiles.ihe.net/ITI/MHD/4.0.1"
        },
        {
          "name": "Trial Implementation",
          "ig-version": "3.2.0",
          "package": "ihe.iti.mhd#3.2.0",
          "fhir-version": [
            "4.0.1"
          ],
          "url": "https://www.ihe.net/uploadedFiles/Documents/ITI/IHE_ITI_Suppl_MHD_Rev3-2_TI_2020-08-28.pdf"
        }
      ]
    },
    {
      "name": "IHE Basic Audit Log Patterns (BasicAudit)",
      "category": "Privacy / Security",
      "npm-name": "ihe.iti.basicaudit",
      "description": "The Basic Audit Log Patterns (BasicAudit) **Content Profile** defines some basic and reusable AuditEvent patterns. This includes basic audit log profiles for FHIR RESTful operations, to be used when there is not a more specific audit event defined. Where a more specific audit event can be defined it should be derived off of these basic patterns.",
      "authority": "IHE",
      "country": "uv",
      "history": "https://profiles.ihe.net/ITI/basicaudit/history.html",
      "language": [
        "en"
      ],
      "canonical": "https://profiles.ihe.net/ITI/basicaudit",
      "ci-build": "http://build.fhir.org/ig/IHE/BasicAudit",
      "editions": [
        {
          "name": "Public-Comment Ballot",
          "ig-version": "1.0.1",
          "package": "ihe.iti.basicaudit#1.0.1",
          "fhir-version": [
            "4.0.1"
          ],
          "url": "https://profiles.ihe.net/ITI/basicaudit/1.0.1"
        }
      ]
    },
    {
      "name": "IHE Interactive Multimedia Report (IMR)",
      "category": "Imaging",
      "npm-name": "ihe.rad.imr",
      "description": "??",
      "authority": "??",
      "country": "??",
      "history": "https://profiles.ihe.net/RAD/IMR/history.html",
      "language": [
        "en"
      ],
      "canonical": "https://profiles.ihe.net/RAD/IMR",
      "ci-build": "http://build.fhir.org/ig/IHE/RAD.IMR",
      "editions": [
        {
          "name": "Public Comment Ballot",
          "ig-version": "1.0.0-comment",
          "package": "ihe.rad.imr#1.0.0-comment",
          "fhir-version": [
            "4.0.1"
          ],
          "url": "https://profiles.ihe.net/RAD/IMR/1.0.0-comment"
        }
      ]
    },
    {
      "name": "HL7 Belgium FHIR Implementation Guide - Core profiles",
      "category": "test",
      "npm-name": "hl7.fhir.be.core",
      "description": "Belgian Federal Core Profiles",
      "authority": "eHealth Platform",
      "country": "be",
      "history": "https://www.ehealth.fgov.be/standards/fhir/core/history.html",
      "language": [
        "en"
      ],
      "canonical": "https://www.ehealth.fgov.be/standards/fhir/core",
      "ci-build": "http://build.fhir.org/ig/hl7-be/core",
      "editions": [
        {
          "name": "Trial Use Test",
          "ig-version": "2.0.0",
          "package": "hl7.fhir.be.core#2.0.0",
          "fhir-version": [
            "4.0.1"
          ],
          "url": "https://www.ehealth.fgov.be/standards/fhir/core/2.0.0"
>>>>>>> b0d3e9b9
        }
      ]
    }
  ]
}<|MERGE_RESOLUTION|>--- conflicted
+++ resolved
@@ -4085,7 +4085,6 @@
       ]
     },
     {
-<<<<<<< HEAD
       "name": "Medicolegal Death Investigation (MDI)",
       "category": "Public Health",
       "npm-name": "hl7.fhir.us.mdi",
@@ -4111,28 +4110,6 @@
       ]
     },
     {
-      "name": "Maternal and Infant Health Research",
-      "category": "Public Health",
-      "npm-name": "hl7.fhir.us.mihr",
-      "description": "??",
-      "authority": "HL7",
-      "country": "us",
-      "history": "http://hl7.org/fhir/us/mihr/history.html",
-      "language": [
-        "en"
-      ],
-      "canonical": "http://hl7.org/fhir/us/mihr",
-      "ci-build": "http://build.fhir.org/ig/HL7/fhir-mmm-ig",
-      "editions": [
-        {
-          "name": "STU1 Ballot",
-          "ig-version": "1.0.0-ballot",
-          "package": "hl7.fhir.us.mihr#1.0.0-ballot",
-          "fhir-version": [
-            "4.0.1"
-          ],
-          "url": "http://hl7.org/fhir/us/mihr/2022May"
-=======
       "name": "Clinical Quality Framework Common FHIR Assets",
       "category": "Quality / CDS",
       "npm-name": "fhir.cqf.common",
@@ -4154,6 +4131,31 @@
             "4.0.1"
           ],
           "url": "http://fhir.org/guides/cqf/common/4.0.1"
+        }
+      ]
+    },
+    {
+      "name": "Maternal and Infant Health Research",
+      "category": "Public Health",
+      "npm-name": "hl7.fhir.us.mihr",
+      "description": "??",
+      "authority": "HL7",
+      "country": "us",
+      "history": "http://hl7.org/fhir/us/mihr/history.html",
+      "language": [
+        "en"
+      ],
+      "canonical": "http://hl7.org/fhir/us/mihr",
+      "ci-build": "http://build.fhir.org/ig/HL7/fhir-mmm-ig",
+      "editions": [
+        {
+          "name": "STU1 Ballot",
+          "ig-version": "1.0.0-ballot",
+          "package": "hl7.fhir.us.mihr#1.0.0-ballot",
+          "fhir-version": [
+            "4.0.1"
+          ],
+          "url": "http://hl7.org/fhir/us/mihr/2022May"
         }
       ]
     },
@@ -4451,7 +4453,6 @@
             "4.0.1"
           ],
           "url": "https://www.ehealth.fgov.be/standards/fhir/core/2.0.0"
->>>>>>> b0d3e9b9
         }
       ]
     }
