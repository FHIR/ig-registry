--- conflicted
+++ resolved
@@ -1410,11 +1410,7 @@
           "fhir-version": [
             "4.0.1"
           ],
-<<<<<<< HEAD
-          "url": "http://hl7.org/fhir/uv/pddi/2018Sep/"
-=======
           "url": "http://hl7.org/fhir/uv/pddi/2020Sep"
->>>>>>> 04fe4616
         }
       ]
     },
@@ -2351,9 +2347,6 @@
       "history": "http://hl7.org/fhir/us/davinci-alerts/history.html",
       "canonical": "http://hl7.org/fhir/us/davinci-alerts",
       "ci-build": "http://build.fhir.org/ig/HL7/davinci-alerts",
-<<<<<<< HEAD
-      "editions": []
-=======
       "editions": [
         {
           "name": "STU 1 Ballot",
@@ -2365,7 +2358,6 @@
           "url": "http://hl7.org/fhir/us/davinci-alerts/2020Feb"
         }
       ]
->>>>>>> 04fe4616
     },
     {
       "name": "Da Vinci Payer Coverage Decision Exchange (PCDE) FHIR IG",
@@ -2612,9 +2604,6 @@
       "language": [
         "en"
       ],
-<<<<<<< HEAD
-      "editions": []
-=======
       "editions": [
         {
           "name": "STU 1 Ballot",
@@ -2626,7 +2615,6 @@
           "url": "http://hl7.org/fhir/us/carin-rtpbc/2020Feb"
         }
       ]
->>>>>>> 04fe4616
     },
     {
       "name": "CARIN Blue Button Implementation Guide",
@@ -2641,9 +2629,6 @@
       "language": [
         "en"
       ],
-<<<<<<< HEAD
-      "editions": []
-=======
       "editions": [
         {
           "name": "STU 1 Ballot",
@@ -2655,7 +2640,6 @@
           "url": "http://hl7.org/fhir/us/carin-bb/2020Feb"
         }
       ]
->>>>>>> 04fe4616
     },
     {
       "name": "Risk Based Contracts Member Attribution List FHIR IG",
@@ -2670,9 +2654,6 @@
       "language": [
         "en"
       ],
-<<<<<<< HEAD
-      "editions": []
-=======
       "editions": [
         {
           "name": "STU 1 Ballot",
@@ -2684,7 +2665,6 @@
           "url": "http://hl7.org/fhir/us/davinci-atr/2020Feb"
         }
       ]
->>>>>>> 04fe4616
     },
     {
       "name": "Basisprofil DE",
@@ -2733,9 +2713,6 @@
       "language": [
         "en"
       ],
-<<<<<<< HEAD
-      "editions": []
-=======
       "editions": [
         {
           "name": "STU 1 Ballot",
@@ -2747,7 +2724,6 @@
           "url": "http://hl7.org/fhir/uv/security-label-ds4p/2020May"
         }
       ]
->>>>>>> 04fe4616
     },
     {
       "name": "FHIR Shorthand",
@@ -2762,9 +2738,6 @@
       "language": [
         "en"
       ],
-<<<<<<< HEAD
-      "editions": []
-=======
       "editions": [
         {
           "name": "STU 1 Ballot",
@@ -2776,7 +2749,6 @@
           "url": "http://hl7.org/fhir/uv/shorthand/2020May"
         }
       ]
->>>>>>> 04fe4616
     },
     {
       "name": "Post Acute Orders FHIR IG",
@@ -2791,9 +2763,6 @@
       "language": [
         "en"
       ],
-<<<<<<< HEAD
-      "editions": []
-=======
       "editions": [
         {
           "name": "STU 1 Ballot",
@@ -2805,7 +2774,6 @@
           "url": "http://hl7.org/fhir/us/dme-orders/2020Sep"
         }
       ]
->>>>>>> 04fe4616
     },
     {
       "name": "Application Data Exchange Assessment Framework and Functional Requirements for Mobile Health",
@@ -2820,9 +2788,6 @@
       "language": [
         "en"
       ],
-<<<<<<< HEAD
-      "editions": []
-=======
       "editions": [
         {
           "name": "STU 1 Ballot",
@@ -2834,7 +2799,6 @@
           "url": "http://hl7.org/fhir/uv/mhealth-framework/2020May"
         }
       ]
->>>>>>> 04fe4616
     },
     {
       "name": "US Drug Formulary",
@@ -2973,9 +2937,6 @@
         "en"
       ],
       "canonical": "https://hl7.org/fhir/uv/smart-web-messaging",
-<<<<<<< HEAD
-      "editions": []
-=======
       "ci-build": "http://build.fhir.org/ig/HL7/smart-web-messaging",
       "editions": [
         {
@@ -2988,7 +2949,6 @@
           "url": "https://hl7.org/fhir/uv/smart-web-messaging/2020Sep"
         }
       ]
->>>>>>> 04fe4616
     },
     {
       "name": "HL7 Version 2 to FHIR",
@@ -3003,9 +2963,6 @@
       "language": [
         "en"
       ],
-<<<<<<< HEAD
-      "editions": []
-=======
       "editions": [
         {
           "name": "STU 1 Ballot",
@@ -3017,7 +2974,6 @@
           "url": "http://hl7.org/fhir/uv/v2mappings/2020Sep"
         }
       ]
->>>>>>> 04fe4616
     }
   ]
 }