--- conflicted
+++ resolved
@@ -3628,7 +3628,6 @@
       ]
     },
     {
-<<<<<<< HEAD
       "name": "Patient Demographics Query for Mobile",
       "category": "??",
       "npm-name": "IHE.ITI.PDQm",
@@ -3693,37 +3692,6 @@
             "4.0.1"
           ],
           "url": "https://www.ihe.net/uploadedFiles/Documents/ITI/IHE_ITI_Suppl_PIXm_Rev2-1_TI_2019-12-05.pdf"
-=======
-      "name": "IHE Patient Identity Cross-Reference for mobile",
-      "category": "EHR Access",
-      "npm-name": "IHE.ITI.PIXm",
-      "description": "??",
-      "authority": "??",
-      "country": "??",
-      "history": "http://profiles.ihe.net/ITI/PIXm/history.html",
-      "language": [
-        "en"
-      ],
-      "canonical": "http://profiles.ihe.net/ITI/PIXm",
-      "ci-build": "http://build.fhir.org/ig/IHE/ITI.PIXm",
-      "editions": [
-        {
-          "name": "Public Comment Ballot",
-          "ig-version": "2.2.0",
-          "package": "IHE.ITI.PIXm#2.2.0",
-          "fhir-version": [
-            "4.0.1"
-          ],
-          "url": "http://profiles.ihe.net/ITI/PIXm/2.2.0"
-        },
-        {
-          "name": "Trial Implementation",
-          "ig-version": "2.1.0",
-          "package": "IHE.ITI.PIXm#2.1.0",
-          "fhir-version": [
-            "4.0.1"
-          ],
-          "url": "https://www.ihe.net/uploadedFiles/Documents/ITI/IHE_ITI_Suppl_PIXm.pdf"
         }
       ]
     },
@@ -3974,7 +3942,7 @@
             "4.0.1"
           ],
           "url": "http://hl7.org/fhir/us/covid19library/2021Sep"
->>>>>>> 6d62b2a1
+
         }
       ]
     }
