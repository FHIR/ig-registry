{
  "guides": [
    {
      "name": "US Core",
      "category": "National Base",
      "npm-name": "hl7.fhir.us.core",
      "description": "Base US national implementation guide",
      "authority": "HL7",
      "country": "us",
      "language": [
        "en"
      ],
      "implementations": [
        {
          "name": "Test Server",
          "type": "server",
          "url": "http://test.fhir.org"
        },
        {
          "name": "Source Code",
          "type": "source",
          "url": "http://github.com/HealthIntersections/fhirserver"
        }
      ],
      "history": "http://hl7.org/fhir/us/core/history.html",
      "canonical": "http://hl7.org/fhir/us/core",
      "ci-build": "http://build.fhir.org/ig/HL7/US-Core",
      "analysis": {
        "content": true,
        "rest": true,
        "documents": true,
        "clinicalCore": true,
        "medsMgmt": true,
        "profiles": 42,
        "extensions": 5,
        "operations": 1,
        "valuesets": 31,
        "codeSystems": 4,
        "examples": 111
      },
      "editions": [
        {
          "name": "STU5",
          "ig-version": "5.0.1",
          "package": "hl7.fhir.us.core#5.0.1",
          "fhir-version": [
            "4.0.1"
          ],
          "url": "http://hl7.org/fhir/us/core/STU5.0.1"
        },
        {
          "name": "STU5",
          "ig-version": "5.0.0",
          "package": "hl7.fhir.us.core#5.0.0",
          "fhir-version": [
            "4.0.1"
          ],
          "url": "http://hl7.org/fhir/us/core/STU5"
        },
        {
          "name": "STU4",
          "ig-version": "4.0.0",
          "package": "hl7.fhir.us.core#4.0.0",
          "fhir-version": [
            "4.0.1"
          ],
          "url": "http://hl7.org/fhir/us/core/STU4"
        },
        {
          "name": "STU3",
          "ig-version": "3.1.1",
          "package": "hl7.fhir.us.core#3.1.1",
          "fhir-version": [
            "4.0.1"
          ],
          "url": "http://hl7.org/fhir/us/core/STU3.1.1"
        },
        {
          "name": "STU3",
          "ig-version": "3.1.0",
          "package": "hl7.fhir.us.core#3.1.0",
          "fhir-version": [
            "4.0.1"
          ],
          "url": "http://hl7.org/fhir/us/core/STU3.1"
        },
        {
          "name": "STU3",
          "ig-version": "3.0.0",
          "package": "hl7.fhir.us.core#3.0.0",
          "fhir-version": [
            "4.0.0"
          ],
          "url": "http://hl7.org/fhir/us/core/STU3"
        },
        {
          "name": "STU2",
          "ig-version": "2.0.0",
          "package": "hl7.fhir.us.core#2.0.0",
          "fhir-version": [
            "3.0.1"
          ],
          "url": "http://hl7.org/fhir/us/core/STU2"
        },
        {
          "name": "STU1",
          "ig-version": "1.0.1",
          "package": "hl7.fhir.us.core#1.0.1",
          "fhir-version": [
            "3.0.1"
          ],
          "url": "http://hl7.org/fhir/us/core/1.0.1"
        },
        {
          "name": "STU1",
          "ig-version": "1.0.0",
          "package": "hl7.fhir.us.core#1.0.0",
          "fhir-version": [
            "3.0.1"
          ],
          "url": "http://hl7.org/fhir/us/core/STU1"
        }
      ]
    },
    {
      "name": "AU Base",
      "category": "National Base",
      "npm-name": "hl7.fhir.au.base",
      "description": "Base Australian national implementation guide",
      "authority": "HL7",
      "country": "au",
      "language": [
        "en"
      ],
      "history": "http://fhir.hl7.org.au/fhir/base/history.html",
      "canonical": "http://fhir.hl7.org.au/fhir/base",
      "ci-build": "http://build.fhir.org/ig/hl7au/au-fhir-base",
      "editions": [
        {
          "name": "Release 1 Draft",
          "ig-version": "1.0.1",
          "package": "hl7.fhir.au.base#1.0.1",
          "fhir-version": [
            "3.0.1"
          ],
          "url": "http://hl7.org.au/fhir/base/2019Feb"
        }
      ],
      "analysis": {
        "error": "JsonObject"
      }
    },
    {
      "name": "NZ Base",
      "category": "National Base",
      "npm-name": "fhir.org.nz.ig.base",
      "description": "Base New Zealand national implementation guide",
      "authority": "HL7",
      "country": "nz",
      "language": [
        "en"
      ],
      "canonical": "http://fhir.org.nz/ig/base",
      "ci-build": "http://build.fhir.org/ig/HL7NZ/nzbase/branches/master/index.html",
      "editions": [
        {
          "name": "Release 1",
          "ig-version": "1.0.0",
          "package": "fhir.org.nz.ig.base#1.0.0",
          "fhir-version": [
            "4.0.1"
          ],
          "url": "http://fhir.org.nz/ig/base"
        }
      ],
      "analysis": {
        "error": "Error fetching package directly (http://fhir.org.nz/ig/base/1.0.0/package.tgz), or fetching package list for fhir.org.nz.ig.base from http://fhir.org.nz/ig/base/package-list.json: Unable to fetch: Invalid HTTP response 404 from https://fhir.org.nz/ig/base/1.0.0/package.tgz (Not Found) (content in /var/folders/85/j9nrkr152ds51j69d7nrxq7r0000gn/T/fhir-http-6.log)"
      }
    },
    {
      "name": "CCDA on FHIR",
      "category": "Clinical Documents",
      "npm-name": "hl7.fhir.us.ccda",
      "description": "US Realm Implementation Guide (IG) addressing the key aspects of Consolidated CDA (C-CDA) required for Meaningful Use (MU). This IG focuses on the clinical document header and narrative constraints necessary for human readability, and references the Data Access Framework (DAF) implementation guide for coded data representation",
      "authority": "HL7",
      "country": "us",
      "language": [
        "en"
      ],
      "history": "http://hl7.org/fhir/us/ccda/history.html",
      "canonical": "http://hl7.org/fhir/us/ccda",
      "ci-build": "http://build.fhir.org/ig/HL7/ccda-on-fhir",
      "analysis": {
        "content": true,
        "rest": true,
        "profiles": 12,
        "extensions": 8,
        "valuesets": 10,
        "examples": 32
      },
      "editions": [
        {
          "name": "STU 1.1",
          "ig-version": "1.1.0",
          "package": "hl7.fhir.us.ccda#1.1.0",
          "fhir-version": [
            "4.0.1"
          ],
          "url": "http://hl7.org/fhir/us/ccda/STU1.1"
        },
        {
          "name": "STU 1",
          "ig-version": "1.0.0",
          "package": "hl7.fhir.us.ccda#1.0.0",
          "fhir-version": [
            "3.0.1"
          ],
          "url": "http://hl7.org/fhir/us/ccda/STU1"
        }
      ]
    },
    {
      "name": "SDC (Structured Data Capture)",
      "category": "Forms Management",
      "npm-name": "hl7.fhir.uv.sdc",
      "description": "Defines expectations for sharing of Questionnaires and answers, including mechanisms for automatically populating portions of a questionnaire based on embedded mappings to underlying data elements",
      "authority": "HL7",
      "country": "uv",
      "language": [
        "en"
      ],
      "history": "http://hl7.org/fhir/us/sdc/history.html",
      "canonical": "http://hl7.org/fhir/uv/sdc",
      "ci-build": "http://build.fhir.org/ig/HL7/sdc",
      "analysis": {
        "content": true,
        "rest": true,
        "clinicalCore": true,
        "carePlanning": true,
        "questionnaire": true,
        "profiles": 26,
        "extensions": 42,
        "logicals": 2,
        "operations": 7,
        "valuesets": 9,
        "codeSystems": 7,
        "examples": 48
      },
      "editions": [
        {
          "name": "STU 3",
          "ig-version": "3.0.0",
          "package": "hl7.fhir.uv.sdc#3.0.0",
          "fhir-version": [
            "4.0.1"
          ],
          "url": "http://hl7.org/fhir/uv/sdc/STU3"
        },
        {
          "name": "STU 2",
          "ig-version": "2.0.0",
          "package": "hl7.fhir.uv.sdc#2.0.0",
          "fhir-version": [
            "3.0.1"
          ],
          "url": "http://hl7.org/fhir/us/sdc/STU2"
        },
        {
          "name": "DSTU 1",
          "ig-version": "1.0.2",
          "package": "hl7.fhir.uv.sdc#1.0.2",
          "fhir-version": [
            "1.0.2"
          ],
          "url": "http://hl7.org/fhir/DSTU2/sdc/sdc.html"
        }
      ]
    },
    {
      "name": "SDC Data Elements Registry",
      "category": "Forms Management",
      "npm-name": "hl7.fhir.us.sdcde",
      "description": "Defines expectations for sharing of data elements between registries",
      "authority": "HL7",
      "country": "us",
      "language": [
        "en"
      ],
      "history": "http://hl7.org/fhir/us/sdcde/history.html",
      "canonical": "http://hl7.org/fhir/us/sdcde",
      "ci-build": "http://build.fhir.org/ig/HL7/sdc-de",
      "analysis": {
        "error": "Unable to resolve package id hl7.fhir.us.sdcde#1.0.2"
      },
      "editions": [
        {
          "name": "STU 2",
          "ig-version": "2.0",
          "package": "hl7.fhir.us.sdcde#2.0",
          "fhir-version": [
            "3.0.1"
          ],
          "url": "http://hl7.org/fhir/us/sdcde/STU2"
        },
        {
          "name": "STU 1",
          "ig-version": "1.0.2",
          "package": "hl7.fhir.us.sdcde#1.0.2",
          "fhir-version": [
            "1.0.2"
          ],
          "url": "http://hl7.org/fhir/DSTU2/sdcde/sdcde.html"
        }
      ]
    },
    {
      "name": "US Lab",
      "category": "Diagnostics",
      "npm-name": "hl7.fhir.us.lab",
      "description": "US Realm Laboratory ordering and reporting between ambulatory care setting and the laboratory and laboratory reporting to public health jurisdictions",
      "authority": "HL7",
      "country": "us",
      "language": [
        "en"
      ],
      "editions": [
        {
          "name": "DSTU2",
          "ig-version": "n/a",
          "package": "hl7.fhir.us.lab#n/a",
          "fhir-version": [
            "1.0.2"
          ],
          "url": "http://hl7.org/fhir/DSTU2/uslab/uslab.html"
        }
      ],
      "analysis": {
        "error": "Unable to resolve package id hl7.fhir.us.lab#n/a"
      }
    },
    {
      "name": "RCPA Cancer Reports",
      "category": "Diagnostics",
      "npm-name": "hl7.fhir.au.rcpa",
      "description": "Structured Cancer Reporting Protocols (FHIR adaptation of joint CAP/RCPA protocols)",
      "authority": "HL7",
      "country": "au",
      "language": [
        "en"
      ],
      "ci-build": "http://build.fhir.org/ig/hl7au/au-fhir-rcpa",
      "canonical": "http://hl7.org.au/fhir/rcpa",
      "editions": [
        {
          "name": "Release 1 Draft",
          "ig-version": "0.1.0",
          "package": "hl7.fhir.au.rcpa#0.1.0",
          "fhir-version": [
            "3.0.1"
          ],
          "url": "http://hl7.org.au/fhir/rcpa/0.1.0"
        }
      ],
      "analysis": {}
    },
    {
      "name": "DAF",
      "category": "EHR Access",
      "npm-name": "hl7.fhir.us.daf",
      "description": "Basic arrangements for accessing meaningful use data from EHR systems **NOTE: DAF has been superseded by Argonaut, DAF-Research and US-Core**",
      "authority": "HL7",
      "country": "us",
      "language": [
        "en"
      ],
      "history": "http://hl7.org/fhir/us/daf/history.html",
      "canonical": "http://hl7.org/fhir/us/daf",
      "ci-build": "http://build.fhir.org/ig/HL7/daf-research",
      "analysis": {
        "content": true,
        "rest": true,
        "clinicalCore": true,
        "carePlanning": true,
        "profiles": 5,
        "extensions": 2,
        "operations": 3,
        "valuesets": 2,
        "codeSystems": 2
      },
      "editions": [
        {
          "name": "STU 2",
          "ig-version": "2.0.0",
          "package": "hl7.fhir.us.daf#2.0.0",
          "fhir-version": [
            "3.0.1"
          ],
          "url": "http://hl7.org/fhir/us/daf-research/STU2"
        },
        {
          "name": "DSTU 1",
          "ig-version": "1.0.2",
          "package": "hl7.fhir.us.daf#1.0.2",
          "fhir-version": [
            "1.0.2"
          ],
          "url": "http://hl7.org/fhir/DSTU2/daf/daf.html"
        }
      ]
    },
    {
      "name": "Argonaut Data Query",
      "category": "EHR Access",
      "npm-name": "fhir.argonaut.r2",
      "description": "This implementation guide is based upon DSTU2 FHIR standard and covers the US EHR data access for the ONC Common Clinical Data Set and retrieval of static documents",
      "authority": "Argonaut",
      "country": "us",
      "language": [
        "en"
      ],
      "history": "http://www.fhir.org/guides/argonaut/r2/history.html",
      "ci-build": "http://build.fhir.org/ig/argonautproject/data-query",
      "canonical": "http://fhir.org/guides/argonaut/r2",
      "editions": [
        {
          "name": "First Release",
          "ig-version": "1.0.0",
          "package": "fhir.argonaut.r2#1.0.0",
          "fhir-version": [
            "1.0.2"
          ],
          "url": "http://fhir.org/guides/argonaut/r2/1.0"
        }
      ],
      "analysis": {
        "content": true,
        "rest": true,
        "documents": true,
        "clinicalCore": true,
        "medsMgmt": true,
        "profiles": 17,
        "extensions": 5,
        "operations": 1,
        "valuesets": 25
      }
    },
    {
      "name": "HSPC EHR Guide",
      "category": "EHR Access",
      "npm-name": "fhir.hspc.core",
      "description": "Builds on Argonaut to make agreements around consistent data (in progress)",
      "authority": "HSPC",
      "country": "us",
      "language": [
        "en"
      ],
      "history": "http://fhir.org/guides/hspc/core/history.html",
      "canonical": "http://fhir.org/guides/hspc/core",
      "ci-build": "http://build.fhir.org/ig/hspc/core",
      "editions": [],
      "analysis": {}
    },
    {
      "name": "US Meds Maturity Project",
      "category": "Medications / Immunizations",
      "npm-name": "hl7.fhir.us.meds",
      "description": "US Meds Maturity Project: promote consistent use of the FHIR pharmacy resources in the US Realm",
      "authority": "HL7",
      "country": "us",
      "language": [
        "en"
      ],
      "history": "http://hl7.org/fhir/us/meds/history.html",
      "canonical": "http://hl7.org/fhir/us/meds",
      "ci-build": "http://build.fhir.org/ig/HL7/FHIR-ONC-Meds",
      "analysis": {
        "content": true,
        "rest": true,
        "clinicalCore": true,
        "medsMgmt": true,
        "profiles": 2
      },
      "editions": [
        {
          "name": "STU 2",
          "ig-version": "1.2.0",
          "package": "hl7.fhir.us.meds#1.2.0",
          "fhir-version": [
            "3.0.1"
          ],
          "url": "http://hl7.org/fhir/us/meds/STU2"
        },
        {
          "name": "STU 1",
          "ig-version": "1.0.0",
          "package": "hl7.fhir.us.meds#1.0.0",
          "fhir-version": [
            "3.0.1"
          ],
          "url": "http://hl7.org/fhir/us/meds/STU1"
        }
      ]
    },
    {
      "name": "QICore",
      "category": "Quality / CDS",
      "npm-name": "hl7.fhir.us.qicore",
      "description": "QICore defines a uniform way for quality measurement and decision support knowledge to refer to clinical data. The profiles align as much as possible with DAF and incorporate content from the (Quality Data Model) and the (Virtual Medical Record) specifications",
      "authority": "HL7",
      "country": "us",
      "language": [
        "en"
      ],
      "history": "http://hl7.org/fhir/us/qicore/history.html",
      "canonical": "http://hl7.org/fhir/us/qicore",
      "ci-build": "http://build.fhir.org/ig/cqframework/qi-core",
      "analysis": {
        "content": true,
        "clinicalCore": true,
        "carePlanning": true,
        "financials": true,
        "medsMgmt": true,
        "diagnostics": true,
        "profiles": 51,
        "extensions": 8,
        "valuesets": 21,
        "codeSystems": 5,
        "examples": 66
      },
      "editions": [
        {
          "name": "STU 4",
          "ig-version": "4.1.1",
          "package": "hl7.fhir.us.qicore#4.1.1",
          "fhir-version": [
            "4.0.1"
          ],
          "url": "http://hl7.org/fhir/us/qicore/STU4.1.1"
        },
        {
          "name": "STU 4",
          "ig-version": "4.1.0",
          "package": "hl7.fhir.us.qicore#4.1.0",
          "fhir-version": [
            "4.0.1"
          ],
          "url": "http://hl7.org/fhir/us/qicore/STU4.1"
        },
        {
          "name": "STU 4",
          "ig-version": "4.0.0",
          "package": "hl7.fhir.us.qicore#4.0.0",
          "fhir-version": [
            "4.0.1"
          ],
          "url": "http://hl7.org/fhir/us/qicore/STU4"
        },
        {
          "name": "STU 3",
          "ig-version": "3.2.0",
          "package": "hl7.fhir.us.qicore#3.2.0",
          "fhir-version": [
            "3.0.1"
          ],
          "url": "http://hl7.org/fhir/us/qicore/STU32"
        },
        {
          "name": "STU 3",
          "ig-version": "3.1.0",
          "package": "hl7.fhir.us.qicore#3.1.0",
          "fhir-version": [
            "3.0.1"
          ],
          "url": "http://hl7.org/fhir/us/qicore/STU3"
        },
        {
          "name": "STU 2",
          "ig-version": "2.0.0",
          "package": "hl7.fhir.us.qicore#2.0.0",
          "fhir-version": [
            "3.0.1"
          ],
          "url": "http://hl7.org/fhir/us/qicore/STU2"
        },
        {
          "name": "STU 1",
          "ig-version": "1.0.2",
          "package": "hl7.fhir.us.qicore#1.0.2",
          "fhir-version": [
            "1.0.2"
          ],
          "url": "http://hl7.org/fhir/DSTU2/qicore/qicore.html"
        }
      ]
    },
    {
      "name": "DAF-Research",
      "category": "Research",
      "npm-name": "hl7.fhir.us.daf-research",
      "description": "DAF-Research IG focuses on enabling researchers to access data from multiple organizations",
      "authority": "HL7",
      "country": "us",
      "language": [
        "en"
      ],
      "history": "http://hl7.org/fhir/us/daf/history.html",
      "canonical": "http://hl7.org/fhir/us/daf",
      "ci-build": "http://build.fhir.org/ig/HL7/daf-research",
      "editions": [
        {
          "name": "STU",
          "ig-version": "2.0.0",
          "package": "hl7.fhir.us.daf-research#2.0.0",
          "fhir-version": [
            "3.0.1"
          ],
          "url": "http://hl7.org/fhir/us/daf-research"
        }
      ],
      "analysis": {
        "error": "Unable to resolve package id hl7.fhir.us.daf-research#2.0.0"
      }
    },
    {
      "name": "US HAI",
      "category": "Public Health",
      "npm-name": "hl7.fhir.us.hai",
      "description": "Specifies standards for electronic submission of Healthcare Associated Infection (HAI) reports to the National Healthcare Safety Network (NHSN) of the Centers for Disease Control and Prevention (CDC)",
      "authority": "HL7",
      "country": "us",
      "language": [
        "en"
      ],
      "history": "http://hl7.org/fhir/us/hai/history.html",
      "canonical": "http://hl7.org/fhir/us/hai",
      "ci-build": "http://build.fhir.org/ig/HL7/HAI",
      "analysis": {
        "content": true,
        "questionnaire": true,
        "profiles": 4,
        "valuesets": 15,
        "codeSystems": 2
      },
      "editions": [
        {
          "name": "STU 2",
          "ig-version": "2.0.0",
          "package": "hl7.fhir.us.hai#2.0.0",
          "fhir-version": [
            "4.0.0"
          ],
          "url": "http://hl7.org/fhir/us/hai/STU2"
        },
        {
          "name": "STU 1",
          "ig-version": "1.0.0",
          "package": "hl7.fhir.us.hai#1.0.0",
          "fhir-version": [
            "3.0.1"
          ],
          "url": "http://hl7.org/fhir/us/hai/STU1"
        }
      ]
    },
    {
      "name": "US Breast Cancer Data",
      "category": "Diagnostics",
      "npm-name": "hl7.fhir.us.breastcancer",
      "description": "Logical models and FHIR profiles for supporting breast cancer staging estimation, including the traditional three-component staging involving primary tumor classification, regional lymph nodes and distant metastases, as well as other factors important to prognosis and recurrence risk, such as tumor grade, hormone receptor status (progesterone and estrogen), as well as human epidermal growth factor 2 (HER 2) status",
      "authority": "HL7",
      "country": "us",
      "language": [
        "en"
      ],
      "history": "http://hl7.org/fhir/us/breastcancer/history.html",
      "canonical": "http://hl7.org/fhir/us/breastcancer",
      "ci-build": "http://build.fhir.org/ig/HL7/us-breastcancer",
      "analysis": {
        "content": true,
        "clinicalCore": true,
        "medsMgmt": true,
        "diagnostics": true,
        "profiles": 57,
        "extensions": 46,
        "logicals": 260,
        "valuesets": 35,
        "codeSystems": 9
      },
      "editions": [
        {
          "name": "STU 1 Draft",
          "ig-version": "0.2.0",
          "package": "hl7.fhir.us.breastcancer#0.2.0",
          "fhir-version": [
            "3.0.1"
          ],
          "url": "http://hl7.org/fhir/us/breastcancer/2018Sep"
        }
      ]
    },
    {
      "name": "Genomics Reporting",
      "category": "Diagnostics",
      "npm-name": "hl7.fhir.uv.genomics-reporting",
      "description": "This implementation guide tries to provide guidance that will enable improved interoperable and computable sharing of genetic testing results",
      "authority": "HL7",
      "country": "uv",
      "language": [
        "en"
      ],
      "history": "http://hl7.org/fhir/uv/genomics-reporting/history.html",
      "canonical": "http://hl7.org/fhir/uv/genomics-reporting",
      "ci-build": "http://build.fhir.org/ig/HL7/genomics-reporting",
      "analysis": {
        "content": true,
        "clinicalCore": true,
        "carePlanning": true,
        "profiles": 18,
        "extensions": 4,
        "operations": 1,
        "valuesets": 10,
        "codeSystems": 3,
        "examples": 65
      },
      "editions": [
        {
          "name": "STU 2",
          "ig-version": "2.0.0",
          "package": "hl7.fhir.uv.genomics-reporting#2.0.0",
          "fhir-version": [
            "4.0.1"
          ],
          "url": "http://hl7.org/fhir/uv/genomics-reporting/STU2"
        },
        {
          "name": "STU 1",
          "ig-version": "1.0.0",
          "package": "hl7.fhir.uv.genomics-reporting#1.0.0",
          "fhir-version": [
            "4.0.1"
          ],
          "url": "http://hl7.org/fhir/uv/genomics-reporting/STU1"
        }
      ]
    },
    {
      "name": "Argonaut Provider Directory",
      "category": "Administration",
      "npm-name": "fhir.argonaut.pd",
      "description": "This implementation guide is based upon STU3 FHIR standard and outlines the key data elements for any provider directory and basic query guidance. The components developed in this guide are intended to provide a foundation for a central or distributed Provider or Healthcare Directory",
      "authority": "Argonaut",
      "country": "us",
      "language": [
        "en"
      ],
      "history": "http://www.fhir.org/guides/argonaut/pd/history.html",
      "ci-build": "http://build.fhir.org/ig/argonautproject/provider-directory",
      "canonical": "http://fhir.org/guides/argonaut/pd",
      "editions": [
        {
          "name": "Release 1",
          "ig-version": "1.0.0",
          "package": "fhir.argonaut.pd#1.0.0",
          "fhir-version": [
            "3.0.1"
          ],
          "url": "http://fhir.org/guides/argonaut/pd/release1"
        }
      ],
      "analysis": {
        "error": "Unknown FHIRVersion code \u0027STU3\u0027"
      }
    },
    {
      "name": "Argonaut Scheduling",
      "category": "Administration",
      "npm-name": "fhir.argonaut.scheduling",
      "description": "This implementation guide is based upon STU3 FHIR standard and provides FHIR RESTful APIs and guidance for access to and booking of appointments for patients by both patient and practitioner end users",
      "authority": "Argonaut",
      "country": "us",
      "language": [
        "en"
      ],
      "history": "http://www.fhir.org/guides/argonaut/scheduling/history.html",
      "ci-build": "http://build.fhir.org/ig/argonautproject/scheduling",
      "canonical": "http://fhir.org/guides/argonaut/scheduling",
      "editions": [
        {
          "name": "First Release",
          "ig-version": "1.0.0",
          "package": "fhir.argonaut.scheduling#1.0.0",
          "fhir-version": [
            "3.0.1"
          ],
          "url": "http://fhir.org/guides/argonaut/scheduling/release1"
        }
      ],
      "analysis": {
        "content": true,
        "rest": true,
        "financials": true,
        "scheduling": true,
        "profiles": 7,
        "extensions": 4,
        "operations": 4,
        "valuesets": 7,
        "codeSystems": 3
      }
    },
    {
      "name": "International Patient Summary",
      "category": "Patient Summary",
      "npm-name": "hl7.fhir.uv.ips",
      "description": "The International Patient Summary (IPS) is a minimal and non-exhaustive patient summary, specialty-agnostic, condition-independent, but readily usable by clinicians for the cross-border unscheduled care of a patient",
      "authority": "HL7",
      "country": "uv",
      "language": [
        "en"
      ],
      "history": "http://hl7.org/fhir/uv/ips/history.html",
      "canonical": "http://hl7.org/fhir/uv/ips",
      "ci-build": "http://build.fhir.org/ig/HL7/fhir-ips",
      "analysis": {
        "content": true,
        "clinicalCore": true,
        "medsMgmt": true,
        "diagnostics": true,
        "profiles": 33,
        "extensions": 1,
        "valuesets": 44,
        "codeSystems": 1,
        "examples": 33
      },
      "editions": [
        {
          "name": "STU 1",
          "ig-version": "1.0.0",
          "package": "hl7.fhir.uv.ips#1.0.0",
          "fhir-version": [
            "4.0.1"
          ],
          "url": "http://hl7.org/fhir/uv/ips/STU1"
        }
      ]
    },
    {
      "name": "IHE Patient Demographics Query for Mobile (PDQm)",
      "category": "Administration",
      "npm-name": "ihe.iti.pdqm",
      "description": "Defines a lightweight RESTful interface to a patient demographics supplier leveraging technologies readily available to mobile applications and lightweight browser based applications",
      "authority": "IHE",
      "country": "uv",
      "language": [
        "en"
      ],
      "history": "http://profiles.ihe.net/ITI/PDQm/history.html",
      "ci-build": "http://build.fhir.org/ig/IHE/ITI.PDQm/branches/main",
      "canonical": "https://profiles.ihe.net/ITI/PDQm",
      "analysis": {
        "content": true,
        "rest": true,
        "clinicalCore": true,
        "profiles": 3,
        "examples": 4
      },
      "editions": [
        {
          "name": "Trial Implementation",
          "ig-version": "2.4.0",
          "package": "ihe.iti.pdqm#2.4.0",
          "fhir-version": [
            "4.0.1"
          ],
          "url": "https://profiles.ihe.net/ITI/PDQm/2.4.0"
        },
        {
          "name": "Trial Implementation",
          "ig-version": "2.3.0",
          "package": "ihe.iti.pdqm#2.3.0",
          "fhir-version": [
            "4.0.1"
          ],
          "url": "https://profiles.ihe.net/ITI/PDQm/2.3.0"
        },
        {
          "name": "Trial Implementation",
          "ig-version": "2.2.0",
          "package": "ihe.iti.pdqm#2.2.0",
          "fhir-version": [
            "4.0.1"
          ],
          "url": "https://www.ihe.net/uploadedFiles/Documents/ITI/IHE_ITI_Suppl_PDQm_Rev2-2_TI_2020-08-28.pdf"
        }
      ]
    },
    {
      "name": "IHE Patient Identifier Cross-referencing for Mobile (PIXm)",
      "category": "Administration",
      "npm-name": "ihe.iti.pixm",
      "description": "Defines a lightweight RESTful interface to a Patient Identifier Cross-reference Manager, leveraging technologies readily available to mobile applications and lightweight browser based applications",
      "authority": "IHE",
      "country": "uv",
      "history": "https://profiles.ihe.net/ITI/PIXm/history.html",
      "language": [
        "en"
      ],
      "canonical": "https://profiles.ihe.net/ITI/PIXm",
      "ci-build": "http://build.fhir.org/ig/IHE/ITI.PIXm",
      "analysis": {
        "content": true,
        "rest": true,
        "clinicalCore": true,
        "profiles": 8,
        "operations": 1,
        "examples": 17
      },
      "editions": [
        {
          "name": "Trial Implementation",
          "ig-version": "3.0.2",
          "package": "ihe.iti.pixm#3.0.2",
          "fhir-version": [
            "4.0.1"
          ],
          "url": "https://profiles.ihe.net/ITI/PIXm/3.0.2"
        },
        {
          "name": "Trial Implementation",
          "ig-version": "3.0.0",
          "package": "ihe.iti.pixm#3.0.0",
          "fhir-version": [
            "4.0.1"
          ],
          "url": "https://profiles.ihe.net/ITI/PIXm/3.0.0"
        },
        {
          "name": "Trial Implementation",
          "ig-version": "2.1.0",
          "package": "ihe.iti.pixm#2.1.0",
          "fhir-version": [
            "4.0.1"
          ],
          "url": "https://www.ihe.net/uploadedFiles/Documents/ITI/IHE_ITI_Suppl_PIXm_Rev2-1_TI_2019-12-05.pdf"
        }
      ]
    },
    {
      "name": "IHE Patient Master Identity Registry (PMIR)",
      "category": "Administration",
      "npm-name": "ihe.iti.pmir",
      "description": "Supports the creating, updating and deprecating of patient master identity information about a subject of care, as well as subscribing to these changes, using the HL7 FHIR standard and its RESTful transactions. In PMIR, “patient identity” information includes all information found in the FHIR Patient Resource such as identifier, name, phone, gender, birth date, address, marital status, photo, others to contact, preference for language, general practitioner, and links to other instances of identities. The “patient master identity” is a dominant identity managed centrally among many participating organizations (a.k.a., “Golden Patient Identity”).",
      "authority": "IHE",
      "country": "uv",
      "language": [
        "en"
      ],
      "history": "https://profiles.ihe.net/ITI/PMIR/history.html",
      "analysis": {
        "error": "Error fetching package directly (https://profiles.ihe.net/ITI/PMIR/0.1.0/package.tgz), or fetching package list for ihe.iti.pmir from https://profiles.ihe.net/ITI/PMIR/package-list.json: Unable to fetch: Invalid HTTP response 404 from https://profiles.ihe.net/ITI/PMIR/0.1.0/package.tgz (Not Found) (content in /var/folders/85/j9nrkr152ds51j69d7nrxq7r0000gn/T/fhir-http-23.log)"
      },
      "ci-build": "http://build.fhir.org/ig/IHE/ITI.PMIR/branches/master/index.html",
      "canonical": "https://profiles.ihe.net/ITI/PMIR",
      "editions": [
        {
          "name": "Public Comment Ballot",
          "ig-version": "1.4.0",
          "package": "ihe.iti.pmir#1.4.0",
          "fhir-version": [
            "4.0.1"
          ],
          "url": "https://profiles.ihe.net/ITI/PMIR/1.4.0"
        },
        {
          "name": "Trial Implementation",
          "ig-version": "1.3.0",
          "package": "ihe.iti.pmir#1.3.0",
          "fhir-version": [
            "4.0.1"
          ],
          "url": "https://www.ihe.net/wp-content/uploads/uploadedFiles/Documents/ITI/IHE_ITI_Suppl_PMIR_Rev1-3_TI_2020-12-11.pdf"
        }
      ]
    },
    {
      "name": "IHE FHIR AuditEvent query and feed to ATNA",
      "category": "Security",
      "npm-name": "ihe.iti.atna",
      "description": "Enable audit log recording (feed) and access to ATNA Audit Repository queries using FHIR AuditEvent resource",
      "authority": "IHE",
      "country": "uv",
      "language": [
        "en"
      ],
      "history": "https://wiki.ihe.net/index.php/Audit_Trail_and_Node_Authentication",
      "canonical": "https://wiki.ihe.net/index.php/Audit_Trail_and_Node_Authentication",
      "editions": [
        {
          "name": "R4 Trial-Implementation",
          "ig-version": "0.2.0",
          "package": "ihe.iti.atna#0.2.0",
          "fhir-version": [
            "4.0.1"
          ],
          "url": "https://wiki.ihe.net/index.php/Audit_Trail_and_Node_Authentication"
        }
      ],
      "analysis": {
        "error": "Unable to resolve package id ihe.iti.atna#0.2.0"
      }
    },
    {
      "name": "IHE Mobile Alert Communication Management(mACM)",
      "category": "Communications",
      "npm-name": "ihe.iti.macm",
      "description": "Provides the infrastructural components needed to send short, unstructured text alerts to human recipients and can record the outcomes of any human interactions upon receipt of the alert. ",
      "authority": "IHE",
      "country": "uv",
      "language": [
        "en"
      ],
      "history": "http://wiki.ihe.net/index.php/Mobile_Alert_Communication_Management(mACM)",
      "canonical": "http://wiki.ihe.net/index.php/Mobile_Alert_Communication_Management(mACM)",
      "editions": [
        {
          "name": "R4 Trial-Implementation",
          "ig-version": "0.2.0",
          "package": "ihe.iti.macm#0.2.0",
          "fhir-version": [
            "4.0.1"
          ],
          "url": "http://wiki.ihe.net/index.php/Mobile_Alert_Communication_Management(mACM)"
        }
      ],
      "analysis": {
        "error": "Unable to resolve package id ihe.iti.macm#0.2.0"
      }
    },
    {
      "name": "IHE Mobile Cross-Enterprise Document Data Element Extraction (mXDE)",
      "category": "Clinical Documents",
      "npm-name": "ihe.iti.mxde",
      "description": "Provides the means to access data elements extracted from shared structured documents",
      "authority": "IHE",
      "country": "uv",
      "language": [
        "en"
      ],
      "history": "http://wiki.ihe.net/index.php/Mobile_Cross-Enterprise_Document_Data_Element_Extraction",
      "canonical": "http://wiki.ihe.net/index.php/Mobile_Cross-Enterprise_Document_Data_Element_Extraction",
      "editions": [
        {
          "name": "STU3 or R4 Trial-Implementation",
          "ig-version": "0.1.2",
          "package": "ihe.iti.mxde#0.1.2",
          "fhir-version": [
            "4.0.0"
          ],
          "url": "http://wiki.ihe.net/index.php/Mobile_Cross-Enterprise_Document_Data_Element_Extraction"
        }
      ],
      "analysis": {
        "error": "Unable to resolve package id ihe.iti.mxde#0.1.2"
      }
    },
    {
      "name": "IHE Query for Existing Data for Mobile (QEDm)",
      "category": "EHR Access",
      "npm-name": "ihe.pcc.qedm",
      "description": "Supports queries for clinical data elements, including observations, allergy and intolerances, conditions, diagnostic results, medications, immunizations, procedures, encounters and provenance by making the information widely available to other systems within and across enterprises",
      "authority": "IHE",
      "country": "uv",
      "language": [
        "en"
      ],
      "history": "http://wiki.ihe.net/index.php/Query_for_Existing_Data_for_Mobile",
      "canonical": "http://wiki.ihe.net/index.php/Query_for_Existing_Data_for_Mobile",
      "editions": [
        {
          "name": "R4 Trial-Implementation",
          "ig-version": "0.2.1",
          "package": "ihe.pcc.qedm#0.2.1",
          "fhir-version": [
            "4.0.1"
          ],
          "url": "http://wiki.ihe.net/index.php/Query_for_Existing_Data_for_Mobile"
        }
      ],
      "analysis": {
        "error": "Unable to resolve package id ihe.pcc.qedm#0.2.1"
      }
    },
    {
      "name": "IHE Non-Patient File Sharing (NPFS)",
      "category": "Administration",
      "npm-name": "ihe.iti.npfs",
      "description": "Defines how to enable the sharing of non-patient files such as workflow definitions, privacy policies, blank forms, and stylesheets",
      "authority": "IHE",
      "country": "uv",
      "language": [
        "en"
      ],
      "history": "http://wiki.ihe.net/index.php/Non-patient_File_Sharing_(NPFS)",
      "canonical": "http://wiki.ihe.net/index.php/Non-patient_File_Sharing_(NPFS)",
      "editions": [
        {
          "name": "STU3 Trial-Implementation",
          "ig-version": "0.2.0",
          "package": "ihe.iti.npfs#0.2.0",
          "fhir-version": [
            "4.0.1"
          ],
          "url": "http://wiki.ihe.net/index.php/Non-patient_File_Sharing_(NPFS)"
        }
      ],
      "analysis": {
        "error": "Unable to resolve package id ihe.iti.npfs#0.2.0"
      }
    },
    {
      "name": "IHE Standardized Operational Log of Events (SOLE)",
      "category": "Administration",
      "npm-name": "ihe.rad.sole",
      "description": "Defines a way to exchange information about events that can then be collected and displayed using standard methods",
      "authority": "IHE",
      "country": "uv",
      "language": [
        "en"
      ],
      "history": "http://wiki.ihe.net/index.php/Standardized_Operational_Log_of_Events",
      "canonical": "http://wiki.ihe.net/index.php/Standardized_Operational_Log_of_Events",
      "editions": [
        {
          "name": "STU3 Trial-Implementation",
          "ig-version": "0.1.0",
          "package": "ihe.rad.sole#0.1.0",
          "fhir-version": [
            "3.0.1"
          ],
          "url": "http://wiki.ihe.net/index.php/Standardized_Operational_Log_of_Events"
        }
      ],
      "analysis": {
        "error": "Unable to resolve package id ihe.rad.sole#0.1.0"
      }
    },
    {
      "name": "IHE Mobile Medication Administration (MMA)",
      "category": "Medications / Immunizations",
      "npm-name": "ihe.pharm.mma",
      "description": "Defines the integration between healthcare systems and mobile (or any other) clients using RESTful web services. This allows connecting EHRs with smartphones, smart pill boxes, and other personal or professional devices",
      "authority": "IHE",
      "country": "uv",
      "language": [
        "en"
      ],
      "history": "http://wiki.ihe.net/index.php/Mobile_Medication_Administration",
      "canonical": "http://wiki.ihe.net/index.php/Mobile_Medication_Administration",
      "editions": [
        {
          "name": "STU3 Trial-Implementation",
          "ig-version": "0.1.0",
          "package": "ihe.pharm.mma#0.1.0",
          "fhir-version": [
            "3.0.1"
          ],
          "url": "http://wiki.ihe.net/index.php/Mobile_Medication_Administration"
        }
      ],
      "analysis": {
        "error": "Unable to resolve package id ihe.pharm.mma#0.1.0"
      }
    },
    {
      "name": "IHE Uniform Barcode Processing (UBP)",
      "category": "Medications / Immunizations",
      "npm-name": "ihe.pharm.ubp",
      "description": "Uniform Barcode Processing for Medications",
      "authority": "IHE",
      "country": "uv",
      "language": [
        "en"
      ],
      "history": "http://wiki.ihe.net/index.php/Uniform_Barcode_Processing",
      "canonical": "http://wiki.ihe.net/index.php/Uniform_Barcode_Processing",
      "editions": [
        {
          "name": "STU3 Trial-Implementation",
          "ig-version": "0.1.0",
          "package": "ihe.pharm.ubp#0.1.0",
          "fhir-version": [
            "3.0.1"
          ],
          "url": "http://wiki.ihe.net/index.php/Uniform_Barcode_Processing"
        }
      ],
      "analysis": {
        "error": "Unable to resolve package id ihe.pharm.ubp#0.1.0"
      }
    },
    {
      "name": "IHE Mobile Retrieve Form for Data Capture (mRFD)",
      "category": "Forms Management",
      "npm-name": "ihe.qrph.mrfd",
      "description": "Provides a method for gathering data within a user’s current application to meet the requirements of an external system. mRFD supports RESTful retrieval of forms from a form source, display and completion of a form, and return of instance data from the display application to the source application. The workflows defined in this profile are based on those defined by the Retrieve Form for Data Capture (RFD) profile",
      "authority": "IHE",
      "country": "uv",
      "language": [
        "en"
      ],
      "history": "http://wiki.ihe.net/index.php/Mobile_Retrieve_Form_for_Data_Capture",
      "canonical": "http://wiki.ihe.net/index.php/Mobile_Retrieve_Form_for_Data_Capture",
      "editions": [
        {
          "name": "STU3 Trial-Implementation",
          "ig-version": "0.1.0",
          "package": "ihe.qrph.mrfd#0.1.0",
          "fhir-version": [
            "3.0.1"
          ],
          "url": "http://wiki.ihe.net/index.php/Mobile_Retrieve_Form_for_Data_Capture"
        }
      ],
      "analysis": {
        "error": "Unable to resolve package id ihe.qrph.mrfd#0.1.0"
      }
    },
    {
      "name": "IHE Vital Records Death Reporting (VRDR)",
      "category": "Public Health",
      "npm-name": "ihe.qrph.vrdr",
      "description": "Defines a Retrieve Form for Data Capture (RFD) content profile that will specify derivation of source content from a medical summary document. by defining requirements for form filler content and form manager handling of the content",
      "authority": "IHE",
      "country": "uv",
      "language": [
        "en"
      ],
      "history": "http://wiki.ihe.net/index.php/Vital_Records_Death_Reporting",
      "canonical": "http://wiki.ihe.net/index.php/Vital_Records_Death_Reporting",
      "editions": [
        {
          "name": "STU3 Trial-Implementation",
          "ig-version": "0.1.0",
          "package": "ihe.qrph.vrdr#0.1.0",
          "fhir-version": [
            "3.0.1"
          ],
          "url": "http://wiki.ihe.net/index.php/Vital_Records_Death_Reporting"
        }
      ],
      "analysis": {
        "error": "Unable to resolve package id ihe.qrph.vrdr#0.1.0"
      }
    },
    {
      "name": "IHE Dynamic Care Planning (DCP)",
      "category": "Care Planning",
      "npm-name": "ihe.pcc.dcp",
      "description": "Provides the structures and transactions for care planning, sharing Care Plans that meet the needs of many, such as providers, patients and payers",
      "authority": "IHE",
      "country": "uv",
      "language": [
        "en"
      ],
      "history": "http://wiki.ihe.net/index.php/Dynamic_Care_Planning",
      "canonical": "http://wiki.ihe.net/index.php/Dynamic_Care_Planning",
      "editions": [
        {
          "name": "R4 Trial-Implementation",
          "ig-version": "0.2.0",
          "package": "ihe.pcc.dcp#0.2.0",
          "fhir-version": [
            "4.0.1"
          ],
          "url": "http://wiki.ihe.net/index.php/Dynamic_Care_Planning"
        }
      ],
      "analysis": {
        "error": "Unable to resolve package id ihe.pcc.dcp#0.2.0"
      }
    },
    {
      "name": "IHE Dynamic Care Team Management (DCTM)",
      "category": "Care Planning",
      "npm-name": "ihe.pcc.dctm",
      "description": "Provides the means for sharing care team information about a patient’s care teams that meet the needs of many users, such as providers, patients and payers",
      "authority": "IHE",
      "country": "uv",
      "language": [
        "en"
      ],
      "history": "http://wiki.ihe.net/index.php/Dynamic_Care_Team_Management",
      "canonical": "http://wiki.ihe.net/index.php/Dynamic_Care_Team_Management",
      "editions": [
        {
          "name": "STU3 Trial-Implementation",
          "ig-version": "0.2.0",
          "package": "ihe.pcc.dctm#0.2.0",
          "fhir-version": [
            "4.0.1"
          ],
          "url": "http://wiki.ihe.net/index.php/Dynamic_Care_Team_Management"
        }
      ],
      "analysis": {
        "error": "Unable to resolve package id ihe.pcc.dctm#0.2.0"
      }
    },
    {
      "name": "Point-of-Care Medical Device Tracking (PMDT)",
      "category": "Administration",
      "npm-name": "ihe.pcc.pmdt",
      "description": "provides definition for a mobile Device",
      "authority": "IHE",
      "country": "uv",
      "language": [
        "en"
      ],
      "history": "http://wiki.ihe.net/index.php/Point-of-Care_Medical_Device_Tracking",
      "canonical": "http://wiki.ihe.net/index.php/Point-of-Care_Medical_Device_Tracking",
      "editions": [
        {
          "name": "STU3 Trial-Implementation",
          "ig-version": "0.1.0",
          "package": "ihe.pcc.pmdt#0.1.0",
          "fhir-version": [
            "3.0.1"
          ],
          "url": "http://wiki.ihe.net/index.php/Point-of-Care_Medical_Device_Tracking"
        }
      ],
      "analysis": {
        "error": "Unable to resolve package id ihe.pcc.pmdt#0.1.0"
      }
    },
    {
      "name": "IHE Reconciliation of Clinical Content and Care Providers (RECON)",
      "category": "Administration",
      "npm-name": "ihe.pcc.recon",
      "description": "Provides the ability to communicate lists of clinical data that were reconciled, when they were reconciled and who did the reconciliation using CDA® constructs and FHIR® Resource attributes",
      "authority": "IHE",
      "country": "uv",
      "language": [
        "en"
      ],
      "history": "http://wiki.ihe.net/index.php/Reconciliation_of_Clinical_Content_and_Care_Providers",
      "canonical": "http://wiki.ihe.net/index.php/Reconciliation_of_Clinical_Content_and_Care_Providers",
      "editions": [
        {
          "name": "STU3 Trial-Implementation",
          "ig-version": "0.1.0",
          "package": "ihe.pcc.recon#0.1.0",
          "fhir-version": [
            "3.0.1"
          ],
          "url": "http://wiki.ihe.net/index.php/Reconciliation_of_Clinical_Content_and_Care_Providers"
        }
      ],
      "analysis": {
        "error": "Unable to resolve package id ihe.pcc.recon#0.1.0"
      }
    },
    {
      "name": "IHE Remote Patient Monitoring (RPM)",
      "category": "Personal Healthcare",
      "npm-name": "ihe.pcc.rpm",
      "description": "Provides means of reporting measurements taken by Personal Healthcare Devices in a remote location",
      "authority": "IHE",
      "country": "uv",
      "language": [
        "en"
      ],
      "history": "http://wiki.ihe.net/index.php/Remote_Patient_Monitoring",
      "canonical": "http://wiki.ihe.net/index.php/Remote_Patient_Monitoring",
      "editions": [
        {
          "name": "STU3 Trial-Implementation",
          "ig-version": "0.1.0",
          "package": "ihe.pcc.rpm#0.1.0",
          "fhir-version": [
            "3.0.1"
          ],
          "url": "http://wiki.ihe.net/index.php/Remote_Patient_Monitoring"
        }
      ],
      "analysis": {
        "error": "Unable to resolve package id ihe.pcc.rpm#0.1.0"
      }
    },
    {
      "name": "IHE Routine Interfacility Patient Transport (RIPT)",
      "category": "Communications",
      "npm-name": "ihe.pcc.ript",
      "description": "Provides means of updating a Transport team with critical and necessary medical information on a patient to be transported",
      "authority": "IHE",
      "country": "uv",
      "language": [
        "en"
      ],
      "history": "http://wiki.ihe.net/index.php/Routine_Interfacility_Patient_Transport",
      "canonical": "http://wiki.ihe.net/index.php/Routine_Interfacility_Patient_Transport",
      "editions": [
        {
          "name": "STU3 Trial-Implementation",
          "ig-version": "0.1.0",
          "package": "ihe.pcc.ript#0.1.0",
          "fhir-version": [
            "3.0.1"
          ],
          "url": "http://wiki.ihe.net/index.php/Routine_Interfacility_Patient_Transport"
        }
      ],
      "analysis": {
        "error": "Error fetching package directly (http://profiles.ihe.net/PCC/RIPT/0.1.0/package.tgz), or fetching package list for ihe.pcc.ript from http://profiles.ihe.net/PCC/RIPT/package-list.json: Unable to fetch: Invalid HTTP response 404 from https://profiles.ihe.net/PCC/RIPT/0.1.0/package.tgz (Not Found) (content in /var/folders/85/j9nrkr152ds51j69d7nrxq7r0000gn/T/fhir-http-73.log)"
      }
    },
    {
      "name": "IHE Assessment Curation and Data Collection (ACDC)",
      "category": "EHR Access",
      "npm-name": "ihe.iti.acdc",
      "description": "Enables assessment developers and curators a means by which they can distribute assessment instruments to healthcare providers, supporting exchange of assessment data in a standardized form using the HL7 FHIR Questionnaire resource.",
      "authority": "IHE",
      "country": "uv",
      "language": [
        "en"
      ],
      "history": "https://wiki.ihe.net/index.php/Assessment_Curation_and_Data_Collection",
      "canonical": "https://wiki.ihe.net/index.php/Assessment_Curation_and_Data_Collection",
      "editions": [
        {
          "name": "R4 Trial-Implementation",
          "ig-version": "1.1.0",
          "package": "ihe.pcc.acdc#1.1.0",
          "fhir-version": [
            "4.0.1"
          ],
          "url": "https://wiki.ihe.net/index.php/Assessment_Curation_and_Data_Collection"
        }
      ],
      "analysis": {
        "error": "Unable to resolve package id ihe.pcc.acdc#1.1.0"
      }
    },
    {
      "name": "IHE Mobile Aggregate Data Exchange (mADX)",
      "category": "EHR Access",
      "npm-name": "ihe.qrph.madx",
      "description": "Supports interoperable public health reporting of aggregate health data.",
      "authority": "IHE",
      "country": "uv",
      "language": [
        "en"
      ],
      "history": "https://wiki.ihe.net/index.php/Mobile_Aggregate_Data_Exchange_(mADX)",
      "canonical": "https://wiki.ihe.net/index.php/Mobile_Aggregate_Data_Exchange_(mADX)",
      "editions": [
        {
          "name": "R4 Trial-Implementation",
          "ig-version": "1.1.0",
          "package": "ihe.qrph.madx#0.1.0",
          "fhir-version": [
            "4.0.1"
          ],
          "url": "https://wiki.ihe.net/index.php/Mobile_Aggregate_Data_Exchange_(mADX)"
        }
      ],
      "analysis": {
        "error": "Unable to resolve package id ihe.qrph.madx#0.1.0"
      }
    },
    {
      "name": "Electronic Case Reporting",
      "category": "Public Health",
      "npm-name": "hl7.fhir.us.ecr",
      "description": "The Electronic Case Reporting (eCR) Implementation Guide supports Reporting, investigation, and management via electronic transmission of clinical data from Electronic Health Records to Public Health Agencies, along with the management and processing of population cases. Ths IG covers Bi-directional information exchange and triggering and decision support",
      "authority": "HL7",
      "country": "uv",
      "language": [
        "en"
      ],
      "history": "http://hl7.org/fhir/uv/ecr/history.html",
      "canonical": "http://hl7.org/fhir/us/ecr",
      "ci-build": "http://build.fhir.org/ig/HL7/case-reporting",
      "analysis": {
        "content": true,
        "rest": true,
        "documents": true,
        "clinicalCore": true,
        "carePlanning": true,
        "profiles": 57,
        "extensions": 25,
        "operations": 1,
        "valuesets": 8,
        "codeSystems": 8,
        "examples": 94
      },
      "editions": [
        {
          "name": "STU 2 on FHIR R4",
          "ig-version": "2.0.0",
          "package": "hl7.fhir.us.ecr#2.0.0",
          "fhir-version": [
            "4.0.1"
          ],
          "url": "http://hl7.org/fhir/us/ecr/STU2"
        },
        {
          "name": "STU 1",
          "ig-version": "1.0.0",
          "package": "hl7.fhir.us.ecr#1.0.0",
          "fhir-version": [
            "4.0.1"
          ],
          "url": "http://hl7.org/fhir/us/ecr/STU1"
        }
      ]
    },
    {
      "name": "Loinc/IVD Test mapping",
      "category": "Diagnostics",
      "npm-name": "hl7.fhir.uv.livd",
      "description": "The LIVD Implementation Guide provides a industry standard expression for an IVD device manufacturer\u0027s suggestions for a specific device\u0027s mapping from the internal, proprietary IVD test codes to suggested LOINC codes when a LIS manager is connecting and configuring a device to the LIS",
      "authority": "HL7",
      "country": "uv",
      "language": [
        "en"
      ],
      "history": "http://hl7.org/fhir/uv/livd/history.html",
      "canonical": "http://hl7.org/fhir/uv/livd",
      "ci-build": "http://build.fhir.org/ig/HL7/livd",
      "analysis": {
        "content": true,
        "diagnostics": true,
        "profiles": 10,
        "extensions": 4,
        "valuesets": 6,
        "codeSystems": 5,
        "examples": 8
      },
      "editions": [
        {
          "name": "STU 1 (FHIR R4) Ballot",
          "ig-version": "0.3.0",
          "package": "hl7.fhir.uv.livd#0.3.0",
          "fhir-version": [
            "4.0.1"
          ],
          "url": "http://hl7.org/fhir/uv/livd/2021Jan"
        }
      ]
    },
    {
      "name": "Point of Care Devices",
      "category": "Diagnostics",
      "npm-name": "hl7.fhir.uv.pocd",
      "description": "Defines the use of FHIR resources to convey measurements and supporting data from acute care point-of-care medical devices (PoCD) to receiving systems for electronic medical records, clinical decision support, and medical data archiving for aggregate quality measurement and research purposes",
      "authority": "HL7",
      "country": "uv",
      "language": [
        "en"
      ],
      "history": "http://hl7.org/fhir/uv/pocd/history.html",
      "canonical": "http://hl7.org/fhir/uv/pocd",
      "ci-build": "http://build.fhir.org/ig/HL7/uv-pocd",
      "analysis": {
        "content": true,
        "rest": true,
        "clinicalCore": true,
        "profiles": 13,
        "extensions": 12,
        "valuesets": 8,
        "codeSystems": 5,
        "examples": 21
      },
      "editions": [
        {
          "name": "STU 1 Ballot",
          "ig-version": "0.3.0",
          "package": "hl7.fhir.uv.pocd#0.3.0",
          "fhir-version": [
            "4.0.1"
          ],
          "url": "http://hl7.org/fhir/uv/pocd/2021Sep"
        }
      ]
    },
    {
      "name": "Potential Drug/Drug Interaction",
      "category": "Medications / Immunizations",
      "npm-name": "hl7.fhir.uv.pddi",
      "description": "This implementation guide is targeted at stakeholders who seek to increase the specificity and clinical relevance of drug-drug interaction alerts presented through the electronic health record. The approach is service-oriented and uses Web standards, a minimum information model for potential drug interactions, and emerging Health Information Technology standards including CDS Hooks, FHIR, and Clinical Quality Language (CQL)",
      "authority": "HL7",
      "country": "uv",
      "language": [
        "en"
      ],
      "history": "http://hl7.org/fhir/uv/pddi/history.html",
      "canonical": "http://hl7.org/fhir/uv/pddi",
      "ci-build": "http://build.fhir.org/ig/HL7/PDDI-CDS",
      "analysis": {
        "valuesets": 88,
        "codeSystems": 1,
        "examples": 36
      },
      "editions": [
        {
          "name": "STU 1 Ballot",
          "ig-version": "0.2.0",
          "package": "hl7.fhir.uv.pddi#0.2.0",
          "fhir-version": [
            "4.0.1"
          ],
          "url": "http://hl7.org/fhir/uv/pddi/2020Sep"
        }
      ]
    },
    {
      "name": "Validated Healthcare Directory",
      "category": "Administration",
      "npm-name": "hl7.fhir.uv.vhdir",
      "description": "Defines the minimum conformance requirements for accessing or exposing validated healthcare directory data and provides a specification for the exchange of directory data between a source of validated provider data and local workflow environments (e.g. local directories)",
      "authority": "HL7",
      "country": "uv",
      "language": [
        "en"
      ],
      "history": "http://hl7.org/fhir/uv/vhdir/history.html",
      "canonical": "http://hl7.org/fhir/uv/vhdir",
      "ci-build": "http://build.fhir.org/ig/HL7/VhDir",
      "analysis": {},
      "editions": []
    },
    {
      "name": "Coverage Requirements Determination (Da Vinci)",
      "category": "Financial",
      "npm-name": "hl7.fhir.us.davinci-crd",
      "description": "Provides a mechanism for healthcare providers to discover guidelines, pre-authorization requirements and other expectations from payor organizations related to a proposed medication, procedure or other service associated with a patient\u0027s insurance coverage. Supports both patient-specific and patient-independent information retrieval",
      "authority": "HL7",
      "country": "us",
      "language": [
        "en"
      ],
      "history": "http://hl7.org/fhir/us/davinci-crd/history.html",
      "canonical": "http://hl7.org/fhir/us/davinci-crd",
      "ci-build": "http://build.fhir.org/ig/HL7/davinci-crd",
      "analysis": {
        "content": true,
        "clinicalCore": true,
        "carePlanning": true,
        "financials": true,
        "medsMgmt": true,
        "scheduling": true,
        "profiles": 18,
        "extensions": 1,
        "valuesets": 8,
        "codeSystems": 3,
        "examples": 19
      },
      "editions": [
        {
          "name": "STU 1.1 Ballot",
          "ig-version": "1.1.0-ballot",
          "package": "hl7.fhir.us.davinci-crd#1.1.0-ballot",
          "fhir-version": [
            "4.0.1"
          ],
          "url": "http://hl7.org/fhir/us/davinci-crd/2022May"
        },
        {
          "name": "STU 1",
          "ig-version": "1.0.0",
          "package": "hl7.fhir.us.davinci-crd#1.0.0",
          "fhir-version": [
            "4.0.1"
          ],
          "url": "http://hl7.org/fhir/us/davinci-crd/STU1"
        }
      ]
    },
    {
      "name": "Data Exchange for Quality Measures (Da Vinci)",
      "category": "Financial",
      "npm-name": "hl7.fhir.us.davinci-deqm",
      "description": "Provides a mechanism for healthcare providers and data aggregators to exchange quality measure information using subscription, query, and push methods",
      "authority": "HL7",
      "country": "us",
      "language": [
        "en"
      ],
      "history": "http://hl7.org/fhir/us/davinci-deqm/history.html",
      "canonical": "http://hl7.org/fhir/us/davinci-deqm",
      "ci-build": "http://build.fhir.org/ig/HL7/davinci-deqm",
      "analysis": {
        "content": true,
        "rest": true,
        "documents": true,
        "clinicalCore": true,
        "financials": true,
        "medsMgmt": true,
        "measures": true,
        "profiles": 11,
        "extensions": 8,
        "operations": 1,
        "valuesets": 2,
        "codeSystems": 2,
        "examples": 87
      },
      "editions": [
        {
          "name": "STU 3",
          "ig-version": "3.0.0",
          "package": "hl7.fhir.us.davinci-deqm#3.0.0",
          "fhir-version": [
            "4.0.1"
          ],
          "url": "http://hl7.org/fhir/us/davinci-deqm/STU3"
        },
        {
          "name": "STU 3",
          "ig-version": "2.1.0",
          "package": "hl7.fhir.us.davinci-deqm#2.1.0",
          "fhir-version": [
            "4.0.1"
          ],
          "url": "http://hl7.org/fhir/us/davinci-deqm/2020Sep"
        },
        {
          "name": "STU 2",
          "ig-version": "2.0.0",
          "package": "hl7.fhir.us.davinci-deqm#2.0.0",
          "fhir-version": [
            "4.0.1"
          ],
          "url": "http://hl7.org/fhir/us/davinci-deqm/STU2"
        },
        {
          "name": "STU 1",
          "ig-version": "1.0.0",
          "package": "hl7.fhir.us.davinci-deqm#1.0.0",
          "fhir-version": [
            "3.0.1"
          ],
          "url": "http://hl7.org/fhir/us/davinci-deqm/STU1"
        }
      ]
    },
    {
      "name": "Occupational Data for Health",
      "category": "Clinical Records",
      "npm-name": "hl7.fhir.us.odh",
      "description": "This IG covers the specific data that covers past or present jobs, usual work, employment status, retirement date and combat zone period for the subject. It also includes the past or present jobs and usual work of other household members",
      "authority": "HL7",
      "country": "us",
      "language": [
        "en"
      ],
      "history": "http://hl7.org/fhir/us/odh/history.html",
      "canonical": "http://hl7.org/fhir/us/odh",
      "ci-build": "http://build.fhir.org/ig/HL7/us-odh",
      "analysis": {
        "content": true,
        "clinicalCore": true,
        "profiles": 6,
        "extensions": 2,
        "valuesets": 9,
        "codeSystems": 1,
        "examples": 8
      },
      "editions": [
        {
          "name": "STU 1.1 on FHIR R4",
          "ig-version": "1.1.0",
          "package": "hl7.fhir.us.odh#1.1.0",
          "fhir-version": [
            "4.0.1"
          ],
          "url": "http://hl7.org/fhir/us/odh/STU1.1"
        },
        {
          "name": "STU 1",
          "ig-version": "1.0.0",
          "package": "hl7.fhir.us.odh#1.0.0",
          "fhir-version": [
            "4.0.1"
          ],
          "url": "http://hl7.org/fhir/us/odh/STU1"
        }
      ]
    },
    {
      "name": "IHE Paramedicine Care Summary (PCS)",
      "category": "Communications",
      "npm-name": "ihe.pcc.pcs",
      "description": "Provides means for Emergency Transport to inform destination Hospital with critical and necessary medical information on patient being transported",
      "authority": "IHE",
      "country": "uv",
      "language": [
        "en"
      ],
      "history": "http://wiki.ihe.net/index.php/Paramedicine_Care_Summary",
      "canonical": "http://wiki.ihe.net/index.php/Paramedicine_Care_Summary",
      "editions": [
        {
          "name": "STU3 Trial-Implementation",
          "ig-version": "0.1.0",
          "package": "ihe.pcc.pcs#0.1.0",
          "fhir-version": [
            "3.0.1"
          ],
          "url": "http://wiki.ihe.net/index.php/Paramedicine_Care_Summary"
        }
      ],
      "analysis": {
        "error": "Error fetching package directly (https://profiles.ihe.net/PCC/PCS/0.1.0/package.tgz), or fetching package list for ihe.pcc.pcs from https://profiles.ihe.net/PCC/PCS/package-list.json: Unable to fetch: Invalid HTTP response 404 from https://profiles.ihe.net/PCC/PCS/0.1.0/package.tgz (Not Found) (content in /var/folders/85/j9nrkr152ds51j69d7nrxq7r0000gn/T/fhir-http-84.log)"
      }
    },
    {
      "name": "IHE Birth and Fetal Death Reporting - Enhanced (BFDE)",
      "category": "Public Health",
      "npm-name": "ihe.pcc.bfde",
      "description": "Provides means for pre-populating of data from electronic health record systems to electronic vital records systems for birth and fetal death reporting",
      "authority": "IHE",
      "country": "uv",
      "language": [
        "en"
      ],
      "history": "http://wiki.ihe.net/index.php/Birth_and_Fetal_Death_Reporting_Enhanced_Profile",
      "canonical": "http://wiki.ihe.net/index.php/Birth_and_Fetal_Death_Reporting_Enhanced_Profile",
      "editions": [
        {
          "name": "STU3 Trial-Implementation",
          "ig-version": "0.1.0",
          "package": "ihe.pcc.bfde#0.1.0",
          "fhir-version": [
            "3.0.1"
          ],
          "url": "http://wiki.ihe.net/index.php/Birth_and_Fetal_Death_Reporting_Enhanced_Profile"
        }
      ],
      "analysis": {
        "error": "Unable to resolve package id ihe.pcc.bfde#0.1.0"
      }
    },
    {
      "name": "IHE Quality Outcome Reporting for EMS (QORE)",
      "category": "Public Health",
      "npm-name": "ihe.qrph.qore",
      "description": "Supports transmission of clinical data for use in calculating Emergency Medical Services Quality measures. Focus on Stroke, CPR, and STEMI",
      "authority": "IHE",
      "country": "uv",
      "language": [
        "en"
      ],
      "history": "http://wiki.ihe.net/index.php/Quality_Outcome_Reporting_for_EMS",
      "canonical": "http://wiki.ihe.net/index.php/Quality_Outcome_Reporting_for_EMS",
      "editions": [
        {
          "name": "STU3 Trial-Implementation",
          "ig-version": "0.1.0",
          "package": "ihe.qrph.qore#0.1.0",
          "fhir-version": [
            "3.0.1"
          ],
          "url": "http://wiki.ihe.net/index.php/Quality_Outcome_Reporting_for_EMS"
        }
      ],
      "analysis": {
        "error": "Error fetching package directly (http://profiles.ihe.net/QRPH/QORE/0.1.0/package.tgz), or fetching package list for ihe.qrph.qore from http://profiles.ihe.net/QRPH/QORE/package-list.json: Unable to fetch: Invalid HTTP response 404 from https://profiles.ihe.net/QRPH/QORE/0.1.0/package.tgz (Not Found) (content in /var/folders/85/j9nrkr152ds51j69d7nrxq7r0000gn/T/fhir-http-92.log)"
      }
    },
    {
      "name": "Smart App Launch Implementation Guide",
      "category": "EHR Access",
      "npm-name": "hl7.fhir.uv.smart-app-launch",
      "description": "App access to Healthcare software",
      "authority": "HL7",
      "country": "uv",
      "language": [
        "en"
      ],
      "history": "http://hl7.org/fhir/smart-app-launch/history.html",
      "canonical": "http://hl7.org/fhir/smart-app-launch",
      "ci-build": "http://build.fhir.org/ig/HL7/smart-app-launch",
      "analysis": {},
      "editions": [
        {
          "name": "STU 2",
          "ig-version": "2.0.0",
          "package": "hl7.fhir.uv.smart-app-launch#2.0.0",
          "fhir-version": [
            "4.0.1"
          ],
          "url": "http://hl7.org/fhir/smart-app-launch/STU2"
        },
        {
          "name": "STU 1",
          "ig-version": "1.0.0",
          "package": "hl7.fhir.uv.smart-app-launch#1.0.0",
          "fhir-version": [
            "3.0.1"
          ],
          "url": "http://hl7.org/fhir/smart-app-launch/1.0.0"
        }
      ]
    },
    {
      "name": "Bidirectional Services eReferrals (BSeR) FHIR IG",
      "category": "Public Health",
      "npm-name": "hl7.fhir.us.bser",
      "description": "The Bidirectional Services eReferrals (BSeR) FHIR IG provides guidance on STU3 FHIR Resources and US Core IG profiles for use in exchanging a referral request and specific program data from a clinical provider to a typically extra-clinical program service provider, such as a diabetes prevention program, a smoking quitline, or a hypertension management training program. And provides for the return of feedback information from the service program to the referring provider",
      "authority": "HL7",
      "country": "us",
      "language": [
        "en"
      ],
      "history": "http://hl7.org/fhir/us/bser/history.html",
      "canonical": "http://hl7.org/fhir/us/bser",
      "ci-build": "http://build.fhir.org/ig/HL7/bser",
      "analysis": {
        "content": true,
        "rest": true,
        "documents": true,
        "clinicalCore": true,
        "carePlanning": true,
        "financials": true,
        "medsMgmt": true,
        "profiles": 40,
        "valuesets": 2,
        "codeSystems": 2,
        "examples": 59
      },
      "editions": [
        {
          "name": "STU 1",
          "ig-version": "1.0.0",
          "package": "hl7.fhir.us.bser#1.0.0",
          "fhir-version": [
            "4.0.1"
          ],
          "url": "http://hl7.org/fhir/us/bser/STU1"
        }
      ]
    },
    {
      "name": "FHIR Bulk Data Access",
      "category": "EHR Access",
      "npm-name": "hl7.fhir.us.bulkdata",
      "description": "This Implementation Guide defines secure FHIR export Operations that use this capability to provide an authenticated and authorized client with the ability to register as a backend service and retrieve any data in a FHIR server, data on all patients in a server, or data on a group of patients while optionally specifying data since a certain date",
      "authority": "HL7",
      "country": "us",
      "language": [
        "en"
      ],
      "history": "http://hl7.org/fhir/us/bulkdata/history.html",
      "canonical": "http://hl7.org/fhir/us/bulkdata",
      "ci-build": "https://build.fhir.org/ig/HL7/bulk-data",
      "editions": [
        {
          "name": "STU 1 Ballot",
          "ig-version": "0.1.0",
          "package": "hl7.fhir.us.bulkdata#0.1.0",
          "fhir-version": [
            "4.0.0"
          ],
          "url": "http://hl7.org/fhir/us/bulkdata/2019May"
        }
      ],
      "analysis": {
        "operations": 3
      }
    },
    {
      "name": "Common Data Models Harmonization FHIR IG",
      "category": "Research",
      "npm-name": "hl7.fhir.us.cdmh",
      "description": "The CDMH FHIR IG provides the guidance necessary to map the four common data models namely Sentinel, PCORnet CDM, i2b2 and OMOP to FHIR resources and profiles",
      "authority": "HL7",
      "country": "us",
      "language": [
        "en"
      ],
      "history": "http://hl7.org/fhir/us/cdmh/history.html",
      "canonical": "http://hl7.org/fhir/us/cdmh",
      "ci-build": "http://build.fhir.org/ig/HL7/cdmh",
      "analysis": {
        "content": true,
        "rest": true,
        "clinicalCore": true,
        "medsMgmt": true,
        "diagnostics": true,
        "trials": true,
        "profiles": 15,
        "extensions": 22,
        "valuesets": 25,
        "codeSystems": 38,
        "examples": 15
      },
      "editions": [
        {
          "name": "STU 1",
          "ig-version": "1.0.0",
          "package": "hl7.fhir.us.cdmh#1.0.0",
          "fhir-version": [
            "4.0.1"
          ],
          "url": "http://hl7.org/fhir/us/cdmh/STU1"
        }
      ]
    },
    {
      "name": "Quality Measure Implementation Guide",
      "category": "Quality / CDS",
      "npm-name": "hl7.fhir.us.cqfmeasures",
      "description": "Provides profiles and guidance for the representation of clinical quality measures in FHIR and Clincal Quality Language (CQL)",
      "authority": "HL7",
      "country": "us",
      "language": [
        "en"
      ],
      "history": "http://hl7.org/fhir/us/cqfmeasures/history.html",
      "canonical": "http://hl7.org/fhir/us/cqfmeasures",
      "ci-build": "http://build.fhir.org/ig/HL7/cqf-measures",
      "analysis": {
        "content": true,
        "rest": true,
        "clinicalCore": true,
        "measures": true,
        "profiles": 21,
        "extensions": 36,
        "operations": 6,
        "valuesets": 5,
        "codeSystems": 5,
        "examples": 61
      },
      "editions": [
        {
          "name": "STU3",
          "ig-version": "3.0.0",
          "package": "hl7.fhir.us.cqfmeasures#3.0.0",
          "fhir-version": [
            "4.0.1"
          ],
          "url": "http://hl7.org/fhir/us/cqfmeasures/STU3"
        },
        {
          "name": "STU 2",
          "ig-version": "2.0.0",
          "package": "hl7.fhir.us.cqfmeasures#2.0.0",
          "fhir-version": [
            "4.0.1"
          ],
          "url": "http://hl7.org/fhir/us/cqfmeasures/STU2"
        },
        {
          "name": "STU 1",
          "ig-version": "1.0.0",
          "package": "hl7.fhir.us.cqfmeasures#1.0.0",
          "fhir-version": [
            "3.0.2"
          ],
          "url": "http://hl7.org/fhir/us/cqfmeasures/STU1"
        }
      ]
    },
    {
      "name": "Documentation Templates and Rules",
      "category": "Financial",
      "npm-name": "hl7.fhir.us.davinci-dtr",
      "description": "Provides a mechanism for delivering and executing payer rules related to documentation requirements for a proposed medication, procedure or other service associated with a patient\u0027s insurance coverage",
      "authority": "HL7",
      "country": "us",
      "language": [
        "en"
      ],
      "history": "http://hl7.org/fhir/us/davinci-dtr/history.html",
      "canonical": "http://hl7.org/fhir/us/davinci-dtr",
      "ci-build": "http://build.fhir.org/ig/HL7/davinci-dtr",
      "analysis": {
        "content": true,
        "documents": true,
        "financials": true,
        "questionnaire": true,
        "profiles": 6,
        "extensions": 2,
        "operations": 1,
        "examples": 12
      },
      "editions": [
        {
          "name": "STU 1.1 Ballot",
          "ig-version": "1.1.0-ballot",
          "package": "hl7.fhir.us.davinci-dtr#1.1.0-ballot",
          "fhir-version": [
            "4.0.1"
          ],
          "url": "http://hl7.org/fhir/us/davinci-dtr/2022May"
        },
        {
          "name": "STU 1",
          "ig-version": "1.0.0",
          "package": "hl7.fhir.us.davinci-dtr#1.0.0",
          "fhir-version": [
            "4.0.1"
          ],
          "url": "http://hl7.org/fhir/us/davinci-dtr/STU1"
        }
      ]
    },
    {
      "name": "Da Vinci Health Record Exchange",
      "category": "Financial",
      "npm-name": "hl7.fhir.us.davinci-hrex",
      "description": "A library of shared artifacts used by other Da Vinci and payer related implementation guides",
      "authority": "HL7",
      "country": "us",
      "language": [
        "en"
      ],
      "history": "http://hl7.org/fhir/us/davinci-hrex/history.html",
      "canonical": "http://hl7.org/fhir/us/davinci-hrex",
      "ci-build": "http://build.fhir.org/ig/HL7/davinci-ehrx",
      "analysis": {
        "content": true,
        "rest": true,
        "clinicalCore": true,
        "carePlanning": true,
        "financials": true,
        "profiles": 11,
        "extensions": 4,
        "operations": 1,
        "valuesets": 2,
        "codeSystems": 1,
        "examples": 22
      },
      "editions": [
        {
          "name": "STU1",
          "ig-version": "1.0.0",
          "package": "hl7.fhir.us.davinci-hrex#1.0.0",
          "fhir-version": [
            "4.0.1"
          ],
          "url": "http://hl7.org/fhir/us/davinci-hrex/STU1"
        }
      ]
    },
    {
      "name": "electronic Long-Term Services and Supports Implementation Guide",
      "category": "Public Health",
      "npm-name": "hl7.fhir.us.eltss",
      "description": "Provides guidance to US Realm implementers to use the FHIR for implementing access and exchange Electronic Long-Term Services \u0026 Supports (eLTSS) Dataset data elements",
      "authority": "HL7",
      "country": "us",
      "language": [
        "en"
      ],
      "history": "http://hl7.org/fhir/us/eLTSS/history.html",
      "ci-build": "http://build.fhir.org/ig/HL7/eLTSS",
      "canonical": "http://hl7.org/fhir/us/eltss",
      "analysis": {
        "content": true,
        "rest": true,
        "clinicalCore": true,
        "financials": true,
        "questionnaire": true,
        "profiles": 13,
        "extensions": 3,
        "logicals": 3,
        "valuesets": 2,
        "codeSystems": 2,
        "examples": 5
      },
      "editions": [
        {
          "name": "STU 1",
          "ig-version": "1.0.0",
          "package": "hl7.fhir.us.eltss#1.0.0",
          "fhir-version": [
            "4.0.0"
          ],
          "url": "http://hl7.org/fhir/us/eltss/STU1"
        }
      ]
    },
    {
      "name": "Patient Reported Outcomes (PRO) FHIR IG",
      "category": "Personal Healthcare",
      "npm-name": "hl7.fhir.us.patient-reported-outcomes",
      "description": "This IG provides the necessary guidance to use FHIR for Patient Reported Outcomes",
      "authority": "HL7",
      "country": "us",
      "language": [
        "en"
      ],
      "history": "http://hl7.org/fhir/us/patient-reported-outcomes/history.html",
      "canonical": "http://hl7.org/fhir/us/patient-reported-outcomes",
      "ci-build": "http://build.fhir.org/ig/HL7/patient-reported-outcomes",
      "analysis": {
        "rest": true
      },
      "editions": [
        {
          "name": "STU 1 Ballot",
          "ig-version": "0.2.0",
          "package": "hl7.fhir.us.patient-reported-outcomes#0.2.0",
          "fhir-version": [
            "4.0.0"
          ],
          "url": "http://hl7.org/fhir/us/patient-reported-outcomes/2019May"
        }
      ]
    },
    {
      "name": "Pharmacist Care Plan FHIR IG",
      "category": "Medications / Immunizations",
      "npm-name": "hl7.fhir.us.phcp",
      "description": "This is an electronic care plan with enhanced Medications / Immunizations content based on the templates in the HL7 Implementation Guide for C-CDA Release 2.1: Consolidated CDA for Clinical Notes, represented using FHIR profiles",
      "authority": "HL7",
      "country": "us",
      "language": [
        "en"
      ],
      "history": "http://hl7.org/fhir/us/phcp/history.html",
      "canonical": "http://hl7.org/fhir/us/phcp",
      "ci-build": "http://build.fhir.org/ig/HL7/PhCP",
      "analysis": {
        "content": true,
        "rest": true,
        "clinicalCore": true,
        "carePlanning": true,
        "financials": true,
        "medsMgmt": true,
        "profiles": 10,
        "examples": 16
      },
      "editions": [
        {
          "name": "STU 1",
          "ig-version": "1.0.0",
          "package": "hl7.fhir.us.phcp#1.0.0",
          "fhir-version": [
            "4.0.1"
          ],
          "url": "http://hl7.org/fhir/us/phcp/STU1"
        }
      ]
    },
    {
      "name": "Vital Records Mortality and Morbidity Reporting FHIR IG",
      "category": "Public Health",
      "npm-name": "hl7.fhir.us.vrdr",
      "description": "The VRDR FHIR IG provides guidance regarding the use of FHIR resources for the bidirectional exchange of mortality data between State-run PHA Vital Records offices and NCHS",
      "authority": "HL7",
      "country": "us",
      "language": [
        "en"
      ],
      "history": "http://hl7.org/fhir/us/vrdr/history.html",
      "canonical": "http://hl7.org/fhir/us/vrdr",
      "ci-build": "http://build.fhir.org/ig/HL7/vrdr",
      "analysis": {
        "content": true,
        "documents": true,
        "clinicalCore": true,
        "profiles": 34,
        "extensions": 4,
        "examples": 34
      },
      "editions": [
        {
          "name": "STU 2 Ballot",
          "ig-version": "1.2.0",
          "package": "hl7.fhir.us.vrdr#1.2.0",
          "fhir-version": [
            "4.0.1"
          ],
          "url": "http://hl7.org/fhir/us/vrdr/2021Sep"
        },
        {
          "name": "STU 1",
          "ig-version": "1.0.0",
          "package": "hl7.fhir.us.vrdr#1.0.0",
          "fhir-version": [
            "4.0.1"
          ],
          "url": "http://hl7.org/fhir/us/vrdr/STU1"
        }
      ]
    },
    {
      "name": "Womens Health Technology Coordinated Registry Network FHIR IG",
      "category": "Clinical Registries",
      "npm-name": "hl7.fhir.us.womens-health-registries",
      "description": "The purpose of the IG to provide the necessary guidance to use FHIR to build registries specific to monitoring Womens Health",
      "authority": "HL7",
      "country": "us",
      "language": [
        "en"
      ],
      "history": "http://hl7.org/fhir/us/womens-health-registries/history.html",
      "canonical": "http://hl7.org/fhir/us/womens-health-registries",
      "ci-build": "http://build.fhir.org/ig/HL7/coordinated-registry-network",
      "analysis": {
        "content": true,
        "rest": true,
        "clinicalCore": true,
        "profiles": 3
      },
      "editions": [
        {
          "name": "STU 1 Ballot",
          "ig-version": "0.2.0",
          "package": "hl7.fhir.us.womens-health-registries#0.2.0",
          "fhir-version": [
            "4.0.0"
          ],
          "url": "http://hl7.org/fhir/us/womens-health-registries/2019May"
        }
      ]
    },
    {
      "name": "Personal Health Device FHIR IG",
      "category": "Personal Healthcare",
      "npm-name": "hl7.fhir.uv.phd",
      "description": "The IG provides a mapping of IEEE 11073 20601 Personal Health Device data to FHIR",
      "authority": "HL7",
      "country": "uv",
      "language": [
        "en"
      ],
      "history": "http://hl7.org/fhir/uv/phd/history.html",
      "canonical": "http://hl7.org/fhir/uv/phd",
      "analysis": {
        "content": true,
        "rest": true,
        "clinicalCore": true,
        "profiles": 11,
        "valuesets": 7,
        "codeSystems": 4
      },
      "ci-build": "http://build.fhir.org/ig/HL7/phd",
      "editions": [
        {
          "name": "STU 1",
          "ig-version": "1.0.0",
          "package": "hl7.fhir.uv.phd#1.0.0",
          "fhir-version": [
            "4.0.1"
          ],
          "url": "http://hl7.org/fhir/uv/phd/STU1"
        }
      ]
    },
    {
      "name": "Provider Directory IG",
      "category": "Administration",
      "npm-name": "hl7.fhir.au.pd",
      "description": "This implementation guide is based upon STU3 FHIR standard and is the Australian variant of the Provider Directory IG. It outlines the key data elements for any provider directory and basic query guidance. The components developed in this guide are intended to provide a foundation for a central or distributed Provider or Healthcare Directory",
      "authority": "HL7",
      "country": "au",
      "history": "http://hl7.org.au/fhir/pd/history.html",
      "canonical": "http://hl7.org.au/fhir/pd",
      "ci-build": "http://build.fhir.org/ig/hl7au/au-fhir-pd",
      "editions": [
        {
          "name": "Release 1 Qa-preview",
          "ig-version": "0.6.0",
          "package": "hl7.fhir.au.pd#0.6.0",
          "fhir-version": [
            "3.0.1"
          ],
          "url": "http://hl7.org.au/fhir"
        }
      ],
      "analysis": {
        "error": "Unable to find package hl7.fhir.au.pd#0.6.0"
      }
    },
    {
      "name": "Argonaut Clinical Notes Implementation Guide",
      "category": "EHR Access",
      "npm-name": "argonaut.us.clinicalnotes",
      "description": "This implementation guide provides implementers with FHIR profiles and guidance to create, use, and share Clinical Notes",
      "authority": "Argonaut",
      "country": "us",
      "history": "http://fhir.org/guides/argonaut/clinicalnotes/history.html",
      "canonical": "http://fhir.org/guides/argonaut/clinicalnotes",
      "ci-build": "http://build.fhir.org/ig/argonautproject/clinicalnotes",
      "editions": [
        {
          "name": "Release 1",
          "ig-version": "1.0.0",
          "package": "argonaut.us.clinicalnotes#1.0.0",
          "fhir-version": [
            "3.0.1"
          ],
          "url": "http://fhir.org/guides/argonaut/clinicalnotes/1.0.0"
        }
      ],
      "analysis": {
        "error": "Unable to resolve package id argonaut.us.clinicalnotes#1.0.0"
      }
    },
    {
      "name": "Argonaut Questionnaire Implementation Guide",
      "category": "EHR Access",
      "npm-name": "argonaut.us.questionnaire",
      "description": "This implementation guide provides implementers with FHIR RESTful APIs and guidance to create, use and share between organizations standard assessment forms and the assessment responses",
      "authority": "Argonaut",
      "country": "us",
      "history": "http://fhir.org/guides/argonaut/questionnaire/history.html",
      "canonical": "http://fhir.org/guides/argonaut/questionnaire",
      "ci-build": "http://build.fhir.org/ig/argonautproject/questionnaire",
      "editions": [
        {
          "name": "Release 1",
          "ig-version": "1.0.0",
          "package": "argonaut.us.questionnaire#1.0.0",
          "fhir-version": [
            "3.0.1"
          ],
          "url": "http://fhir.org/guides/argonaut/questionnaire/1.0.0"
        }
      ],
      "analysis": {
        "error": "Unable to resolve package id argonaut.us.questionnaire#1.0.0"
      }
    },
    {
      "name": "Danish Core Implementation Guide",
      "category": "National Base",
      "npm-name": "hl7.fhir.dk.core",
      "description": "Base danish national implementation guide",
      "authority": "HL7 Denmark",
      "country": "dk",
      "language": [
        "en"
      ],
      "history": "http://hl7.dk/fhir/core/history.html",
      "canonical": "http://hl7.dk/fhir/core",
      "ci-build": "http://build.fhir.org/ig/hl7dk/dk-core/index.html",
      "editions": [
        {
          "name": "Release 1",
          "ig-version": "1.1.0",
          "package": "hl7.fhir.dk.core#1.1.0",
          "fhir-version": [
            "4.0.1"
          ],
          "url": "http://hl7.dk/fhir/core/1.1.0"
        }
      ],
      "analysis": {
        "content": true,
        "clinicalCore": true,
        "profiles": 10,
        "extensions": 2,
        "valuesets": 6,
        "codeSystems": 15,
        "examples": 12
      }
    },
    {
      "name": "Swiss Core Implementation Guide",
      "category": "National Base",
      "npm-name": "ch.fhir.ig.ch-core",
      "description": "Base swiss national implementation guide",
      "authority": "HL7 Switzerland",
      "country": "ch",
      "history": "http://fhir.ch/ig/ch-core/history.html",
      "canonical": "http://fhir.ch/ig/ch-core",
      "ci-build": "http://build.fhir.org/ig/hl7ch/ch-core/index.html",
      "editions": [
        {
          "name": "STU",
          "ig-version": "1.0.0",
          "package": "ch.fhir.ig.ch-core#1.0.0",
          "fhir-version": [
            "4.0.1"
          ],
          "url": "http://fhir.ch/ig/ch-core/1.0.0"
        }
      ],
      "analysis": {
        "content": true,
        "documents": true,
        "clinicalCore": true,
        "financials": true,
        "profiles": 21,
        "extensions": 16,
        "valuesets": 16,
        "codeSystems": 13,
        "examples": 18
      }
    },
    {
      "name": "Swiss Guide Template",
      "category": "National Base",
      "npm-name": "ch.fhir.ig.template",
      "description": "HL7 Switzerland FHIR Implementation Guide Template",
      "authority": "HL7 Switzerland",
      "country": "ch",
      "history": "http://fhir.ch/ig/template/history.html",
      "canonical": "http://fhir.ch/ig/template",
      "ci-build": "http://build.fhir.org/ig/hl7ch/ig-template/index.html",
      "editions": [
        {
          "name": "STU",
          "ig-version": "0.4.0",
          "package": "ch.fhir.ig.template#0.4.0",
          "fhir-version": [
            "4.0.1"
          ],
          "url": "http://fhir.ch/ig/template/0.4.0"
        }
      ],
      "analysis": {
        "error": "Unable to find package ch.fhir.ig.template#0.4.0"
      }
    },
    {
      "name": "Swiss EPR Metadata (CH-EPR-TERM)",
      "category": "National Base",
      "npm-name": "ch.fhir.ig.ch-epr-term",
      "description": "Implementation guide for the meta data specified in the framework of Annex 3 and 9 of the FDHA Ordinance on the electronic patient record in Switzerland",
      "authority": "HL7 Switzerland",
      "country": "ch",
      "history": "http://fhir.ch/ig/ch-epr-term/history.html",
      "canonical": "http://fhir.ch/ig/ch-epr-term",
      "ci-build": "http://build.fhir.org/ig/hl7ch/ch-epr-term/index.html",
      "editions": [
        {
          "name": "STU",
          "ig-version": "2.0.4",
          "package": "ch.fhir.ig.ch-epr-term#2.0.4",
          "fhir-version": [
            "4.0.1"
          ],
          "url": "http://fhir.ch/ig/ch-epr-term/2.0.4"
        }
      ],
      "analysis": {
        "valuesets": 20,
        "codeSystems": 10
      }
    },
    {
      "name": "Swiss Cancer Registration Implementation Guide (CH-CRL)",
      "category": "National Base",
      "npm-name": "ch.fhir.ig.ch-crl",
      "description": "Implementation guide for the Cancer Registry Law (CRL)",
      "authority": "FOPH",
      "country": "ch",
      "history": "http://fhir.ch/ig/ch-crl/history.html",
      "canonical": "http://fhir.ch/ig/ch-crl",
      "ci-build": "http://build.fhir.org/ig/ahdis/ch-crl/index.html",
      "editions": [
        {
          "name": "STU",
          "ig-version": "0.2.1",
          "package": "ch.fhir.ig.ch-crl#0.2.1",
          "fhir-version": [
            "4.0.1"
          ],
          "url": "http://fhir.ch/ig/ch-crl"
        },
        {
          "name": "STU",
          "ig-version": "0.1.1",
          "package": "ch.fhir.ig.ch-crl#0.1.1",
          "fhir-version": [
            "4.0.1"
          ],
          "url": "http://fhir.ch/ig/ch-crl/0.1.1"
        }
      ],
      "analysis": {
        "content": true,
        "documents": true,
        "clinicalCore": true,
        "carePlanning": true,
        "profiles": 34,
        "extensions": 1,
        "logicals": 1,
        "valuesets": 15,
        "codeSystems": 15,
        "examples": 137
      }
    },
    {
      "name": "Audit Trail Consumption (CH-ATC)",
      "category": "National Base",
      "npm-name": "ch.fhir.ig.atc",
      "description": "National Integration Profile for the Swiss Electronic Patient Record",
      "authority": "FOPH",
      "country": "ch",
      "history": "http://fhir.ch/ig/ch-atc/history.html",
      "canonical": "http://fhir.ch/ig/ch-atc",
      "ci-build": "http://build.fhir.org/ig/ahdis/ch-atc/index.html",
      "editions": [
        {
          "ig-version": "3.1.0",
          "name": "2020-06-11",
          "package": "ch.fhir.ig.ch-atc#1.2.0",
          "fhir-version": [
            "4.0.1"
          ],
          "url": "http://fhir.ch/ig/ch-atc/index.html"
        },
        {
          "name": "Release 24.6.2019",
          "ig-version": "1.2.0",
          "package": "ch.fhir.ig.ch-atc#1.2.0",
          "fhir-version": [
            "3.0.1"
          ],
          "url": "http://fhir.ch/ig/ch-atc/1.2.0/index.html"
        }
      ],
      "analysis": {
        "error": "Attempt to import a mis-identified package. Expected ch.fhir.ig.ch-atc, got ch.fhir.ig.atc"
      }
    },
    {
      "name": "Order \u0026 Referral by Form (CH-ORF)",
      "category": "National Base",
      "npm-name": "ch.fhir.ig.ch-orf",
      "description": "The Order \u0026 Referral by Form (CH-ORF) Profile describes how forms for eReferrals, requests for information (such as diagnostic imaging results, lab results, discharge reports etc.) can be defined, deployed and used in order to achieve a syntactical and semantically consistent cross enterprise information exchange.",
      "authority": "eHealth Suisse",
      "country": "ch",
      "history": "http://fhir.ch/ig/ch-orf/history.html",
      "canonical": "http://fhir.ch/ig/ch-orf",
      "ci-build": "http://build.fhir.org/ig/ahdis/ch-orf/index.html",
      "editions": [
        {
          "name": "STU",
          "ig-version": "0.9.1",
          "package": "ch.fhir.ig.ch-orf#0.9.1",
          "fhir-version": [
            "4.0.1"
          ],
          "url": "http://fhir.ch/ig/ch-orf/0.9.1"
        }
      ],
      "analysis": {
        "content": true,
        "documents": true,
        "clinicalCore": true,
        "questionnaire": true,
        "profiles": 5,
        "extensions": 7,
        "valuesets": 1,
        "codeSystems": 1,
        "examples": 9
      }
    },
    {
      "name": "CHMED20AF (R4)",
      "category": "National Base",
      "npm-name": "ch.chmed16af.emediplan",
      "description": "eMediplan CHMED16AF Implementation Guide",
      "authority": "IG eMediplan",
      "country": "ch",
      "history": "http://chmed16af.emediplan.ch/fhir/history.html",
      "canonical": "http://chmed16af.emediplan.ch/fhir",
      "ci-build": "http://build.fhir.org/ig/ahdis/chmed20af/index.html",
      "editions": [
        {
          "name": "STU",
          "ig-version": "0.2.0",
          "package": "ch.chmed16af.emediplan#0.2.0",
          "fhir-version": [
            "4.0.0"
          ],
          "url": "http://chmed16af.emediplan.ch/fhir/0.2.0"
        }
      ],
      "analysis": {
        "error": "Unable to resolve package id ch.chmed16af.emediplan#0.2.0"
      }
    },
    {
      "name": "Swiss eMedication Implementation Guide",
      "category": "National Base",
      "npm-name": "ch.fhir.ig.ch-emed",
      "description": "The CH EMED implementation guide describes the FHIR representation of the defined documents for the exchange of medication information",
      "authority": "eHealth Suisse",
      "country": "ch",
      "history": "http://fhir.ch/ig/ch-emed/history.html",
      "canonical": "http://fhir.ch/ig/ch-emed",
      "ci-build": "http://build.fhir.org/ig/hl7ch/ch-emed/index.html",
      "editions": [
        {
          "name": "DSTU",
          "ig-version": "0.1.1",
          "package": "ch.fhir.ig.ch-emed#0.1.1",
          "fhir-version": [
            "4.0.1"
          ],
          "url": "http://fhir.ch/ig/ch-emed/0.1.1"
        }
      ],
      "analysis": {
        "content": true,
        "documents": true,
        "clinicalCore": true,
        "medsMgmt": true,
        "profiles": 23,
        "extensions": 9,
        "valuesets": 3,
        "codeSystems": 2,
        "examples": 37
      }
    },
    {
      "name": "mednet Implementation Guide",
      "category": "Patient Summary",
      "npm-name": "swiss.mednet.fhir",
      "description": "The mednet.swiss implementation guide describes the FHIR profiles used to interface with the mednet software",
      "authority": "novcom AG",
      "country": "ch",
      "history": "https://mednet.swiss/fhir/history.html",
      "canonical": "https://mednet.swiss/fhir",
      "analysis": {}
    },
    {
      "name": "US Drug Formulary",
      "category": "Medications / Immunizations",
      "npm-name": "hl7.fhir.us.Davinci-drug-formulary",
      "description": "API-based data exchange to Third-Party Applications via Member-authorized sharing of Health Plan\u0027s Prescription Drug Formulary.",
      "authority": "HL7",
      "country": "us",
      "history": "http://hl7.org/fhir/us/Davinci-drug-formulary/history.html",
      "canonical": "http://hl7.org/fhir/us/Davinci-drug-formulary",
      "ci-build": "https://build.fhir.org/ig/HL7/davinci-pdex-formulary",
      "editions": [
        {
          "name": "STU 1",
          "ig-version": "1.0.0",
          "package": "hl7.fhir.us.Davinci-drug-formulary#1.0.0",
          "fhir-version": [
            "4.0.1"
          ],
          "url": "http://hl7.org/fhir/us/Davinci-drug-formulary/STU1"
        }
      ],
      "analysis": {
        "content": true,
        "medsMgmt": true,
        "profiles": 2,
        "extensions": 13,
        "valuesets": 4,
        "codeSystems": 4,
        "examples": 11
      }
    },
    {
      "name": "Da Vinci CDex",
      "category": "Financial",
      "npm-name": "hl7.fhir.us.davinci-cdex",
      "description": "Provider-to-payer and payer-related provider-to-provider data exchange to improve care coordination, support risk adjustment, ease quality management, facilitate claims auditing and confirm medical necessity, improve member experience, and support orders and referrals.",
      "authority": "HL7",
      "country": "us",
      "history": "http://hl7.org/fhir/us/davinci-cdex/history.html",
      "canonical": "http://hl7.org/fhir/us/davinci-cdex",
      "ci-build": "http://build.fhir.org/ig/HL7/davinci-ecdx",
      "analysis": {
        "content": true,
        "rest": true,
        "carePlanning": true,
        "profiles": 1,
        "operations": 1,
        "valuesets": 3,
        "codeSystems": 1,
        "examples": 19
      },
      "editions": [
        {
          "name": "STU2 Ballot",
          "ig-version": "1.1.0-ballot",
          "package": "hl7.fhir.us.davinci-cdex#1.1.0-ballot",
          "fhir-version": [
            "4.0.1"
          ],
          "url": "http://hl7.org/fhir/us/davinci-cdex/2022May"
        },
        {
          "name": "STU1",
          "ig-version": "1.0.0",
          "package": "hl7.fhir.us.davinci-cdex#1.0.0",
          "fhir-version": [
            "4.0.1"
          ],
          "url": "http://hl7.org/fhir/us/davinci-cdex/STU1"
        }
      ]
    },
    {
      "name": "Da Vinci PDex",
      "category": "Financial",
      "npm-name": "hl7.fhir.us.davinci-pdex",
      "description": "Payer data exchange with providers to support care coordination. Member-authorized sharing to Third-Party applications of Health Plan\u0027s Healthcare Service Network, Pharmacy Network and Prescription Drug Formulary",
      "authority": "HL7",
      "country": "us",
      "history": "http://hl7.org/fhir/us/davinci-pdex/history.html",
      "canonical": "http://hl7.org/fhir/us/davinci-pdex",
      "ci-build": "http://build.fhir.org/ig/HL7/davinci-epdx",
      "analysis": {
        "content": true,
        "rest": true,
        "clinicalCore": true,
        "financials": true,
        "medsMgmt": true,
        "profiles": 5,
        "extensions": 6,
        "operations": 1,
        "valuesets": 12,
        "codeSystems": 13,
        "examples": 36
      },
      "editions": [
        {
          "name": "STU2 Ballot",
          "ig-version": "2.0.0-ballot",
          "package": "hl7.fhir.us.davinci-pdex#2.0.0-ballot",
          "fhir-version": [
            "4.0.1"
          ],
          "url": "http://hl7.org/fhir/us/davinci-pdex/2022May"
        },
        {
          "name": "STU1",
          "ig-version": "1.0.0",
          "package": "hl7.fhir.us.davinci-pdex#1.0.0",
          "fhir-version": [
            "4.0.1"
          ],
          "url": "http://hl7.org/fhir/us/davinci-pdex/STU1"
        }
      ]
    },
    {
      "name": "CDISC Lab Semantics in FHIR",
      "category": "Diagnostics",
      "npm-name": "hl7.fhir.uv.cdisc-lab",
      "description": "The IG shows how laboratory data in FHIR format can be converted into the CDISC LAB or LB format",
      "authority": "HL7",
      "country": "uv",
      "history": "http://hl7.org/fhir/uv/cdisc-lab/history.html",
      "canonical": "http://hl7.org/fhir/uv/cdisc-lab",
      "ci-build": "http://build.fhir.org/ig/HL7/cdisc-lab",
      "analysis": {
        "rest": true
      },
      "editions": [
        {
          "name": "STU1",
          "ig-version": "1.0.0",
          "package": "hl7.fhir.uv.cdisc-lab#1.0.0",
          "fhir-version": [
            "4.0.1"
          ],
          "url": "http://hl7.org/fhir/uv/cdisc-lab/STU1"
        }
      ]
    },
    {
      "name": "Healthcare Associated Infection Reports (HAI) Long Term Care Facilities (LTCF)",
      "category": "Public Health",
      "npm-name": "hl7.fhir.us.hai-ltcf",
      "description": "Long term care facility (LTCF) healthcare-associated infection (HAI) reporting to CDC National Healthcare Safety Network (NHSN) to track infections and prevention process measures in a systematic way, which allows identification of problems and care improvement",
      "authority": "HL7",
      "country": "us",
      "history": "http://hl7.org/fhir/us/hai-ltcf/history.html",
      "canonical": "http://hl7.org/fhir/us/hai-ltcf",
      "ci-build": "http://build.fhir.org/ig/HL7/HAI-LTCF",
      "analysis": {
        "valuesets": 4,
        "codeSystems": 2
      },
      "editions": [
        {
          "name": "STU 1 Ballot",
          "ig-version": "0.1.0",
          "package": "hl7.fhir.us.hai-ltcf#0.1.0",
          "fhir-version": [
            "4.0.0"
          ],
          "url": "http://hl7.org/fhir/us/hai-ltcf/2019Sep"
        }
      ]
    },
    {
      "name": "Da Vinci Unsolicited Notifications (Alerts)",
      "category": "Financial",
      "npm-name": "hl7.fhir.us.davinci-alerts",
      "description": "The goal of this IG is to support the real-time exchange of alerts and notifications that impact patient care and value based or risk based services",
      "authority": "HL7",
      "country": "us",
      "history": "http://hl7.org/fhir/us/davinci-alerts/history.html",
      "canonical": "http://hl7.org/fhir/us/davinci-alerts",
      "ci-build": "http://build.fhir.org/ig/HL7/davinci-alerts",
      "analysis": {
        "content": true,
        "rest": true,
        "clinicalCore": true,
        "financials": true,
        "profiles": 8,
        "valuesets": 4,
        "codeSystems": 1,
        "examples": 11
      },
      "editions": [
        {
          "name": "STU1",
          "ig-version": "1.0.0",
          "package": "hl7.fhir.us.davinci-alerts#1.0.0",
          "fhir-version": [
            "4.0.1"
          ],
          "url": "http://hl7.org/fhir/us/davinci-alerts/STU1"
        }
      ]
    },
    {
      "name": "Da Vinci Payer Coverage Decision Exchange (PCDE) FHIR IG",
      "category": "Financial",
      "npm-name": "hl7.fhir.us.davinci-pcde",
      "description": "Payer coverage decision exchange will promote continuity of treatment when a member moves from one covered payer to another without increasing provider burden or cost to the member. This IG enables member-authorized sharing of treatment, conditions, authorizations, relevant guidelines and supporting documentation from an original payer to a new payer when a patient changes coverage plans.",
      "authority": "HL7",
      "country": "us",
      "history": "http://hl7.org/fhir/us/davinci-pcde/history.html",
      "canonical": "http://hl7.org/fhir/us/davinci-pcde",
      "ci-build": "http://build.fhir.org/ig/HL7/davinci-pcde",
      "analysis": {
        "content": true,
        "documents": true,
        "clinicalCore": true,
        "carePlanning": true,
        "profiles": 5,
        "valuesets": 3,
        "codeSystems": 1,
        "examples": 5
      },
      "editions": [
        {
          "name": "STU 1",
          "ig-version": "1.0.0",
          "package": "hl7.fhir.us.davinci-pcde#1.0.0",
          "fhir-version": [
            "4.0.1"
          ],
          "url": "http://hl7.org/fhir/us/davinci-pcde/STU1"
        }
      ]
    },
    {
      "name": "Breast Radiology Report (BRR)",
      "category": "Care Planning",
      "npm-name": "hl7.fhir.us.breast-radiology",
      "description": "Breast Radiology CIMI Logical Models and FHIR Profiles",
      "authority": "HL7",
      "country": "us",
      "history": "http://hl7.org/fhir/us/breast-radiology/history.html",
      "canonical": "http://hl7.org/fhir/us/breast-radiology",
      "ci-build": "http://build.hl7.org/fhir/us/breast-radiology",
      "analysis": {
        "examples": 125
      },
      "editions": [
        {
          "name": "Comment Draft",
          "ig-version": "0.1.0",
          "package": "hl7.fhir.us.breast-radiology#0.1.0",
          "fhir-version": [
            "4.0.0"
          ],
          "url": "http://hl7.org/fhir/us/breast-radiology/2019Sep"
        }
      ]
    },
    {
      "name": "FHIR Clinical Guidelines",
      "category": "Quality / CDS",
      "npm-name": "hl7.fhir.uv.cpg",
      "description": "This implementation guide is a multi-stakeholder effort to use FHIR resources to build shareable and computable representations of the content of clinical care guidelines. The guide focuses on common patterns in clinical guidelines, establishing profiles, conformance requirements, and guidance for the patient-independent, as well as analogous patterns for the patient-specific representation of guideline recommendations",
      "authority": "HL7",
      "country": "uv",
      "history": "http://hl7.org/fhir/uv/cpg/history.html",
      "canonical": "http://hl7.org/fhir/uv/cpg",
      "ci-build": "http://build.fhir.org/ig/HL7/cqf-recommendations",
      "analysis": {
        "content": true,
        "rest": true,
        "clinicalCore": true,
        "carePlanning": true,
        "medsMgmt": true,
        "measures": true,
        "questionnaire": true,
        "profiles": 102,
        "extensions": 38,
        "operations": 5,
        "valuesets": 9,
        "codeSystems": 7,
        "examples": 441
      },
      "editions": [
        {
          "name": "STU 1",
          "ig-version": "1.0.0",
          "package": "hl7.fhir.uv.cpg#1.0.0",
          "fhir-version": [
            "4.0.1"
          ],
          "url": "http://hl7.org/fhir/uv/cpg/STU1"
        }
      ]
    },
    {
      "name": "Minimal Common Oncology Data Elements (mCODE)",
      "category": "Care Planning",
      "npm-name": "hl7.fhir.us.mcode",
      "description": "This IG specifies a core set of common data elements for cancer that is clinically applicable in every electronic patient record with a cancer diagnosis. It is intended to enable standardized information exchange among EHRs/oncology information systems and reuse of data by other stakeholders (e.g. quality measurement, research).",
      "authority": "HL7",
      "country": "us",
      "history": "http://hl7.org/fhir/us/mcode/history.html",
      "canonical": "http://hl7.org/fhir/us/mcode",
      "ci-build": "http://build.fhir.org/ig/HL7/fhir-mCODE-ig",
      "analysis": {
        "content": true,
        "rest": true,
        "clinicalCore": true,
        "medsMgmt": true,
        "diagnostics": true,
        "profiles": 28,
        "extensions": 14,
        "operations": 1,
        "valuesets": 96,
        "codeSystems": 2,
        "examples": 97
      },
      "editions": [
        {
          "name": "STU 2",
          "ig-version": "2.0.0",
          "package": "hl7.fhir.us.mcode#2.0.0",
          "fhir-version": [
            "4.0.1"
          ],
          "url": "http://hl7.org/fhir/us/mcode/STU2"
        },
        {
          "name": "STU 1",
          "ig-version": "1.0.0",
          "package": "hl7.fhir.us.mcode#1.0.0",
          "fhir-version": [
            "4.0.1"
          ],
          "url": "http://hl7.org/fhir/us/mcode/STU1"
        }
      ]
    },
    {
      "name": "Da Vinci Prior Authorization Support (PAS) FHIR IG",
      "category": "Financial",
      "npm-name": "hl7.fhir.us.davinci-pas",
      "description": "This IG allows providers the ability to easily identify the need for payer authorizations, assemble necessary information, identify and supply missing information and submit it to the payer electronically and receive a response in real time within the clinical workflow.",
      "authority": "HL7",
      "country": "us",
      "history": "http://hl7.org/fhir/us/davinci-pas/history.html",
      "canonical": "http://hl7.org/fhir/us/davinci-pas",
      "ci-build": "http://build.fhir.org/ig/HL7/davinci-pas",
      "analysis": {
        "content": true,
        "clinicalCore": true,
        "carePlanning": true,
        "financials": true,
        "medsMgmt": true,
        "profiles": 23,
        "extensions": 37,
        "operations": 2,
        "valuesets": 12,
        "codeSystems": 6,
        "examples": 29
      },
      "editions": [
        {
          "name": "STU 1.2 Ballot",
          "ig-version": "1.2.0-ballot",
          "package": "hl7.fhir.us.davinci-pas#1.2.0-ballot",
          "fhir-version": [
            "4.0.1"
          ],
          "url": "http://hl7.org/fhir/us/davinci-pas/2022May"
        },
        {
          "name": "STU 1.1",
          "ig-version": "1.1.0",
          "package": "hl7.fhir.us.davinci-pas#1.1.0",
          "fhir-version": [
            "4.0.1"
          ],
          "url": "http://hl7.org/fhir/us/davinci-pas/STU1.1"
        },
        {
          "name": "STU 1",
          "ig-version": "1.0.0",
          "package": "hl7.fhir.us.davinci-pas#1.0.0",
          "fhir-version": [
            "4.0.1"
          ],
          "url": "http://hl7.org/fhir/us/davinci-pas/STU1"
        }
      ]
    },
    {
      "name": "FHIR Bulk Data Access (Flat FHIR)",
      "category": "EHR Access",
      "npm-name": "hl7.fhir.uv.bulkdata",
      "description": "Defines a way to efficiently access large volumes of information on a group of individuals from an EHR",
      "authority": "HL7",
      "country": "uv",
      "history": "http://hl7.org/fhir/uv/bulkdata/history.html",
      "canonical": "http://hl7.org/fhir/uv/bulkdata",
      "ci-build": "http://build.fhir.org/ig/HL7/bulk-data",
      "analysis": {
        "rest": true,
        "operations": 3,
        "valuesets": 1,
        "codeSystems": 1
      },
      "editions": [
        {
          "name": "STU 2",
          "ig-version": "2.0.0",
          "package": "hl7.fhir.uv.bulkdata#2.0.0",
          "fhir-version": [
            "4.0.1"
          ],
          "url": "http://hl7.org/fhir/uv/bulkdata/STU2"
        },
        {
          "name": "STU 1",
          "ig-version": "1.0.1",
          "package": "hl7.fhir.uv.bulkdata#1.0.1",
          "fhir-version": [
            "4.0.1"
          ],
          "url": "http://hl7.org/fhir/uv/bulkdata/STU1.0.1"
        },
        {
          "name": "STU 1",
          "ig-version": "1.0.0",
          "package": "hl7.fhir.uv.bulkdata#1.0.0",
          "fhir-version": [
            "4.0.0"
          ],
          "url": "http://hl7.org/fhir/uv/bulkdata/STU1"
        }
      ]
    },
    {
      "name": "Basisgegevensset Zorg || Patient Summary",
      "category": "Patient Summary",
      "description": "The Basisgegevensset Zorg, aka BgZ, is the minimum set of patient data that is important for continuity of care and is relevant irrespective of specialism, patient conditions and type of physicians. This set of patient data is recorded comparatively by all healthcare providers. This facilitates information exchange. The BgZ has been made consistent with the European Patient Summary.",
      "authority": "Nictiz",
      "country": "nl",
      "language": [
        "nl",
        "en"
      ],
      "history": "https://informatiestandaarden.nictiz.nl/wiki/MedMij:V2019.01_OntwerpBGZ_2017#Release_notes",
      "canonical": "https://informatiestandaarden.nictiz.nl/wiki/MedMij:V2019.01_OntwerpBGZ_2017",
      "ci-build": "https://informatiestandaarden.nictiz.nl/wiki/MedMij:Vdraft_OntwerpBGZ_2017",
      "editions": [
        {
          "name": "Normative - MMVN 3",
          "ig-version": "2.1.3",
          "package": "nictiz.fhir.nl.stu3.zib2017#2.1.3",
          "fhir-version": [
            "3.0.1"
          ],
          "url": "https://informatiestandaarden.nictiz.nl/wiki/MedMij:V2019.01_OntwerpBGZ_2017#Use_case_1:_Raadplegen_Basisgegevensset_Zorg_in_persoonlijke_gezondheidsomgeving"
        }
      ],
      "analysis": {
        "content": true,
        "rest": true,
        "documents": true,
        "clinicalCore": true,
        "carePlanning": true,
        "financials": true,
        "medsMgmt": true,
        "diagnostics": true,
        "profiles": 144,
        "extensions": 70,
        "valuesets": 261
      }
    },
    {
      "name": "Davinci pdex Plan Net",
      "category": "Administration",
      "npm-name": "hl7.fhir.us.davinci-pdex-plan-net",
      "description": "A subset of the functionality described in the Validated healthcare directory IG",
      "authority": "HL7",
      "country": "us",
      "history": "http://hl7.org/fhir/us/davinci-pdex-plan-net/history.html",
      "canonical": "http://hl7.org/fhir/us/davinci-pdex-plan-net",
      "language": [
        "en"
      ],
      "ci-build": "http://build.fhir.org/ig/HL7/davinci-pdex-plan-net",
      "analysis": {
        "content": true,
        "rest": true,
        "clinicalCore": true,
        "financials": true,
        "profiles": 9,
        "extensions": 12,
        "valuesets": 24,
        "codeSystems": 14,
        "examples": 49
      },
      "editions": [
        {
          "name": "STU 1",
          "ig-version": "1.1.0",
          "package": "hl7.fhir.us.davinci-pdex-plan-net#1.1.0",
          "fhir-version": [
            "4.0.1"
          ],
          "url": "http://hl7.org/fhir/us/davinci-pdex-plan-net/STU1.1"
        },
        {
          "name": "STU 1",
          "ig-version": "1.0.0",
          "package": "hl7.fhir.us.davinci-pdex-plan-net#1.0.0",
          "fhir-version": [
            "4.0.1"
          ],
          "url": "http://hl7.org/fhir/us/davinci-pdex-plan-net/STU1"
        }
      ]
    },
    {
      "name": "Argonaut Clinical Notes Implementation Guide",
      "category": "EHR Access",
      "npm-name": "fhir.argonaut.clinicalnotes",
      "description": "This implementation guide provides implementers with FHIR profiles and guidance to create, use, and share Clinical Notes",
      "authority": "Argonaut",
      "country": "us",
      "history": "http://fhir.org/guides/argonaut/clinicalnotes/history.html",
      "canonical": "http://fhir.org/guides/argonaut/clinicalnotes",
      "ci-build": "http://build.fhir.org/ig/argonautproject/clinicalnotes",
      "language": [
        "en"
      ],
      "editions": [
        {
          "name": "Release 1",
          "ig-version": "1.0.0",
          "package": "fhir.argonaut.clinicalnotes#1.0.0",
          "fhir-version": [
            "3.0.1"
          ],
          "url": "http://fhir.org/guides/argonaut/clinicalnotes/1.0.0"
        }
      ],
      "analysis": {
        "content": true,
        "rest": true,
        "documents": true,
        "clinicalCore": true,
        "profiles": 2,
        "valuesets": 3,
        "codeSystems": 1
      }
    },
    {
      "name": "Argonaut Questionnaire Implementation Guide",
      "category": "EHR Access",
      "npm-name": "fhir.argonaut.questionnaire",
      "description": "Thi IG provides guidance to support interchange of simple forms based on the Questionnaire and QuestionnaireResponse resources: it provides implementers with FHIR RESTful APIs and guidance to create, use and share between organizations standard assessment forms and the assessment responses",
      "authority": "Argonaut",
      "country": "us",
      "history": "http://fhir.org/guides/argonaut/questionnaire/history.html",
      "canonical": "http://fhir.org/guides/argonaut/questionnaire",
      "ci-build": "http://build.fhir.org/ig/argonautproject/questionnaire",
      "language": [
        "en"
      ],
      "editions": [
        {
          "name": "Release 1",
          "ig-version": "1.0.0",
          "package": "fhir.argonaut.questionnaire#1.0.0",
          "fhir-version": [
            "3.0.1"
          ],
          "url": "http://fhir.org/guides/argonaut/questionnaire/1.0.0"
        }
      ],
      "analysis": {
        "content": true,
        "rest": true,
        "questionnaire": true,
        "profiles": 4,
        "extensions": 5,
        "operations": 1
      }
    },
    {
      "name": "CARIN Real-time Pharmacy Benefit Check",
      "category": "Financial",
      "npm-name": "hl7.fhir.us.carin-rtpbc",
      "description": "This is a guide for implementing a consumer-focused Real-time Pharmacy Benefit Check (RTPBC) process using HL7 FHIR® R4.Using RTPBC, a patient can learn the cost and insurance coverage related to medications they’ve been prescribed",
      "authority": "HL7",
      "country": "us",
      "history": "http://hl7.org/fhir/us/carin-rtpbc/history.html",
      "canonical": "http://hl7.org/fhir/us/carin-rtpbc",
      "ci-build": "http://build.fhir.org/ig/HL7/carin-rtpbc",
      "language": [
        "en"
      ],
      "analysis": {
        "content": true,
        "rest": true,
        "messaging": true,
        "clinicalCore": true,
        "financials": true,
        "medsMgmt": true,
        "profiles": 10,
        "extensions": 2,
        "valuesets": 9,
        "codeSystems": 3,
        "examples": 16
      },
      "editions": [
        {
          "name": "STU 1",
          "ig-version": "1.0.0",
          "package": "hl7.fhir.us.carin-rtpbc#1.0.0",
          "fhir-version": [
            "4.0.1"
          ],
          "url": "http://hl7.org/fhir/us/carin-rtpbc/STU1"
        }
      ]
    },
    {
      "name": "CARIN Blue Button Implementation Guide",
      "category": "Financial",
      "npm-name": "hl7.fhir.us.carin-bb",
      "description": "Implementation guide for an API similar to the CMS Medicare Blue Button 2.0 API, FHIR R3 based, that will allow consumer-directed exchange of commercial Health Plan/Payer adjudicated claims data to meet the requirements of the CMS Interoperability and Patient Access proposed rule.",
      "authority": "HL7",
      "country": "us",
      "history": "http://hl7.org/fhir/us/carin-bb/history.html",
      "canonical": "http://hl7.org/fhir/us/carin-bb",
      "ci-build": "http://build.fhir.org/ig/HL7/carin-bb",
      "language": [
        "en"
      ],
      "analysis": {
        "content": true,
        "rest": true,
        "clinicalCore": true,
        "financials": true,
        "profiles": 10,
        "valuesets": 48,
        "codeSystems": 36,
        "examples": 28
      },
      "editions": [
        {
          "name": "STU 2 Ballot",
          "ig-version": "1.2.0",
          "package": "hl7.fhir.us.carin-bb#1.2.0",
          "fhir-version": [
            "4.0.1"
          ],
          "url": "http://hl7.org/fhir/us/carin-bb/2022Jan"
        },
        {
          "name": "STU 1",
          "ig-version": "1.1.0",
          "package": "hl7.fhir.us.carin-bb#1.1.0",
          "fhir-version": [
            "4.0.1"
          ],
          "url": "http://hl7.org/fhir/us/carin-bb/STU1.1"
        },
        {
          "name": "STU 1",
          "ig-version": "1.0.0",
          "package": "hl7.fhir.us.carin-bb#1.0.0",
          "fhir-version": [
            "4.0.1"
          ],
          "url": "http://hl7.org/fhir/us/carin-bb/STU1"
        }
      ]
    },
    {
      "name": "Risk Based Contracts Member Attribution List FHIR IG",
      "category": "Financial",
      "npm-name": "hl7.fhir.us.davinci-atr",
      "description": "Support the real-time exchange of alerts and notifications that impact patient care and value based or risk based services.",
      "authority": "HL7",
      "country": "us",
      "history": "http://hl7.org/fhir/us/davinci-atr/history.html",
      "canonical": "http://hl7.org/fhir/us/davinci-atr",
      "ci-build": "http://build.fhir.org/ig/HL7/davinci-atr",
      "language": [
        "en"
      ],
      "analysis": {
        "content": true,
        "rest": true,
        "clinicalCore": true,
        "financials": true,
        "profiles": 8,
        "extensions": 5,
        "valuesets": 1,
        "codeSystems": 1,
        "examples": 14
      },
      "editions": [
        {
          "name": "STU 1",
          "ig-version": "1.0.0",
          "package": "hl7.fhir.us.davinci-atr#1.0.0",
          "fhir-version": [
            "4.0.1"
          ],
          "url": "http://hl7.org/fhir/us/davinci-atr/STU1"
        }
      ]
    },
    {
      "name": "Basisprofil DE",
      "category": "National Base",
      "npm-name": "basisprofil.de",
      "description": "German Base Profiles",
      "authority": "HL7 Deutschland",
      "country": "de",
      "history": "http://ig.fhir.de/basisprofile-de",
      "canonical": "http://fhir.de",
      "ci-build": "https://simplifier.net/Basisprofil-DE-R4",
      "language": [
        "de"
      ],
      "editions": [
        {
          "name": "STU3",
          "ig-version": "0.2.30 ",
          "fhir-version": [
            "3.0.1"
          ],
          "package": "basisprofil.de#0.2.30",
          "url": "http://ig.fhir.de/basisprofile-de/0.2.30"
        },
        {
          "name": "R4",
          "ig-version": "0.9.1-alpha2",
          "fhir-version": [
            "4.0.1"
          ],
          "package": "de.basisprofil.r4#0.9.1-alpha2",
          "url": "https://simplifier.net/guide/basisprofil-de-r4/home"
        }
      ],
      "analysis": {
        "error": "no core dependency or FHIR Version found in the Package definition",
        "content": true,
        "clinicalCore": true,
        "financials": true,
        "profiles": 17,
        "extensions": 17,
        "valuesets": 10,
        "codeSystems": 17
      }
    },
    {
      "name": "FHIR Data Segmentation for Privacy",
      "category": "Security",
      "npm-name": "hl7.fhir.uv.security-label-ds4p",
      "description": "Guidance for applying security labels in FHIR",
      "authority": "HL7",
      "country": "uv",
      "history": "http://hl7.org/fhir/uv/security-label-ds4p/history.html",
      "canonical": "http://hl7.org/fhir/uv/security-label-ds4p",
      "ci-build": "http://hl7.org/fhir/ig/HL7/security-label-ds4p",
      "language": [
        "en"
      ],
      "analysis": {
        "content": true,
        "extensions": 6,
        "valuesets": 8,
        "examples": 8
      },
      "editions": [
        {
          "name": "STU 1 Ballot",
          "ig-version": "0.3.0",
          "package": "hl7.fhir.uv.security-label-ds4p#0.3.0",
          "fhir-version": [
            "4.0.1"
          ],
          "url": "http://hl7.org/fhir/uv/security-label-ds4p/2021Sep"
        }
      ]
    },
    {
      "name": "FHIR Shorthand",
      "category": "Administration",
      "npm-name": "hl7.fhir.uv.shorthand",
      "description": "FHIR Shorthand (FSH) is a domain-specific language (DSL) for defining the contents of FHIR IGs to allow the author to express their intent with fewer concerns about underlying FHIR mechanics",
      "authority": "HL7",
      "country": "uv",
      "history": "http://hl7.org/fhir/uv/shorthand/history.html",
      "canonical": "http://hl7.org/fhir/uv/shorthand",
      "ci-build": "http://build.fhir.org/ig/HL7/fhir-shorthand",
      "language": [
        "en"
      ],
      "analysis": {},
      "editions": [
        {
          "name": "N1 Normative+trial-use",
          "ig-version": "2.0.0",
          "package": "hl7.fhir.uv.shorthand#2.0.0",
          "fhir-version": [
            "4.0.1"
          ],
          "url": "http://hl7.org/fhir/uv/shorthand/N1"
        },
        {
          "name": "STU 1",
          "ig-version": "1.0.0",
          "package": "hl7.fhir.uv.shorthand#1.0.0",
          "fhir-version": [
            "4.0.1"
          ],
          "url": "http://hl7.org/fhir/uv/shorthand/STU1"
        }
      ]
    },
    {
      "name": "Post Acute Orders FHIR IG",
      "category": "Care Planning",
      "npm-name": "hl7.fhir.us.dme-orders",
      "description": "Electronic exchange of post-acute orders",
      "authority": "HL7",
      "country": "us",
      "history": "http://hl7.org/fhir/us/dme-orders/history.html",
      "canonical": "http://hl7.org/fhir/us/dme-orders",
      "ci-build": "http://build.fhir.org/ig/HL7/dme-orders",
      "language": [
        "en"
      ],
      "analysis": {
        "content": true,
        "clinicalCore": true,
        "carePlanning": true,
        "financials": true,
        "medsMgmt": true,
        "profiles": 11,
        "extensions": 3,
        "valuesets": 2,
        "codeSystems": 1,
        "examples": 26
      },
      "editions": [
        {
          "name": "STU 1 Ballot",
          "ig-version": "0.2.0",
          "package": "hl7.fhir.us.dme-orders#0.2.0",
          "fhir-version": [
            "4.0.1"
          ],
          "url": "http://hl7.org/fhir/us/dme-orders/2020Sep"
        }
      ]
    },
    {
      "name": "Application Data Exchange Assessment Framework and Functional Requirements for Mobile Health",
      "category": "Personal Healthcare",
      "npm-name": "hl7.fhir.uv.mhealth-framework",
      "description": "Document the functional requirements that can be used to assess devices, applications, and FHIR profiles to ensure that the essential data needed for clinical, patient and research uses is present in communications between applications",
      "authority": "HL7",
      "country": "uv",
      "history": "http://hl7.org/fhir/uv/mhealth-framework/history.html",
      "canonical": "http://hl7.org/fhir/uv/mhealth-framework",
      "ci-build": "http://hl7.org/fhir/uv/mhealth-framework",
      "language": [
        "en"
      ],
      "analysis": {
        "content": true,
        "clinicalCore": true,
        "profiles": 2
      },
      "editions": [
        {
          "name": "STU 1 Ballot",
          "ig-version": "0.1.0",
          "package": "hl7.fhir.uv.mhealth-framework#0.1.0",
          "fhir-version": [
            "4.0.1"
          ],
          "url": "http://hl7.org/fhir/uv/mhealth-framework/2020May"
        }
      ]
    },
    {
      "name": "US Drug Formulary",
      "category": "Medications / Immunizations",
      "npm-name": "hl7.fhir.us.davinci-drug-formulary",
      "description": "API-based data exchange to Third-Party Applications via Member-authorized sharing of Health Plan\u0027s Prescription Drug Formulary.",
      "authority": "HL7",
      "country": "us",
      "history": "http://hl7.org/fhir/us/davinci-drug-formulary/history.html",
      "canonical": "http://hl7.org/fhir/us/davinci-drug-formulary",
      "language": [
        "en"
      ],
      "ci-build": "http://build.fhir.org/ig/HL7/davinci-pdex-formulary",
      "analysis": {
        "content": true,
        "rest": true,
        "clinicalCore": true,
        "financials": true,
        "medsMgmt": true,
        "profiles": 5,
        "extensions": 11,
        "valuesets": 10,
        "codeSystems": 8,
        "examples": 22
      },
      "editions": [
        {
          "name": "STU 2 Ballot",
          "ig-version": "1.2.0",
          "package": "hl7.fhir.us.davinci-drug-formulary#1.2.0",
          "fhir-version": [
            "4.0.1"
          ],
          "url": "http://hl7.org/fhir/us/davinci-drug-formulary/2022Jan"
        },
        {
          "name": "STU 1",
          "ig-version": "1.1.0",
          "package": "hl7.fhir.us.davinci-drug-formulary#1.1.0",
          "fhir-version": [
            "4.0.1"
          ],
          "url": "http://hl7.org/fhir/us/davinci-drug-formulary/STU1.1"
        },
        {
          "name": "STU 1",
          "ig-version": "1.0.1",
          "package": "hl7.fhir.us.davinci-drug-formulary#1.0.1",
          "fhir-version": [
            "4.0.1"
          ],
          "url": "http://hl7.org/fhir/us/davinci-drug-formulary/STU1.0.1"
        },
        {
          "name": "STU 1",
          "ig-version": "1.0.0",
          "package": "hl7.fhir.us.davinci-drug-formulary#1.0.0",
          "fhir-version": [
            "4.0.1"
          ],
          "url": "http://hl7.org/fhir/us/davinci-drug-formulary/STU1"
        }
      ]
    },
    {
      "name": "HL7 Italia FHIR Implementation Guide (base)",
      "category": "National Base",
      "npm-name": "hl7.fhir.it.base",
      "description": "This guide describes a set of FHIR base profiles and reference logical models to be used in the Italian context",
      "authority": "HL7 Italia",
      "country": "it",
      "history": "http://hl7.it/fhir/history.html",
      "canonical": "http://hl7.it/fhir",
      "ci-build": "http://hl7.it/fhir/build/base",
      "language": [
        "it"
      ],
      "editions": [
        {
          "name": "Initial Public Comment ballot (Jun 2020 Ballot)",
          "ig-version": "0.1.0",
          "package": "hl7.fhir.it.base#0.1.0",
          "fhir-version": [
            "4.0.1"
          ],
          "url": "http://hl7.it/fhir/base/2020-06"
        }
      ],
      "analysis": {
        "error": "Unable to resolve package id hl7.fhir.it.base#0.1.0"
      }
    },
    {
      "name": "Dental Data Exchange",
      "category": "Clinical Records",
      "npm-name": "hl7.fhir.us.dental-data-exchange",
      "description": "This FHIR R4 IG defines exchange of medical and dental information exchange between medical/dental and dental/dental realms, including referral and corresponding consult note using US-core, CCDAonFHIR, Occupational Data for Health, and Da Vinci profiles.",
      "authority": "HL7",
      "country": "us",
      "history": "http://hl7.org/fhir/us/dental-data-exchange/history.html",
      "canonical": "http://hl7.org/fhir/us/dental-data-exchange",
      "ci-build": "http://build.fhir.org/ig/HL7/dental-data-exchange",
      "language": [
        "en"
      ],
      "analysis": {
        "content": true,
        "rest": true,
        "documents": true,
        "clinicalCore": true,
        "carePlanning": true,
        "profiles": 7,
        "valuesets": 5,
        "codeSystems": 1,
        "examples": 64
      },
      "editions": [
        {
          "name": "STU1",
          "ig-version": "1.0.0",
          "package": "hl7.fhir.us.dental-data-exchange#1.0.0",
          "fhir-version": [
            "4.0.1"
          ],
          "url": "http://hl7.org/fhir/us/dental-data-exchange/STU1"
        }
      ]
    },
    {
      "name": "Vital Signs FHIR IG",
      "category": "Clinical Records",
      "npm-name": "hl7.fhir.us.vitalsigns",
      "description": "US Realm Implementation Guide for Vital Signs observations with extensions for qualifying data.",
      "authority": "HL7",
      "country": "us",
      "history": "http://hl7.org/fhir/us/vitals/history.html",
      "canonical": "http://hl7.org/fhir/us/vitals",
      "ci-build": "http://build.fhir.org/ig/HL7/cimi-vital-signs",
      "language": [
        "en"
      ],
      "analysis": {
        "content": true,
        "clinicalCore": true,
        "profiles": 15,
        "extensions": 11,
        "valuesets": 27,
        "codeSystems": 3,
        "examples": 15
      },
      "editions": [
        {
          "name": "STU 1 Ballot",
          "ig-version": "0.1.0",
          "package": "hl7.fhir.us.vitalsigns#0.1.0",
          "fhir-version": [
            "4.0.1"
          ],
          "url": "http://hl7.org/fhir/us/vitals/2020Sep"
        }
      ]
    },
    {
      "name": "Order Catalog Implementation Guide",
      "category": "Administration",
      "npm-name": "hl7.fhir.uv.order-catalog",
      "description": "An Order Catalog is an administered homogeneous collection of items such as medication products, laboratory tests, procedures, medical devices or knowledge artifacts such as order sets, which support the ordering process, or more generally the healthcare process.",
      "authority": "HL7",
      "country": "uv",
      "history": "http://hl7.org/fhir/uv/order-catalog/history.html",
      "canonical": "http://hl7.org/fhir/uv/order-catalog",
      "ci-build": "http://build.fhir.org/ig/HL7/fhir-order-catalog",
      "language": [
        "en"
      ],
      "analysis": {
        "content": true,
        "carePlanning": true,
        "financials": true,
        "diagnostics": true,
        "profiles": 11,
        "extensions": 8,
        "valuesets": 4,
        "codeSystems": 3,
        "examples": 60
      },
      "editions": [
        {
          "name": "STU 1 Ballot",
          "ig-version": "0.1.0",
          "package": "hl7.fhir.uv.order-catalog#0.1.0",
          "fhir-version": [
            "4.0.1"
          ],
          "url": "http://hl7.org/fhir/uv/order-catalog/2020Sep"
        }
      ]
    },
    {
      "name": "SMART Web Messaging Implementation Guide: STU1",
      "category": "Communications",
      "npm-name": "hl7.fhir.uv.smart-web-messaging",
      "description": "SMART Web Messaging enables tight UI integration between EHRs and embedded SMART apps via HTML5’s Web Messaging. SMART Web Messaging allows applications to push unsigned orders, note snippets, risk scores, or UI suggestions directly to the clinician’s EHR session. Built on the browser’s javascript window.postMessage function, SMART Web Messaging is a simple, native API for health apps embedded within the user’s workflow",
      "authority": "HL7",
      "country": "uv",
      "history": "http://hl7.org/fhir/uv/smart-web-messaging/history.html",
      "language": [
        "en"
      ],
      "ci-build": "http://build.fhir.org/ig/HL7/smart-web-messaging",
      "canonical": "http://hl7.org/fhir/uv/smart-web-messaging",
      "analysis": {
        "examples": 1
      },
      "editions": [
        {
          "name": "STU1",
          "ig-version": "1.0.0",
          "package": "hl7.fhir.uv.smart-web-messaging#1.0.0",
          "fhir-version": [
            "4.0.1"
          ],
          "url": "http://hl7.org/fhir/uv/smart-web-messaging/STU1"
        }
      ]
    },
    {
      "name": "HL7 Version 2 to FHIR",
      "npm-name": "hl7.fhir.uv.v2mappings",
      "description": "The HL7 V2 to FHIR Implementation Guide supports the mapping of HL7 Version 2 messages segments, datatypes and vocabulary to HL7 FHIR Release 4.0 Bundles, Resources, Data Types and Coding Systems.",
      "authority": "HL7",
      "country": "uv",
      "history": "http://hl7.org/fhir/uv/v2mappings/history.html",
      "canonical": "http://hl7.org/fhir/uv/v2mappings",
      "ci-build": "http://build.fhir.org/ig/HL7/v2-to-fhir",
      "language": [
        "en"
      ],
      "category": "Mappings to Other Standards",
      "analysis": {
        "content": true,
        "extensions": 57,
        "examples": 175
      },
      "editions": [
        {
          "name": "STU 1 Ballot",
          "ig-version": "0.1.0",
          "package": "hl7.fhir.uv.v2mappings#0.1.0",
          "fhir-version": [
            "4.0.1"
          ],
          "url": "http://hl7.org/fhir/uv/v2mappings/2020Sep"
        }
      ]
    },
    {
      "name": "IHE FormatCode vocabulary",
      "category": "EHR access",
      "npm-name": "ihe.formatcode.fhir",
      "description": "Defines IHE vocabulary for FormatCode and the IHE managed ValueSet for FormatCode for use with Document Sharing such as XDS, XCA, XDM, XDR, and MHD.",
      "authority": "IHE",
      "country": "uv",
      "history": "http://profiles.ihe.net/fhir/ihe.formatcode.fhir/history.html",
      "ci-build": "http://build.fhir.org/ig/IHE/FormatCode",
      "canonical": "https://profiles.ihe.net/fhir/ihe.formatcode.fhir",
      "analysis": {
        "valuesets": 1,
        "codeSystems": 1
      },
      "editions": [
        {
          "name": "Publications",
          "ig-version": "1.1.0",
          "package": "ihe.formatcode.fhir#1.1.0",
          "fhir-version": [
            "4.0.1"
          ],
          "url": "https://profiles.ihe.net/fhir/ihe.formatcode.fhir/1.1.0"
        },
        {
          "name": "Publications",
          "ig-version": "1.0.0",
          "package": "ihe.formatcode.fhir#1.0.0",
          "fhir-version": [
            "4.0.1"
          ],
          "url": "https://profiles.ihe.net/fhir/ihe.formatcode.fhir/1.0.0"
        },
        {
          "name": "Publications",
          "ig-version": "0.2.4",
          "package": "ihe.formatcode.fhir#0.2.4",
          "fhir-version": [
            "4.0.1"
          ],
          "url": "https://profiles.ihe.net/fhir/ihe.formatcode.fhir/0.2.4"
        },
        {
          "name": "Publications",
          "ig-version": "0.2.2",
          "package": "ihe.formatcode.fhir#0.2.2",
          "fhir-version": [
            "4.0.1"
          ],
          "url": "https://profiles.ihe.net/fhir/ihe.formatcode.fhir/0.2.2"
        }
      ]
    },
    {
      "name": "HL7 Terminology",
      "category": "infrastructure",
      "npm-name": "hl7.terminology",
      "description": "Terminology",
      "authority": "HL7",
      "country": "uv",
      "history": "http://terminology.hl7.org/history.html",
      "language": [
        "en"
      ],
      "canonical": "http://terminology.hl7.org",
      "ci-build": "http://build.fhir.org/ig/HL7/UTG",
      "editions": [
        {
          "name": "Publications",
          "ig-version": "1.0.0",
          "package": "hl7.terminology#1.0.0",
          "fhir-version": [
            "4.0.1"
          ],
          "url": "http://terminology.hl7.org/1.0.0"
        }
      ],
      "analysis": {
        "content": true,
        "extensions": 9,
        "valuesets": 2483,
        "codeSystems": 1078
      }
    },
    {
      "name": "Situational Awareness for Novel Epidemic Response",
      "category": "Public Health",
      "npm-name": "hl7.fhir.uv.saner",
      "description": "The SANER Implementation Guide enables transmission of high level situational awareness information from inpatient facilities to centralized data repositories to support the treatment of novel influenza-like illness.",
      "authority": "HL7",
      "country": "uv",
      "history": "http://hl7.org/fhir/uv/saner/history.html",
      "language": [
        "en"
      ],
      "canonical": "http://hl7.org/fhir/uv/saner",
      "ci-build": "http://build.fhir.org/ig/HL7/fhir-saner",
      "analysis": {
        "content": true,
        "rest": true,
        "measures": true,
        "profiles": 10,
        "extensions": 5,
        "operations": 5,
        "valuesets": 49,
        "codeSystems": 6,
        "examples": 169
      },
      "editions": [
        {
          "name": "STU 1",
          "ig-version": "1.0.0",
          "package": "hl7.fhir.uv.saner#1.0.0",
          "fhir-version": [
            "4.0.1"
          ],
          "url": "http://hl7.org/fhir/uv/saner/STU1"
        }
      ]
    },
    {
      "name": "Making Ehr Data MOre Available to Research and Public Health (MedMorph)",
      "category": "Public Health",
      "npm-name": "hl7.fhir.us.fhir-medmorph",
      "description": "The The MedMorph FHIR IG enables Public Health and Research Organizations to access EHR data without increasing provider burden.",
      "authority": "HL7",
      "country": "us",
      "history": "http://hl7.org/fhir/us/fhir-medmorph/history.html",
      "language": [
        "en"
      ],
      "canonical": "http://hl7.org/fhir/us/fhir-medmorph",
      "ci-build": "http://build.fhir.org/ig/HL7/fhir-medmorph",
      "editions": [
        {
          "name": "STU 1 Ballot",
          "ig-version": "0.1.0",
          "package": "hl7.fhir.us.fhir-medmorph#0.1.0",
          "fhir-version": [
            "4.0.1"
          ],
          "url": "http://hl7.org/fhir/us/fhir-medmorph/2021Jan"
        }
      ],
      "analysis": {
        "error": "Unable to resolve package id hl7.fhir.us.fhir-medmorph#0.1.0"
      }
    },
    {
      "name": "PACIO Functional Status Implementation Guide",
      "category": "Patient Summary",
      "npm-name": "hl7.fhir.us.pacio-fs",
      "description": "FHIR R4 IG that leverages eLTSS and utilizes the Self-Care, Mobility and Prior Device use sections of CMS assessment forms (IRF-PAI, MDS, OASIS, LTCH) to enable the sharing of functional status information when a patient moves from one clinical care setting to another.",
      "authority": "HL7",
      "country": "us",
      "history": "http://hl7.org/fhir/us/pacio-fs/history.html",
      "language": [
        "en"
      ],
      "canonical": "http://hl7.org/fhir/us/pacio-fs",
      "ci-build": "http://build.fhir.org/ig/HL7/fhir-pacio-functional-status",
      "analysis": {
        "content": true,
        "rest": true,
        "clinicalCore": true,
        "profiles": 4,
        "extensions": 3,
        "valuesets": 1,
        "codeSystems": 1,
        "examples": 84
      },
      "editions": [
        {
          "name": "STU 1",
          "ig-version": "1.0.0",
          "package": "hl7.fhir.us.pacio-fs#1.0.0",
          "fhir-version": [
            "4.0.1"
          ],
          "url": "http://hl7.org/fhir/us/pacio-fs/STU1"
        }
      ]
    },
    {
      "name": "PACIO Cognitive Status Implementation Guide",
      "category": "Patient Summary",
      "npm-name": "hl7.fhir.us.pacio-cs",
      "description": "FHIR R4 IG that leverages eLTSS and utilizes the Confusion Assessment Method (CAM) assessment to enable the sharing of cognitive status information when a patient moves from one clinical care setting to another.",
      "authority": "HL7",
      "country": "us",
      "history": "http://hl7.org/fhir/us/pacio-cs/history.html",
      "language": [
        "en"
      ],
      "canonical": "http://hl7.org/fhir/us/pacio-cs",
      "ci-build": "http://build.fhir.org/ig/HL7/fhir-pacio-cognitive-status",
      "analysis": {
        "content": true,
        "rest": true,
        "clinicalCore": true,
        "profiles": 4,
        "extensions": 3,
        "valuesets": 1,
        "codeSystems": 1,
        "examples": 68
      },
      "editions": [
        {
          "name": "STU 1",
          "ig-version": "1.0.0",
          "package": "hl7.fhir.us.pacio-cs#1.0.0",
          "fhir-version": [
            "4.0.1"
          ],
          "url": "http://hl7.org/fhir/us/pacio-cs/STU1"
        }
      ]
    },
    {
      "name": "Specialty Medication Enrollment",
      "category": "EHR Access",
      "npm-name": "hl7.fhir.us.specialty-rx",
      "description": "This FHIR IG focuses on the exchange of data (Demographic, prescription, clinical and financial) for dispensing specialty medications by pharmacies as well as facilitating the enrollment of patients in programs offered by third parties such as but not limited to Hub vendors and Pharmaceutical manufacturers.",
      "authority": "HL7",
      "country": "us",
      "history": "http://hl7.org/fhir/us/specialty-rx/history.html",
      "language": [
        "en"
      ],
      "canonical": "http://hl7.org/fhir/us/specialty-rx",
      "ci-build": "http://build.fhir.org/ig/HL7/specialty-rx",
      "analysis": {
        "content": true,
        "rest": true,
        "messaging": true,
        "clinicalCore": true,
        "carePlanning": true,
        "financials": true,
        "medsMgmt": true,
        "profiles": 18,
        "valuesets": 2,
        "codeSystems": 4,
        "examples": 16
      },
      "editions": [
        {
          "name": "STU2 Ballot",
          "ig-version": "2.0.0-ballot",
          "package": "hl7.fhir.us.specialty-rx#2.0.0-ballot",
          "fhir-version": [
            "4.0.1"
          ],
          "url": "http://hl7.org/fhir/us/specialty-rx/2022Sep"
        },
        {
          "name": "STU1",
          "ig-version": "1.0.0",
          "package": "hl7.fhir.us.specialty-rx#1.0.0",
          "fhir-version": [
            "4.0.1"
          ],
          "url": "http://hl7.org/fhir/us/specialty-rx/STU1"
        }
      ]
    },
    {
      "name": "Vital Records Common Profile Library",
      "category": "Public Health",
      "npm-name": "hl7.fhir.us.vr-common-library",
      "description": "Library containing profiles used by other Vital Records IGs such as Birth and Fetal Death Reporting and Birth Defects Reporting.",
      "authority": "HL7",
      "country": "us",
      "history": "http://hl7.org/fhir/us/vr-common-library/history.html",
      "language": [
        "en"
      ],
      "canonical": "http://hl7.org/fhir/us/vr-common-library",
      "ci-build": "http://build.fhir.org/ig/HL7/vr-common-library",
      "analysis": {
        "content": true,
        "clinicalCore": true,
        "profiles": 30,
        "extensions": 4,
        "valuesets": 5,
        "examples": 35
      },
      "editions": [
        {
          "name": "STU 1 on FHIR R4",
          "ig-version": "1.0.0",
          "package": "hl7.fhir.us.vr-common-library#1.0.0",
          "fhir-version": [
            "4.0.1"
          ],
          "url": "http://hl7.org/fhir/us/vr-common-library/STU1"
        }
      ]
    },
    {
      "name": "Subscriptions R5 Backport",
      "category": "EHR Access",
      "npm-name": "hl7.fhir.uv.subscriptions-backport",
      "description": "This guide defines a standard method of back-porting the R5 subscriptions API to R4 implementations as to bridge for pre-adopting R5 Subscriptions prior to adoption of the R5 FHIR standard.",
      "authority": "HL7",
      "country": "uv",
      "history": "http://hl7.org/fhir/uv/subscriptions-backport/history.html",
      "language": [
        "en"
      ],
      "canonical": "http://hl7.org/fhir/uv/subscriptions-backport",
      "ci-build": "http://build.fhir.org/ig/HL7/fhir-subscription-backport-ig",
      "analysis": {
        "content": true,
        "rest": true,
        "profiles": 4,
        "extensions": 7,
        "operations": 2,
        "valuesets": 4,
        "codeSystems": 4,
        "examples": 9
      },
      "editions": [
        {
          "name": "STU 1",
          "ig-version": "1.0.0",
          "package": "hl7.fhir.uv.subscriptions-backport#1.0.0",
          "fhir-version": [
            "4.3.0"
          ],
          "url": "http://hl7.org/fhir/uv/subscriptions-backport/STU1"
        }
      ]
    },
    {
      "name": "Vital Records Birth and Fetal Death Reporting",
      "category": "Public Health",
      "npm-name": "hl7.fhir.us.bfdr",
      "description": "Provides guidance to implementers and states on reporting birth and fetal death information based on the current revisions of the U.S. Standard Certificate of Live Birth and U.S. Standard Report of Fetal Death.",
      "authority": "HL7",
      "country": "us",
      "history": "http://hl7.org/fhir/us/bfdr/history.html",
      "language": [
        "en"
      ],
      "canonical": "http://hl7.org/fhir/us/bfdr",
      "ci-build": "http://build.fhir.org/ig/HL7/bfdr",
      "analysis": {
        "content": true,
        "rest": true,
        "documents": true,
        "clinicalCore": true,
        "financials": true,
        "profiles": 49,
        "extensions": 6,
        "valuesets": 1,
        "examples": 137
      },
      "editions": [
        {
          "name": "STU 1 on FHIR R4",
          "ig-version": "1.0.0",
          "package": "hl7.fhir.us.bfdr#1.0.0",
          "fhir-version": [
            "4.0.1"
          ],
          "url": "http://hl7.org/fhir/us/bfdr/STU1"
        }
      ]
    },
    {
      "name": "Making EHR Data MOre available for Research and Public Health (MedMorph)",
      "category": "Public Health",
      "npm-name": "hl7.fhir.us.medmorph",
      "description": "Making EHR Data More Available for Research and Public Health (MedMorph) Reference Architecture enables clinical data exchange between EHR systems, public health systems/authorities, data repositories, and research organizations.  This data exchange utilizes if applicable, knowledge repositories and backend services applications (e.g. FHIR APIs) to determine the triggering event(s) for the data exchange, the process for the data exchange, and validation that the data being exchanged meets a set of rules in order to expedite the data exchange. ",
      "authority": "HL7",
      "country": "us",
      "history": "http://hl7.org/fhir/us/medmorph/history.html",
      "language": [
        "en"
      ],
      "canonical": "http://hl7.org/fhir/us/medmorph",
      "ci-build": "http://build.fhir.org/ig/HL7/fhir-medmorph",
      "analysis": {
        "content": true,
        "rest": true,
        "clinicalCore": true,
        "carePlanning": true,
        "profiles": 13,
        "extensions": 9,
        "operations": 4,
        "valuesets": 4,
        "codeSystems": 5,
        "examples": 18
      },
      "editions": [
        {
          "name": "STU 1 Draft",
          "ig-version": "0.2.0",
          "package": "hl7.fhir.us.medmorph#0.2.0",
          "fhir-version": [
            "4.0.1"
          ],
          "url": "http://hl7.org/fhir/us/medmorph/2022Jan"
        }
      ]
    },
    {
      "name": "SDOH Clinical Care for Multiple Domains",
      "category": "Care Planning",
      "npm-name": "hl7.fhir.us.sdoh-clinicalcare",
      "description": "Profiles on FHIR R4 resources (using US Core as the basis where possible) used to document social determinants of health (SDOH) for an individual which covers many different factors considered social risks and social needs, e.g. Food Insecurity, Housing Stability and Quality, Transportation Access and others. The IG covers use cases identified from the clinical care setting that include : assessment of SDOH risks; evaluation of which risks can be addressed; setting goals,  documenting and tracking to completion SDOH interventions; and sharing SDOH information for an individual with organizations for secondary uses.",
      "authority": "HL7",
      "country": "us",
      "history": "http://hl7.org/fhir/us/sdoh-clinicalcare/history.html",
      "language": [
        "en"
      ],
      "canonical": "http://hl7.org/fhir/us/sdoh-clinicalcare",
      "ci-build": "http://build.fhir.org/ig/HL7/fhir-sdoh-clinicalcare",
      "analysis": {
        "content": true,
        "rest": true,
        "clinicalCore": true,
        "carePlanning": true,
        "profiles": 9,
        "valuesets": 6,
        "codeSystems": 1,
        "examples": 31
      },
      "editions": [
        {
          "name": "STU 2 Ballot",
          "ig-version": "1.1.0",
          "package": "hl7.fhir.us.sdoh-clinicalcare#1.1.0",
          "fhir-version": [
            "4.0.1"
          ],
          "url": "http://hl7.org/fhir/us/sdoh-clinicalcare/2022Jan"
        },
        {
          "name": "STU 1",
          "ig-version": "1.0.0",
          "package": "hl7.fhir.us.sdoh-clinicalcare#1.0.0",
          "fhir-version": [
            "4.0.1"
          ],
          "url": "http://hl7.org/fhir/us/sdoh-clinicalcare/STU1"
        }
      ]
    },
    {
      "name": "CDISC Mapping FHIR IG",
      "category": "Research",
      "npm-name": "hl7.fhir.uv.cdisc-mapping",
      "description": "This implementation guide defines authoritative mappings between the CDISC LAB, SDTM and CDASH standards and the corresponding HL7 FHIR resources to ease interoperability and data conversion between systems implementing these standards.",
      "authority": "HL7",
      "country": "uv",
      "history": "http://hl7.org/fhir/uv/cdisc-mapping/history.html",
      "language": [
        "en"
      ],
      "canonical": "http://hl7.org/fhir/uv/cdisc-mapping",
      "ci-build": "http://build.fhir.org/ig/HL7/cdisc-map",
      "analysis": {},
      "editions": [
        {
          "name": "STU 1",
          "ig-version": "1.0.0",
          "package": "hl7.fhir.uv.cdisc-mapping#1.0.0",
          "fhir-version": [
            "4.0.1"
          ],
          "url": "http://hl7.org/fhir/uv/cdisc-mapping/STU1"
        }
      ]
    },
    {
      "name": "NHSN Reporting of Adverse Drug Events - Hypoglycemia",
      "category": "Public Health",
      "npm-name": "hl7.fhir.us.nhsn-ade",
      "description": "??",
      "authority": "HL7",
      "country": "us",
      "history": "http://hl7.org/fhir/us/nhsn-ade/history.html",
      "language": [
        "en"
      ],
      "canonical": "http://hl7.org/fhir/us/nhsn-ade",
      "ci-build": "http://build.fhir.org/ig/HL7/fhir-nhsn-ade-ig/branches/main/index.html",
      "analysis": {
        "content": true,
        "clinicalCore": true,
        "medsMgmt": true,
        "profiles": 3,
        "examples": 17
      },
      "editions": [
        {
          "name": "STU 1 on FHIR R4",
          "ig-version": "1.0.0",
          "package": "hl7.fhir.us.nhsn-ade#1.0.0",
          "fhir-version": [
            "4.0.1"
          ],
          "url": "http://hl7.org/fhir/us/nhsn-ade/STU1"
        }
      ]
    },
    {
      "name": "NHSN Reporting: Inpatient Medication Administration",
      "category": "Pharmacy",
      "npm-name": "hl7.fhir.us.nhsn-med-admin",
      "description": "??",
      "authority": "HL7",
      "country": "us",
      "history": "http://hl7.org/fhir/us/nhsn-med-admin/history.html",
      "language": [
        "en"
      ],
      "canonical": "http://hl7.org/fhir/us/nhsn-med-admin",
      "ci-build": "http://build.fhir.org/ig/HL7/nhsn-med-admin-ig/branches/main/index.html",
      "analysis": {
        "content": true,
        "clinicalCore": true,
        "medsMgmt": true,
        "profiles": 5,
        "examples": 15
      },
      "editions": [
        {
          "name": "STU 1 on FHIR R4",
          "ig-version": "1.0.0",
          "package": "hl7.fhir.us.nhsn-med-admin#1.0.0",
          "fhir-version": [
            "4.0.1"
          ],
          "url": "http://hl7.org/fhir/us/nhsn-med-admin/STU1"
        }
      ]
    },
    {
      "name": "HL7 Norway no-basis",
      "category": "National Base",
      "npm-name": "hl7.fhir.no.basis",
      "description": "HL7 FHIR Base profiles for Norway",
      "authority": "HL7",
      "country": "no",
      "language": [
        "en"
      ],
      "canonical": "http://hl7.no/fhir/",
      "editions": [
        {
          "name": "HL7 Norway no-basis",
          "ig-version": "2.0.15",
          "package": "hl7.fhir.no.basis#2.0.15",
          "fhir-version": [
            "4.0.1"
          ],
          "url": "https://simplifier.net/guide/no-basis-entities-individuals/introduction"
        }
      ],
      "analysis": {
        "content": true,
        "rest": true,
        "documents": true,
        "clinicalCore": true,
        "medsMgmt": true,
        "profiles": 17,
        "extensions": 8,
        "valuesets": 6,
        "codeSystems": 4
      }
    },
    {
      "name": "Clinical Quality Language Specification",
      "category": "infrastructure",
      "npm-name": "hl7.cql",
      "description": "??",
      "authority": "HL7",
      "country": "uv",
      "history": "http://cql.hl7.org/history.html",
      "language": [
        "en"
      ],
      "canonical": "http://cql.hl7.org",
      "ci-build": "http://build.fhir.org/ig/HL7/cql",
      "editions": [
        {
          "name": "Normative Normative",
          "ig-version": "1.5.1",
          "package": "hl7.cql#1.5.1",
          "fhir-version": [
            "4.0.1"
          ],
          "url": "http://cql.hl7.org/N1"
        }
      ],
      "analysis": {
        "error": "Error reading http://cql.hl7.org/N1/package.tgz: null"
      }
    },
    {
      "name": "Immunization Decision Support Forecast FHIR IG",
      "category": "Medications / Immunizations",
      "npm-name": "hl7.fhir.us.immds",
      "description": "A common FHIR implementation guide that expert systems may use to provide a common consistent interface enable decisioin support recommending which vaccinations a patient is due for next",
      "authority": "HL7",
      "country": "us",
      "language": [
        "en"
      ],
      "history": "http://hl7.org/fhir/us/immds/history.html",
      "canonical": "http://hl7.org/fhir/us/immds",
      "ci-build": "http://build.fhir.org/ig/HL7/ImmunizationFHIRDS",
      "analysis": {
        "content": true,
        "clinicalCore": true,
        "medsMgmt": true,
        "profiles": 4,
        "operations": 1,
        "valuesets": 4,
        "codeSystems": 3,
        "examples": 6
      },
      "editions": [
        {
          "name": "STU 1",
          "ig-version": "1.0.0",
          "package": "hl7.fhir.us.immds#1.0.0",
          "fhir-version": [
            "4.0.1"
          ],
          "url": "http://hl7.org/fhir/us/immds/STU1"
        }
      ]
    },
    {
      "name": "Profiles for ICSR Transfusion and Vaccination Adverse Event Detection and Reporting",
      "category": "Pharmaceutical",
      "npm-name": "hl7.fhir.us.icsr-ae-reporting",
      "description": "??",
      "authority": "HL7",
      "country": "us",
      "history": "http://hl7.org/fhir/us/icsr-ae-reporting/history.html",
      "language": [
        "en"
      ],
      "canonical": "http://hl7.org/fhir/us/icsr-ae-reporting",
      "ci-build": "http://build.fhir.org/ig/HL7/icsr-ae-reporting",
      "analysis": {
        "content": true,
        "clinicalCore": true,
        "medsMgmt": true,
        "diagnostics": true,
        "profiles": 22,
        "extensions": 20,
        "valuesets": 13,
        "codeSystems": 2,
        "examples": 42
      },
      "editions": [
        {
          "name": "STU 1",
          "ig-version": "1.0.0",
          "package": "hl7.fhir.us.icsr-ae-reporting#1.0.0",
          "fhir-version": [
            "4.0.1"
          ],
          "url": "http://hl7.org/fhir/us/icsr-ae-reporting/STU1"
        }
      ]
    },
    {
      "name": "Immunization Decision Support Forecast FHIR IG",
      "category": "Medications / Immunizations",
      "npm-name": "hl7.fhir.uv.immds",
      "description": "??",
      "authority": "HL7",
      "country": "uv",
      "history": "http://hl7.org/fhir/uv/immds/history.html",
      "language": [
        "en"
      ],
      "canonical": "http://hl7.org/fhir/uv/immds",
      "ci-build": "http://build.fhir.org/ig/HL7/ImmunizationFHIRDS",
      "analysis": {
        "content": true,
        "rest": true,
        "clinicalCore": true,
        "medsMgmt": true,
        "profiles": 3,
        "operations": 1
      },
      "editions": [
        {
          "name": "STU 1 Ballot",
          "ig-version": "0.2.0",
          "package": "hl7.fhir.uv.immds#0.2.0",
          "fhir-version": [
            "4.0.0"
          ],
          "url": "http://hl7.org/fhir/uv/immds/2019Sep"
        }
      ]
    },
    {
      "name": "Security for Scalable Registration, Authentication, and Authorization",
      "category": "Security",
      "npm-name": "hl7.fhir.us.udap-security",
      "description": "??",
      "authority": "HL7",
      "country": "us",
      "history": "http://hl7.org/fhir/us/udap-security/history.html",
      "language": [
        "en"
      ],
      "canonical": "http://hl7.org/fhir/us/udap-security",
      "ci-build": "http://build.fhir.org/ig/HL7/udap-security",
      "analysis": {
        "rest": true
      },
      "editions": [
        {
          "name": "STU 1 Ballot",
          "ig-version": "0.1.0",
          "package": "hl7.fhir.us.udap-security#0.1.0",
          "fhir-version": [
            "4.0.1"
          ],
          "url": "http://hl7.org/fhir/us/udap-security/2021Sep"
        }
      ]
    },
    {
      "name": "Single Institutional Review Board (sIRB) Implementation Guide",
      "category": "Research",
      "npm-name": "hl7.fhir.us.sirb",
      "description": "??",
      "authority": "HL7",
      "country": "us",
      "history": "http://hl7.org/fhir/us/sirb/history.html",
      "language": [
        "en"
      ],
      "canonical": "http://hl7.org/fhir/us/sirb",
      "ci-build": "http://build.fhir.org/ig/HL7/fhir-sirb",
      "analysis": {
        "codeSystems": 1,
        "examples": 16
      },
      "editions": [
        {
          "name": "STU 1 Ballot",
          "ig-version": "0.1.0",
          "package": "hl7.fhir.us.sirb#0.1.0",
          "fhir-version": [
            "4.0.1"
          ],
          "url": "http://hl7.org/fhir/us/sirb/2021Sep"
        }
      ]
    },
    {
      "name": "Sharing eCC Data from Pathology Labs to EHR",
      "category": "Documents",
      "npm-name": "hl7.fhir.us.cancer-reporting",
      "description": "??",
      "authority": "HL7",
      "country": "us",
      "history": "http://hl7.org/fhir/us/cancer-reporting/history.html",
      "language": [
        "en"
      ],
      "canonical": "http://hl7.org/fhir/us/cancer-reporting",
      "ci-build": "http://build.fhir.org/ig/HL7/cancer-reporting",
      "analysis": {
        "content": true,
        "clinicalCore": true,
        "diagnostics": true,
        "profiles": 6,
        "valuesets": 1,
        "codeSystems": 1,
        "examples": 27
      },
      "editions": [
        {
          "name": "STU1 Ballot",
          "ig-version": "0.1.0",
          "package": "hl7.fhir.us.cancer-reporting#0.1.0",
          "fhir-version": [
            "4.0.1"
          ],
          "url": "http://hl7.org/fhir/us/cancer-reporting/2021Sep"
        }
      ]
    },
    {
      "name": "HL7 FHIR® Implementation Guide: Ophthalmology Retinal, Release 1",
      "category": "Diagnostics",
      "npm-name": "hl7.fhir.uv.eyecare",
      "description": "??",
      "authority": "HL7",
      "country": "uv",
      "history": "http://hl7.org/fhir/uv/eyecare/history.html",
      "language": [
        "en"
      ],
      "canonical": "http://hl7.org/fhir/uv/eyecare",
      "ci-build": "http://build.fhir.org/ig/HL7/fhir-eyecare-ig",
      "analysis": {
        "content": true,
        "clinicalCore": true,
        "diagnostics": true,
        "profiles": 15,
        "valuesets": 13,
        "codeSystems": 3,
        "examples": 32
      },
      "editions": [
        {
          "name": "STU1 Ballot",
          "ig-version": "0.1.0",
          "package": "hl7.fhir.uv.eyecare#0.1.0",
          "fhir-version": [
            "4.0.1"
          ],
          "url": "http://hl7.org/fhir/uv/eyecare/2021Sep"
        }
      ]
    },
    {
      "name": "SMART Health Cards Vaccination and Testing, Release 1 | STU 1",
      "category": "Public Health",
      "npm-name": "hl7.fhir.uv.shc-vaccination",
      "description": "??",
      "authority": "HL7",
      "country": "uv",
      "history": "http://hl7.org/fhir/uv/shc-vaccination/history.html",
      "language": [
        "en"
      ],
      "canonical": "http://hl7.org/fhir/uv/shc-vaccination",
      "ci-build": "http://build.fhir.org/ig/HL7/fhir-shc-vaccination-ig",
      "analysis": {
        "content": true,
        "clinicalCore": true,
        "profiles": 16,
        "valuesets": 10,
        "codeSystems": 1
      },
      "editions": [
        {
          "name": "STU 1 Ballot",
          "ig-version": "0.6.2",
          "package": "hl7.fhir.uv.shc-vaccination#0.6.2",
          "fhir-version": [
            "4.0.1"
          ],
          "url": "http://hl7.org/fhir/uv/shc-vaccination/2021Sep"
        }
      ]
    },
    {
      "name": "HL7 FHIR Implementation Guide for Military Service History and Status",
      "category": "Clinical Records",
      "npm-name": "hl7.fhir.us.military-service",
      "description": "??",
      "authority": "HL7",
      "country": "us",
      "history": "http://hl7.org/fhir/us/military-service/history.html",
      "language": [
        "en"
      ],
      "canonical": "http://hl7.org/fhir/us/military-service",
      "ci-build": "http://build.fhir.org/ig/HL7/fhir-military-service",
      "analysis": {
        "content": true,
        "clinicalCore": true,
        "profiles": 5,
        "extensions": 1,
        "operations": 1,
        "valuesets": 7,
        "codeSystems": 1,
        "examples": 5
      },
      "editions": [
        {
          "name": "STU 1 Ballot",
          "ig-version": "0.1.0",
          "package": "hl7.fhir.us.military-service#0.1.0",
          "fhir-version": [
            "4.0.1"
          ],
          "url": "http://hl7.org/fhir/us/military-service/2021Sep"
        }
      ]
    },
    {
      "name": "Taiwan Digital COVID-19 Certificate",
      "category": "Immunication and Observation",
      "npm-name": "dccfhirig.mohw.gov.tw",
      "description": "Taiwan Digital COVID-19 Certificate",
      "authority": "MOHW",
      "country": "tw",
      "history": "https://dccfhirig.mohw.gov.tw/fhir/history.html",
      "language": [
        "en"
      ],
      "canonical": "https://dccfhirig.mohw.gov.tw/ig",
      "ci-build": "https://dccfhirig.mohw.gov.tw/ig",
      "editions": [
        {
          "name": "DSTU 1",
          "ig-version": "1.1.1",
          "package": "dccfhirig.mohw.gov.tw#1.1.1",
          "fhir-version": [
            "4.0.1"
          ],
          "url": "https://dccfhirig.mohw.gov.tw/ig"
        }
      ]
    },
    {
      "name": "Logica COVID-19 FHIR Profile Library IG",
      "category": "Public Health",
      "npm-name": "hl7.fhir.us.covid19library",
      "description": "??",
      "authority": "HL7",
      "country": "us",
      "history": "http://hl7.org/fhir/us/covid19library/history.html",
      "language": [
        "en"
      ],
      "canonical": "http://hl7.org/fhir/us/covid19library",
      "ci-build": "http://build.fhir.org/ig/HL7/covid19library",
      "analysis": {
        "content": true,
        "clinicalCore": true,
        "profiles": 146,
        "extensions": 4,
        "valuesets": 43,
        "codeSystems": 2,
        "examples": 141
      },
      "editions": [
        {
          "name": "Informative Informative",
          "ig-version": "1.0.0",
          "package": "hl7.fhir.us.covid19library#1.0.0",
          "fhir-version": [
            "4.0.1"
          ],
          "url": "http://hl7.org/fhir/us/covid19library/informative1"
        }
      ]
    },
    {
      "name": "FHIR for FAIR - FHIR Implementation Guide",
      "category": "Research",
      "npm-name": "hl7.fhir.uv.fhir-for-fair",
      "description": "??",
      "authority": "HL7",
      "country": "uv",
      "history": "http://hl7.org/fhir/uv/fhir-for-fair/history.html",
      "language": [
        "en"
      ],
      "canonical": "http://hl7.org/fhir/uv/fhir-for-fair",
      "ci-build": "http://build.fhir.org/ig/HL7/fhir-for-fair",
      "analysis": {
        "error": "Unsupported version: 4.1.0"
      },
      "editions": [
        {
          "name": "STU 1 (FHIR R4b) Ballot",
          "ig-version": "0.1.0",
          "package": "hl7.fhir.uv.fhir-for-fair#0.1.0",
          "fhir-version": [
            "4.1.0"
          ],
          "url": "http://hl7.org/fhir/uv/fhir-for-fair/2022Jan"
        }
      ]
    },
    {
      "name": "Da Vinci Patient Cost Transparency Implementation Guide",
      "category": "Financial",
      "npm-name": "hl7.fhir.us.davinci-pct",
      "description": "??",
      "authority": "HL7",
      "country": "us",
      "history": "http://hl7.org/fhir/us/davinci-pct/history.html",
      "language": [
        "en"
      ],
      "canonical": "http://hl7.org/fhir/us/davinci-pct",
      "ci-build": "http://hl7.org/fhir/us/davinci-pct",
      "analysis": {
        "content": true,
        "clinicalCore": true,
        "financials": true,
        "profiles": 11,
        "extensions": 17,
        "operations": 1,
        "valuesets": 18,
        "codeSystems": 14,
        "examples": 18
      },
      "editions": [
        {
          "name": "STU 1 Draft",
          "ig-version": "0.1.0",
          "package": "hl7.fhir.us.davinci-pct#0.1.0",
          "fhir-version": [
            "4.0.1"
          ],
          "url": "http://hl7.org/fhir/us/davinci-pct/2022Jan"
        }
      ]
    },
    {
      "name": "Hybrid / Intermediary Exchange",
      "category": "EHR Access",
      "npm-name": "hl7.fhir.us.exchange-routing",
      "description": "??",
      "authority": "HL7",
      "country": "us",
      "history": "http://hl7.org/fhir/us/exchange-routing/history.html",
      "language": [
        "en"
      ],
      "canonical": "http://hl7.org/fhir/us/exchange-routing",
      "ci-build": "http://build.fhir.org/ig/HL7/fhir-exchange-routing-ig",
      "analysis": {
        "rest": true
      },
      "editions": [
        {
          "name": "STU1 Ballot",
          "ig-version": "0.1.0",
          "package": "hl7.fhir.us.exchange-routing#0.1.0",
          "fhir-version": [
            "4.0.1"
          ],
          "url": "http://hl7.org/fhir/us/exchange-routing/2022Jan"
        }
      ]
    },
    {
      "name": "PACIO Re-Assessment Timepoints Implementation Guide",
      "category": "Clinical Documents",
      "npm-name": "hl7.fhir.us.pacio-rt",
      "description": "??",
      "authority": "HL7",
      "country": "us",
      "history": "http://hl7.org/fhir/us/pacio-rt/history.html",
      "language": [
        "en"
      ],
      "canonical": "http://hl7.org/fhir/us/pacio-rt",
      "ci-build": "http://build.fhir.org/ig/HL7/fhir-pacio-rt",
      "analysis": {
        "content": true,
        "rest": true,
        "clinicalCore": true,
        "profiles": 1,
        "extensions": 1,
        "valuesets": 4,
        "codeSystems": 3,
        "examples": 241
      },
      "editions": [
        {
          "name": "STU 1 Ballot",
          "ig-version": "0.1.0",
          "package": "hl7.fhir.us.pacio-rt#0.1.0",
          "fhir-version": [
            "4.0.1"
          ],
          "url": "http://hl7.org/fhir/us/pacio-rt/2022Jan"
        }
      ]
    },
    {
      "name": "Da Vinci Risk Adjustment FHIR Implementation Guide",
      "category": "Financial",
      "npm-name": "hl7.fhir.us.davinci-ra",
      "description": "??",
      "authority": "HL7",
      "country": "us",
      "history": "http://hl7.org/fhir/us/davinci-ra/history.html",
      "language": [
        "en"
      ],
      "canonical": "http://hl7.org/fhir/us/davinci-ra",
      "ci-build": "http://build.fhir.org/ig/HL7/davinci-ra",
      "analysis": {
        "content": true,
        "rest": true,
        "clinicalCore": true,
        "measures": true,
        "profiles": 4,
        "extensions": 6,
        "operations": 1,
        "valuesets": 3,
        "codeSystems": 3,
        "examples": 72
      },
      "editions": [
        {
          "name": "STU 1",
          "ig-version": "1.0.0",
          "package": "hl7.fhir.us.davinci-ra#1.0.0",
          "fhir-version": [
            "4.0.1"
          ],
          "url": "http://hl7.org/fhir/us/davinci-ra/STU1"
        }
      ]
    },
    {
      "name": "International Patient Access",
      "category": "Patient Summary",
      "npm-name": "hl7.fhir.uv.ipa",
      "description": "??",
      "authority": "HL7",
      "country": "uv",
      "history": "http://hl7.org/fhir/uv/ipa/history.html",
      "language": [
        "en"
      ],
      "canonical": "http://hl7.org/fhir/uv/ipa",
      "ci-build": "http://build.fhir.org/ig/HL7/fhir-ipa",
      "analysis": {
        "content": true,
        "rest": true,
        "documents": true,
        "clinicalCore": true,
        "medsMgmt": true,
        "profiles": 11,
        "operations": 1,
        "examples": 13
      },
      "editions": [
        {
          "name": "STU 1 Ballot",
          "ig-version": "0.1.0",
          "package": "hl7.fhir.uv.ipa#0.1.0",
          "fhir-version": [
            "4.0.1"
          ],
          "url": "http://hl7.org/fhir/uv/ipa/2022Jan"
        }
      ]
    },
    {
      "name": "PACIO Advance Directive Information Implementation Guide",
      "category": "Clinical Documents",
      "npm-name": "hl7.fhir.us.pacio-adi",
      "description": "??",
      "authority": "HL7",
      "country": "us",
      "history": "http://hl7.org/fhir/us/pacio-adi/history.html",
      "language": [
        "en"
      ],
      "canonical": "http://hl7.org/fhir/us/pacio-adi",
      "ci-build": "http://build.fhir.org/ig/HL7/pacio-adi",
      "analysis": {
        "content": true,
        "rest": true,
        "documents": true,
        "clinicalCore": true,
        "profiles": 15,
        "extensions": 13,
        "valuesets": 17,
        "codeSystems": 2,
        "examples": 65
      },
      "editions": [
        {
          "name": "STU 1 Ballot",
          "ig-version": "0.1.0",
          "package": "hl7.fhir.us.pacio-adi#0.1.0",
          "fhir-version": [
            "4.0.1"
          ],
          "url": "http://hl7.org/fhir/us/pacio-adi/2022Jan"
        }
      ]
    },
    {
      "name": "CARIN Digital Insurance Card",
      "category": "Financial",
      "npm-name": "hl7.fhir.us.insurance-card",
      "description": "??",
      "authority": "HL7",
      "country": "us",
      "history": "http://hl7.org/fhir/us/insurance-card/history.html",
      "language": [
        "en"
      ],
      "canonical": "http://hl7.org/fhir/us/insurance-card",
      "ci-build": "http://build.fhir.org/ig/HL7/insurance-card",
      "analysis": {
        "content": true,
        "rest": true,
        "clinicalCore": true,
        "financials": true,
        "profiles": 3,
        "extensions": 10,
        "valuesets": 5,
        "codeSystems": 5,
        "examples": 4
      },
      "editions": [
        {
          "name": "STU 1",
          "ig-version": "1.0.0",
          "package": "hl7.fhir.us.insurance-card#1.0.0",
          "fhir-version": [
            "4.0.1"
          ],
          "url": "http://hl7.org/fhir/us/insurance-card/STU1"
        }
      ]
    },
    {
      "name": "Radiation Dose Summary for Diagnostic Procedures on FHIR",
      "category": "Diagnostics",
      "npm-name": "hl7.fhir.uv.radiation-dose-summary",
      "description": "??",
      "authority": "HL7",
      "country": "uv",
      "history": "http://hl7.org/fhir/uv/radiation-dose-summary/history.html",
      "language": [
        "en"
      ],
      "canonical": "http://hl7.org/fhir/uv/radiation-dose-summary",
      "ci-build": "http://build.fhir.org/ig/HL7/fhir-radiation-dose-summary-ig",
      "analysis": {
        "content": true,
        "rest": true,
        "clinicalCore": true,
        "profiles": 9,
        "valuesets": 5,
        "codeSystems": 1,
        "tests": 3,
        "examples": 15
      },
      "editions": [
        {
          "name": "STU 1 Ballot",
          "ig-version": "0.1.0",
          "package": "hl7.fhir.uv.radiation-dose-summary#0.1.0",
          "fhir-version": [
            "4.0.1"
          ],
          "url": "http://hl7.org/fhir/uv/radiation-dose-summary/2022Jan"
        }
      ]
    },
    {
      "name": "Making EHR Data MOre available for Research and Public Health (MedMorph) Central Cancer Registry Reporting Content IG",
      "category": "Public Health and Research",
      "npm-name": "hl7.fhir.us.central-cancer-registry-reporting",
      "description": "??",
      "authority": "HL7",
      "country": "us",
      "history": "http://hl7.org/fhir/us/central-cancer-registry-reporting/history.html",
      "language": [
        "en"
      ],
      "canonical": "http://hl7.org/fhir/us/central-cancer-registry-reporting",
      "ci-build": "http://build.fhir.org/ig/HL7/fhir-central-cancer-registry-reporting",
      "analysis": {
        "content": true,
        "rest": true,
        "clinicalCore": true,
        "carePlanning": true,
        "profiles": 6,
        "extensions": 1,
        "valuesets": 1,
        "examples": 10
      },
      "editions": [
        {
          "name": "STU 1 Ballot",
          "ig-version": "0.1.0",
          "package": "hl7.fhir.us.central-cancer-registry-reporting#0.1.0",
          "fhir-version": [
            "4.0.1"
          ],
          "url": "http://hl7.org/fhir/us/central-cancer-registry-reporting/2022Jan"
        }
      ]
    },
    {
      "name": "Making EHR Data MOre available for Research and Public Health (MedMorph) Healthcare Surveys Reporting Content IG",
      "category": "Public Health and Research",
      "npm-name": "hl7.fhir.us.health-care-surveys-reporting",
      "description": "??",
      "authority": "HL7",
      "country": "us",
      "history": "http://hl7.org/fhir/us/health-care-surveys-reporting/history.html",
      "language": [
        "en"
      ],
      "canonical": "http://hl7.org/fhir/us/health-care-surveys-reporting",
      "ci-build": "http://build.fhir.org/ig/HL7/fhir-health-care-surveys-reporting",
      "analysis": {
        "content": true,
        "rest": true,
        "clinicalCore": true,
        "carePlanning": true,
        "medsMgmt": true,
        "profiles": 4,
        "examples": 13
      },
      "editions": [
        {
          "name": "STU 1 Ballot",
          "ig-version": "0.1.0",
          "package": "hl7.fhir.us.health-care-surveys-reporting#0.1.0",
          "fhir-version": [
            "4.0.1"
          ],
          "url": "http://hl7.org/fhir/us/health-care-surveys-reporting/2022Jan"
        }
      ]
    },
    {
      "name": "Making EHR Data MOre available for Research and Public Health (MedMorph) Research Content IG",
      "category": "Public Health and Research",
      "npm-name": "hl7.fhir.us.medmorph-research-dex",
      "description": "??",
      "authority": "HL7",
      "country": "us",
      "history": "http://hl7.org/fhir/us/medmorph-research-dex/history.html",
      "language": [
        "en"
      ],
      "canonical": "http://hl7.org/fhir/us/medmorph-research-dex",
      "ci-build": "http://build.fhir.org/ig/HL7/fhir-medmorph-research-dex",
      "analysis": {
        "content": true,
        "rest": true,
        "carePlanning": true,
        "profiles": 1,
        "examples": 6
      },
      "editions": [
        {
          "name": "STU 1 Ballot",
          "ig-version": "0.1.0",
          "package": "hl7.fhir.us.medmorph-research-dex#0.1.0",
          "fhir-version": [
            "4.0.1"
          ],
          "url": "http://hl7.org/fhir/us/medmorph-research-dex/2022Jan"
        }
      ]
    },
    {
      "name": "Medicolegal Death Investigation (MDI)",
      "category": "Public Health",
      "npm-name": "hl7.fhir.us.mdi",
      "description": "??",
      "authority": "HL7",
      "country": "us",
      "history": "http://hl7.org/fhir/us/mdi/history.html",
      "language": [
        "en"
      ],
      "canonical": "http://hl7.org/fhir/us/mdi",
      "ci-build": "http://build.fhir.org/ig/HL7/fhir-mdi-ig",
      "analysis": {
        "content": true,
        "documents": true,
        "clinicalCore": true,
        "diagnostics": true,
        "profiles": 16,
        "extensions": 2,
        "valuesets": 7,
        "codeSystems": 2,
        "examples": 40
      },
      "editions": [
        {
          "name": "STU1 Ballot",
          "ig-version": "1.0.0-ballot",
          "package": "hl7.fhir.us.mdi#1.0.0-ballot",
          "fhir-version": [
            "4.0.1"
          ],
          "url": "http://hl7.org/fhir/us/mdi/2022May"
        }
      ]
    },
    {
      "name": "Clinical Quality Framework Common FHIR Assets",
      "category": "Quality / CDS",
      "npm-name": "fhir.cqf.common",
      "description": "This implementation guide contains common FHIR assets for use in CQFramework content IGs, including FHIRHelpers and the FHIR-ModelInfo libraries",
      "authority": "CQF",
      "country": "us",
      "history": "http://fhir.org/guides/cqf/common/history.html",
      "language": [
        "en"
      ],
      "canonical": "http://fhir.org/guides/cqf/common",
      "ci-build": "http://build.fhir.org/ig/cqframework/cqf",
      "editions": [
        {
          "name": "Release 1",
          "ig-version": "4.0.1",
          "package": "fhir.cqf.common#4.0.1",
          "fhir-version": [
            "4.0.1"
          ],
          "url": "http://fhir.org/guides/cqf/common/4.0.1"
        }
      ],
      "analysis": {
        "valuesets": 2
      }
    },
    {
      "name": "Maternal and Infant Health Research",
      "category": "Public Health",
      "npm-name": "hl7.fhir.us.mihr",
      "description": "??",
      "authority": "HL7",
      "country": "us",
      "history": "http://hl7.org/fhir/us/mihr/history.html",
      "language": [
        "en"
      ],
      "canonical": "http://hl7.org/fhir/us/mihr",
      "ci-build": "http://build.fhir.org/ig/HL7/fhir-mmm-ig",
      "analysis": {
        "valuesets": 9,
        "examples": 24
      },
      "editions": [
        {
          "name": "STU1 Ballot",
          "ig-version": "1.0.0-ballot",
          "package": "hl7.fhir.us.mihr#1.0.0-ballot",
          "fhir-version": [
            "4.0.1"
          ],
          "url": "http://hl7.org/fhir/us/mihr/2022May"
        }
      ]
    },
    {
      "name": "Patient Request for Corrections Implementation Guide",
      "category": "tbd",
      "npm-name": "hl7.fhir.uv.patient-corrections",
      "description": "??",
      "authority": "HL7",
      "country": "uv",
      "history": "http://hl7.org/fhir/uv/patient-corrections/history.html",
      "language": [
        "en"
      ],
      "canonical": "http://hl7.org/fhir/uv/patient-corrections",
      "ci-build": "http://build.fhir.org/ig/HL7/fhir-patient-correction",
      "analysis": {
        "content": true,
        "rest": true,
        "carePlanning": true,
        "profiles": 3,
        "operations": 1,
        "valuesets": 4,
        "codeSystems": 4,
        "examples": 17
      },
      "editions": [
        {
          "name": "STU 1 Ballot",
          "ig-version": "1.0.0-ballot",
          "package": "hl7.fhir.uv.patient-corrections#1.0.0-ballot",
          "fhir-version": [
            "4.0.1"
          ],
          "url": "http://hl7.org/fhir/uv/patient-corrections/2022May"
        }
      ]
    },
    {
      "name": "Interoperable Digital Identity and Patient Matching",
      "category": "Security",
      "npm-name": "hl7.fhir.us.identity-matching",
      "description": "??",
      "authority": "HL7",
      "country": "us",
      "history": "http://hl7.org/fhir/us/identity-matching/history.html",
      "language": [
        "en"
      ],
      "canonical": "http://hl7.org/fhir/us/identity-matching",
      "ci-build": "http://build.fhir.org/ig/HL7/fhir-identity-matching-ig",
      "analysis": {
        "content": true,
        "clinicalCore": true,
        "profiles": 3,
        "valuesets": 1,
        "codeSystems": 1,
        "examples": 3
      },
      "editions": [
        {
          "name": "STU 1 Ballot",
          "ig-version": "1.0.0-ballot",
          "package": "hl7.fhir.us.identity-matching#1.0.0-ballot",
          "fhir-version": [
            "4.0.1"
          ],
          "url": "http://hl7.org/fhir/us/identity-matching/2022May"
        }
      ]
    },
    {
      "name": "CDC Opioid MME Calculator",
      "category": "Quality / CDS",
      "npm-name": "fhir.cdc.opioid-mme-r4",
      "description": "This implementation guide provides Morphine Milligram Equivalent (MME) calculation logic as described by the Centers For Disease Control and Prevention (CDC) Guideline for Prescribing Opioids for Chronic Pain — United States, 2016",
      "authority": "CQF",
      "country": "us",
      "history": "http://fhir.org/guides/cdc/opioid-mme-r4/history.html",
      "language": [
        "en"
      ],
      "canonical": "http://fhir.org/guides/cdc/opioid-mme-r4",
      "ci-build": "http://build.fhir.org/ig/cqframework/opioid-mme-r4",
      "editions": [
        {
          "name": "Release 1",
          "ig-version": "3.0.0",
          "package": "fhir.cdc.opioid-mme-r4#3.0.0",
          "fhir-version": [
            "4.0.1"
          ],
          "url": "http://fhir.org/guides/cdc/opioid-mme-r4/3.0.0"
        }
      ],
      "analysis": {
        "content": true,
        "clinicalCore": true,
        "medsMgmt": true,
        "profiles": 1,
        "codeSystems": 3,
        "examples": 12
      }
    },
    {
      "name": "FHIRcast",
      "category": "Imaging",
      "npm-name": "hl7.fhir.uv.fhircast",
      "description": "??",
      "authority": "HL7",
      "country": "uv",
      "history": "http://hl7.org/fhir/uv/fhircast/history.html",
      "language": [
        "en"
      ],
      "canonical": "http://hl7.org/fhir/uv/fhircast",
      "ci-build": "http://build.fhir.org/ig/HL7/fhircast-docs",
      "analysis": {
        "content": true,
        "clinicalCore": true,
        "profiles": 2,
        "extensions": 1,
        "examples": 1
      },
      "editions": [
        {
          "name": "STU3 Ballot",
          "ig-version": "2.1.0-ballot",
          "package": "hl7.fhir.uv.fhircast#2.1.0-ballot",
          "fhir-version": [
            "4.0.1"
          ],
          "url": "http://hl7.org/fhir/uv/fhircast/2022May"
        },
        {
          "name": "STU2",
          "ig-version": "2.0.0",
          "package": "hl7.fhir.uv.fhircast#2.0.0",
          "fhir-version": [
            "4.0.1"
          ],
          "url": "https://fhircast.hl7.org/specification/STU2"
        },
        {
          "name": "STU1",
          "ig-version": "1.0.0",
          "package": "hl7.fhir.uv.fhircast#1.0.0",
          "fhir-version": [
            "4.0.1"
          ],
          "url": "https://fhircast.hl7.org/specification/STU1"
        }
      ]
    },
    {
      "name": "IHE Mobile Health Document Sharing (MHDS)",
      "category": "Clinical Documents",
      "npm-name": "ihe.iti.mhds",
      "description": "This Implementation Guide shows how to build a Document Sharing Exchange using IHE-profiled FHIR standard, rather than the legacy IHE profiles that are dominated by XDS and HL7 v2. This Implementation Guide assembles other IHE Implementation guides (Profiles) and defines a Document Registry Actor.",
      "authority": "IHE",
      "country": "uv",
      "history": "http://profiles.ihe.net/ITI/MHDS/history.html",
      "language": [
        "en"
      ],
      "canonical": "https://profiles.ihe.net/ITI/MHDS",
      "analysis": {
        "rest": true
      },
      "ci-build": "http://build.fhir.org/ig/IHE/ITI.MHDS/branches/master/index.html",
      "editions": [
        {
          "name": "Trial Implementation",
          "ig-version": "2.3.0",
          "package": "ihe.iti.mhds#2.3.0",
          "fhir-version": [
            "4.0.1"
          ],
          "url": "https://profiles.ihe.net/ITI/MHDS/2.3.0"
        },
        {
          "name": "Trial Implementation",
          "ig-version": "2.1.0",
          "package": "ihe.iti.mhds#2.1.0",
          "fhir-version": [
            "4.0.1"
          ],
          "url": "https://www.ihe.net/uploadedFiles/Documents/ITI/IHE_ITI_Suppl_MHDS.pdf"
        }
      ]
    },
    {
      "name": "IHE Mobile Care Services Discovery (mCSD)",
      "category": "Administration",
      "npm-name": "ihe.iti.mcsd",
      "description": "The IHE Mobile Care Services Discovery (mCSD) IG provides a transaction for mobile and lightweight browser-based applications to find and update care services resources.",
      "authority": "IHE",
      "country": "uv",
      "history": "http://profiles.ihe.net/ITI/mCSD/history.html",
      "language": [
        "en"
      ],
      "ci-build": "http://build.fhir.org/ig/IHE/ITI.mCSD/branches/main",
      "canonical": "https://profiles.ihe.net/ITI/mCSD",
      "analysis": {
        "content": true,
        "rest": true,
        "clinicalCore": true,
        "profiles": 14,
        "extensions": 2,
        "valuesets": 3,
        "codeSystems": 3,
        "examples": 21
      },
      "editions": [
        {
          "name": "Public-Comment Ballot",
          "ig-version": "3.7.0",
          "package": "ihe.iti.mcsd#3.7.0",
          "fhir-version": [
            "4.0.1"
          ],
          "url": "https://profiles.ihe.net/ITI/mCSD/3.7.0"
        },
        {
          "name": "Trial Implementation",
          "ig-version": "3.5.0",
          "package": "ihe.iti.mcsd#3.5.0",
          "fhir-version": [
            "4.0.1"
          ],
          "url": "https://profiles.ihe.net/ITI/mCSD/3.5.0"
        },
        {
          "name": "Trial Implementation",
          "ig-version": "3.3.0",
          "package": "ihe.iti.mcsd#3.3.0",
          "fhir-version": [
            "4.0.1"
          ],
          "url": "https://www.ihe.net/uploadedFiles/Documents/ITI/IHE_ITI_Suppl_mCSD_Rev3-3_TI_2021-07-02.pdf"
        }
      ]
    },
    {
      "name": "Pan-Canadian Patient Summary",
      "category": "Patient Summary",
      "npm-name": "ca.infoway.io.psca",
      "description": "The Pan-Canadian Patient Summary (PS-CA) IG and accompanying [PS-CA specification](https://infoscribe.infoway-inforoute.ca/pages/viewpage.action?pageId\u003d149160290) adapt the HL7 [International Patient Summary](http://hl7.org/fhir/uv/ips/) (IPS) for use in a Canadian context.",
      "authority": "Canada Health Infoway",
      "country": "ca",
      "history": "https://simplifier.net/PS-CA-R1/~guides",
      "language": [
        "en"
      ],
      "canonical": "http://fhir.infoway-inforoute.ca/io/psca",
      "ci-build": "https://simplifier.net/PS-CA-R1",
      "editions": [
        {
          "name": "Public Comment 0.3",
          "ig-version": "0.3.0",
          "package": "ca.infoway.io.psca#0.3.2",
          "fhir-version": [
            "4.0.1"
          ],
          "url": "https://packages.simplifier.net/ca.infoway.io.psca/0.3.2"
        },
        {
          "name": "Public Comment 0.2",
          "ig-version": "0.0.4",
          "package": "ca.infoway.io.psca#0.0.4",
          "fhir-version": [
            "4.0.1"
          ],
          "url": "https://packages.simplifier.net/ca.infoway.io.psca/0.0.4"
        },
        {
          "name": "Public Comment 0.1",
          "ig-version": "0.0.3",
          "package": "ca.infoway.vc.ps#0.0.3",
          "fhir-version": [
            "4.0.1"
          ],
          "url": "https://packages.simplifier.net/ca.infoway.vc.ps/0.0.3"
        }
      ],
      "analysis": {
        "content": true,
        "documents": true,
        "clinicalCore": true,
        "medsMgmt": true,
        "profiles": 19,
        "extensions": 3,
        "valuesets": 24,
        "codeSystems": 1
      }
    },
    {
      "name": "Canadian Baseline",
      "category": "National Base",
      "npm-name": "hl7.fhir.ca.baseline",
      "description": "Base Canadian national implementation guide",
      "authority": "HL7 Canada",
      "country": "ca",
      "history": "https://simplifier.net/canadianfhirbaselineprofilesca-core",
      "language": [
        "en"
      ],
      "canonical": "http://hl7.org/fhir/ca/baseline",
      "ci-build": "https://build.fhir.org/ig/HL7-Canada/ca-baseline",
      "editions": [
        {
          "name": "Public Comment",
          "ig-version": "1.1.0",
          "package": "hl7.fhir.ca.baseline#1.1.1",
          "fhir-version": [
            "4.0.1"
          ],
          "url": "https://packages.simplifier.net/hl7.fhir.ca.baseline/1.1.1"
        },
        {
          "name": "Public Comment",
          "ig-version": "1.0.0",
          "package": "hl7.fhir.ca.baseline#1.0.2",
          "fhir-version": [
            "4.0.1"
          ],
          "url": "https://packages.simplifier.net/hl7.fhir.ca.baseline/1.0.2"
        }
      ],
      "analysis": {
        "content": true,
        "documents": true,
        "clinicalCore": true,
        "medsMgmt": true,
        "profiles": 31,
        "extensions": 13,
        "valuesets": 9,
        "codeSystems": 2
      }
    },
    {
      "name": "IHE Mobile Access to Health Documents (MHD)",
      "category": "EHR Access",
      "npm-name": "ihe.iti.mhd",
      "description": "Defines a simple HTTP interface to a Document Sharing environment, including: publishing/query (XDS-on-FHIR), point-to-point push (XDR, Direct, XDM), and federation of communities (XCA).",
      "authority": "IHE",
      "country": "uv",
      "language": [
        "en"
      ],
      "history": "https://profiles.ihe.net/ITI/MHD/history.html",
      "canonical": "https://profiles.ihe.net/ITI/MHD",
      "ci-build": "http://build.fhir.org/ig/IHE/ITI.MHD",
      "analysis": {
        "content": true,
        "rest": true,
        "documents": true,
        "profiles": 24,
        "extensions": 4,
        "valuesets": 3,
        "codeSystems": 1,
        "examples": 48
      },
      "editions": [
        {
          "name": "Trial Implementation",
          "ig-version": "4.1.0",
          "package": "ihe.iti.mhd#4.1.0",
          "fhir-version": [
            "4.0.1"
          ],
          "url": "https://profiles.ihe.net/ITI/MHD/4.1.0"
        },
        {
          "name": "Trial Implementation",
          "ig-version": "4.0.2",
          "package": "ihe.iti.mhd#4.0.2",
          "fhir-version": [
            "4.0.1"
          ],
          "url": "https://profiles.ihe.net/ITI/MHD/4.0.2"
        },
        {
          "name": "Trial Implementation",
          "ig-version": "4.0.1",
          "package": "ihe.iti.mhd#4.0.1",
          "fhir-version": [
            "4.0.1"
          ],
          "url": "https://profiles.ihe.net/ITI/MHD/4.0.1"
        },
        {
          "name": "Trial Implementation",
          "ig-version": "3.2.0",
          "package": "ihe.iti.mhd#3.2.0",
          "fhir-version": [
            "4.0.1"
          ],
          "url": "https://www.ihe.net/uploadedFiles/Documents/ITI/IHE_ITI_Suppl_MHD_Rev3-2_TI_2020-08-28.pdf"
        }
      ]
    },
    {
      "name": "IHE Basic Audit Log Patterns (BALP)",
      "category": "Privacy / Security",
      "npm-name": "ihe.iti.balp",
      "description": "The Basic Audit Log Patterns (BALP) **Content Profile** defines some basic and reusable AuditEvent patterns. This includes basic audit log profiles for FHIR RESTful operations, to be used when there is not a more specific audit event defined. Where a more specific audit event can be defined it should be derived off of these basic patterns.",
      "authority": "IHE",
      "country": "uv",
      "history": "https://profiles.ihe.net/ITI/BALP/history.html",
      "language": [
        "en"
      ],
      "canonical": "https://profiles.ihe.net/ITI/BALP",
      "analysis": {
        "content": true,
        "profiles": 20,
        "extensions": 2,
        "valuesets": 6,
        "codeSystems": 5,
        "examples": 63
      },
      "ci-build": "http://build.fhir.org/ig/IHE/ITI.BasicAudit/branches/main/index.html",
      "editions": [
        {
          "name": "Trial Implementation",
          "ig-version": "1.1.0",
          "package": "ihe.iti.balp#1.1.0",
          "fhir-version": [
            "4.0.1"
          ],
          "url": "https://profiles.ihe.net/ITI/BALP/1.1.0"
        }
      ]
    },
    {
      "name": "IHE Interactive Multimedia Report (IMR)",
      "category": "Imaging",
      "npm-name": "ihe.rad.imr",
      "description": "??",
      "authority": "IHE",
      "country": "uv",
      "history": "https://profiles.ihe.net/RAD/IMR/history.html",
      "language": [
        "en"
      ],
      "canonical": "https://profiles.ihe.net/RAD/IMR",
      "ci-build": "http://build.fhir.org/ig/IHE/RAD.IMR",
      "analysis": {
        "content": true,
        "rest": true,
        "clinicalCore": true,
        "diagnostics": true,
        "profiles": 8,
        "extensions": 2,
        "valuesets": 7,
        "examples": 19
      },
      "editions": [
        {
          "name": "Trial Implementation",
          "ig-version": "1.0.0",
          "package": "ihe.rad.imr#1.0.0",
          "fhir-version": [
            "4.0.1"
          ],
          "url": "https://profiles.ihe.net/RAD/IMR/1.0.0"
        }
      ]
    },
    {
      "name": "HL7 Belgium FHIR Implementation Guide - Core profiles",
      "category": "National Base",
      "npm-name": "hl7.fhir.be.core",
      "description": "HL7 Belgium FHIR Implementation Guide - Core profiles",
      "authority": "eHealth Platform",
      "country": "be",
      "history": "https://www.ehealth.fgov.be/standards/fhir/core/history.html",
      "language": [
        "en"
      ],
      "canonical": "https://www.ehealth.fgov.be/standards/fhir/core",
      "ci-build": "http://build.fhir.org/ig/hl7-be/core",
      "editions": [
        {
          "name": "Trial Use Test",
          "ig-version": "2.0.0",
          "package": "hl7.fhir.be.core#2.0.0",
          "fhir-version": [
            "4.0.1"
          ],
          "url": "https://www.ehealth.fgov.be/standards/fhir/core/2.0.0"
        }
      ]
    },
    {
      "name": "HL7 Belgium FHIR Implementation Guide - Core clinical profiles - transversal",
      "category": "National Base",
      "npm-name": "hl7.fhir.be.core-clinical",
      "description": "HL7 Belgium FHIR Implementation Guide - Core clinical profiles - transversal",
      "authority": "eHealth Platform",
      "country": "be",
      "history": "https://www.ehealth.fgov.be/standards/fhir/core-clinical/history.html",
      "language": [
        "en"
      ],
      "canonical": "https://www.ehealth.fgov.be/standards/fhir/core-clinical",
      "ci-build": "http://build.fhir.org/ig/hl7-be/core-clinical",
      "editions": [
        {
          "name": "Trial Use",
          "ig-version": "1.0.0",
          "package": "hl7.fhir.be.core-clinical#1.0.0",
          "fhir-version": [
            "4.0.1"
          ],
          "url": "https://www.ehealth.fgov.be/standards/fhir/core-clinical/1.0.0"
        }
      ]
    },
    {
      "name": "HL7 Belgium FHIR Implementation Guide - Medication profiles",
      "category": "National Base",
      "npm-name": "hl7.fhir.be.medication",
      "description": "HL7 Belgium FHIR Implementation Guide - Medication profiles",
      "authority": "eHealth Platform",
      "country": "be",
      "history": "https://www.ehealth.fgov.be/standards/fhir/medication/history.html",
      "language": [
        "en"
      ],
      "canonical": "https://www.ehealth.fgov.be/standards/fhir/medication",
      "ci-build": "http://build.fhir.org/ig/hl7-be/medication",
      "editions": [
        {
          "name": "Trial Use",
          "ig-version": "1.0.0",
          "package": "hl7.fhir.be.medication#1.0.0",
          "fhir-version": [
            "4.0.1"
          ],
          "url": "https://www.ehealth.fgov.be/standards/fhir/medication/1.0.0"
        }
      ]
    },
    {
      "name": "HL7 Belgium FHIR Implementation Guide - Vaccination profiles",
      "category": "National Base",
      "npm-name": "hl7.fhir.be.vaccination",
      "description": "HL7 Belgium FHIR Implementation Guide - Vaccination profiles",
      "authority": "eHealth Platform",
      "country": "be",
      "history": "https://www.ehealth.fgov.be/standards/fhir/vaccination/history.html",
      "language": [
        "en"
      ],
      "canonical": "https://www.ehealth.fgov.be/standards/fhir/vaccination",
      "ci-build": "http://build.fhir.org/ig/hl7-be/vaccination",
      "analysis": {
        "content": true,
        "clinicalCore": true,
        "profiles": 6,
        "extensions": 1,
        "valuesets": 3,
        "codeSystems": 5,
        "examples": 6
      },
      "editions": [
        {
          "name": "Trial Use",
          "ig-version": "1.0.0",
          "package": "hl7.fhir.be.vaccination#1.0.0",
          "fhir-version": [
            "4.0.1"
          ],
          "url": "https://www.ehealth.fgov.be/standards/fhir/vaccination/1.0.0"
        }
      ]
    },
    {
      "name": "jp-core",
      "category": "National Draft",
      "npm-name": "jp-core.draft",
      "description": "Japan core draft v1.0.8",
      "authority": "JAMI FHIR Draft WG",
      "country": "ja",
      "language": [
        "ja"
      ],
      "canonical": "http://jpfhir.jp/fhir/core",
      "editions": [
        {
          "name": "jp-core.draft",
          "ig-version": "1.0.8",
          "package": "jp-core.draft#1.0.8",
          "fhir-version": [
            "4.0.1"
          ],
          "url": "https://jpfhir.jp/jpcoreV1/packages"
        }
      ],
      "analysis": {
        "content": true,
        "rest": true,
        "clinicalCore": true,
        "financials": true,
        "medsMgmt": true,
        "diagnostics": true,
        "profiles": 30,
        "extensions": 28,
        "codeSystems": 1
      }
    },
    {
      "name": "HL7 Belgium FHIR Implementation Guide - Allergy profiles",
      "category": "National Base",
      "npm-name": "hl7.fhir.be.allergy",
      "description": "HL7 Belgium FHIR Implementation Guide - Allergy profiles",
      "authority": "eHealth Platform",
      "country": "be",
      "history": "https://www.ehealth.fgov.be/standards/fhir/allergy/history.html",
      "language": [
        "en"
      ],
      "canonical": "https://www.ehealth.fgov.be/standards/fhir/allergy",
      "ci-build": "http://build.fhir.org/ig/hl7-be/allergy",
      "editions": [
        {
          "name": "Trial Use",
          "ig-version": "1.0.0",
          "package": "hl7.fhir.be.allergy#1.0.0",
          "fhir-version": [
            "4.0.1"
          ],
          "url": "https://www.ehealth.fgov.be/standards/fhir/allergy/1.0.0"
        }
      ]
    },
    {
<<<<<<< HEAD
      "name": "TW Core",
      "category": "National Base",
      "npm-name": "twcore.mohw.gov.tw",
      "description": "Taiwan Core Implementation Guide",
      "authority": "MOHW",
      "country": "tw",
      "history": "http://hitstdio.ntunhs.edu.tw/fhir/history.html",
      "language": [
        "zh-tw"
      ],
      "canonical": "http://hitstdio.ntunhs.edu.tw/ig/twcore",
      "ci-build": "http://hitstdio.ntunhs.edu.tw/ig/twcore",
      "editions": [
        {
          "name": "DSTU 1",
          "ig-version": "0.0.1",
          "package": "twcore.mohw.gov.tw#0.0.1",
          "fhir-version": [
            "4.0.1"
          ],
          "url": "http://hitstdio.ntunhs.edu.tw/ig/twcore"
=======
      "name": "CodeX™ Radiation Therapy",
      "category": "Care Planning",
      "npm-name": "hl7.fhir.us.codex-radiation-therapy",
      "description": "??",
      "authority": "HL7",
      "country": "us",
      "history": "http://hl7.org/fhir/us/codex-radiation-therapy/history.html",
      "language": [
        "en"
      ],
      "canonical": "http://hl7.org/fhir/us/codex-radiation-therapy",
      "ci-build": "http://build.fhir.org/ig/codex-radiation-therapy",
      "editions": [
        {
          "name": "STU 1 Ballot",
          "ig-version": "1.0.0-ballot",
          "package": "hl7.fhir.us.codex-radiation-therapy#1.0.0-ballot",
          "fhir-version": [
            "4.0.1"
          ],
          "url": "http://hl7.org/fhir/us/codex-radiation-therapy/2022Sep"
        }
      ]
    },
    {
      "name": "At-Home In-Vitro Test Report",
      "category": "Clinical Documents",
      "npm-name": "hl7.fhir.us.home-lab-report",
      "description": "??",
      "authority": "HL7",
      "country": "us",
      "history": "http://hl7.org/fhir/us/home-lab-report/history.html",
      "language": [
        "en"
      ],
      "canonical": "http://hl7.org/fhir/us/home-lab-report",
      "ci-build": "http://build.fhir.org/ig/HL7/home-lab-report",
      "editions": [
        {
          "name": "STU 1 Ballot",
          "ig-version": "1.0.0-ballot",
          "package": "hl7.fhir.us.home-lab-report#1.0.0-ballot",
          "fhir-version": [
            "4.0.1"
          ],
          "url": "http://hl7.org/fhir/us/home-lab-report/2022Sep"
        }
      ]
    },
    {
      "name": "PACIO Personal Functioning and Engagement Implementation Guide",
      "category": "Patient Summary",
      "npm-name": "hl7.fhir.us.pacio-pfe",
      "description": "??",
      "authority": "HL7",
      "country": "us",
      "history": "http://hl7.org/fhir/us/pacio-pfe/history.html",
      "language": [
        "en"
      ],
      "canonical": "http://hl7.org/fhir/us/pacio-pfe",
      "ci-build": "http://build.fhir.org/ig/HL7/fhir-pacio-pfe",
      "editions": [
        {
          "name": "STU 1 Ballot",
          "ig-version": "1.0.0-ballot",
          "package": "hl7.fhir.us.pacio-pfe#1.0.0-ballot",
          "fhir-version": [
            "4.0.1"
          ],
          "url": "http://hl7.org/fhir/us/pacio-pfe/2022Sep"
        }
      ]
    },
    {
      "name": "US Public Health Profiles Library",
      "category": "Public Health",
      "npm-name": "hl7.fhir.us.ph-library",
      "description": "??",
      "authority": "HL7",
      "country": "us",
      "history": "http://hl7.org/fhir/us/ph-library/history.html",
      "language": [
        "en"
      ],
      "canonical": "http://hl7.org/fhir/us/ph-library",
      "ci-build": "http://build.fhir.org/ig/HL7/fhir-us-ph-library",
      "editions": [
        {
          "name": "STU 1 Ballot",
          "ig-version": "1.0.0-ballot",
          "package": "hl7.fhir.us.ph-library#1.0.0-ballot",
          "fhir-version": [
            "4.0.1"
          ],
          "url": "http://hl7.org/fhir/us/ph-library/2022Sep"
        }
      ]
    },
    {
      "name": "National Healthcare Query",
      "category": "Administration",
      "npm-name": "hl7.fhir.us.directory-query",
      "description": "??",
      "authority": "HL7",
      "country": "us",
      "history": "http://hl7.org/fhir/us/directory-query/history.html",
      "language": [
        "en"
      ],
      "canonical": "http://hl7.org/fhir/us/directory-query",
      "ci-build": "http://build.fhir.org/ig/HL7/directory-query",
      "editions": [
        {
          "name": "STU 1 Ballot",
          "ig-version": "1.0.0-ballot",
          "package": "hl7.fhir.us.directory-query#1.0.0-ballot",
          "fhir-version": [
            "4.0.1"
          ],
          "url": "http://hl7.org/fhir/us/directory-query/2022Sep"
>>>>>>> 8d6bb173
        }
      ]
    }
  ]
}<|MERGE_RESOLUTION|>--- conflicted
+++ resolved
@@ -5962,7 +5962,6 @@
       ]
     },
     {
-<<<<<<< HEAD
       "name": "TW Core",
       "category": "National Base",
       "npm-name": "twcore.mohw.gov.tw",
@@ -5984,7 +5983,10 @@
             "4.0.1"
           ],
           "url": "http://hitstdio.ntunhs.edu.tw/ig/twcore"
-=======
+        }
+      ]  
+    },
+    {
       "name": "CodeX™ Radiation Therapy",
       "category": "Care Planning",
       "npm-name": "hl7.fhir.us.codex-radiation-therapy",
@@ -6106,7 +6108,6 @@
             "4.0.1"
           ],
           "url": "http://hl7.org/fhir/us/directory-query/2022Sep"
->>>>>>> 8d6bb173
         }
       ]
     }
