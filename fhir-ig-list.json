{
  "guides": [
    {
      "name": "US Core",
      "category": "National Base",
      "npm-name": "hl7.fhir.us.core",
      "description": "Base US national implementation guide",
      "authority": "HL7",
      "country": "us",
      "language": [
        "en"
      ],
      "implementations": [
        {
          "name": "Test Server",
          "type": "server",
          "url": "http://test.fhir.org"
        },
        {
          "name": "Source Code",
          "type": "source",
          "url": "http://github.com/HealthIntersections/fhirserver"
        }
      ],
      "history": "http://hl7.org/fhir/us/core/history.html",
      "canonical": "http://hl7.org/fhir/us/core",
      "ci-build": "http://build.fhir.org/ig/HL7/US-Core",
      "editions": [
        {
          "name": "STU5 Ballot",
          "ig-version": "4.1.0",
          "package": "hl7.fhir.us.core#4.1.0",
          "fhir-version": [
            "4.0.1"
          ],
          "url": "http://hl7.org/fhir/us/core/2022Jan"
        },
        {
          "name": "STU4",
          "ig-version": "4.0.0",
          "package": "hl7.fhir.us.core#4.0.0",
          "fhir-version": [
            "4.0.1"
          ],
          "url": "http://hl7.org/fhir/us/core/STU4"
        },
        {
          "name": "STU3",
          "ig-version": "3.2.0",
          "package": "hl7.fhir.us.core#3.2.0",
          "fhir-version": [
            "4.0.1"
          ],
          "url": "http://hl7.org/fhir/us/core/2021Jan"
        },
        {
          "name": "STU 3",
          "ig-version": "3.1.1",
          "package": "hl7.fhir.us.core#3.1.1",
          "fhir-version": [
            "4.0.1"
          ],
          "url": "http://hl7.org/fhir/us/core/STU3.1.1"
        },
        {
          "name": "STU Update",
          "ig-version": "3.1.0",
          "package": "hl7.fhir.us.core#3.1.0",
          "fhir-version": [
            "4.0.1"
          ],
          "url": "http://hl7.org/fhir/us/core/STU3.1"
        },
        {
          "name": "STU 3",
          "ig-version": "3.0.0",
          "package": "hl7.fhir.us.core#3.0.0",
          "fhir-version": [
            "4.0.0"
          ],
          "url": "http://hl7.org/fhir/us/core/STU3"
        },
        {
          "name": "STU 2",
          "ig-version": "2.0.0",
          "package": "hl7.fhir.us.core#2.0.0",
          "fhir-version": [
            "3.0.1"
          ],
          "url": "http://hl7.org/fhir/us/core/STU2"
        },
        {
          "name": "STU 1",
          "ig-version": "1.0.1",
          "package": "hl7.fhir.us.core#1.0.1",
          "fhir-version": [
            "3.0.1"
          ],
          "url": "http://hl7.org/fhir/us/core/1.0.1"
        },
        {
          "name": "STU 1",
          "ig-version": "1.0.0",
          "package": "hl7.fhir.us.core#1.0.0",
          "fhir-version": [
            "3.0.1"
          ],
          "url": "http://hl7.org/fhir/us/core/STU1"
        }
      ],
      "analysis": {
        "content": true,
        "rest": true,
        "documents": true,
        "clinicalCore": true,
        "medsMgmt": true,
        "profiles": 42,
        "extensions": 5,
        "operations": 1,
        "valuesets": 31,
        "codeSystems": 4,
        "examples": 111
      }
    },
    {
      "name": "AU Base",
      "category": "National Base",
      "npm-name": "hl7.fhir.au.base",
      "description": "Base Australian national implementation guide",
      "authority": "HL7",
      "country": "au",
      "language": [
        "en"
      ],
      "history": "http://fhir.hl7.org.au/fhir/base/history.html",
      "canonical": "http://fhir.hl7.org.au/fhir/base",
      "ci-build": "http://build.fhir.org/ig/hl7au/au-fhir-base",
      "editions": [
        {
          "name": "Release 1 Draft",
          "ig-version": "1.0.1",
          "package": "hl7.fhir.au.base#1.0.1",
          "fhir-version": [
            "3.0.1"
          ],
          "url": "http://hl7.org.au/fhir/base/2019Feb"
        }
      ],
      "analysis": {
        "error": "JsonObject"
      }
    },
    {
      "name": "NZ Base",
      "category": "National Base",
      "npm-name": "fhir.org.nz.ig.base",
      "description": "Base New Zealand national implementation guide",
      "authority": "HL7",
      "country": "nz",
      "language": [
        "en"
      ],
      "canonical": "http://fhir.org.nz/ig/base",
      "ci-build": "http://build.fhir.org/ig/HL7NZ/nzbase/branches/master/index.html",
      "editions": [
        {
          "name": "Release 1",
          "ig-version": "1.0.0",
          "package": "fhir.org.nz.ig.base#1.0.0",
          "fhir-version": [
            "4.0.1"
          ],
          "url": "http://fhir.org.nz/ig/base"
        }
      ],
      "analysis": {
        "error": "Error fetching package directly (http://fhir.org.nz/ig/base/1.0.0/package.tgz), or fetching package list for fhir.org.nz.ig.base from http://fhir.org.nz/ig/base/package-list.json: Unable to fetch: Invalid HTTP response 404 from https://fhir.org.nz/ig/base/1.0.0/package.tgz (Not Found) (content in /var/folders/85/j9nrkr152ds51j69d7nrxq7r0000gn/T/fhir-http-6.log)"
      }
    },
    {
      "name": "CCDA on FHIR",
      "category": "Clinical Documents",
      "npm-name": "hl7.fhir.us.ccda",
      "description": "US Realm Implementation Guide (IG) addressing the key aspects of Consolidated CDA (C-CDA) required for Meaningful Use (MU). This IG focuses on the clinical document header and narrative constraints necessary for human readability, and references the Data Access Framework (DAF) implementation guide for coded data representation",
      "authority": "HL7",
      "country": "us",
      "language": [
        "en"
      ],
      "history": "http://hl7.org/fhir/us/ccda/history.html",
      "canonical": "http://hl7.org/fhir/us/ccda",
      "ci-build": "http://build.fhir.org/ig/HL7/ccda-on-fhir",
      "editions": [
        {
          "name": "STU 1.1",
          "ig-version": "1.1.0",
          "package": "hl7.fhir.us.ccda#1.1.0",
          "fhir-version": [
            "4.0.1"
          ],
          "url": "http://hl7.org/fhir/us/ccda/STU1.1"
        },
        {
          "name": "STU 1",
          "ig-version": "1.0.0",
          "package": "hl7.fhir.us.ccda#1.0.0",
          "fhir-version": [
            "3.0.1"
          ],
          "url": "http://hl7.org/fhir/us/ccda/STU1"
        }
      ],
      "analysis": {
        "content": true,
        "rest": true,
        "profiles": 12,
        "extensions": 8,
        "valuesets": 10,
        "examples": 32
      }
    },
    {
      "name": "SDC (Structured Data Capture)",
      "category": "Forms Management",
      "npm-name": "hl7.fhir.uv.sdc",
      "description": "Defines expectations for sharing of Questionnaires and answers, including mechanisms for automatically populating portions of a questionnaire based on embedded mappings to underlying data elements",
      "authority": "HL7",
      "country": "uv",
      "language": [
        "en"
      ],
      "history": "http://hl7.org/fhir/us/sdc/history.html",
      "canonical": "http://hl7.org/fhir/uv/sdc",
      "ci-build": "http://build.fhir.org/ig/HL7/sdc",
      "editions": [
        {
          "name": "STU 3",
          "ig-version": "3.0.0",
          "package": "hl7.fhir.uv.sdc#3.0.0",
          "fhir-version": [
            "4.0.1"
          ],
          "url": "http://hl7.org/fhir/uv/sdc/STU3"
        },
        {
          "name": "STU 2",
          "ig-version": "2.0.0",
          "package": "hl7.fhir.uv.sdc#2.0.0",
          "fhir-version": [
            "3.0.1"
          ],
          "url": "http://hl7.org/fhir/us/sdc/STU2"
        },
        {
          "name": "DSTU 1",
          "ig-version": "1.0.2",
          "package": "hl7.fhir.uv.sdc#1.0.2",
          "fhir-version": [
            "1.0.2"
          ],
          "url": "http://hl7.org/fhir/DSTU2/sdc/sdc.html"
        }
      ],
      "analysis": {
        "content": true,
        "rest": true,
        "clinicalCore": true,
        "carePlanning": true,
        "questionnaire": true,
        "profiles": 26,
        "extensions": 42,
        "logicals": 2,
        "operations": 7,
        "valuesets": 9,
        "codeSystems": 7,
        "examples": 48
      }
    },
    {
      "name": "SDC Data Elements Registry",
      "category": "Forms Management",
      "npm-name": "hl7.fhir.us.sdcde",
      "description": "Defines expectations for sharing of data elements between registries",
      "authority": "HL7",
      "country": "us",
      "language": [
        "en"
      ],
      "history": "http://hl7.org/fhir/us/sdcde/history.html",
      "canonical": "http://hl7.org/fhir/us/sdcde",
      "ci-build": "http://build.fhir.org/ig/HL7/sdc-de",
      "editions": [
        {
          "name": "STU 2",
          "ig-version": "2.0",
          "package": "hl7.fhir.us.sdcde#2.0",
          "fhir-version": [
            "3.0.1"
          ],
          "url": "http://hl7.org/fhir/us/sdcde/STU2"
        },
        {
          "name": "STU 1",
          "ig-version": "1.0.2",
          "package": "hl7.fhir.us.sdcde#1.0.2",
          "fhir-version": [
            "1.0.2"
          ],
          "url": "http://hl7.org/fhir/DSTU2/sdcde/sdcde.html"
        }
      ],
      "analysis": {
        "error": "Unable to resolve package id hl7.fhir.us.sdcde#1.0.2"
      }
    },
    {
      "name": "US Lab",
      "category": "Diagnostics",
      "npm-name": "hl7.fhir.us.lab",
      "description": "US Realm Laboratory ordering and reporting between ambulatory care setting and the laboratory and laboratory reporting to public health jurisdictions",
      "authority": "HL7",
      "country": "us",
      "language": [
        "en"
      ],
      "editions": [
        {
          "name": "DSTU2",
          "ig-version": "n/a",
          "package": "hl7.fhir.us.lab#n/a",
          "fhir-version": [
            "1.0.2"
          ],
          "url": "http://hl7.org/fhir/DSTU2/uslab/uslab.html"
        }
      ],
      "analysis": {
        "error": "Unable to resolve package id hl7.fhir.us.lab#n/a"
      }
    },
    {
      "name": "RCPA Cancer Reports",
      "category": "Diagnostics",
      "npm-name": "hl7.fhir.au.rcpa",
      "description": "Structured Cancer Reporting Protocols (FHIR adaptation of joint CAP/RCPA protocols)",
      "authority": "HL7",
      "country": "au",
      "language": [
        "en"
      ],
      "ci-build": "http://build.fhir.org/ig/hl7au/au-fhir-rcpa",
      "canonical": "http://hl7.org.au/fhir/rcpa",
      "editions": [
        {
          "name": "Release 1 Draft",
          "ig-version": "0.1.0",
          "package": "hl7.fhir.au.rcpa#0.1.0",
          "fhir-version": [
            "3.0.1"
          ],
          "url": "http://hl7.org.au/fhir/rcpa/0.1.0"
        }
      ],
      "analysis": {}
    },
    {
      "name": "DAF",
      "category": "EHR Access",
      "npm-name": "hl7.fhir.us.daf",
      "description": "Basic arrangements for accessing meaningful use data from EHR systems **NOTE: DAF has been superseded by Argonaut, DAF-Research and US-Core**",
      "authority": "HL7",
      "country": "us",
      "language": [
        "en"
      ],
      "history": "http://hl7.org/fhir/us/daf/history.html",
      "canonical": "http://hl7.org/fhir/us/daf",
      "ci-build": "http://build.fhir.org/ig/HL7/daf-research",
      "editions": [
        {
          "name": "STU 2",
          "ig-version": "2.0.0",
          "package": "hl7.fhir.us.daf#2.0.0",
          "fhir-version": [
            "3.0.1"
          ],
          "url": "http://hl7.org/fhir/us/daf-research/STU2"
        },
        {
          "name": "DSTU 1",
          "ig-version": "1.0.2",
          "package": "hl7.fhir.us.daf#1.0.2",
          "fhir-version": [
            "1.0.2"
          ],
          "url": "http://hl7.org/fhir/DSTU2/daf/daf.html"
        }
      ],
      "analysis": {
        "content": true,
        "rest": true,
        "clinicalCore": true,
        "carePlanning": true,
        "profiles": 5,
        "extensions": 2,
        "operations": 3,
        "valuesets": 2,
        "codeSystems": 2
      }
    },
    {
      "name": "Argonaut Data Query",
      "category": "EHR Access",
      "npm-name": "fhir.argonaut.r2",
      "description": "This implementation guide is based upon DSTU2 FHIR standard and covers the US EHR data access for the ONC Common Clinical Data Set and retrieval of static documents",
      "authority": "Argonaut",
      "country": "us",
      "language": [
        "en"
      ],
      "history": "http://www.fhir.org/guides/argonaut/r2/history.html",
      "ci-build": "http://build.fhir.org/ig/argonautproject/data-query",
      "canonical": "http://fhir.org/guides/argonaut/r2",
      "editions": [
        {
          "name": "First Release",
          "ig-version": "1.0.0",
          "package": "fhir.argonaut.r2#1.0.0",
          "fhir-version": [
            "1.0.2"
          ],
          "url": "http://fhir.org/guides/argonaut/r2/1.0"
        }
      ],
      "analysis": {
        "content": true,
        "rest": true,
        "documents": true,
        "clinicalCore": true,
        "medsMgmt": true,
        "profiles": 17,
        "extensions": 5,
        "operations": 1,
        "valuesets": 25
      }
    },
    {
      "name": "HSPC EHR Guide",
      "category": "EHR Access",
      "npm-name": "fhir.hspc.core",
      "description": "Builds on Argonaut to make agreements around consistent data (in progress)",
      "authority": "HSPC",
      "country": "us",
      "language": [
        "en"
      ],
      "history": "http://fhir.org/guides/hspc/core/history.html",
      "canonical": "http://fhir.org/guides/hspc/core",
      "ci-build": "http://build.fhir.org/ig/hspc/core",
      "editions": [],
      "analysis": {}
    },
    {
      "name": "US Meds Maturity Project",
      "category": "Medications / Immunizations",
      "npm-name": "hl7.fhir.us.meds",
      "description": "US Meds Maturity Project: promote consistent use of the FHIR pharmacy resources in the US Realm",
      "authority": "HL7",
      "country": "us",
      "language": [
        "en"
      ],
      "history": "http://hl7.org/fhir/us/meds/history.html",
      "canonical": "http://hl7.org/fhir/us/meds",
      "ci-build": "http://build.fhir.org/ig/HL7/FHIR-ONC-Meds",
      "editions": [
        {
          "name": "STU 2",
          "ig-version": "1.2.0",
          "package": "hl7.fhir.us.meds#1.2.0",
          "fhir-version": [
            "3.0.1"
          ],
          "url": "http://hl7.org/fhir/us/meds/STU2"
        },
        {
          "name": "STU 1",
          "ig-version": "1.0.0",
          "package": "hl7.fhir.us.meds#1.0.0",
          "fhir-version": [
            "3.0.1"
          ],
          "url": "http://hl7.org/fhir/us/meds/STU1"
        }
      ],
      "analysis": {
        "content": true,
        "rest": true,
        "clinicalCore": true,
        "medsMgmt": true,
        "profiles": 2
      }
    },
    {
      "name": "QICore",
      "category": "Quality / CDS",
      "npm-name": "hl7.fhir.us.qicore",
      "description": "QICore defines a uniform way for quality measurement and decision support knowledge to refer to clinical data. The profiles align as much as possible with DAF and incorporate content from the (Quality Data Model) and the (Virtual Medical Record) specifications",
      "authority": "HL7",
      "country": "us",
      "language": [
        "en"
      ],
      "history": "http://hl7.org/fhir/us/qicore/history.html",
      "canonical": "http://hl7.org/fhir/us/qicore",
      "ci-build": "http://build.fhir.org/ig/cqframework/qi-core",
      "editions": [
        {
          "name": "STU 4",
          "ig-version": "4.1.1",
          "package": "hl7.fhir.us.qicore#4.1.1",
          "fhir-version": [
            "4.0.1"
          ],
          "url": "http://hl7.org/fhir/us/qicore/STU4.1.1"
        },
        {
          "name": "STU 4",
          "ig-version": "4.1.0",
          "package": "hl7.fhir.us.qicore#4.1.0",
          "fhir-version": [
            "4.0.1"
          ],
          "url": "http://hl7.org/fhir/us/qicore/STU4.1"
        },
        {
          "name": "STU 4",
          "ig-version": "4.0.0",
          "package": "hl7.fhir.us.qicore#4.0.0",
          "fhir-version": [
            "4.0.1"
          ],
          "url": "http://hl7.org/fhir/us/qicore/STU4"
        },
        {
          "name": "STU 3",
          "ig-version": "3.2.0",
          "package": "hl7.fhir.us.qicore#3.2.0",
          "fhir-version": [
            "3.0.1"
          ],
          "url": "http://hl7.org/fhir/us/qicore/STU32"
        },
        {
          "name": "STU 3",
          "ig-version": "3.1.0",
          "package": "hl7.fhir.us.qicore#3.1.0",
          "fhir-version": [
            "3.0.1"
          ],
          "url": "http://hl7.org/fhir/us/qicore/STU3"
        },
        {
          "name": "STU 2",
          "ig-version": "2.0.0",
          "package": "hl7.fhir.us.qicore#2.0.0",
          "fhir-version": [
            "3.0.1"
          ],
          "url": "http://hl7.org/fhir/us/qicore/STU2"
        },
        {
          "name": "STU 1",
          "ig-version": "1.0.2",
          "package": "hl7.fhir.us.qicore#1.0.2",
          "fhir-version": [
            "1.0.2"
          ],
          "url": "http://hl7.org/fhir/DSTU2/qicore/qicore.html"
        }
      ],
      "analysis": {
        "content": true,
        "clinicalCore": true,
        "carePlanning": true,
        "financials": true,
        "medsMgmt": true,
        "diagnostics": true,
        "profiles": 51,
        "extensions": 8,
        "valuesets": 21,
        "codeSystems": 5,
        "examples": 66
      }
    },
    {
      "name": "DAF-Research",
      "category": "Research",
      "npm-name": "hl7.fhir.us.daf-research",
      "description": "DAF-Research IG focuses on enabling researchers to access data from multiple organizations",
      "authority": "HL7",
      "country": "us",
      "language": [
        "en"
      ],
      "history": "http://hl7.org/fhir/us/daf/history.html",
      "canonical": "http://hl7.org/fhir/us/daf",
      "ci-build": "http://build.fhir.org/ig/HL7/daf-research",
      "editions": [
        {
          "name": "STU",
          "ig-version": "2.0.0",
          "package": "hl7.fhir.us.daf-research#2.0.0",
          "fhir-version": [
            "3.0.1"
          ],
          "url": "http://hl7.org/fhir/us/daf-research"
        }
      ],
      "analysis": {
        "error": "Unable to resolve package id hl7.fhir.us.daf-research#2.0.0"
      }
    },
    {
      "name": "US HAI",
      "category": "Public Health",
      "npm-name": "hl7.fhir.us.hai",
      "description": "Specifies standards for electronic submission of Healthcare Associated Infection (HAI) reports to the National Healthcare Safety Network (NHSN) of the Centers for Disease Control and Prevention (CDC)",
      "authority": "HL7",
      "country": "us",
      "language": [
        "en"
      ],
      "history": "http://hl7.org/fhir/us/hai/history.html",
      "canonical": "http://hl7.org/fhir/us/hai",
      "ci-build": "http://build.fhir.org/ig/HL7/HAI",
      "editions": [
        {
          "name": "STU 2",
          "ig-version": "2.0.0",
          "package": "hl7.fhir.us.hai#2.0.0",
          "fhir-version": [
            "4.0.0"
          ],
          "url": "http://hl7.org/fhir/us/hai/STU2"
        },
        {
          "name": "STU 1",
          "ig-version": "1.0.0",
          "package": "hl7.fhir.us.hai#1.0.0",
          "fhir-version": [
            "3.0.1"
          ],
          "url": "http://hl7.org/fhir/us/hai/STU1"
        }
      ],
      "analysis": {
        "content": true,
        "questionnaire": true,
        "profiles": 4,
        "valuesets": 15,
        "codeSystems": 2
      }
    },
    {
      "name": "US Breast Cancer Data",
      "category": "Diagnostics",
      "npm-name": "hl7.fhir.us.breastcancer",
      "description": "Logical models and FHIR profiles for supporting breast cancer staging estimation, including the traditional three-component staging involving primary tumor classification, regional lymph nodes and distant metastases, as well as other factors important to prognosis and recurrence risk, such as tumor grade, hormone receptor status (progesterone and estrogen), as well as human epidermal growth factor 2 (HER 2) status",
      "authority": "HL7",
      "country": "us",
      "language": [
        "en"
      ],
      "history": "http://hl7.org/fhir/us/breastcancer/history.html",
      "canonical": "http://hl7.org/fhir/us/breastcancer",
      "ci-build": "http://build.fhir.org/ig/HL7/us-breastcancer",
      "editions": [
        {
          "name": "STU 1 Draft",
          "ig-version": "0.2.0",
          "package": "hl7.fhir.us.breastcancer#0.2.0",
          "fhir-version": [
            "3.0.1"
          ],
          "url": "http://hl7.org/fhir/us/breastcancer/2018Sep"
        }
      ],
      "analysis": {
        "content": true,
        "clinicalCore": true,
        "medsMgmt": true,
        "diagnostics": true,
        "profiles": 57,
        "extensions": 46,
        "logicals": 260,
        "valuesets": 35,
        "codeSystems": 9
      }
    },
    {
      "name": "Genomics Reporting",
      "category": "Diagnostics",
      "npm-name": "hl7.fhir.uv.genomics-reporting",
      "description": "This implementation guide tries to provide guidance that will enable improved interoperable and computable sharing of genetic testing results",
      "authority": "HL7",
      "country": "uv",
      "language": [
        "en"
      ],
      "history": "http://hl7.org/fhir/uv/genomics-reporting/history.html",
      "canonical": "http://hl7.org/fhir/uv/genomics-reporting",
      "ci-build": "http://build.fhir.org/ig/HL7/genomics-reporting",
      "editions": [
        {
          "name": "STU 2 Ballot",
          "ig-version": "1.1.0",
          "package": "hl7.fhir.uv.genomics-reporting#1.1.0",
          "fhir-version": [
            "4.0.1"
          ],
          "url": "http://hl7.org/fhir/uv/genomics-reporting/2021May"
        },
        {
          "name": "STU 1",
          "ig-version": "1.0.0",
          "package": "hl7.fhir.uv.genomics-reporting#1.0.0",
          "fhir-version": [
            "4.0.1"
          ],
          "url": "http://hl7.org/fhir/uv/genomics-reporting/STU1"
        }
      ],
      "analysis": {
        "content": true,
        "clinicalCore": true,
        "carePlanning": true,
        "profiles": 18,
        "extensions": 4,
        "operations": 1,
        "valuesets": 10,
        "codeSystems": 3,
        "examples": 65
      }
    },
    {
      "name": "Argonaut Provider Directory",
      "category": "Administration",
      "npm-name": "fhir.argonaut.pd",
      "description": "This implementation guide is based upon STU3 FHIR standard and outlines the key data elements for any provider directory and basic query guidance. The components developed in this guide are intended to provide a foundation for a central or distributed Provider or Healthcare Directory",
      "authority": "Argonaut",
      "country": "us",
      "language": [
        "en"
      ],
      "history": "http://www.fhir.org/guides/argonaut/pd/history.html",
      "ci-build": "http://build.fhir.org/ig/argonautproject/provider-directory",
      "canonical": "http://fhir.org/guides/argonaut/pd",
      "editions": [
        {
          "name": "Release 1",
          "ig-version": "1.0.0",
          "package": "fhir.argonaut.pd#1.0.0",
          "fhir-version": [
            "3.0.1"
          ],
          "url": "http://fhir.org/guides/argonaut/pd/release1"
        }
      ],
      "analysis": {
        "error": "Unknown FHIRVersion code \u0027STU3\u0027"
      }
    },
    {
      "name": "Argonaut Scheduling",
      "category": "Administration",
      "npm-name": "fhir.argonaut.scheduling",
      "description": "This implementation guide is based upon STU3 FHIR standard and provides FHIR RESTful APIs and guidance for access to and booking of appointments for patients by both patient and practitioner end users",
      "authority": "Argonaut",
      "country": "us",
      "language": [
        "en"
      ],
      "history": "http://www.fhir.org/guides/argonaut/scheduling/history.html",
      "ci-build": "http://build.fhir.org/ig/argonautproject/scheduling",
      "canonical": "http://fhir.org/guides/argonaut/scheduling",
      "editions": [
        {
          "name": "First Release",
          "ig-version": "1.0.0",
          "package": "fhir.argonaut.scheduling#1.0.0",
          "fhir-version": [
            "3.0.1"
          ],
          "url": "http://fhir.org/guides/argonaut/scheduling/release1"
        }
      ],
      "analysis": {
        "content": true,
        "rest": true,
        "financials": true,
        "scheduling": true,
        "profiles": 7,
        "extensions": 4,
        "operations": 4,
        "valuesets": 7,
        "codeSystems": 3
      }
    },
    {
      "name": "International Patient Summary",
      "category": "Patient Summary",
      "npm-name": "hl7.fhir.uv.ips",
      "description": "The International Patient Summary (IPS) is a minimal and non-exhaustive patient summary, specialty-agnostic, condition-independent, but readily usable by clinicians for the cross-border unscheduled care of a patient",
      "authority": "HL7",
      "country": "uv",
      "language": [
        "en"
      ],
      "history": "http://hl7.org/fhir/uv/ips/history.html",
      "canonical": "http://hl7.org/fhir/uv/ips",
      "ci-build": "http://build.fhir.org/ig/HL7/fhir-ips",
      "editions": [
        {
          "name": "STU 1",
          "ig-version": "1.0.0",
          "package": "hl7.fhir.uv.ips#1.0.0",
          "fhir-version": [
            "4.0.1"
          ],
          "url": "http://hl7.org/fhir/uv/ips/STU1"
        }
      ],
      "analysis": {
        "content": true,
        "clinicalCore": true,
        "medsMgmt": true,
        "diagnostics": true,
        "profiles": 33,
        "extensions": 1,
        "valuesets": 44,
        "codeSystems": 1,
        "examples": 33
      }
    },
    {
      "name": "IHE Patient Demographics Query for Mobile (PDQm)",
      "category": "Administration",
      "npm-name": "ihe.iti.pdqm",
      "description": "Defines a lightweight RESTful interface to a patient demographics supplier leveraging technologies readily available to mobile applications and lightweight browser based applications",
      "authority": "IHE",
      "country": "uv",
      "language": [
        "en"
      ],
      "history": "http://profiles.ihe.net/ITI/PDQm/history.html",
      "ci-build": "http://build.fhir.org/ig/IHE/ITI.PDQm/branches/main",
      "canonical": "https://profiles.ihe.net/ITI/PDQm",
      "analysis": {
        "content": true,
        "rest": true,
        "clinicalCore": true,
        "profiles": 3,
        "examples": 4
      },
      "editions": [
        {
          "name": "Trial Implementation",
          "ig-version": "2.4.0",
          "package": "ihe.iti.pdqm#2.4.0",
          "fhir-version": [
            "4.0.1"
          ],
          "url": "https://profiles.ihe.net/ITI/PDQm/2.4.0"
        },
        {
          "name": "Trial Implementation",
          "ig-version": "2.3.0",
          "package": "ihe.iti.pdqm#2.3.0",
          "fhir-version": [
            "4.0.1"
          ],
          "url": "https://profiles.ihe.net/ITI/PDQm/2.3.0"
        },
        {
          "name": "Trial Implementation",
          "ig-version": "2.2.0",
          "package": "ihe.iti.pdqm#2.2.0",
          "fhir-version": [
            "4.0.1"
          ],
          "url": "https://www.ihe.net/uploadedFiles/Documents/ITI/IHE_ITI_Suppl_PDQm_Rev2-2_TI_2020-08-28.pdf"
        }
      ]
    },
    {
      "name": "IHE Patient Identifier Cross-referencing for Mobile (PIXm)",
      "category": "Administration",
      "npm-name": "ihe.iti.pixm",
      "description": "Defines a lightweight RESTful interface to a Patient Identifier Cross-reference Manager, leveraging technologies readily available to mobile applications and lightweight browser based applications",
      "authority": "IHE",
      "country": "uv",
      "history": "https://profiles.ihe.net/ITI/PIXm/history.html",
      "language": [
        "en"
      ],
      "canonical": "https://profiles.ihe.net/ITI/PIXm",
      "ci-build": "http://build.fhir.org/ig/IHE/ITI.PIXm",
      "analysis": {
        "content": true,
        "rest": true,
        "clinicalCore": true,
        "profiles": 8,
        "operations": 1,
        "examples": 17
      },
      "editions": [
        {
          "name": "Trial Implementation",
          "ig-version": "3.0.2",
          "package": "ihe.iti.pixm#3.0.2",
          "fhir-version": [
            "4.0.1"
          ],
          "url": "https://profiles.ihe.net/ITI/PIXm/3.0.2"
        },
        {
          "name": "Trial Implementation",
          "ig-version": "3.0.0",
          "package": "ihe.iti.pixm#3.0.0",
          "fhir-version": [
            "4.0.1"
          ],
          "url": "https://profiles.ihe.net/ITI/PIXm/3.0.0"
        },
        {
          "name": "Trial Implementation",
          "ig-version": "2.1.0",
          "package": "ihe.iti.pixm#2.1.0",
          "fhir-version": [
            "4.0.1"
          ],
          "url": "https://www.ihe.net/uploadedFiles/Documents/ITI/IHE_ITI_Suppl_PIXm_Rev2-1_TI_2019-12-05.pdf"
        }
      ]
    },
    {
      "name": "IHE Patient Master Identity Registry (PMIR)",
      "category": "Administration",
      "npm-name": "ihe.iti.pmir",
      "description": "Supports the creating, updating and deprecating of patient master identity information about a subject of care, as well as subscribing to these changes, using the HL7 FHIR standard and its RESTful transactions. In PMIR, “patient identity” information includes all information found in the FHIR Patient Resource such as identifier, name, phone, gender, birth date, address, marital status, photo, others to contact, preference for language, general practitioner, and links to other instances of identities. The “patient master identity” is a dominant identity managed centrally among many participating organizations (a.k.a., “Golden Patient Identity”).",
      "authority": "IHE",
      "country": "uv",
      "language": [
        "en"
      ],
      "history": "https://wiki.ihe.net/index.php/Patient_Master_Identity_Registry_(PMIR)",
      "canonical": "https://wiki.ihe.net/index.php/Patient_Master_Identity_Registry_(PMIR)",
      "editions": [
        {
          "name": "R4 Trial-Implementation",
          "ig-version": "0.1.0",
          "package": "ihe.iti.pmir#0.1.0",
          "fhir-version": [
            "4.0.1"
          ],
          "url": "https://wiki.ihe.net/index.php/Patient_Master_Identity_Registry_(PMIR)"
        }
      ],
      "analysis": {
        "error": "Error fetching package directly (https://profiles.ihe.net/ITI/PMIR/0.1.0/package.tgz), or fetching package list for ihe.iti.pmir from https://profiles.ihe.net/ITI/PMIR/package-list.json: Unable to fetch: Invalid HTTP response 404 from https://profiles.ihe.net/ITI/PMIR/0.1.0/package.tgz (Not Found) (content in /var/folders/85/j9nrkr152ds51j69d7nrxq7r0000gn/T/fhir-http-23.log)"
      }
    },
    {
      "name": "IHE FHIR AuditEvent query and feed to ATNA",
      "category": "Security",
      "npm-name": "ihe.iti.atna",
      "description": "Enable audit log recording (feed) and access to ATNA Audit Repository queries using FHIR AuditEvent resource",
      "authority": "IHE",
      "country": "uv",
      "language": [
        "en"
      ],
      "history": "https://wiki.ihe.net/index.php/Audit_Trail_and_Node_Authentication",
      "canonical": "https://wiki.ihe.net/index.php/Audit_Trail_and_Node_Authentication",
      "editions": [
        {
          "name": "R4 Trial-Implementation",
          "ig-version": "0.2.0",
          "package": "ihe.iti.atna#0.2.0",
          "fhir-version": [
            "4.0.1"
          ],
          "url": "https://wiki.ihe.net/index.php/Audit_Trail_and_Node_Authentication"
        }
      ],
      "analysis": {
        "error": "Unable to resolve package id ihe.iti.atna#0.2.0"
      }
    },
    {
      "name": "IHE Mobile Alert Communication Management(mACM)",
      "category": "Communications",
      "npm-name": "ihe.iti.macm",
      "description": "Provides the infrastructural components needed to send short, unstructured text alerts to human recipients and can record the outcomes of any human interactions upon receipt of the alert. ",
      "authority": "IHE",
      "country": "uv",
      "language": [
        "en"
      ],
      "history": "http://wiki.ihe.net/index.php/Mobile_Alert_Communication_Management(mACM)",
      "canonical": "http://wiki.ihe.net/index.php/Mobile_Alert_Communication_Management(mACM)",
      "editions": [
        {
          "name": "R4 Trial-Implementation",
          "ig-version": "0.2.0",
          "package": "ihe.iti.macm#0.2.0",
          "fhir-version": [
            "4.0.1"
          ],
          "url": "http://wiki.ihe.net/index.php/Mobile_Alert_Communication_Management(mACM)"
        }
      ],
      "analysis": {
        "error": "Unable to resolve package id ihe.iti.macm#0.2.0"
      }
    },
    {
      "name": "IHE Mobile Cross-Enterprise Document Data Element Extraction (mXDE)",
      "category": "Clinical Documents",
      "npm-name": "ihe.iti.mxde",
      "description": "Provides the means to access data elements extracted from shared structured documents",
      "authority": "IHE",
      "country": "uv",
      "language": [
        "en"
      ],
      "history": "http://wiki.ihe.net/index.php/Mobile_Cross-Enterprise_Document_Data_Element_Extraction",
      "canonical": "http://wiki.ihe.net/index.php/Mobile_Cross-Enterprise_Document_Data_Element_Extraction",
      "editions": [
        {
          "name": "STU3 or R4 Trial-Implementation",
          "ig-version": "0.1.2",
          "package": "ihe.iti.mxde#0.1.2",
          "fhir-version": [
            "4.0.0"
          ],
          "url": "http://wiki.ihe.net/index.php/Mobile_Cross-Enterprise_Document_Data_Element_Extraction"
        }
      ],
      "analysis": {
        "error": "Unable to resolve package id ihe.iti.mxde#0.1.2"
      }
    },
    {
      "name": "IHE Query for Existing Data for Mobile (QEDm)",
      "category": "EHR Access",
      "npm-name": "ihe.pcc.qedm",
      "description": "Supports queries for clinical data elements, including observations, allergy and intolerances, conditions, diagnostic results, medications, immunizations, procedures, encounters and provenance by making the information widely available to other systems within and across enterprises",
      "authority": "IHE",
      "country": "uv",
      "language": [
        "en"
      ],
      "history": "http://wiki.ihe.net/index.php/Query_for_Existing_Data_for_Mobile",
      "canonical": "http://wiki.ihe.net/index.php/Query_for_Existing_Data_for_Mobile",
      "editions": [
        {
          "name": "R4 Trial-Implementation",
          "ig-version": "0.2.1",
          "package": "ihe.pcc.qedm#0.2.1",
          "fhir-version": [
            "4.0.1"
          ],
          "url": "http://wiki.ihe.net/index.php/Query_for_Existing_Data_for_Mobile"
        }
      ],
      "analysis": {
        "error": "Unable to resolve package id ihe.pcc.qedm#0.2.1"
      }
    },
    {
      "name": "IHE Non-Patient File Sharing (NPFS)",
      "category": "Administration",
      "npm-name": "ihe.iti.npfs",
      "description": "Defines how to enable the sharing of non-patient files such as workflow definitions, privacy policies, blank forms, and stylesheets",
      "authority": "IHE",
      "country": "uv",
      "language": [
        "en"
      ],
      "history": "http://wiki.ihe.net/index.php/Non-patient_File_Sharing_(NPFS)",
      "canonical": "http://wiki.ihe.net/index.php/Non-patient_File_Sharing_(NPFS)",
      "editions": [
        {
          "name": "STU3 Trial-Implementation",
          "ig-version": "0.2.0",
          "package": "ihe.iti.npfs#0.2.0",
          "fhir-version": [
            "4.0.1"
          ],
          "url": "http://wiki.ihe.net/index.php/Non-patient_File_Sharing_(NPFS)"
        }
      ],
      "analysis": {
        "error": "Unable to resolve package id ihe.iti.npfs#0.2.0"
      }
    },
    {
      "name": "IHE Standardized Operational Log of Events (SOLE)",
      "category": "Administration",
      "npm-name": "ihe.rad.sole",
      "description": "Defines a way to exchange information about events that can then be collected and displayed using standard methods",
      "authority": "IHE",
      "country": "uv",
      "language": [
        "en"
      ],
      "history": "http://wiki.ihe.net/index.php/Standardized_Operational_Log_of_Events",
      "canonical": "http://wiki.ihe.net/index.php/Standardized_Operational_Log_of_Events",
      "editions": [
        {
          "name": "STU3 Trial-Implementation",
          "ig-version": "0.1.0",
          "package": "ihe.rad.sole#0.1.0",
          "fhir-version": [
            "3.0.1"
          ],
          "url": "http://wiki.ihe.net/index.php/Standardized_Operational_Log_of_Events"
        }
      ],
      "analysis": {
        "error": "Unable to resolve package id ihe.rad.sole#0.1.0"
      }
    },
    {
      "name": "IHE Mobile Medication Administration (MMA)",
      "category": "Medications / Immunizations",
      "npm-name": "ihe.pharm.mma",
      "description": "Defines the integration between healthcare systems and mobile (or any other) clients using RESTful web services. This allows connecting EHRs with smartphones, smart pill boxes, and other personal or professional devices",
      "authority": "IHE",
      "country": "uv",
      "language": [
        "en"
      ],
      "history": "http://wiki.ihe.net/index.php/Mobile_Medication_Administration",
      "canonical": "http://wiki.ihe.net/index.php/Mobile_Medication_Administration",
      "editions": [
        {
          "name": "STU3 Trial-Implementation",
          "ig-version": "0.1.0",
          "package": "ihe.pharm.mma#0.1.0",
          "fhir-version": [
            "3.0.1"
          ],
          "url": "http://wiki.ihe.net/index.php/Mobile_Medication_Administration"
        }
      ],
      "analysis": {
        "error": "Unable to resolve package id ihe.pharm.mma#0.1.0"
      }
    },
    {
      "name": "IHE Uniform Barcode Processing (UBP)",
      "category": "Medications / Immunizations",
      "npm-name": "ihe.pharm.ubp",
      "description": "Uniform Barcode Processing for Medications",
      "authority": "IHE",
      "country": "uv",
      "language": [
        "en"
      ],
      "history": "http://wiki.ihe.net/index.php/Uniform_Barcode_Processing",
      "canonical": "http://wiki.ihe.net/index.php/Uniform_Barcode_Processing",
      "editions": [
        {
          "name": "STU3 Trial-Implementation",
          "ig-version": "0.1.0",
          "package": "ihe.pharm.ubp#0.1.0",
          "fhir-version": [
            "3.0.1"
          ],
          "url": "http://wiki.ihe.net/index.php/Uniform_Barcode_Processing"
        }
      ],
      "analysis": {
        "error": "Unable to resolve package id ihe.pharm.ubp#0.1.0"
      }
    },
    {
      "name": "IHE Mobile Retrieve Form for Data Capture (mRFD)",
      "category": "Forms Management",
      "npm-name": "ihe.qrph.mrfd",
      "description": "Provides a method for gathering data within a user’s current application to meet the requirements of an external system. mRFD supports RESTful retrieval of forms from a form source, display and completion of a form, and return of instance data from the display application to the source application. The workflows defined in this profile are based on those defined by the Retrieve Form for Data Capture (RFD) profile",
      "authority": "IHE",
      "country": "uv",
      "language": [
        "en"
      ],
      "history": "http://wiki.ihe.net/index.php/Mobile_Retrieve_Form_for_Data_Capture",
      "canonical": "http://wiki.ihe.net/index.php/Mobile_Retrieve_Form_for_Data_Capture",
      "editions": [
        {
          "name": "STU3 Trial-Implementation",
          "ig-version": "0.1.0",
          "package": "ihe.qrph.mrfd#0.1.0",
          "fhir-version": [
            "3.0.1"
          ],
          "url": "http://wiki.ihe.net/index.php/Mobile_Retrieve_Form_for_Data_Capture"
        }
      ],
      "analysis": {
        "error": "Unable to resolve package id ihe.qrph.mrfd#0.1.0"
      }
    },
    {
      "name": "IHE Vital Records Death Reporting (VRDR)",
      "category": "Public Health",
      "npm-name": "ihe.qrph.vrdr",
      "description": "Defines a Retrieve Form for Data Capture (RFD) content profile that will specify derivation of source content from a medical summary document. by defining requirements for form filler content and form manager handling of the content",
      "authority": "IHE",
      "country": "uv",
      "language": [
        "en"
      ],
      "history": "http://wiki.ihe.net/index.php/Vital_Records_Death_Reporting",
      "canonical": "http://wiki.ihe.net/index.php/Vital_Records_Death_Reporting",
      "editions": [
        {
          "name": "STU3 Trial-Implementation",
          "ig-version": "0.1.0",
          "package": "ihe.qrph.vrdr#0.1.0",
          "fhir-version": [
            "3.0.1"
          ],
          "url": "http://wiki.ihe.net/index.php/Vital_Records_Death_Reporting"
        }
      ],
      "analysis": {
        "error": "Unable to resolve package id ihe.qrph.vrdr#0.1.0"
      }
    },
    {
      "name": "IHE Dynamic Care Planning (DCP)",
      "category": "Care Planning",
      "npm-name": "ihe.pcc.dcp",
      "description": "Provides the structures and transactions for care planning, sharing Care Plans that meet the needs of many, such as providers, patients and payers",
      "authority": "IHE",
      "country": "uv",
      "language": [
        "en"
      ],
      "history": "http://wiki.ihe.net/index.php/Dynamic_Care_Planning",
      "canonical": "http://wiki.ihe.net/index.php/Dynamic_Care_Planning",
      "editions": [
        {
          "name": "R4 Trial-Implementation",
          "ig-version": "0.2.0",
          "package": "ihe.pcc.dcp#0.2.0",
          "fhir-version": [
            "4.0.1"
          ],
          "url": "http://wiki.ihe.net/index.php/Dynamic_Care_Planning"
        }
      ],
      "analysis": {
        "error": "Unable to resolve package id ihe.pcc.dcp#0.2.0"
      }
    },
    {
      "name": "IHE Dynamic Care Team Management (DCTM)",
      "category": "Care Planning",
      "npm-name": "ihe.pcc.dctm",
      "description": "Provides the means for sharing care team information about a patient’s care teams that meet the needs of many users, such as providers, patients and payers",
      "authority": "IHE",
      "country": "uv",
      "language": [
        "en"
      ],
      "history": "http://wiki.ihe.net/index.php/Dynamic_Care_Team_Management",
      "canonical": "http://wiki.ihe.net/index.php/Dynamic_Care_Team_Management",
      "editions": [
        {
          "name": "STU3 Trial-Implementation",
          "ig-version": "0.2.0",
          "package": "ihe.pcc.dctm#0.2.0",
          "fhir-version": [
            "4.0.1"
          ],
          "url": "http://wiki.ihe.net/index.php/Dynamic_Care_Team_Management"
        }
      ],
      "analysis": {
        "error": "Unable to resolve package id ihe.pcc.dctm#0.2.0"
      }
    },
    {
      "name": "Point-of-Care Medical Device Tracking (PMDT)",
      "category": "Administration",
      "npm-name": "ihe.pcc.pmdt",
      "description": "provides definition for a mobile Device",
      "authority": "IHE",
      "country": "uv",
      "language": [
        "en"
      ],
      "history": "http://wiki.ihe.net/index.php/Point-of-Care_Medical_Device_Tracking",
      "canonical": "http://wiki.ihe.net/index.php/Point-of-Care_Medical_Device_Tracking",
      "editions": [
        {
          "name": "STU3 Trial-Implementation",
          "ig-version": "0.1.0",
          "package": "ihe.pcc.pmdt#0.1.0",
          "fhir-version": [
            "3.0.1"
          ],
          "url": "http://wiki.ihe.net/index.php/Point-of-Care_Medical_Device_Tracking"
        }
      ],
      "analysis": {
        "error": "Unable to resolve package id ihe.pcc.pmdt#0.1.0"
      }
    },
    {
      "name": "IHE Reconciliation of Clinical Content and Care Providers (RECON)",
      "category": "Administration",
      "npm-name": "ihe.pcc.recon",
      "description": "Provides the ability to communicate lists of clinical data that were reconciled, when they were reconciled and who did the reconciliation using CDA® constructs and FHIR® Resource attributes",
      "authority": "IHE",
      "country": "uv",
      "language": [
        "en"
      ],
      "history": "http://wiki.ihe.net/index.php/Reconciliation_of_Clinical_Content_and_Care_Providers",
      "canonical": "http://wiki.ihe.net/index.php/Reconciliation_of_Clinical_Content_and_Care_Providers",
      "editions": [
        {
          "name": "STU3 Trial-Implementation",
          "ig-version": "0.1.0",
          "package": "ihe.pcc.recon#0.1.0",
          "fhir-version": [
            "3.0.1"
          ],
          "url": "http://wiki.ihe.net/index.php/Reconciliation_of_Clinical_Content_and_Care_Providers"
        }
      ],
      "analysis": {
        "error": "Unable to resolve package id ihe.pcc.recon#0.1.0"
      }
    },
    {
      "name": "IHE Remote Patient Monitoring (RPM)",
      "category": "Personal Healthcare",
      "npm-name": "ihe.pcc.rpm",
      "description": "Provides means of reporting measurements taken by Personal Healthcare Devices in a remote location",
      "authority": "IHE",
      "country": "uv",
      "language": [
        "en"
      ],
      "history": "http://wiki.ihe.net/index.php/Remote_Patient_Monitoring",
      "canonical": "http://wiki.ihe.net/index.php/Remote_Patient_Monitoring",
      "editions": [
        {
          "name": "STU3 Trial-Implementation",
          "ig-version": "0.1.0",
          "package": "ihe.pcc.rpm#0.1.0",
          "fhir-version": [
            "3.0.1"
          ],
          "url": "http://wiki.ihe.net/index.php/Remote_Patient_Monitoring"
        }
      ],
      "analysis": {
        "error": "Unable to resolve package id ihe.pcc.rpm#0.1.0"
      }
    },
    {
      "name": "IHE Routine Interfacility Patient Transport (RIPT)",
      "category": "Communications",
      "npm-name": "ihe.pcc.ript",
      "description": "Provides means of updating a Transport team with critical and necessary medical information on a patient to be transported",
      "authority": "IHE",
      "country": "uv",
      "language": [
        "en"
      ],
      "history": "http://wiki.ihe.net/index.php/Routine_Interfacility_Patient_Transport",
      "canonical": "http://wiki.ihe.net/index.php/Routine_Interfacility_Patient_Transport",
      "editions": [
        {
          "name": "STU3 Trial-Implementation",
          "ig-version": "0.1.0",
          "package": "ihe.pcc.ript#0.1.0",
          "fhir-version": [
            "3.0.1"
          ],
          "url": "http://wiki.ihe.net/index.php/Routine_Interfacility_Patient_Transport"
        }
      ],
      "analysis": {
        "error": "Error fetching package directly (http://profiles.ihe.net/PCC/RIPT/0.1.0/package.tgz), or fetching package list for ihe.pcc.ript from http://profiles.ihe.net/PCC/RIPT/package-list.json: Unable to fetch: Invalid HTTP response 404 from https://profiles.ihe.net/PCC/RIPT/0.1.0/package.tgz (Not Found) (content in /var/folders/85/j9nrkr152ds51j69d7nrxq7r0000gn/T/fhir-http-73.log)"
      }
    },
    {
      "name": "IHE Assessment Curation and Data Collection (ACDC)",
      "category": "EHR Access",
      "npm-name": "ihe.iti.acdc",
      "description": "Enables assessment developers and curators a means by which they can distribute assessment instruments to healthcare providers, supporting exchange of assessment data in a standardized form using the HL7 FHIR Questionnaire resource.",
      "authority": "IHE",
      "country": "uv",
      "language": [
        "en"
      ],
      "history": "https://wiki.ihe.net/index.php/Assessment_Curation_and_Data_Collection",
      "canonical": "https://wiki.ihe.net/index.php/Assessment_Curation_and_Data_Collection",
      "editions": [
        {
          "name": "R4 Trial-Implementation",
          "ig-version": "1.1.0",
          "package": "ihe.pcc.acdc#1.1.0",
          "fhir-version": [
            "4.0.1"
          ],
          "url": "https://wiki.ihe.net/index.php/Assessment_Curation_and_Data_Collection"
        }
      ],
      "analysis": {
        "error": "Unable to resolve package id ihe.pcc.acdc#1.1.0"
      }
    },
    {
      "name": "IHE Mobile Aggregate Data Exchange (mADX)",
      "category": "EHR Access",
      "npm-name": "ihe.qrph.madx",
      "description": "Supports interoperable public health reporting of aggregate health data.",
      "authority": "IHE",
      "country": "uv",
      "language": [
        "en"
      ],
      "history": "https://wiki.ihe.net/index.php/Mobile_Aggregate_Data_Exchange_(mADX)",
      "canonical": "https://wiki.ihe.net/index.php/Mobile_Aggregate_Data_Exchange_(mADX)",
      "editions": [
        {
          "name": "R4 Trial-Implementation",
          "ig-version": "1.1.0",
          "package": "ihe.qrph.madx#0.1.0",
          "fhir-version": [
            "4.0.1"
          ],
          "url": "https://wiki.ihe.net/index.php/Mobile_Aggregate_Data_Exchange_(mADX)"
        }
      ],
      "analysis": {
        "error": "Unable to resolve package id ihe.qrph.madx#0.1.0"
      }
    },
    {
      "name": "Electronic Case Reporting",
      "category": "Public Health",
      "npm-name": "hl7.fhir.us.ecr",
      "description": "The Electronic Case Reporting (eCR) Implementation Guide supports Reporting, investigation, and management via electronic transmission of clinical data from Electronic Health Records to Public Health Agencies, along with the management and processing of population cases. Ths IG covers Bi-directional information exchange and triggering and decision support",
      "authority": "HL7",
      "country": "uv",
      "language": [
        "en"
      ],
      "history": "http://hl7.org/fhir/uv/ecr/history.html",
      "canonical": "http://hl7.org/fhir/us/ecr",
      "ci-build": "http://build.fhir.org/ig/HL7/case-reporting",
      "editions": [
        {
          "name": "STU 2 on FHIR R4",
          "ig-version": "2.0.0",
          "package": "hl7.fhir.us.ecr#2.0.0",
          "fhir-version": [
            "4.0.1"
          ],
          "url": "http://hl7.org/fhir/us/ecr/STU2"
        },
        {
          "name": "STU 1",
          "ig-version": "1.0.0",
          "package": "hl7.fhir.us.ecr#1.0.0",
          "fhir-version": [
            "4.0.1"
          ],
          "url": "http://hl7.org/fhir/us/ecr/STU1"
        }
      ],
      "analysis": {
        "content": true,
        "rest": true,
        "documents": true,
        "clinicalCore": true,
        "carePlanning": true,
        "profiles": 57,
        "extensions": 25,
        "operations": 1,
        "valuesets": 8,
        "codeSystems": 8,
        "examples": 94
      }
    },
    {
      "name": "Loinc/IVD Test mapping",
      "category": "Diagnostics",
      "npm-name": "hl7.fhir.uv.livd",
      "description": "The LIVD Implementation Guide provides a industry standard expression for an IVD device manufacturer\u0027s suggestions for a specific device\u0027s mapping from the internal, proprietary IVD test codes to suggested LOINC codes when a LIS manager is connecting and configuring a device to the LIS",
      "authority": "HL7",
      "country": "uv",
      "language": [
        "en"
      ],
      "history": "http://hl7.org/fhir/uv/livd/history.html",
      "canonical": "http://hl7.org/fhir/uv/livd",
      "ci-build": "http://build.fhir.org/ig/HL7/livd",
      "editions": [
        {
          "name": "STU 1 (FHIR R4) Ballot",
          "ig-version": "0.3.0",
          "package": "hl7.fhir.uv.livd#0.3.0",
          "fhir-version": [
            "4.0.1"
          ],
          "url": "http://hl7.org/fhir/uv/livd/2021Jan"
        }
      ],
      "analysis": {
        "content": true,
        "diagnostics": true,
        "profiles": 10,
        "extensions": 4,
        "valuesets": 6,
        "codeSystems": 5,
        "examples": 8
      }
    },
    {
      "name": "Point of Care Devices",
      "category": "Diagnostics",
      "npm-name": "hl7.fhir.uv.pocd",
      "description": "Defines the use of FHIR resources to convey measurements and supporting data from acute care point-of-care medical devices (PoCD) to receiving systems for electronic medical records, clinical decision support, and medical data archiving for aggregate quality measurement and research purposes",
      "authority": "HL7",
      "country": "uv",
      "language": [
        "en"
      ],
      "history": "http://hl7.org/fhir/uv/pocd/history.html",
      "canonical": "http://hl7.org/fhir/uv/pocd",
      "ci-build": "http://build.fhir.org/ig/HL7/uv-pocd",
      "editions": [
        {
          "name": "STU 1 Ballot",
          "ig-version": "0.3.0",
          "package": "hl7.fhir.uv.pocd#0.3.0",
          "fhir-version": [
            "4.0.1"
          ],
          "url": "http://hl7.org/fhir/uv/pocd/2021Sep"
        }
      ],
      "analysis": {
        "content": true,
        "rest": true,
        "clinicalCore": true,
        "profiles": 13,
        "extensions": 12,
        "valuesets": 8,
        "codeSystems": 5,
        "examples": 21
      }
    },
    {
      "name": "Potential Drug/Drug Interaction",
      "category": "Medications / Immunizations",
      "npm-name": "hl7.fhir.uv.pddi",
      "description": "This implementation guide is targeted at stakeholders who seek to increase the specificity and clinical relevance of drug-drug interaction alerts presented through the electronic health record. The approach is service-oriented and uses Web standards, a minimum information model for potential drug interactions, and emerging Health Information Technology standards including CDS Hooks, FHIR, and Clinical Quality Language (CQL)",
      "authority": "HL7",
      "country": "uv",
      "language": [
        "en"
      ],
      "history": "http://hl7.org/fhir/uv/pddi/history.html",
      "canonical": "http://hl7.org/fhir/uv/pddi",
      "ci-build": "http://build.fhir.org/ig/HL7/PDDI-CDS",
      "editions": [
        {
          "name": "STU 1 Ballot",
          "ig-version": "0.2.0",
          "package": "hl7.fhir.uv.pddi#0.2.0",
          "fhir-version": [
            "4.0.1"
          ],
          "url": "http://hl7.org/fhir/uv/pddi/2020Sep"
        }
      ],
      "analysis": {
        "valuesets": 88,
        "codeSystems": 1,
        "examples": 36
      }
    },
    {
      "name": "Validated Healthcare Directory",
      "category": "Administration",
      "npm-name": "hl7.fhir.uv.vhdir",
      "description": "Defines the minimum conformance requirements for accessing or exposing validated healthcare directory data and provides a specification for the exchange of directory data between a source of validated provider data and local workflow environments (e.g. local directories)",
      "authority": "HL7",
      "country": "uv",
      "language": [
        "en"
      ],
      "history": "http://hl7.org/fhir/uv/vhdir/history.html",
      "canonical": "http://hl7.org/fhir/uv/vhdir",
      "ci-build": "http://build.fhir.org/ig/HL7/VhDir",
      "editions": [],
      "analysis": {}
    },
    {
      "name": "Coverage Requirements Determination (Da Vinci)",
      "category": "Financial",
      "npm-name": "hl7.fhir.us.davinci-crd",
      "description": "Provides a mechanism for healthcare providers to discover guidelines, pre-authorization requirements and other expectations from payor organizations related to a proposed medication, procedure or other service associated with a patient\u0027s insurance coverage. Supports both patient-specific and patient-independent information retrieval",
      "authority": "HL7",
      "country": "us",
      "language": [
        "en"
      ],
      "history": "http://hl7.org/fhir/us/davinci-crd/history.html",
      "canonical": "http://hl7.org/fhir/us/davinci-crd",
      "ci-build": "http://build.fhir.org/ig/HL7/davinci-crd",
      "editions": [
        {
          "name": "STU 1.1 Ballot",
          "ig-version": "1.1.0-ballot",
          "package": "hl7.fhir.us.davinci-crd#1.1.0-ballot",
          "fhir-version": [
            "4.0.1"
          ],
          "url": "http://hl7.org/fhir/us/davinci-crd/2022May"
        },
        {
          "name": "STU 1",
          "ig-version": "1.0.0",
          "package": "hl7.fhir.us.davinci-crd#1.0.0",
          "fhir-version": [
            "4.0.1"
          ],
          "url": "http://hl7.org/fhir/us/davinci-crd/STU1"
        }
      ],
      "analysis": {
        "content": true,
        "clinicalCore": true,
        "carePlanning": true,
        "financials": true,
        "medsMgmt": true,
        "scheduling": true,
        "profiles": 18,
        "extensions": 1,
        "valuesets": 8,
        "codeSystems": 3,
        "examples": 19
      }
    },
    {
      "name": "Data Exchange for Quality Measures (Da Vinci)",
      "category": "Financial",
      "npm-name": "hl7.fhir.us.davinci-deqm",
      "description": "Provides a mechanism for healthcare providers and data aggregators to exchange quality measure information using subscription, query, and push methods",
      "authority": "HL7",
      "country": "us",
      "language": [
        "en"
      ],
      "history": "http://hl7.org/fhir/us/davinci-deqm/history.html",
      "canonical": "http://hl7.org/fhir/us/davinci-deqm",
      "ci-build": "http://build.fhir.org/ig/HL7/davinci-deqm",
      "editions": [
        {
          "name": "STU 3",
          "ig-version": "3.0.0",
          "package": "hl7.fhir.us.davinci-deqm#3.0.0",
          "fhir-version": [
            "4.0.1"
          ],
          "url": "http://hl7.org/fhir/us/davinci-deqm/STU3"
        },
        {
          "name": "STU 3",
          "ig-version": "2.1.0",
          "package": "hl7.fhir.us.davinci-deqm#2.1.0",
          "fhir-version": [
            "4.0.1"
          ],
          "url": "http://hl7.org/fhir/us/davinci-deqm/2020Sep"
        },
        {
          "name": "STU 2",
          "ig-version": "2.0.0",
          "package": "hl7.fhir.us.davinci-deqm#2.0.0",
          "fhir-version": [
            "4.0.1"
          ],
          "url": "http://hl7.org/fhir/us/davinci-deqm/STU2"
        },
        {
          "name": "STU 1",
          "ig-version": "1.0.0",
          "package": "hl7.fhir.us.davinci-deqm#1.0.0",
          "fhir-version": [
            "3.0.1"
          ],
          "url": "http://hl7.org/fhir/us/davinci-deqm/STU1"
        }
      ],
      "analysis": {
        "content": true,
        "rest": true,
        "documents": true,
        "clinicalCore": true,
        "financials": true,
        "medsMgmt": true,
        "measures": true,
        "profiles": 11,
        "extensions": 8,
        "operations": 1,
        "valuesets": 2,
        "codeSystems": 2,
        "examples": 87
      }
    },
    {
      "name": "Occupational Data for Health",
      "category": "Clinical Records",
      "npm-name": "hl7.fhir.us.odh",
      "description": "This IG covers the specific data that covers past or present jobs, usual work, employment status, retirement date and combat zone period for the subject. It also includes the past or present jobs and usual work of other household members",
      "authority": "HL7",
      "country": "us",
      "language": [
        "en"
      ],
      "history": "http://hl7.org/fhir/us/odh/history.html",
      "canonical": "http://hl7.org/fhir/us/odh",
      "ci-build": "http://build.fhir.org/ig/HL7/us-odh",
      "editions": [
        {
          "name": "STU 1.1 on FHIR R4",
          "ig-version": "1.1.0",
          "package": "hl7.fhir.us.odh#1.1.0",
          "fhir-version": [
            "4.0.1"
          ],
          "url": "http://hl7.org/fhir/us/odh/STU1.1"
        },
        {
          "name": "STU 1",
          "ig-version": "1.0.0",
          "package": "hl7.fhir.us.odh#1.0.0",
          "fhir-version": [
            "4.0.1"
          ],
          "url": "http://hl7.org/fhir/us/odh/STU1"
        }
      ],
      "analysis": {
        "content": true,
        "clinicalCore": true,
        "profiles": 6,
        "extensions": 2,
        "valuesets": 9,
        "codeSystems": 1,
        "examples": 8
      }
    },
    {
      "name": "IHE Paramedicine Care Summary (PCS)",
      "category": "Communications",
      "npm-name": "ihe.pcc.pcs",
      "description": "Provides means for Emergency Transport to inform destination Hospital with critical and necessary medical information on patient being transported",
      "authority": "IHE",
      "country": "uv",
      "language": [
        "en"
      ],
      "history": "http://wiki.ihe.net/index.php/Paramedicine_Care_Summary",
      "canonical": "http://wiki.ihe.net/index.php/Paramedicine_Care_Summary",
      "editions": [
        {
          "name": "STU3 Trial-Implementation",
          "ig-version": "0.1.0",
          "package": "ihe.pcc.pcs#0.1.0",
          "fhir-version": [
            "3.0.1"
          ],
          "url": "http://wiki.ihe.net/index.php/Paramedicine_Care_Summary"
        }
      ],
      "analysis": {
        "error": "Error fetching package directly (https://profiles.ihe.net/PCC/PCS/0.1.0/package.tgz), or fetching package list for ihe.pcc.pcs from https://profiles.ihe.net/PCC/PCS/package-list.json: Unable to fetch: Invalid HTTP response 404 from https://profiles.ihe.net/PCC/PCS/0.1.0/package.tgz (Not Found) (content in /var/folders/85/j9nrkr152ds51j69d7nrxq7r0000gn/T/fhir-http-84.log)"
      }
    },
    {
      "name": "IHE Birth and Fetal Death Reporting - Enhanced (BFDE)",
      "category": "Public Health",
      "npm-name": "ihe.pcc.bfde",
      "description": "Provides means for pre-populating of data from electronic health record systems to electronic vital records systems for birth and fetal death reporting",
      "authority": "IHE",
      "country": "uv",
      "language": [
        "en"
      ],
      "history": "http://wiki.ihe.net/index.php/Birth_and_Fetal_Death_Reporting_Enhanced_Profile",
      "canonical": "http://wiki.ihe.net/index.php/Birth_and_Fetal_Death_Reporting_Enhanced_Profile",
      "editions": [
        {
          "name": "STU3 Trial-Implementation",
          "ig-version": "0.1.0",
          "package": "ihe.pcc.bfde#0.1.0",
          "fhir-version": [
            "3.0.1"
          ],
          "url": "http://wiki.ihe.net/index.php/Birth_and_Fetal_Death_Reporting_Enhanced_Profile"
        }
      ],
      "analysis": {
        "error": "Unable to resolve package id ihe.pcc.bfde#0.1.0"
      }
    },
    {
      "name": "IHE Quality Outcome Reporting for EMS (QORE)",
      "category": "Public Health",
      "npm-name": "ihe.qrph.qore",
      "description": "Supports transmission of clinical data for use in calculating Emergency Medical Services Quality measures. Focus on Stroke, CPR, and STEMI",
      "authority": "IHE",
      "country": "uv",
      "language": [
        "en"
      ],
      "history": "http://wiki.ihe.net/index.php/Quality_Outcome_Reporting_for_EMS",
      "canonical": "http://wiki.ihe.net/index.php/Quality_Outcome_Reporting_for_EMS",
      "editions": [
        {
          "name": "STU3 Trial-Implementation",
          "ig-version": "0.1.0",
          "package": "ihe.qrph.qore#0.1.0",
          "fhir-version": [
            "3.0.1"
          ],
          "url": "http://wiki.ihe.net/index.php/Quality_Outcome_Reporting_for_EMS"
        }
      ],
      "analysis": {
        "error": "Error fetching package directly (http://profiles.ihe.net/QRPH/QORE/0.1.0/package.tgz), or fetching package list for ihe.qrph.qore from http://profiles.ihe.net/QRPH/QORE/package-list.json: Unable to fetch: Invalid HTTP response 404 from https://profiles.ihe.net/QRPH/QORE/0.1.0/package.tgz (Not Found) (content in /var/folders/85/j9nrkr152ds51j69d7nrxq7r0000gn/T/fhir-http-92.log)"
      }
    },
    {
      "name": "Smart App Launch Implementation Guide",
      "category": "EHR Access",
      "npm-name": "hl7.fhir.uv.smart-app-launch",
      "description": "App access to Healthcare software",
      "authority": "HL7",
      "country": "uv",
      "language": [
        "en"
      ],
      "history": "http://hl7.org/fhir/smart-app-launch/history.html",
      "canonical": "http://hl7.org/fhir/smart-app-launch",
      "ci-build": "http://build.fhir.org/ig/HL7/smart-app-launch",
      "editions": [
        {
          "name": "STU 2",
          "ig-version": "2.0.0",
          "package": "hl7.fhir.uv.smart-app-launch#2.0.0",
          "fhir-version": [
            "4.0.1"
          ],
          "url": "http://hl7.org/fhir/smart-app-launch/STU2"
        },
        {
          "name": "STU 1",
          "ig-version": "1.0.0",
          "package": "hl7.fhir.uv.smart-app-launch#1.0.0",
          "fhir-version": [
            "3.0.1"
          ],
          "url": "http://hl7.org/fhir/smart-app-launch/1.0.0"
        }
      ],
      "analysis": {}
    },
    {
      "name": "Bidirectional Services eReferrals (BSeR) FHIR IG",
      "category": "Public Health",
      "npm-name": "hl7.fhir.us.bser",
      "description": "The Bidirectional Services eReferrals (BSeR) FHIR IG provides guidance on STU3 FHIR Resources and US Core IG profiles for use in exchanging a referral request and specific program data from a clinical provider to a typically extra-clinical program service provider, such as a diabetes prevention program, a smoking quitline, or a hypertension management training program. And provides for the return of feedback information from the service program to the referring provider",
      "authority": "HL7",
      "country": "us",
      "language": [
        "en"
      ],
      "history": "http://hl7.org/fhir/us/bser/history.html",
      "canonical": "http://hl7.org/fhir/us/bser",
      "ci-build": "http://build.fhir.org/ig/HL7/bser",
      "editions": [
        {
          "name": "STU 1",
          "ig-version": "1.0.0",
          "package": "hl7.fhir.us.bser#1.0.0",
          "fhir-version": [
            "4.0.1"
          ],
          "url": "http://hl7.org/fhir/us/bser/STU1"
        }
      ],
      "analysis": {
        "content": true,
        "rest": true,
        "documents": true,
        "clinicalCore": true,
        "carePlanning": true,
        "financials": true,
        "medsMgmt": true,
        "profiles": 40,
        "valuesets": 2,
        "codeSystems": 2,
        "examples": 59
      }
    },
    {
      "name": "FHIR Bulk Data Access",
      "category": "EHR Access",
      "npm-name": "hl7.fhir.us.bulkdata",
      "description": "This Implementation Guide defines secure FHIR export Operations that use this capability to provide an authenticated and authorized client with the ability to register as a backend service and retrieve any data in a FHIR server, data on all patients in a server, or data on a group of patients while optionally specifying data since a certain date",
      "authority": "HL7",
      "country": "us",
      "language": [
        "en"
      ],
      "history": "http://hl7.org/fhir/us/bulkdata/history.html",
      "canonical": "http://hl7.org/fhir/us/bulkdata",
      "ci-build": "https://build.fhir.org/ig/HL7/bulk-data",
      "editions": [
        {
          "name": "STU 1 Ballot",
          "ig-version": "0.1.0",
          "package": "hl7.fhir.us.bulkdata#0.1.0",
          "fhir-version": [
            "4.0.0"
          ],
          "url": "http://hl7.org/fhir/us/bulkdata/2019May"
        }
      ],
      "analysis": {
        "operations": 3
      }
    },
    {
      "name": "Common Data Models Harmonization FHIR IG",
      "category": "Research",
      "npm-name": "hl7.fhir.us.cdmh",
      "description": "The CDMH FHIR IG provides the guidance necessary to map the four common data models namely Sentinel, PCORnet CDM, i2b2 and OMOP to FHIR resources and profiles",
      "authority": "HL7",
      "country": "us",
      "language": [
        "en"
      ],
      "history": "http://hl7.org/fhir/us/cdmh/history.html",
      "canonical": "http://hl7.org/fhir/us/cdmh",
      "ci-build": "http://build.fhir.org/ig/HL7/cdmh",
      "editions": [
        {
          "name": "STU 1",
          "ig-version": "1.0.0",
          "package": "hl7.fhir.us.cdmh#1.0.0",
          "fhir-version": [
            "4.0.1"
          ],
          "url": "http://hl7.org/fhir/us/cdmh/STU1"
        }
      ],
      "analysis": {
        "content": true,
        "rest": true,
        "clinicalCore": true,
        "medsMgmt": true,
        "diagnostics": true,
        "trials": true,
        "profiles": 15,
        "extensions": 22,
        "valuesets": 25,
        "codeSystems": 38,
        "examples": 15
      }
    },
    {
      "name": "Quality Measure Implementation Guide",
      "category": "Quality / CDS",
      "npm-name": "hl7.fhir.us.cqfmeasures",
      "description": "Provides profiles and guidance for the representation of clinical quality measures in FHIR and Clincal Quality Language (CQL)",
      "authority": "HL7",
      "country": "us",
      "language": [
        "en"
      ],
      "history": "http://hl7.org/fhir/us/cqfmeasures/history.html",
      "canonical": "http://hl7.org/fhir/us/cqfmeasures",
      "ci-build": "http://build.fhir.org/ig/HL7/cqf-measures",
      "editions": [
        {
          "name": "STU3",
          "ig-version": "3.0.0",
          "package": "hl7.fhir.us.cqfmeasures#3.0.0",
          "fhir-version": [
            "4.0.1"
          ],
          "url": "http://hl7.org/fhir/us/cqfmeasures/STU3"
        },
        {
          "name": "STU 2",
          "ig-version": "2.0.0",
          "package": "hl7.fhir.us.cqfmeasures#2.0.0",
          "fhir-version": [
            "4.0.1"
          ],
          "url": "http://hl7.org/fhir/us/cqfmeasures/STU2"
        },
        {
          "name": "STU 1",
          "ig-version": "1.0.0",
          "package": "hl7.fhir.us.cqfmeasures#1.0.0",
          "fhir-version": [
            "3.0.2"
          ],
          "url": "http://hl7.org/fhir/us/cqfmeasures/STU1"
        }
      ],
      "analysis": {
        "content": true,
        "rest": true,
        "clinicalCore": true,
        "measures": true,
        "profiles": 21,
        "extensions": 36,
        "operations": 6,
        "valuesets": 5,
        "codeSystems": 5,
        "examples": 61
      }
    },
    {
      "name": "Documentation Templates and Rules",
      "category": "Financial",
      "npm-name": "hl7.fhir.us.davinci-dtr",
      "description": "Provides a mechanism for delivering and executing payer rules related to documentation requirements for a proposed medication, procedure or other service associated with a patient\u0027s insurance coverage",
      "authority": "HL7",
      "country": "us",
      "language": [
        "en"
      ],
      "history": "http://hl7.org/fhir/us/davinci-dtr/history.html",
      "canonical": "http://hl7.org/fhir/us/davinci-dtr",
      "ci-build": "http://build.fhir.org/ig/HL7/davinci-dtr",
      "editions": [
        {
          "name": "STU 1.1 Ballot",
          "ig-version": "1.1.0-ballot",
          "package": "hl7.fhir.us.davinci-dtr#1.1.0-ballot",
          "fhir-version": [
            "4.0.1"
          ],
          "url": "http://hl7.org/fhir/us/davinci-dtr/2022May"
        },
        {
          "name": "STU 1",
          "ig-version": "1.0.0",
          "package": "hl7.fhir.us.davinci-dtr#1.0.0",
          "fhir-version": [
            "4.0.1"
          ],
          "url": "http://hl7.org/fhir/us/davinci-dtr/STU1"
        }
      ],
      "analysis": {
        "content": true,
        "documents": true,
        "financials": true,
        "questionnaire": true,
        "profiles": 6,
        "extensions": 2,
        "operations": 1,
        "examples": 12
      }
    },
    {
      "name": "Da Vinci Health Record Exchange",
      "category": "Financial",
      "npm-name": "hl7.fhir.us.davinci-hrex",
      "description": "A library of shared artifacts used by other Da Vinci and payer related implementation guides",
      "authority": "HL7",
      "country": "us",
      "language": [
        "en"
      ],
      "history": "http://hl7.org/fhir/us/davinci-hrex/history.html",
      "canonical": "http://hl7.org/fhir/us/davinci-hrex",
      "ci-build": "http://build.fhir.org/ig/HL7/davinci-ehrx",
      "editions": [
        {
          "name": "STU1",
          "ig-version": "1.0.0",
          "package": "hl7.fhir.us.davinci-hrex#1.0.0",
          "fhir-version": [
            "4.0.1"
          ],
          "url": "http://hl7.org/fhir/us/davinci-hrex/STU1"
        }
      ],
      "analysis": {
        "content": true,
        "rest": true,
        "clinicalCore": true,
        "carePlanning": true,
        "financials": true,
        "profiles": 11,
        "extensions": 4,
        "operations": 1,
        "valuesets": 2,
        "codeSystems": 1,
        "examples": 22
      }
    },
    {
      "name": "electronic Long-Term Services and Supports Implementation Guide",
      "category": "Public Health",
      "npm-name": "hl7.fhir.us.eltss",
      "description": "Provides guidance to US Realm implementers to use the FHIR for implementing access and exchange Electronic Long-Term Services \u0026 Supports (eLTSS) Dataset data elements",
      "authority": "HL7",
      "country": "us",
      "language": [
        "en"
      ],
      "history": "http://hl7.org/fhir/us/eLTSS/history.html",
      "ci-build": "http://build.fhir.org/ig/HL7/eLTSS",
      "canonical": "http://hl7.org/fhir/us/eltss",
      "editions": [
        {
          "name": "STU 1",
          "ig-version": "1.0.0",
          "package": "hl7.fhir.us.eltss#1.0.0",
          "fhir-version": [
            "4.0.0"
          ],
          "url": "http://hl7.org/fhir/us/eltss/STU1"
        }
      ],
      "analysis": {
        "content": true,
        "rest": true,
        "clinicalCore": true,
        "financials": true,
        "questionnaire": true,
        "profiles": 13,
        "extensions": 3,
        "logicals": 3,
        "valuesets": 2,
        "codeSystems": 2,
        "examples": 5
      }
    },
    {
      "name": "Patient Reported Outcomes (PRO) FHIR IG",
      "category": "Personal Healthcare",
      "npm-name": "hl7.fhir.us.patient-reported-outcomes",
      "description": "This IG provides the necessary guidance to use FHIR for Patient Reported Outcomes",
      "authority": "HL7",
      "country": "us",
      "language": [
        "en"
      ],
      "history": "http://hl7.org/fhir/us/patient-reported-outcomes/history.html",
      "canonical": "http://hl7.org/fhir/us/patient-reported-outcomes",
      "ci-build": "http://build.fhir.org/ig/HL7/patient-reported-outcomes",
      "editions": [
        {
          "name": "STU 1 Ballot",
          "ig-version": "0.2.0",
          "package": "hl7.fhir.us.patient-reported-outcomes#0.2.0",
          "fhir-version": [
            "4.0.0"
          ],
          "url": "http://hl7.org/fhir/us/patient-reported-outcomes/2019May"
        }
      ],
      "analysis": {
        "rest": true
      }
    },
    {
      "name": "Pharmacist Care Plan FHIR IG",
      "category": "Medications / Immunizations",
      "npm-name": "hl7.fhir.us.phcp",
      "description": "This is an electronic care plan with enhanced Medications / Immunizations content based on the templates in the HL7 Implementation Guide for C-CDA Release 2.1: Consolidated CDA for Clinical Notes, represented using FHIR profiles",
      "authority": "HL7",
      "country": "us",
      "language": [
        "en"
      ],
      "history": "http://hl7.org/fhir/us/phcp/history.html",
      "canonical": "http://hl7.org/fhir/us/phcp",
      "ci-build": "http://build.fhir.org/ig/HL7/PhCP",
      "editions": [
        {
          "name": "STU 1",
          "ig-version": "1.0.0",
          "package": "hl7.fhir.us.phcp#1.0.0",
          "fhir-version": [
            "4.0.1"
          ],
          "url": "http://hl7.org/fhir/us/phcp/STU1"
        }
      ],
      "analysis": {
        "content": true,
        "rest": true,
        "clinicalCore": true,
        "carePlanning": true,
        "financials": true,
        "medsMgmt": true,
        "profiles": 10,
        "examples": 16
      }
    },
    {
      "name": "Vital Records Mortality and Morbidity Reporting FHIR IG",
      "category": "Public Health",
      "npm-name": "hl7.fhir.us.vrdr",
      "description": "The VRDR FHIR IG provides guidance regarding the use of FHIR resources for the bidirectional exchange of mortality data between State-run PHA Vital Records offices and NCHS",
      "authority": "HL7",
      "country": "us",
      "language": [
        "en"
      ],
      "history": "http://hl7.org/fhir/us/vrdr/history.html",
      "canonical": "http://hl7.org/fhir/us/vrdr",
      "ci-build": "http://build.fhir.org/ig/HL7/vrdr",
      "editions": [
        {
          "name": "STU 2 Ballot",
          "ig-version": "1.2.0",
          "package": "hl7.fhir.us.vrdr#1.2.0",
          "fhir-version": [
            "4.0.1"
          ],
          "url": "http://hl7.org/fhir/us/vrdr/2021Sep"
        },
        {
          "name": "STU 1",
          "ig-version": "1.0.0",
          "package": "hl7.fhir.us.vrdr#1.0.0",
          "fhir-version": [
            "4.0.1"
          ],
          "url": "http://hl7.org/fhir/us/vrdr/STU1"
        }
      ],
      "analysis": {
        "content": true,
        "documents": true,
        "clinicalCore": true,
        "profiles": 34,
        "extensions": 4,
        "examples": 34
      }
    },
    {
      "name": "Womens Health Technology Coordinated Registry Network FHIR IG",
      "category": "Clinical Registries",
      "npm-name": "hl7.fhir.us.womens-health-registries",
      "description": "The purpose of the IG to provide the necessary guidance to use FHIR to build registries specific to monitoring Womens Health",
      "authority": "HL7",
      "country": "us",
      "language": [
        "en"
      ],
      "history": "http://hl7.org/fhir/us/womens-health-registries/history.html",
      "canonical": "http://hl7.org/fhir/us/womens-health-registries",
      "ci-build": "http://build.fhir.org/ig/HL7/coordinated-registry-network",
      "editions": [
        {
          "name": "STU 1 Ballot",
          "ig-version": "0.2.0",
          "package": "hl7.fhir.us.womens-health-registries#0.2.0",
          "fhir-version": [
            "4.0.0"
          ],
          "url": "http://hl7.org/fhir/us/womens-health-registries/2019May"
        }
      ],
      "analysis": {
        "content": true,
        "rest": true,
        "clinicalCore": true,
        "profiles": 3
      }
    },
    {
      "name": "Personal Health Device FHIR IG",
      "category": "Personal Healthcare",
      "npm-name": "hl7.fhir.uv.phd",
      "description": "The IG provides a mapping of IEEE 11073 20601 Personal Health Device data to FHIR",
      "authority": "HL7",
      "country": "uv",
      "language": [
        "en"
      ],
      "history": "http://hl7.org/fhir/uv/phd/history.html",
      "canonical": "http://hl7.org/fhir/uv/phd",
      "ci-build": "http://build.fhir.org/ig/HL7/PHD",
      "editions": [
        {
          "name": "STU 1 Ballot",
          "ig-version": "0.3.0",
          "package": "hl7.fhir.uv.phd#0.3.0",
          "fhir-version": [
            "4.0.0"
          ],
          "url": "http://hl7.org/fhir/uv/phd/2019May"
        }
      ],
      "analysis": {
        "content": true,
        "rest": true,
        "clinicalCore": true,
        "profiles": 11,
        "valuesets": 7,
        "codeSystems": 4
      }
    },
    {
      "name": "Provider Directory IG",
      "category": "Administration",
      "npm-name": "hl7.fhir.au.pd",
      "description": "This implementation guide is based upon STU3 FHIR standard and is the Australian variant of the Provider Directory IG. It outlines the key data elements for any provider directory and basic query guidance. The components developed in this guide are intended to provide a foundation for a central or distributed Provider or Healthcare Directory",
      "authority": "HL7",
      "country": "au",
      "history": "http://hl7.org.au/fhir/pd/history.html",
      "canonical": "http://hl7.org.au/fhir/pd",
      "ci-build": "http://build.fhir.org/ig/hl7au/au-fhir-pd",
      "editions": [
        {
          "name": "Release 1 Qa-preview",
          "ig-version": "0.6.0",
          "package": "hl7.fhir.au.pd#0.6.0",
          "fhir-version": [
            "3.0.1"
          ],
          "url": "http://hl7.org.au/fhir"
        }
      ],
      "analysis": {
        "error": "Unable to find package hl7.fhir.au.pd#0.6.0"
      }
    },
    {
      "name": "Argonaut Clinical Notes Implementation Guide",
      "category": "EHR Access",
      "npm-name": "argonaut.us.clinicalnotes",
      "description": "This implementation guide provides implementers with FHIR profiles and guidance to create, use, and share Clinical Notes",
      "authority": "Argonaut",
      "country": "us",
      "history": "http://fhir.org/guides/argonaut/clinicalnotes/history.html",
      "canonical": "http://fhir.org/guides/argonaut/clinicalnotes",
      "ci-build": "http://build.fhir.org/ig/argonautproject/clinicalnotes",
      "editions": [
        {
          "name": "Release 1",
          "ig-version": "1.0.0",
          "package": "argonaut.us.clinicalnotes#1.0.0",
          "fhir-version": [
            "3.0.1"
          ],
          "url": "http://fhir.org/guides/argonaut/clinicalnotes/1.0.0"
        }
      ],
      "analysis": {
        "error": "Unable to resolve package id argonaut.us.clinicalnotes#1.0.0"
      }
    },
    {
      "name": "Argonaut Questionnaire Implementation Guide",
      "category": "EHR Access",
      "npm-name": "argonaut.us.questionnaire",
      "description": "This implementation guide provides implementers with FHIR RESTful APIs and guidance to create, use and share between organizations standard assessment forms and the assessment responses",
      "authority": "Argonaut",
      "country": "us",
      "history": "http://fhir.org/guides/argonaut/questionnaire/history.html",
      "canonical": "http://fhir.org/guides/argonaut/questionnaire",
      "ci-build": "http://build.fhir.org/ig/argonautproject/questionnaire",
      "editions": [
        {
          "name": "Release 1",
          "ig-version": "1.0.0",
          "package": "argonaut.us.questionnaire#1.0.0",
          "fhir-version": [
            "3.0.1"
          ],
          "url": "http://fhir.org/guides/argonaut/questionnaire/1.0.0"
        }
      ],
      "analysis": {
        "error": "Unable to resolve package id argonaut.us.questionnaire#1.0.0"
      }
    },
    {
      "name": "Danish Core Implementation Guide",
      "category": "National Base",
      "npm-name": "hl7.fhir.dk.core",
      "description": "Base danish national implementation guide",
      "authority": "HL7 Denmark",
      "country": "dk",
      "language": [
        "en"
      ],
      "history": "http://hl7.dk/fhir/core/history.html",
      "canonical": "http://hl7.dk/fhir/core",
      "ci-build": "http://build.fhir.org/ig/hl7dk/dk-core/index.html",
      "editions": [
        {
          "name": "Release 1",
          "ig-version": "1.1.0",
          "package": "hl7.fhir.dk.core#1.1.0",
          "fhir-version": [
            "4.0.1"
          ],
          "url": "http://hl7.dk/fhir/core/1.1.0"
        }
      ],
      "analysis": {
        "content": true,
        "clinicalCore": true,
        "profiles": 10,
        "extensions": 2,
        "valuesets": 6,
        "codeSystems": 15,
        "examples": 12
      }
    },
    {
      "name": "Swiss Core Implementation Guide",
      "category": "National Base",
      "npm-name": "ch.fhir.ig.ch-core",
      "description": "Base swiss national implementation guide",
      "authority": "HL7 Switzerland",
      "country": "ch",
      "history": "http://fhir.ch/ig/ch-core/history.html",
      "canonical": "http://fhir.ch/ig/ch-core",
      "ci-build": "http://build.fhir.org/ig/hl7ch/ch-core/index.html",
      "editions": [
        {
          "name": "STU",
          "ig-version": "1.0.0",
          "package": "ch.fhir.ig.ch-core#1.0.0",
          "fhir-version": [
            "4.0.1"
          ],
          "url": "http://fhir.ch/ig/ch-core/1.0.0"
        }
      ],
      "analysis": {
        "content": true,
        "documents": true,
        "clinicalCore": true,
        "financials": true,
        "profiles": 21,
        "extensions": 16,
        "valuesets": 16,
        "codeSystems": 13,
        "examples": 18
      }
    },
    {
      "name": "Swiss Guide Template",
      "category": "National Base",
      "npm-name": "ch.fhir.ig.template",
      "description": "HL7 Switzerland FHIR Implementation Guide Template",
      "authority": "HL7 Switzerland",
      "country": "ch",
      "history": "http://fhir.ch/ig/template/history.html",
      "canonical": "http://fhir.ch/ig/template",
      "ci-build": "http://build.fhir.org/ig/hl7ch/ig-template/index.html",
      "editions": [
        {
          "name": "STU",
          "ig-version": "0.4.0",
          "package": "ch.fhir.ig.template#0.4.0",
          "fhir-version": [
            "4.0.1"
          ],
          "url": "http://fhir.ch/ig/template/0.4.0"
        }
      ],
      "analysis": {
        "error": "Unable to find package ch.fhir.ig.template#0.4.0"
      }
    },
    {
      "name": "Swiss EPR Metadata (CH-EPR-TERM)",
      "category": "National Base",
      "npm-name": "ch.fhir.ig.ch-epr-term",
      "description": "Implementation guide for the meta data specified in the framework of Annex 3 and 9 of the FDHA Ordinance on the electronic patient record in Switzerland",
      "authority": "HL7 Switzerland",
      "country": "ch",
      "history": "http://fhir.ch/ig/ch-epr-term/history.html",
      "canonical": "http://fhir.ch/ig/ch-epr-term",
      "ci-build": "http://build.fhir.org/ig/hl7ch/ch-epr-term/index.html",
      "editions": [
        {
          "name": "STU",
          "ig-version": "2.0.4",
          "package": "ch.fhir.ig.ch-epr-term#2.0.4",
          "fhir-version": [
            "4.0.1"
          ],
          "url": "http://fhir.ch/ig/ch-epr-term/2.0.4"
        }
      ],
      "analysis": {
        "valuesets": 20,
        "codeSystems": 10
      }
    },
    {
      "name": "Swiss Cancer Registration Implementation Guide (CH-CRL)",
      "category": "National Base",
      "npm-name": "ch.fhir.ig.ch-crl",
      "description": "Implementation guide for the Cancer Registry Law (CRL)",
      "authority": "FOPH",
      "country": "ch",
      "history": "http://fhir.ch/ig/ch-crl/history.html",
      "canonical": "http://fhir.ch/ig/ch-crl",
      "ci-build": "http://build.fhir.org/ig/ahdis/ch-crl/index.html",
      "editions": [
        {
          "name": "STU",
          "ig-version": "0.2.1",
          "package": "ch.fhir.ig.ch-crl#0.2.1",
          "fhir-version": [
            "4.0.1"
          ],
          "url": "http://fhir.ch/ig/ch-crl"
        },
        {
          "name": "STU",
          "ig-version": "0.1.1",
          "package": "ch.fhir.ig.ch-crl#0.1.1",
          "fhir-version": [
            "4.0.1"
          ],
          "url": "http://fhir.ch/ig/ch-crl/0.1.1"
        }
      ],
      "analysis": {
        "content": true,
        "documents": true,
        "clinicalCore": true,
        "carePlanning": true,
        "profiles": 34,
        "extensions": 1,
        "logicals": 1,
        "valuesets": 15,
        "codeSystems": 15,
        "examples": 137
      }
    },
    {
      "name": "Audit Trail Consumption (CH-ATC)",
      "category": "National Base",
      "npm-name": "ch.fhir.ig.atc",
      "description": "National Integration Profile for the Swiss Electronic Patient Record",
      "authority": "FOPH",
      "country": "ch",
      "history": "http://fhir.ch/ig/ch-atc/history.html",
      "canonical": "http://fhir.ch/ig/ch-atc",
      "ci-build": "http://build.fhir.org/ig/ahdis/ch-atc/index.html",
      "editions": [
        {
          "ig-version": "3.1.0",
          "name": "2020-06-11",
          "package": "ch.fhir.ig.ch-atc#1.2.0",
          "fhir-version": [
            "4.0.1"
          ],
          "url": "http://fhir.ch/ig/ch-atc/index.html"
        },
        {
          "name": "Release 24.6.2019",
          "ig-version": "1.2.0",
          "package": "ch.fhir.ig.ch-atc#1.2.0",
          "fhir-version": [
            "3.0.1"
          ],
          "url": "http://fhir.ch/ig/ch-atc/1.2.0/index.html"
        }
      ],
      "analysis": {
        "error": "Attempt to import a mis-identified package. Expected ch.fhir.ig.ch-atc, got ch.fhir.ig.atc"
      }
    },
    {
      "name": "Order \u0026 Referral by Form (CH-ORF)",
      "category": "National Base",
      "npm-name": "ch.fhir.ig.ch-orf",
      "description": "The Order \u0026 Referral by Form (CH-ORF) Profile describes how forms for eReferrals, requests for information (such as diagnostic imaging results, lab results, discharge reports etc.) can be defined, deployed and used in order to achieve a syntactical and semantically consistent cross enterprise information exchange.",
      "authority": "eHealth Suisse",
      "country": "ch",
      "history": "http://fhir.ch/ig/ch-orf/history.html",
      "canonical": "http://fhir.ch/ig/ch-orf",
      "ci-build": "http://build.fhir.org/ig/ahdis/ch-orf/index.html",
      "editions": [
        {
          "name": "STU",
          "ig-version": "0.9.1",
          "package": "ch.fhir.ig.ch-orf#0.9.1",
          "fhir-version": [
            "4.0.1"
          ],
          "url": "http://fhir.ch/ig/ch-orf/0.9.1"
        }
      ],
      "analysis": {
        "content": true,
        "documents": true,
        "clinicalCore": true,
        "questionnaire": true,
        "profiles": 5,
        "extensions": 7,
        "valuesets": 1,
        "codeSystems": 1,
        "examples": 9
      }
    },
    {
      "name": "CHMED20AF (R4)",
      "category": "National Base",
      "npm-name": "ch.chmed16af.emediplan",
      "description": "eMediplan CHMED16AF Implementation Guide",
      "authority": "IG eMediplan",
      "country": "ch",
      "history": "http://chmed16af.emediplan.ch/fhir/history.html",
      "canonical": "http://chmed16af.emediplan.ch/fhir",
      "ci-build": "http://build.fhir.org/ig/ahdis/chmed20af/index.html",
      "editions": [
        {
          "name": "STU",
          "ig-version": "0.2.0",
          "package": "ch.chmed16af.emediplan#0.2.0",
          "fhir-version": [
            "4.0.0"
          ],
          "url": "http://chmed16af.emediplan.ch/fhir/0.2.0"
        }
      ],
      "analysis": {
        "error": "Unable to resolve package id ch.chmed16af.emediplan#0.2.0"
      }
    },
    {
      "name": "Swiss eMedication Implementation Guide",
      "category": "National Base",
      "npm-name": "ch.fhir.ig.ch-emed",
      "description": "The CH EMED implementation guide describes the FHIR representation of the defined documents for the exchange of medication information",
      "authority": "eHealth Suisse",
      "country": "ch",
      "history": "http://fhir.ch/ig/ch-emed/history.html",
      "canonical": "http://fhir.ch/ig/ch-emed",
      "ci-build": "http://build.fhir.org/ig/hl7ch/ch-emed/index.html",
      "editions": [
        {
          "name": "DSTU",
          "ig-version": "0.1.1",
          "package": "ch.fhir.ig.ch-emed#0.1.1",
          "fhir-version": [
            "4.0.1"
          ],
          "url": "http://fhir.ch/ig/ch-emed/0.1.1"
        }
      ],
      "analysis": {
        "content": true,
        "documents": true,
        "clinicalCore": true,
        "medsMgmt": true,
        "profiles": 23,
        "extensions": 9,
        "valuesets": 3,
        "codeSystems": 2,
        "examples": 37
      }
    },
    {
      "name": "mednet Implementation Guide",
      "category": "Patient Summary",
      "npm-name": "swiss.mednet.fhir",
      "description": "The mednet.swiss implementation guide describes the FHIR profiles used to interface with the mednet software",
      "authority": "novcom AG",
      "country": "ch",
      "history": "https://mednet.swiss/fhir/history.html",
      "canonical": "https://mednet.swiss/fhir",
      "analysis": {}
    },
    {
      "name": "US Drug Formulary",
      "category": "Medications / Immunizations",
      "npm-name": "hl7.fhir.us.Davinci-drug-formulary",
      "description": "API-based data exchange to Third-Party Applications via Member-authorized sharing of Health Plan\u0027s Prescription Drug Formulary.",
      "authority": "HL7",
      "country": "us",
      "history": "http://hl7.org/fhir/us/Davinci-drug-formulary/history.html",
      "canonical": "http://hl7.org/fhir/us/Davinci-drug-formulary",
      "ci-build": "https://build.fhir.org/ig/HL7/davinci-pdex-formulary",
      "editions": [
        {
          "name": "STU 1",
          "ig-version": "1.0.0",
          "package": "hl7.fhir.us.Davinci-drug-formulary#1.0.0",
          "fhir-version": [
            "4.0.1"
          ],
          "url": "http://hl7.org/fhir/us/Davinci-drug-formulary/STU1"
        }
      ],
      "analysis": {
        "content": true,
        "medsMgmt": true,
        "profiles": 2,
        "extensions": 13,
        "valuesets": 4,
        "codeSystems": 4,
        "examples": 11
      }
    },
    {
      "name": "Da Vinci CDex",
      "category": "Financial",
      "npm-name": "hl7.fhir.us.davinci-cdex",
      "description": "Provider-to-payer and payer-related provider-to-provider data exchange to improve care coordination, support risk adjustment, ease quality management, facilitate claims auditing and confirm medical necessity, improve member experience, and support orders and referrals.",
      "authority": "HL7",
      "country": "us",
      "history": "http://hl7.org/fhir/us/davinci-cdex/history.html",
      "canonical": "http://hl7.org/fhir/us/davinci-cdex",
      "ci-build": "http://build.fhir.org/ig/HL7/davinci-ecdx",
      "editions": [
        {
          "name": "STU2 Ballot",
          "ig-version": "1.1.0-ballot",
          "package": "hl7.fhir.us.davinci-cdex#1.1.0-ballot",
          "fhir-version": [
            "4.0.1"
          ],
          "url": "http://hl7.org/fhir/us/davinci-cdex/2022May"
        },
        {
          "name": "STU1",
          "ig-version": "1.0.0",
          "package": "hl7.fhir.us.davinci-cdex#1.0.0",
          "fhir-version": [
            "4.0.1"
          ],
          "url": "http://hl7.org/fhir/us/davinci-cdex/STU1"
        }
      ],
      "analysis": {
        "content": true,
        "rest": true,
        "carePlanning": true,
        "profiles": 1,
        "operations": 1,
        "valuesets": 3,
        "codeSystems": 1,
        "examples": 19
      }
    },
    {
      "name": "Da Vinci PDex",
      "category": "Financial",
      "npm-name": "hl7.fhir.us.davinci-pdex",
      "description": "Payer data exchange with providers to support care coordination. Member-authorized sharing to Third-Party applications of Health Plan\u0027s Healthcare Service Network, Pharmacy Network and Prescription Drug Formulary",
      "authority": "HL7",
      "country": "us",
      "history": "http://hl7.org/fhir/us/davinci-pdex/history.html",
      "canonical": "http://hl7.org/fhir/us/davinci-pdex",
      "ci-build": "http://build.fhir.org/ig/HL7/davinci-epdx",
      "editions": [
        {
          "name": "STU2 Ballot",
          "ig-version": "2.0.0-ballot",
          "package": "hl7.fhir.us.davinci-pdex#2.0.0-ballot",
          "fhir-version": [
            "4.0.1"
          ],
          "url": "http://hl7.org/fhir/us/davinci-pdex/2022May"
        },
        {
          "name": "STU1",
          "ig-version": "1.0.0",
          "package": "hl7.fhir.us.davinci-pdex#1.0.0",
          "fhir-version": [
            "4.0.1"
          ],
          "url": "http://hl7.org/fhir/us/davinci-pdex/STU1"
        }
      ],
      "analysis": {
        "content": true,
        "rest": true,
        "clinicalCore": true,
        "financials": true,
        "medsMgmt": true,
        "profiles": 5,
        "extensions": 6,
        "operations": 1,
        "valuesets": 12,
        "codeSystems": 13,
        "examples": 36
      }
    },
    {
      "name": "CDISC Lab Semantics in FHIR",
      "category": "Diagnostics",
      "npm-name": "hl7.fhir.uv.cdisc-lab",
      "description": "The IG shows how laboratory data in FHIR format can be converted into the CDISC LAB or LB format",
      "authority": "HL7",
      "country": "uv",
      "history": "http://hl7.org/fhir/uv/cdisc-lab/history.html",
      "canonical": "http://hl7.org/fhir/uv/cdisc-lab",
      "ci-build": "http://build.fhir.org/ig/HL7/cdisc-lab",
      "editions": [
        {
          "name": "STU1",
          "ig-version": "1.0.0",
          "package": "hl7.fhir.uv.cdisc-lab#1.0.0",
          "fhir-version": [
            "4.0.1"
          ],
          "url": "http://hl7.org/fhir/uv/cdisc-lab/STU1"
        }
      ],
      "analysis": {
        "rest": true
      }
    },
    {
      "name": "Healthcare Associated Infection Reports (HAI) Long Term Care Facilities (LTCF)",
      "category": "Public Health",
      "npm-name": "hl7.fhir.us.hai-ltcf",
      "description": "Long term care facility (LTCF) healthcare-associated infection (HAI) reporting to CDC National Healthcare Safety Network (NHSN) to track infections and prevention process measures in a systematic way, which allows identification of problems and care improvement",
      "authority": "HL7",
      "country": "us",
      "history": "http://hl7.org/fhir/us/hai-ltcf/history.html",
      "canonical": "http://hl7.org/fhir/us/hai-ltcf",
      "ci-build": "http://build.fhir.org/ig/HL7/HAI-LTCF",
      "editions": [
        {
          "name": "STU 1 Ballot",
          "ig-version": "0.1.0",
          "package": "hl7.fhir.us.hai-ltcf#0.1.0",
          "fhir-version": [
            "4.0.0"
          ],
          "url": "http://hl7.org/fhir/us/hai-ltcf/2019Sep"
        }
      ],
      "analysis": {
        "valuesets": 4,
        "codeSystems": 2
      }
    },
    {
      "name": "Da Vinci Unsolicited Notifications (Alerts)",
      "category": "Financial",
      "npm-name": "hl7.fhir.us.davinci-alerts",
      "description": "The goal of this IG is to support the real-time exchange of alerts and notifications that impact patient care and value based or risk based services",
      "authority": "HL7",
      "country": "us",
      "history": "http://hl7.org/fhir/us/davinci-alerts/history.html",
      "canonical": "http://hl7.org/fhir/us/davinci-alerts",
      "ci-build": "http://build.fhir.org/ig/HL7/davinci-alerts",
      "editions": [
        {
          "name": "STU1",
          "ig-version": "1.0.0",
          "package": "hl7.fhir.us.davinci-alerts#1.0.0",
          "fhir-version": [
            "4.0.1"
          ],
          "url": "http://hl7.org/fhir/us/davinci-alerts/STU1"
        }
      ],
      "analysis": {
        "content": true,
        "rest": true,
        "clinicalCore": true,
        "financials": true,
        "profiles": 8,
        "valuesets": 4,
        "codeSystems": 1,
        "examples": 11
      }
    },
    {
      "name": "Da Vinci Payer Coverage Decision Exchange (PCDE) FHIR IG",
      "category": "Financial",
      "npm-name": "hl7.fhir.us.davinci-pcde",
      "description": "Payer coverage decision exchange will promote continuity of treatment when a member moves from one covered payer to another without increasing provider burden or cost to the member. This IG enables member-authorized sharing of treatment, conditions, authorizations, relevant guidelines and supporting documentation from an original payer to a new payer when a patient changes coverage plans.",
      "authority": "HL7",
      "country": "us",
      "history": "http://hl7.org/fhir/us/davinci-pcde/history.html",
      "canonical": "http://hl7.org/fhir/us/davinci-pcde",
      "ci-build": "http://build.fhir.org/ig/HL7/davinci-pcde",
      "editions": [
        {
          "name": "STU 1",
          "ig-version": "1.0.0",
          "package": "hl7.fhir.us.davinci-pcde#1.0.0",
          "fhir-version": [
            "4.0.1"
          ],
          "url": "http://hl7.org/fhir/us/davinci-pcde/STU1"
        }
      ],
      "analysis": {
        "content": true,
        "documents": true,
        "clinicalCore": true,
        "carePlanning": true,
        "profiles": 5,
        "valuesets": 3,
        "codeSystems": 1,
        "examples": 5
      }
    },
    {
      "name": "Breast Radiology Report (BRR)",
      "category": "Care Planning",
      "npm-name": "hl7.fhir.us.breast-radiology",
      "description": "Breast Radiology CIMI Logical Models and FHIR Profiles",
      "authority": "HL7",
      "country": "us",
      "history": "http://hl7.org/fhir/us/breast-radiology/history.html",
      "canonical": "http://hl7.org/fhir/us/breast-radiology",
      "ci-build": "http://build.hl7.org/fhir/us/breast-radiology",
      "editions": [
        {
          "name": "Comment Draft",
          "ig-version": "0.1.0",
          "package": "hl7.fhir.us.breast-radiology#0.1.0",
          "fhir-version": [
            "4.0.0"
          ],
          "url": "http://hl7.org/fhir/us/breast-radiology/2019Sep"
        }
      ],
      "analysis": {
        "examples": 125
      }
    },
    {
      "name": "FHIR Clinical Guidelines",
      "category": "Quality / CDS",
      "npm-name": "hl7.fhir.uv.cpg",
      "description": "This implementation guide is a multi-stakeholder effort to use FHIR resources to build shareable and computable representations of the content of clinical care guidelines. The guide focuses on common patterns in clinical guidelines, establishing profiles, conformance requirements, and guidance for the patient-independent, as well as analogous patterns for the patient-specific representation of guideline recommendations",
      "authority": "HL7",
      "country": "uv",
      "history": "http://hl7.org/fhir/uv/cpg/history.html",
      "canonical": "http://hl7.org/fhir/uv/cpg",
      "ci-build": "http://build.fhir.org/ig/HL7/cqf-recommendations",
      "editions": [
        {
          "name": "STU 1",
          "ig-version": "1.0.0",
          "package": "hl7.fhir.uv.cpg#1.0.0",
          "fhir-version": [
            "4.0.1"
          ],
          "url": "http://hl7.org/fhir/uv/cpg/STU1"
        }
      ],
      "analysis": {
        "content": true,
        "rest": true,
        "clinicalCore": true,
        "carePlanning": true,
        "medsMgmt": true,
        "measures": true,
        "questionnaire": true,
        "profiles": 102,
        "extensions": 38,
        "operations": 5,
        "valuesets": 9,
        "codeSystems": 7,
        "examples": 441
      }
    },
    {
      "name": "Minimal Common Oncology Data Elements (mCODE)",
      "category": "Care Planning",
      "npm-name": "hl7.fhir.us.mcode",
      "description": "This IG specifies a core set of common data elements for cancer that is clinically applicable in every electronic patient record with a cancer diagnosis. It is intended to enable standardized information exchange among EHRs/oncology information systems and reuse of data by other stakeholders (e.g. quality measurement, research).",
      "authority": "HL7",
      "country": "us",
      "history": "http://hl7.org/fhir/us/mcode/history.html",
      "canonical": "http://hl7.org/fhir/us/mcode",
      "ci-build": "http://build.fhir.org/ig/HL7/fhir-mCODE-ig",
      "editions": [
        {
          "name": "STU 2",
          "ig-version": "2.0.0",
          "package": "hl7.fhir.us.mcode#2.0.0",
          "fhir-version": [
            "4.0.1"
          ],
          "url": "http://hl7.org/fhir/us/mcode/STU2"
        },
        {
          "name": "STU 1",
          "ig-version": "1.0.0",
          "package": "hl7.fhir.us.mcode#1.0.0",
          "fhir-version": [
            "4.0.1"
          ],
          "url": "http://hl7.org/fhir/us/mcode/STU1"
        }
      ],
      "analysis": {
        "content": true,
        "rest": true,
        "clinicalCore": true,
        "medsMgmt": true,
        "diagnostics": true,
        "profiles": 28,
        "extensions": 14,
        "operations": 1,
        "valuesets": 96,
        "codeSystems": 2,
        "examples": 97
      }
    },
    {
      "name": "Da Vinci Prior Authorization Support (PAS) FHIR IG",
      "category": "Financial",
      "npm-name": "hl7.fhir.us.davinci-pas",
      "description": "This IG allows providers the ability to easily identify the need for payer authorizations, assemble necessary information, identify and supply missing information and submit it to the payer electronically and receive a response in real time within the clinical workflow.",
      "authority": "HL7",
      "country": "us",
      "history": "http://hl7.org/fhir/us/davinci-pas/history.html",
      "canonical": "http://hl7.org/fhir/us/davinci-pas",
      "ci-build": "http://build.fhir.org/ig/HL7/davinci-pas",
      "editions": [
        {
          "name": "STU 1.2 Ballot",
          "ig-version": "1.2.0-ballot",
          "package": "hl7.fhir.us.davinci-pas#1.2.0-ballot",
          "fhir-version": [
            "4.0.1"
          ],
          "url": "http://hl7.org/fhir/us/davinci-pas/2022May"
        },
        {
          "name": "STU 1.1",
          "ig-version": "1.1.0",
          "package": "hl7.fhir.us.davinci-pas#1.1.0",
          "fhir-version": [
            "4.0.1"
          ],
          "url": "http://hl7.org/fhir/us/davinci-pas/STU1.1"
        },
        {
          "name": "STU 1",
          "ig-version": "1.0.0",
          "package": "hl7.fhir.us.davinci-pas#1.0.0",
          "fhir-version": [
            "4.0.1"
          ],
          "url": "http://hl7.org/fhir/us/davinci-pas/STU1"
        }
      ],
      "analysis": {
        "content": true,
        "clinicalCore": true,
        "carePlanning": true,
        "financials": true,
        "medsMgmt": true,
        "profiles": 23,
        "extensions": 37,
        "operations": 2,
        "valuesets": 12,
        "codeSystems": 6,
        "examples": 29
      }
    },
    {
      "name": "FHIR Bulk Data Access (Flat FHIR)",
      "category": "EHR Access",
      "npm-name": "hl7.fhir.uv.bulkdata",
      "description": "Defines a way to efficiently access large volumes of information on a group of individuals from an EHR",
      "authority": "HL7",
      "country": "uv",
      "history": "http://hl7.org/fhir/uv/bulkdata/history.html",
      "canonical": "http://hl7.org/fhir/uv/bulkdata",
      "ci-build": "http://build.fhir.org/ig/HL7/bulk-data",
      "editions": [
        {
          "name": "STU 2",
          "ig-version": "2.0.0",
          "package": "hl7.fhir.uv.bulkdata#2.0.0",
          "fhir-version": [
            "4.0.1"
          ],
          "url": "http://hl7.org/fhir/uv/bulkdata/STU2"
        },
        {
          "name": "STU 1",
          "ig-version": "1.0.1",
          "package": "hl7.fhir.uv.bulkdata#1.0.1",
          "fhir-version": [
            "4.0.1"
          ],
          "url": "http://hl7.org/fhir/uv/bulkdata/STU1.0.1"
        },
        {
          "name": "STU 1",
          "ig-version": "1.0.0",
          "package": "hl7.fhir.uv.bulkdata#1.0.0",
          "fhir-version": [
            "4.0.0"
          ],
          "url": "http://hl7.org/fhir/uv/bulkdata/STU1"
        }
      ],
      "analysis": {
        "rest": true,
        "operations": 3,
        "valuesets": 1,
        "codeSystems": 1
      }
    },
    {
      "name": "Basisgegevensset Zorg || Patient Summary",
      "category": "Patient Summary",
      "description": "The Basisgegevensset Zorg, aka BgZ, is the minimum set of patient data that is important for continuity of care and is relevant irrespective of specialism, patient conditions and type of physicians. This set of patient data is recorded comparatively by all healthcare providers. This facilitates information exchange. The BgZ has been made consistent with the European Patient Summary.",
      "authority": "Nictiz",
      "country": "nl",
      "language": [
        "nl",
        "en"
      ],
      "history": "https://informatiestandaarden.nictiz.nl/wiki/MedMij:V2019.01_OntwerpBGZ_2017#Release_notes",
      "canonical": "https://informatiestandaarden.nictiz.nl/wiki/MedMij:V2019.01_OntwerpBGZ_2017",
      "ci-build": "https://informatiestandaarden.nictiz.nl/wiki/MedMij:Vdraft_OntwerpBGZ_2017",
      "editions": [
        {
          "name": "Normative - MMVN 3",
          "ig-version": "2.1.3",
          "package": "nictiz.fhir.nl.stu3.zib2017#2.1.3",
          "fhir-version": [
            "3.0.1"
          ],
          "url": "https://informatiestandaarden.nictiz.nl/wiki/MedMij:V2019.01_OntwerpBGZ_2017#Use_case_1:_Raadplegen_Basisgegevensset_Zorg_in_persoonlijke_gezondheidsomgeving"
        }
      ],
      "analysis": {
        "content": true,
        "rest": true,
        "documents": true,
        "clinicalCore": true,
        "carePlanning": true,
        "financials": true,
        "medsMgmt": true,
        "diagnostics": true,
        "profiles": 144,
        "extensions": 70,
        "valuesets": 261
      }
    },
    {
      "name": "Davinci pdex Plan Net",
      "category": "Administration",
      "npm-name": "hl7.fhir.us.davinci-pdex-plan-net",
      "description": "A subset of the functionality described in the Validated healthcare directory IG",
      "authority": "HL7",
      "country": "us",
      "history": "http://hl7.org/fhir/us/davinci-pdex-plan-net/history.html",
      "canonical": "http://hl7.org/fhir/us/davinci-pdex-plan-net",
      "language": [
        "en"
      ],
      "ci-build": "http://build.fhir.org/ig/HL7/davinci-pdex-plan-net",
      "editions": [
        {
          "name": "STU 1",
          "ig-version": "1.1.0",
          "package": "hl7.fhir.us.davinci-pdex-plan-net#1.1.0",
          "fhir-version": [
            "4.0.1"
          ],
          "url": "http://hl7.org/fhir/us/davinci-pdex-plan-net/STU1.1"
        },
        {
          "name": "STU 1",
          "ig-version": "1.0.0",
          "package": "hl7.fhir.us.davinci-pdex-plan-net#1.0.0",
          "fhir-version": [
            "4.0.1"
          ],
          "url": "http://hl7.org/fhir/us/davinci-pdex-plan-net/STU1"
        }
      ],
      "analysis": {
        "content": true,
        "rest": true,
        "clinicalCore": true,
        "financials": true,
        "profiles": 9,
        "extensions": 12,
        "valuesets": 24,
        "codeSystems": 14,
        "examples": 49
      }
    },
    {
      "name": "Argonaut Clinical Notes Implementation Guide",
      "category": "EHR Access",
      "npm-name": "fhir.argonaut.clinicalnotes",
      "description": "This implementation guide provides implementers with FHIR profiles and guidance to create, use, and share Clinical Notes",
      "authority": "Argonaut",
      "country": "us",
      "history": "http://fhir.org/guides/argonaut/clinicalnotes/history.html",
      "canonical": "http://fhir.org/guides/argonaut/clinicalnotes",
      "ci-build": "http://build.fhir.org/ig/argonautproject/clinicalnotes",
      "language": [
        "en"
      ],
      "editions": [
        {
          "name": "Release 1",
          "ig-version": "1.0.0",
          "package": "fhir.argonaut.clinicalnotes#1.0.0",
          "fhir-version": [
            "3.0.1"
          ],
          "url": "http://fhir.org/guides/argonaut/clinicalnotes/1.0.0"
        }
      ],
      "analysis": {
        "content": true,
        "rest": true,
        "documents": true,
        "clinicalCore": true,
        "profiles": 2,
        "valuesets": 3,
        "codeSystems": 1
      }
    },
    {
      "name": "Argonaut Questionnaire Implementation Guide",
      "category": "EHR Access",
      "npm-name": "fhir.argonaut.questionnaire",
      "description": "Thi IG provides guidance to support interchange of simple forms based on the Questionnaire and QuestionnaireResponse resources: it provides implementers with FHIR RESTful APIs and guidance to create, use and share between organizations standard assessment forms and the assessment responses",
      "authority": "Argonaut",
      "country": "us",
      "history": "http://fhir.org/guides/argonaut/questionnaire/history.html",
      "canonical": "http://fhir.org/guides/argonaut/questionnaire",
      "ci-build": "http://build.fhir.org/ig/argonautproject/questionnaire",
      "language": [
        "en"
      ],
      "editions": [
        {
          "name": "Release 1",
          "ig-version": "1.0.0",
          "package": "fhir.argonaut.questionnaire#1.0.0",
          "fhir-version": [
            "3.0.1"
          ],
          "url": "http://fhir.org/guides/argonaut/questionnaire/1.0.0"
        }
      ],
      "analysis": {
        "content": true,
        "rest": true,
        "questionnaire": true,
        "profiles": 4,
        "extensions": 5,
        "operations": 1
      }
    },
    {
      "name": "CARIN Real-time Pharmacy Benefit Check",
      "category": "Financial",
      "npm-name": "hl7.fhir.us.carin-rtpbc",
      "description": "This is a guide for implementing a consumer-focused Real-time Pharmacy Benefit Check (RTPBC) process using HL7 FHIR® R4.Using RTPBC, a patient can learn the cost and insurance coverage related to medications they’ve been prescribed",
      "authority": "HL7",
      "country": "us",
      "history": "http://hl7.org/fhir/us/carin-rtpbc/history.html",
      "canonical": "http://hl7.org/fhir/us/carin-rtpbc",
      "ci-build": "http://build.fhir.org/ig/HL7/carin-rtpbc",
      "language": [
        "en"
      ],
      "editions": [
        {
          "name": "STU 1",
          "ig-version": "1.0.0",
          "package": "hl7.fhir.us.carin-rtpbc#1.0.0",
          "fhir-version": [
            "4.0.1"
          ],
          "url": "http://hl7.org/fhir/us/carin-rtpbc/STU1"
        }
      ],
      "analysis": {
        "content": true,
        "rest": true,
        "messaging": true,
        "clinicalCore": true,
        "financials": true,
        "medsMgmt": true,
        "profiles": 10,
        "extensions": 2,
        "valuesets": 9,
        "codeSystems": 3,
        "examples": 16
      }
    },
    {
      "name": "CARIN Blue Button Implementation Guide",
      "category": "Financial",
      "npm-name": "hl7.fhir.us.carin-bb",
      "description": "Implementation guide for an API similar to the CMS Medicare Blue Button 2.0 API, FHIR R3 based, that will allow consumer-directed exchange of commercial Health Plan/Payer adjudicated claims data to meet the requirements of the CMS Interoperability and Patient Access proposed rule.",
      "authority": "HL7",
      "country": "us",
      "history": "http://hl7.org/fhir/us/carin-bb/history.html",
      "canonical": "http://hl7.org/fhir/us/carin-bb",
      "ci-build": "http://build.fhir.org/ig/HL7/carin-bb",
      "language": [
        "en"
      ],
      "editions": [
        {
          "name": "STU 2 Ballot",
          "ig-version": "1.2.0",
          "package": "hl7.fhir.us.carin-bb#1.2.0",
          "fhir-version": [
            "4.0.1"
          ],
          "url": "http://hl7.org/fhir/us/carin-bb/2022Jan"
        },
        {
          "name": "STU 1",
          "ig-version": "1.1.0",
          "package": "hl7.fhir.us.carin-bb#1.1.0",
          "fhir-version": [
            "4.0.1"
          ],
          "url": "http://hl7.org/fhir/us/carin-bb/STU1.1"
        },
        {
          "name": "STU 1",
          "ig-version": "1.0.0",
          "package": "hl7.fhir.us.carin-bb#1.0.0",
          "fhir-version": [
            "4.0.1"
          ],
          "url": "http://hl7.org/fhir/us/carin-bb/STU1"
        }
      ],
      "analysis": {
        "content": true,
        "rest": true,
        "clinicalCore": true,
        "financials": true,
        "profiles": 10,
        "valuesets": 48,
        "codeSystems": 36,
        "examples": 28
      }
    },
    {
      "name": "Risk Based Contracts Member Attribution List FHIR IG",
      "category": "Financial",
      "npm-name": "hl7.fhir.us.davinci-atr",
      "description": "Support the real-time exchange of alerts and notifications that impact patient care and value based or risk based services.",
      "authority": "HL7",
      "country": "us",
      "history": "http://hl7.org/fhir/us/davinci-atr/history.html",
      "canonical": "http://hl7.org/fhir/us/davinci-atr",
      "ci-build": "http://build.fhir.org/ig/HL7/davinci-atr",
      "language": [
        "en"
      ],
      "editions": [
        {
          "name": "STU 1",
          "ig-version": "1.0.0",
          "package": "hl7.fhir.us.davinci-atr#1.0.0",
          "fhir-version": [
            "4.0.1"
          ],
          "url": "http://hl7.org/fhir/us/davinci-atr/STU1"
        }
      ],
      "analysis": {
        "content": true,
        "rest": true,
        "clinicalCore": true,
        "financials": true,
        "profiles": 8,
        "extensions": 5,
        "valuesets": 1,
        "codeSystems": 1,
        "examples": 14
      }
    },
    {
      "name": "Basisprofil DE",
      "category": "National Base",
      "npm-name": "basisprofil.de",
      "description": "German Base Profiles",
      "authority": "HL7 Deutschland",
      "country": "de",
      "history": "http://ig.fhir.de/basisprofile-de",
      "canonical": "http://fhir.de",
      "ci-build": "https://simplifier.net/Basisprofil-DE-R4",
      "language": [
        "de"
      ],
      "editions": [
        {
          "name": "STU3",
          "ig-version": "0.2.30 ",
          "fhir-version": [
            "3.0.1"
          ],
          "package": "basisprofil.de#0.2.30",
          "url": "http://ig.fhir.de/basisprofile-de/0.2.30"
        },
        {
          "name": "R4",
          "ig-version": "0.9.1-alpha2",
          "fhir-version": [
            "4.0.1"
          ],
          "package": "de.basisprofil.r4#0.9.1-alpha2",
          "url": "https://simplifier.net/guide/basisprofil-de-r4/home"
        }
      ],
      "analysis": {
        "error": "no core dependency or FHIR Version found in the Package definition",
        "content": true,
        "clinicalCore": true,
        "financials": true,
        "profiles": 17,
        "extensions": 17,
        "valuesets": 10,
        "codeSystems": 17
      }
    },
    {
      "name": "FHIR Data Segmentation for Privacy",
      "category": "Security",
      "npm-name": "hl7.fhir.uv.security-label-ds4p",
      "description": "Guidance for applying security labels in FHIR",
      "authority": "HL7",
      "country": "uv",
      "history": "http://hl7.org/fhir/uv/security-label-ds4p/history.html",
      "canonical": "http://hl7.org/fhir/uv/security-label-ds4p",
      "ci-build": "http://hl7.org/fhir/ig/HL7/security-label-ds4p",
      "language": [
        "en"
      ],
      "editions": [
        {
          "name": "STU 1 Ballot",
          "ig-version": "0.3.0",
          "package": "hl7.fhir.uv.security-label-ds4p#0.3.0",
          "fhir-version": [
            "4.0.1"
          ],
          "url": "http://hl7.org/fhir/uv/security-label-ds4p/2021Sep"
        }
      ],
      "analysis": {
        "content": true,
        "extensions": 6,
        "valuesets": 8,
        "examples": 8
      }
    },
    {
      "name": "FHIR Shorthand",
      "category": "Administration",
      "npm-name": "hl7.fhir.uv.shorthand",
      "description": "FHIR Shorthand (FSH) is a domain-specific language (DSL) for defining the contents of FHIR IGs to allow the author to express their intent with fewer concerns about underlying FHIR mechanics",
      "authority": "HL7",
      "country": "uv",
      "history": "http://hl7.org/fhir/uv/shorthand/history.html",
      "canonical": "http://hl7.org/fhir/uv/shorthand",
      "ci-build": "http://build.fhir.org/ig/HL7/fhir-shorthand",
      "language": [
        "en"
      ],
      "editions": [
        {
          "name": "N1 Normative+trial-use",
          "ig-version": "2.0.0",
          "package": "hl7.fhir.uv.shorthand#2.0.0",
          "fhir-version": [
            "4.0.1"
          ],
          "url": "http://hl7.org/fhir/uv/shorthand/N1"
        },
        {
          "name": "STU 1",
          "ig-version": "1.0.0",
          "package": "hl7.fhir.uv.shorthand#1.0.0",
          "fhir-version": [
            "4.0.1"
          ],
          "url": "http://hl7.org/fhir/uv/shorthand/STU1"
        }
      ],
      "analysis": {}
    },
    {
      "name": "Post Acute Orders FHIR IG",
      "category": "Care Planning",
      "npm-name": "hl7.fhir.us.dme-orders",
      "description": "Electronic exchange of post-acute orders",
      "authority": "HL7",
      "country": "us",
      "history": "http://hl7.org/fhir/us/dme-orders/history.html",
      "canonical": "http://hl7.org/fhir/us/dme-orders",
      "ci-build": "http://build.fhir.org/ig/HL7/dme-orders",
      "language": [
        "en"
      ],
      "editions": [
        {
          "name": "STU 1 Ballot",
          "ig-version": "0.2.0",
          "package": "hl7.fhir.us.dme-orders#0.2.0",
          "fhir-version": [
            "4.0.1"
          ],
          "url": "http://hl7.org/fhir/us/dme-orders/2020Sep"
        }
      ],
      "analysis": {
        "content": true,
        "clinicalCore": true,
        "carePlanning": true,
        "financials": true,
        "medsMgmt": true,
        "profiles": 11,
        "extensions": 3,
        "valuesets": 2,
        "codeSystems": 1,
        "examples": 26
      }
    },
    {
      "name": "Application Data Exchange Assessment Framework and Functional Requirements for Mobile Health",
      "category": "Personal Healthcare",
      "npm-name": "hl7.fhir.uv.mhealth-framework",
      "description": "Document the functional requirements that can be used to assess devices, applications, and FHIR profiles to ensure that the essential data needed for clinical, patient and research uses is present in communications between applications",
      "authority": "HL7",
      "country": "uv",
      "history": "http://hl7.org/fhir/uv/mhealth-framework/history.html",
      "canonical": "http://hl7.org/fhir/uv/mhealth-framework",
      "ci-build": "http://hl7.org/fhir/uv/mhealth-framework",
      "language": [
        "en"
      ],
      "editions": [
        {
          "name": "STU 1 Ballot",
          "ig-version": "0.1.0",
          "package": "hl7.fhir.uv.mhealth-framework#0.1.0",
          "fhir-version": [
            "4.0.1"
          ],
          "url": "http://hl7.org/fhir/uv/mhealth-framework/2020May"
        }
      ],
      "analysis": {
        "content": true,
        "clinicalCore": true,
        "profiles": 2
      }
    },
    {
      "name": "US Drug Formulary",
      "category": "Medications / Immunizations",
      "npm-name": "hl7.fhir.us.davinci-drug-formulary",
      "description": "API-based data exchange to Third-Party Applications via Member-authorized sharing of Health Plan\u0027s Prescription Drug Formulary.",
      "authority": "HL7",
      "country": "us",
      "history": "http://hl7.org/fhir/us/davinci-drug-formulary/history.html",
      "canonical": "http://hl7.org/fhir/us/davinci-drug-formulary",
      "language": [
        "en"
      ],
      "ci-build": "http://build.fhir.org/ig/HL7/davinci-pdex-formulary",
      "editions": [
        {
          "name": "STU 2 Ballot",
          "ig-version": "1.2.0",
          "package": "hl7.fhir.us.davinci-drug-formulary#1.2.0",
          "fhir-version": [
            "4.0.1"
          ],
          "url": "http://hl7.org/fhir/us/davinci-drug-formulary/2022Jan"
        },
        {
          "name": "STU 1",
          "ig-version": "1.1.0",
          "package": "hl7.fhir.us.davinci-drug-formulary#1.1.0",
          "fhir-version": [
            "4.0.1"
          ],
          "url": "http://hl7.org/fhir/us/davinci-drug-formulary/STU1.1"
        },
        {
          "name": "STU 1",
          "ig-version": "1.0.1",
          "package": "hl7.fhir.us.davinci-drug-formulary#1.0.1",
          "fhir-version": [
            "4.0.1"
          ],
          "url": "http://hl7.org/fhir/us/davinci-drug-formulary/STU1.0.1"
        },
        {
          "name": "STU 1",
          "ig-version": "1.0.0",
          "package": "hl7.fhir.us.davinci-drug-formulary#1.0.0",
          "fhir-version": [
            "4.0.1"
          ],
          "url": "http://hl7.org/fhir/us/davinci-drug-formulary/STU1"
        }
      ],
      "analysis": {
        "content": true,
        "rest": true,
        "clinicalCore": true,
        "financials": true,
        "medsMgmt": true,
        "profiles": 5,
        "extensions": 11,
        "valuesets": 10,
        "codeSystems": 8,
        "examples": 22
      }
    },
    {
      "name": "HL7 Italia FHIR Implementation Guide (base)",
      "category": "National Base",
      "npm-name": "hl7.fhir.it.base",
      "description": "This guide describes a set of FHIR base profiles and reference logical models to be used in the Italian context",
      "authority": "HL7 Italia",
      "country": "it",
      "history": "http://hl7.it/fhir/history.html",
      "canonical": "http://hl7.it/fhir",
      "ci-build": "http://hl7.it/fhir/build/base",
      "language": [
        "it"
      ],
      "editions": [
        {
          "name": "Initial Public Comment ballot (Jun 2020 Ballot)",
          "ig-version": "0.1.0",
          "package": "hl7.fhir.it.base#0.1.0",
          "fhir-version": [
            "4.0.1"
          ],
          "url": "http://hl7.it/fhir/base/2020-06"
        }
      ],
      "analysis": {
        "error": "Unable to resolve package id hl7.fhir.it.base#0.1.0"
      }
    },
    {
      "name": "Dental Data Exchange",
      "category": "Clinical Records",
      "npm-name": "hl7.fhir.us.dental-data-exchange",
      "description": "This FHIR R4 IG defines exchange of medical and dental information exchange between medical/dental and dental/dental realms, including referral and corresponding consult note using US-core, CCDAonFHIR, Occupational Data for Health, and Da Vinci profiles.",
      "authority": "HL7",
      "country": "us",
      "history": "http://hl7.org/fhir/us/dental-data-exchange/history.html",
      "canonical": "http://hl7.org/fhir/us/dental-data-exchange",
      "ci-build": "http://build.fhir.org/ig/HL7/dental-data-exchange",
      "language": [
        "en"
      ],
      "editions": [
        {
          "name": "STU1",
          "ig-version": "1.0.0",
          "package": "hl7.fhir.us.dental-data-exchange#1.0.0",
          "fhir-version": [
            "4.0.1"
          ],
          "url": "http://hl7.org/fhir/us/dental-data-exchange/STU1"
        }
      ],
      "analysis": {
        "content": true,
        "rest": true,
        "documents": true,
        "clinicalCore": true,
        "carePlanning": true,
        "profiles": 7,
        "valuesets": 5,
        "codeSystems": 1,
        "examples": 64
      }
    },
    {
      "name": "Vital Signs FHIR IG",
      "category": "Clinical Records",
      "npm-name": "hl7.fhir.us.vitalsigns",
      "description": "US Realm Implementation Guide for Vital Signs observations with extensions for qualifying data.",
      "authority": "HL7",
      "country": "us",
      "history": "http://hl7.org/fhir/us/vitals/history.html",
      "canonical": "http://hl7.org/fhir/us/vitals",
      "ci-build": "http://build.fhir.org/ig/HL7/cimi-vital-signs",
      "language": [
        "en"
      ],
      "editions": [
        {
          "name": "STU 1 Ballot",
          "ig-version": "0.1.0",
          "package": "hl7.fhir.us.vitalsigns#0.1.0",
          "fhir-version": [
            "4.0.1"
          ],
          "url": "http://hl7.org/fhir/us/vitals/2020Sep"
        }
      ],
      "analysis": {
        "content": true,
        "clinicalCore": true,
        "profiles": 15,
        "extensions": 11,
        "valuesets": 27,
        "codeSystems": 3,
        "examples": 15
      }
    },
    {
      "name": "Order Catalog Implementation Guide",
      "category": "Administration",
      "npm-name": "hl7.fhir.uv.order-catalog",
      "description": "An Order Catalog is an administered homogeneous collection of items such as medication products, laboratory tests, procedures, medical devices or knowledge artifacts such as order sets, which support the ordering process, or more generally the healthcare process.",
      "authority": "HL7",
      "country": "uv",
      "history": "http://hl7.org/fhir/uv/order-catalog/history.html",
      "canonical": "http://hl7.org/fhir/uv/order-catalog",
      "ci-build": "http://build.fhir.org/ig/HL7/fhir-order-catalog",
      "language": [
        "en"
      ],
      "editions": [
        {
          "name": "STU 1 Ballot",
          "ig-version": "0.1.0",
          "package": "hl7.fhir.uv.order-catalog#0.1.0",
          "fhir-version": [
            "4.0.1"
          ],
          "url": "http://hl7.org/fhir/uv/order-catalog/2020Sep"
        }
      ],
      "analysis": {
        "content": true,
        "carePlanning": true,
        "financials": true,
        "diagnostics": true,
        "profiles": 11,
        "extensions": 8,
        "valuesets": 4,
        "codeSystems": 3,
        "examples": 60
      }
    },
    {
      "name": "SMART Web Messaging Implementation Guide: STU1",
      "category": "Communications",
      "npm-name": "hl7.fhir.uv.smart-web-messaging",
      "description": "??",
      "authority": "HL7",
      "country": "uv",
      "history": "http://hl7.org/fhir/uv/smart-web-messaging/history.html",
      "language": [
        "en"
      ],
<<<<<<< HEAD
=======
      "canonical": "http://hl7.org/fhir/uv/smart-web-messaging",
>>>>>>> 88eadff5
      "ci-build": "http://build.fhir.org/ig/HL7/smart-web-messaging",
      "canonical": "http://hl7.org/fhir/uv/smart-web-messaging",
      "editions": [
        {
          "name": "STU1",
          "ig-version": "1.0.0",
          "package": "hl7.fhir.uv.smart-web-messaging#1.0.0",
          "fhir-version": [
            "4.0.1"
          ],
          "url": "http://hl7.org/fhir/uv/smart-web-messaging/STU1"
        }
      ],
      "analysis": {
        "examples": 1
      }
    },
    {
      "name": "HL7 Version 2 to FHIR",
      "npm-name": "hl7.fhir.uv.v2mappings",
      "description": "The HL7 V2 to FHIR Implementation Guide supports the mapping of HL7 Version 2 messages segments, datatypes and vocabulary to HL7 FHIR Release 4.0 Bundles, Resources, Data Types and Coding Systems.",
      "authority": "HL7",
      "country": "uv",
      "history": "http://hl7.org/fhir/uv/v2mappings/history.html",
      "canonical": "http://hl7.org/fhir/uv/v2mappings",
      "ci-build": "http://build.fhir.org/ig/HL7/v2-to-fhir",
      "language": [
        "en"
      ],
      "category": "Mappings to Other Standards",
      "editions": [
        {
          "name": "STU 1 Ballot",
          "ig-version": "0.1.0",
          "package": "hl7.fhir.uv.v2mappings#0.1.0",
          "fhir-version": [
            "4.0.1"
          ],
          "url": "http://hl7.org/fhir/uv/v2mappings/2020Sep"
        }
      ],
      "analysis": {
        "content": true,
        "extensions": 57,
        "examples": 175
      }
    },
    {
      "name": "IHE FormatCode vocabulary",
      "category": "EHR access",
      "npm-name": "ihe.formatcode.fhir",
      "description": "Defines IHE vocabulary for FormatCode and the IHE managed ValueSet for FormatCode for use with Document Sharing such as XDS, XCA, XDM, XDR, and MHD.",
      "authority": "IHE",
      "country": "uv",
      "history": "http://profiles.ihe.net/fhir/ihe.formatcode.fhir/history.html",
      "ci-build": "http://build.fhir.org/ig/IHE/FormatCode",
      "canonical": "https://profiles.ihe.net/fhir/ihe.formatcode.fhir",
      "analysis": {
        "valuesets": 1,
        "codeSystems": 1
      },
      "editions": [
        {
          "name": "Publications",
          "ig-version": "1.1.0",
          "package": "ihe.formatcode.fhir#1.1.0",
          "fhir-version": [
            "4.0.1"
          ],
          "url": "https://profiles.ihe.net/fhir/ihe.formatcode.fhir/1.1.0"
        },
        {
          "name": "Publications",
          "ig-version": "1.0.0",
          "package": "ihe.formatcode.fhir#1.0.0",
          "fhir-version": [
            "4.0.1"
          ],
          "url": "https://profiles.ihe.net/fhir/ihe.formatcode.fhir/1.0.0"
        },
        {
          "name": "Publications",
          "ig-version": "0.2.4",
          "package": "ihe.formatcode.fhir#0.2.4",
          "fhir-version": [
            "4.0.1"
          ],
          "url": "https://profiles.ihe.net/fhir/ihe.formatcode.fhir/0.2.4"
        },
        {
          "name": "Publications",
          "ig-version": "0.2.2",
          "package": "ihe.formatcode.fhir#0.2.2",
          "fhir-version": [
            "4.0.1"
          ],
          "url": "https://profiles.ihe.net/fhir/ihe.formatcode.fhir/0.2.2"
        }
      ]
    },
    {
      "name": "HL7 Terminology",
      "category": "??",
      "npm-name": "hl7.terminology",
      "description": "Terminology",
      "authority": "HL7",
      "country": "uv",
      "history": "http://terminology.hl7.org/history.html",
      "language": [
        "en"
      ],
      "canonical": "http://terminology.hl7.org",
      "ci-build": "http://build.fhir.org/ig/HL7/UTG",
      "editions": [
        {
          "name": "Publications",
          "ig-version": "1.0.0",
          "package": "hl7.terminology#1.0.0",
          "fhir-version": [
            "4.0.1"
          ],
          "url": "http://terminology.hl7.org/1.0.0"
        }
      ],
      "analysis": {
        "content": true,
        "extensions": 9,
        "valuesets": 2483,
        "codeSystems": 1078
      }
    },
    {
      "name": "Situational Awareness for Novel Epidemic Response",
      "category": "Public Health",
      "npm-name": "hl7.fhir.uv.saner",
      "description": "The SANER Implementation Guide enables transmission of high level situational awareness information from inpatient facilities to centralized data repositories to support the treatment of novel influenza-like illness.",
      "authority": "HL7",
      "country": "uv",
      "history": "http://hl7.org/fhir/uv/saner/history.html",
      "language": [
        "en"
      ],
      "canonical": "http://hl7.org/fhir/uv/saner",
      "ci-build": "http://build.fhir.org/ig/HL7/fhir-saner",
      "editions": [
        {
          "name": "STU 1",
          "ig-version": "1.0.0",
          "package": "hl7.fhir.uv.saner#1.0.0",
          "fhir-version": [
            "4.0.1"
          ],
          "url": "http://hl7.org/fhir/uv/saner/STU1"
        }
      ],
      "analysis": {
        "content": true,
        "rest": true,
        "measures": true,
        "profiles": 10,
        "extensions": 5,
        "operations": 5,
        "valuesets": 49,
        "codeSystems": 6,
        "examples": 169
      }
    },
    {
      "name": "Making Ehr Data MOre Available to Research and Public Health (MedMorph)",
      "category": "Public Health",
      "npm-name": "hl7.fhir.us.fhir-medmorph",
      "description": "The The MedMorph FHIR IG enables Public Health and Research Organizations to access EHR data without increasing provider burden.",
      "authority": "HL7",
      "country": "us",
      "history": "http://hl7.org/fhir/us/fhir-medmorph/history.html",
      "language": [
        "en"
      ],
      "canonical": "http://hl7.org/fhir/us/fhir-medmorph",
      "ci-build": "http://build.fhir.org/ig/HL7/fhir-medmorph",
      "editions": [
        {
          "name": "STU 1 Ballot",
          "ig-version": "0.1.0",
          "package": "hl7.fhir.us.fhir-medmorph#0.1.0",
          "fhir-version": [
            "4.0.1"
          ],
          "url": "http://hl7.org/fhir/us/fhir-medmorph/2021Jan"
        }
      ],
      "analysis": {
        "error": "Unable to resolve package id hl7.fhir.us.fhir-medmorph#0.1.0"
      }
    },
    {
      "name": "PACIO Functional Status Implementation Guide",
      "category": "Patient Summary",
      "npm-name": "hl7.fhir.us.pacio-fs",
      "description": "FHIR R4 IG that leverages eLTSS and utilizes the Self-Care, Mobility and Prior Device use sections of CMS assessment forms (IRF-PAI, MDS, OASIS, LTCH) to enable the sharing of functional status information when a patient moves from one clinical care setting to another.",
      "authority": "HL7",
      "country": "us",
      "history": "http://hl7.org/fhir/us/pacio-fs/history.html",
      "language": [
        "en"
      ],
      "canonical": "http://hl7.org/fhir/us/pacio-fs",
      "ci-build": "http://build.fhir.org/ig/HL7/fhir-pacio-functional-status",
      "editions": [
        {
          "name": "STU 1",
          "ig-version": "1.0.0",
          "package": "hl7.fhir.us.pacio-fs#1.0.0",
          "fhir-version": [
            "4.0.1"
          ],
          "url": "http://hl7.org/fhir/us/pacio-fs/STU1"
        }
      ],
      "analysis": {
        "content": true,
        "rest": true,
        "clinicalCore": true,
        "profiles": 4,
        "extensions": 3,
        "valuesets": 1,
        "codeSystems": 1,
        "examples": 84
      }
    },
    {
      "name": "PACIO Cognitive Status Implementation Guide",
      "category": "Patient Summary",
      "npm-name": "hl7.fhir.us.pacio-cs",
      "description": "FHIR R4 IG that leverages eLTSS and utilizes the Confusion Assessment Method (CAM) assessment to enable the sharing of cognitive status information when a patient moves from one clinical care setting to another.",
      "authority": "HL7",
      "country": "us",
      "history": "http://hl7.org/fhir/us/pacio-cs/history.html",
      "language": [
        "en"
      ],
      "canonical": "http://hl7.org/fhir/us/pacio-cs",
      "ci-build": "http://build.fhir.org/ig/HL7/fhir-pacio-cognitive-status",
      "editions": [
        {
          "name": "STU 1",
          "ig-version": "1.0.0",
          "package": "hl7.fhir.us.pacio-cs#1.0.0",
          "fhir-version": [
            "4.0.1"
          ],
          "url": "http://hl7.org/fhir/us/pacio-cs/STU1"
        }
      ],
      "analysis": {
        "content": true,
        "rest": true,
        "clinicalCore": true,
        "profiles": 4,
        "extensions": 3,
        "valuesets": 1,
        "codeSystems": 1,
        "examples": 68
      }
    },
    {
      "name": "Specialty Medication Enrollment",
      "category": "EHR Access",
      "npm-name": "hl7.fhir.us.specialty-rx",
      "description": "This FHIR IG focuses on the exchange of data (Demographic, prescription, clinical and financial) for dispensing specialty medications by pharmacies as well as facilitating the enrollment of patients in programs offered by third parties such as but not limited to Hub vendors and Pharmaceutical manufacturers.",
      "authority": "HL7",
      "country": "us",
      "history": "http://hl7.org/fhir/us/specialty-rx/history.html",
      "language": [
        "en"
      ],
      "canonical": "http://hl7.org/fhir/us/specialty-rx",
      "ci-build": "http://build.fhir.org/ig/HL7/specialty-rx",
      "editions": [
        {
          "name": "STU1",
          "ig-version": "1.0.0",
          "package": "hl7.fhir.us.specialty-rx#1.0.0",
          "fhir-version": [
            "4.0.1"
          ],
          "url": "http://hl7.org/fhir/us/specialty-rx/STU1"
        }
      ],
      "analysis": {
        "content": true,
        "rest": true,
        "messaging": true,
        "clinicalCore": true,
        "carePlanning": true,
        "financials": true,
        "medsMgmt": true,
        "profiles": 18,
        "valuesets": 2,
        "codeSystems": 4,
        "examples": 16
      }
    },
    {
      "name": "Vital Records Common Profile Library",
      "category": "Public Health",
      "npm-name": "hl7.fhir.us.vr-common-library",
      "description": "Library containing profiles used by other Vital Records IGs such as Birth and Fetal Death Reporting and Birth Defects Reporting.",
      "authority": "HL7",
      "country": "us",
      "history": "http://hl7.org/fhir/us/vr-common-library/history.html",
      "language": [
        "en"
      ],
      "canonical": "http://hl7.org/fhir/us/vr-common-library",
      "ci-build": "http://build.fhir.org/ig/HL7/vr-common-library",
      "editions": [
        {
          "name": "STU 1 on FHIR R4",
          "ig-version": "1.0.0",
          "package": "hl7.fhir.us.vr-common-library#1.0.0",
          "fhir-version": [
            "4.0.1"
          ],
          "url": "http://hl7.org/fhir/us/vr-common-library/STU1"
        }
      ],
      "analysis": {
        "content": true,
        "clinicalCore": true,
        "profiles": 30,
        "extensions": 4,
        "valuesets": 5,
        "examples": 35
      }
    },
    {
      "name": "Subscriptions R5 Backport",
      "category": "EHR Access",
      "npm-name": "hl7.fhir.uv.subscriptions-backport",
      "description": "This guide defines a standard method of back-porting the R5 subscriptions API to R4 implementations as to bridge for pre-adopting R5 Subscriptions prior to adoption of the R5 FHIR standard.",
      "authority": "HL7",
      "country": "uv",
      "history": "http://hl7.org/fhir/uv/subscriptions-backport/history.html",
      "language": [
        "en"
      ],
      "canonical": "http://hl7.org/fhir/uv/subscriptions-backport",
      "ci-build": "http://build.fhir.org/ig/HL7/fhir-subscription-backport-ig",
      "editions": [
        {
          "name": "STU 1 Ballot",
          "ig-version": "0.1.0",
          "package": "hl7.fhir.uv.subscriptions-backport#0.1.0",
          "fhir-version": [
            "4.0.1"
          ],
          "url": "http://hl7.org/fhir/uv/subscriptions-backport/2021Jan"
        }
      ],
      "analysis": {
        "content": true,
        "rest": true,
        "profiles": 4,
        "extensions": 7,
        "operations": 2,
        "valuesets": 4,
        "codeSystems": 4,
        "examples": 9
      }
    },
    {
      "name": "Vital Records Birth and Fetal Death Reporting",
      "category": "Public Health",
      "npm-name": "hl7.fhir.us.bfdr",
      "description": "Provides guidance to implementers and states on reporting birth and fetal death information based on the current revisions of the U.S. Standard Certificate of Live Birth and U.S. Standard Report of Fetal Death.",
      "authority": "HL7",
      "country": "us",
      "history": "http://hl7.org/fhir/us/bfdr/history.html",
      "language": [
        "en"
      ],
      "canonical": "http://hl7.org/fhir/us/bfdr",
      "ci-build": "http://build.fhir.org/ig/HL7/bfdr",
      "editions": [
        {
          "name": "STU 1 on FHIR R4",
          "ig-version": "1.0.0",
          "package": "hl7.fhir.us.bfdr#1.0.0",
          "fhir-version": [
            "4.0.1"
          ],
          "url": "http://hl7.org/fhir/us/bfdr/STU1"
        }
      ],
      "analysis": {
        "content": true,
        "rest": true,
        "documents": true,
        "clinicalCore": true,
        "financials": true,
        "profiles": 49,
        "extensions": 6,
        "valuesets": 1,
        "examples": 137
      }
    },
    {
      "name": "Making EHR Data MOre available for Research and Public Health (MedMorph)",
      "category": "Public Health",
      "npm-name": "hl7.fhir.us.medmorph",
      "description": "Making EHR Data More Available for Research and Public Health (MedMorph) Reference Architecture enables clinical data exchange between EHR systems, public health systems/authorities, data repositories, and research organizations.  This data exchange utilizes if applicable, knowledge repositories and backend services applications (e.g. FHIR APIs) to determine the triggering event(s) for the data exchange, the process for the data exchange, and validation that the data being exchanged meets a set of rules in order to expedite the data exchange. ",
      "authority": "HL7",
      "country": "us",
      "history": "http://hl7.org/fhir/us/medmorph/history.html",
      "language": [
        "en"
      ],
      "canonical": "http://hl7.org/fhir/us/medmorph",
      "ci-build": "http://build.fhir.org/ig/HL7/fhir-medmorph",
      "editions": [
        {
          "name": "STU 1 Draft",
          "ig-version": "0.2.0",
          "package": "hl7.fhir.us.medmorph#0.2.0",
          "fhir-version": [
            "4.0.1"
          ],
          "url": "http://hl7.org/fhir/us/medmorph/2022Jan"
        }
      ],
      "analysis": {
        "content": true,
        "rest": true,
        "clinicalCore": true,
        "carePlanning": true,
        "profiles": 13,
        "extensions": 9,
        "operations": 4,
        "valuesets": 4,
        "codeSystems": 5,
        "examples": 18
      }
    },
    {
      "name": "SDOH Clinical Care for Multiple Domains",
      "category": "Care Planning",
      "npm-name": "hl7.fhir.us.sdoh-clinicalcare",
      "description": "Profiles on FHIR R4 resources (using US Core as the basis where possible) used to document social determinants of health (SDOH) for an individual which covers many different factors considered social risks and social needs, e.g. Food Insecurity, Housing Stability and Quality, Transportation Access and others. The IG covers use cases identified from the clinical care setting that include : assessment of SDOH risks; evaluation of which risks can be addressed; setting goals,  documenting and tracking to completion SDOH interventions; and sharing SDOH information for an individual with organizations for secondary uses.",
      "authority": "HL7",
      "country": "us",
      "history": "http://hl7.org/fhir/us/sdoh-clinicalcare/history.html",
      "language": [
        "en"
      ],
      "canonical": "http://hl7.org/fhir/us/sdoh-clinicalcare",
      "ci-build": "http://build.fhir.org/ig/HL7/fhir-sdoh-clinicalcare",
      "editions": [
        {
          "name": "STU 2 Ballot",
          "ig-version": "1.1.0",
          "package": "hl7.fhir.us.sdoh-clinicalcare#1.1.0",
          "fhir-version": [
            "4.0.1"
          ],
          "url": "http://hl7.org/fhir/us/sdoh-clinicalcare/2022Jan"
        },
        {
          "name": "STU 1",
          "ig-version": "1.0.0",
          "package": "hl7.fhir.us.sdoh-clinicalcare#1.0.0",
          "fhir-version": [
            "4.0.1"
          ],
          "url": "http://hl7.org/fhir/us/sdoh-clinicalcare/STU1"
        }
      ],
      "analysis": {
        "content": true,
        "rest": true,
        "clinicalCore": true,
        "carePlanning": true,
        "profiles": 9,
        "valuesets": 6,
        "codeSystems": 1,
        "examples": 31
      }
    },
    {
      "name": "CDISC Mapping FHIR IG",
      "category": "Research",
      "npm-name": "hl7.fhir.uv.cdisc-mapping",
      "description": "This implementation guide defines authoritative mappings between the CDISC LAB, SDTM and CDASH standards and the corresponding HL7 FHIR resources to ease interoperability and data conversion between systems implementing these standards.",
      "authority": "HL7",
      "country": "uv",
      "history": "http://hl7.org/fhir/uv/cdisc-mapping/history.html",
      "language": [
        "en"
      ],
      "canonical": "http://hl7.org/fhir/uv/cdisc-mapping",
      "ci-build": "http://build.fhir.org/ig/HL7/cdisc-map",
      "editions": [
        {
          "name": "STU 1",
          "ig-version": "1.0.0",
          "package": "hl7.fhir.uv.cdisc-mapping#1.0.0",
          "fhir-version": [
            "4.0.1"
          ],
          "url": "http://hl7.org/fhir/uv/cdisc-mapping/STU1"
        }
      ],
      "analysis": {}
    },
    {
      "name": "NHSN Reporting of Adverse Drug Events - Hypoglycemia",
      "category": "Public Health",
      "npm-name": "hl7.fhir.us.nhsn-ade",
      "description": "??",
      "authority": "HL7",
      "country": "us",
      "history": "http://hl7.org/fhir/us/nhsn-ade/history.html",
      "language": [
        "en"
      ],
      "canonical": "http://hl7.org/fhir/us/nhsn-ade",
      "ci-build": "http://build.fhir.org/ig/HL7/fhir-nhsn-ade-ig/branches/main/index.html",
      "editions": [
        {
          "name": "STU 1 on FHIR R4",
          "ig-version": "1.0.0",
          "package": "hl7.fhir.us.nhsn-ade#1.0.0",
          "fhir-version": [
            "4.0.1"
          ],
          "url": "http://hl7.org/fhir/us/nhsn-ade/STU1"
        }
      ],
      "analysis": {
        "content": true,
        "clinicalCore": true,
        "medsMgmt": true,
        "profiles": 3,
        "examples": 17
      }
    },
    {
      "name": "NHSN Reporting: Inpatient Medication Administration",
      "category": "Pharmacy",
      "npm-name": "hl7.fhir.us.nhsn-med-admin",
      "description": "??",
      "authority": "HL7",
      "country": "us",
      "history": "http://hl7.org/fhir/us/nhsn-med-admin/history.html",
      "language": [
        "en"
      ],
      "canonical": "http://hl7.org/fhir/us/nhsn-med-admin",
      "ci-build": "http://build.fhir.org/ig/HL7/nhsn-med-admin-ig/branches/main/index.html",
      "editions": [
        {
          "name": "STU 1 on FHIR R4",
          "ig-version": "1.0.0",
          "package": "hl7.fhir.us.nhsn-med-admin#1.0.0",
          "fhir-version": [
            "4.0.1"
          ],
          "url": "http://hl7.org/fhir/us/nhsn-med-admin/STU1"
        }
      ],
      "analysis": {
        "content": true,
        "clinicalCore": true,
        "medsMgmt": true,
        "profiles": 5,
        "examples": 15
      }
    },
    {
      "name": "HL7 Norway no-basis",
      "category": "National Base",
      "npm-name": "hl7.fhir.no.basis",
      "description": "HL7 FHIR Base profiles for Norway",
      "authority": "HL7",
      "country": "no",
      "language": [
        "en"
      ],
      "canonical": "http://hl7.no/fhir/",
      "editions": [
        {
          "name": "HL7 Norway no-basis",
          "ig-version": "2.0.15",
          "package": "hl7.fhir.no.basis#2.0.15",
          "fhir-version": [
            "4.0.1"
          ],
          "url": "https://simplifier.net/guide/no-basis-entities-individuals/introduction"
        }
      ],
      "analysis": {
        "content": true,
        "rest": true,
        "documents": true,
        "clinicalCore": true,
        "medsMgmt": true,
        "profiles": 17,
        "extensions": 8,
        "valuesets": 6,
        "codeSystems": 4
      }
    },
    {
      "name": "Clinical Quality Language Specification",
      "category": "infrastructure",
      "npm-name": "hl7.cql",
      "description": "??",
      "authority": "HL7",
      "country": "??",
      "history": "http://cql.hl7.org/history.html",
      "language": [
        "en"
      ],
      "canonical": "http://cql.hl7.org",
      "ci-build": "http://build.fhir.org/ig/HL7/cql",
      "editions": [
        {
          "name": "Normative Normative",
          "ig-version": "1.5.1",
          "package": "hl7.cql#1.5.1",
          "fhir-version": [
            "4.0.1"
          ],
          "url": "http://cql.hl7.org/N1"
        }
      ],
      "analysis": {
        "error": "Error reading http://cql.hl7.org/N1/package.tgz: null"
      }
    },
    {
      "name": "Immunization Decision Support Forecast FHIR IG",
      "category": "Medications / Immunizations",
      "npm-name": "hl7.fhir.us.immds",
      "description": "A common FHIR implementation guide that expert systems may use to provide a common consistent interface enable decisioin support recommending which vaccinations a patient is due for next",
      "authority": "HL7",
      "country": "us",
      "language": [
        "en"
      ],
      "history": "http://hl7.org/fhir/us/immds/history.html",
      "canonical": "http://hl7.org/fhir/us/immds",
      "ci-build": "http://build.fhir.org/ig/HL7/ImmunizationFHIRDS",
      "editions": [
        {
          "name": "STU 1",
          "ig-version": "1.0.0",
          "package": "hl7.fhir.us.immds#1.0.0",
          "fhir-version": [
            "4.0.1"
          ],
          "url": "http://hl7.org/fhir/us/immds/STU1"
        }
      ],
      "analysis": {
        "content": true,
        "clinicalCore": true,
        "medsMgmt": true,
        "profiles": 4,
        "operations": 1,
        "valuesets": 4,
        "codeSystems": 3,
        "examples": 6
      }
    },
    {
      "name": "Profiles for ICSR Transfusion and Vaccination Adverse Event Detection and Reporting",
      "category": "Pharmaceutical",
      "npm-name": "hl7.fhir.us.icsr-ae-reporting",
      "description": "??",
      "authority": "HL7",
      "country": "us",
      "history": "http://hl7.org/fhir/us/icsr-ae-reporting/history.html",
      "language": [
        "en"
      ],
      "canonical": "http://hl7.org/fhir/us/icsr-ae-reporting",
      "ci-build": "http://build.fhir.org/ig/HL7/icsr-ae-reporting",
      "editions": [
        {
          "name": "STU 1",
          "ig-version": "1.0.0",
          "package": "hl7.fhir.us.icsr-ae-reporting#1.0.0",
          "fhir-version": [
            "4.0.1"
          ],
          "url": "http://hl7.org/fhir/us/icsr-ae-reporting/STU1"
        }
      ],
      "analysis": {
        "content": true,
        "clinicalCore": true,
        "medsMgmt": true,
        "diagnostics": true,
        "profiles": 22,
        "extensions": 20,
        "valuesets": 13,
        "codeSystems": 2,
        "examples": 42
      }
    },
    {
      "name": "Immunization Decision Support Forecast FHIR IG",
      "category": "Medications / Immunizations",
      "npm-name": "hl7.fhir.uv.immds",
      "description": "??",
      "authority": "HL7",
      "country": "uv",
      "history": "http://hl7.org/fhir/uv/immds/history.html",
      "language": [
        "en"
      ],
      "canonical": "http://hl7.org/fhir/uv/immds",
      "ci-build": "http://build.fhir.org/ig/HL7/ImmunizationFHIRDS",
      "editions": [
        {
          "name": "STU 1 Ballot",
          "ig-version": "0.2.0",
          "package": "hl7.fhir.uv.immds#0.2.0",
          "fhir-version": [
            "4.0.0"
          ],
          "url": "http://hl7.org/fhir/uv/immds/2019Sep"
        }
      ],
      "analysis": {
        "content": true,
        "rest": true,
        "clinicalCore": true,
        "medsMgmt": true,
        "profiles": 3,
        "operations": 1
      }
    },
    {
      "name": "Security for Scalable Registration, Authentication, and Authorization",
      "category": "Security",
      "npm-name": "hl7.fhir.us.udap-security",
      "description": "??",
      "authority": "HL7",
      "country": "us",
      "history": "http://hl7.org/fhir/us/udap-security/history.html",
      "language": [
        "en"
      ],
      "canonical": "http://hl7.org/fhir/us/udap-security",
      "ci-build": "http://build.fhir.org/ig/HL7/udap-security",
      "editions": [
        {
          "name": "STU 1 Ballot",
          "ig-version": "0.1.0",
          "package": "hl7.fhir.us.udap-security#0.1.0",
          "fhir-version": [
            "4.0.1"
          ],
          "url": "http://hl7.org/fhir/us/udap-security/2021Sep"
        }
      ],
      "analysis": {
        "rest": true
      }
    },
    {
      "name": "Single Institutional Review Board (sIRB) Implementation Guide",
      "category": "Research",
      "npm-name": "hl7.fhir.us.sirb",
      "description": "??",
      "authority": "HL7",
      "country": "us",
      "history": "http://hl7.org/fhir/us/sirb/history.html",
      "language": [
        "en"
      ],
      "canonical": "http://hl7.org/fhir/us/sirb",
      "ci-build": "http://build.fhir.org/ig/HL7/fhir-sirb",
      "editions": [
        {
          "name": "STU 1 Ballot",
          "ig-version": "0.1.0",
          "package": "hl7.fhir.us.sirb#0.1.0",
          "fhir-version": [
            "4.0.1"
          ],
          "url": "http://hl7.org/fhir/us/sirb/2021Sep"
        }
      ],
      "analysis": {
        "codeSystems": 1,
        "examples": 16
      }
    },
    {
      "name": "Sharing eCC Data from Pathology Labs to EHR",
      "category": "Documents",
      "npm-name": "hl7.fhir.us.cancer-reporting",
      "description": "??",
      "authority": "HL7",
      "country": "us",
      "history": "http://hl7.org/fhir/us/cancer-reporting/history.html",
      "language": [
        "en"
      ],
      "canonical": "http://hl7.org/fhir/us/cancer-reporting",
      "ci-build": "http://build.fhir.org/ig/HL7/cancer-reporting",
      "editions": [
        {
          "name": "STU1 Ballot",
          "ig-version": "0.1.0",
          "package": "hl7.fhir.us.cancer-reporting#0.1.0",
          "fhir-version": [
            "4.0.1"
          ],
          "url": "http://hl7.org/fhir/us/cancer-reporting/2021Sep"
        }
      ],
      "analysis": {
        "content": true,
        "clinicalCore": true,
        "diagnostics": true,
        "profiles": 6,
        "valuesets": 1,
        "codeSystems": 1,
        "examples": 27
      }
    },
    {
      "name": "HL7 FHIR® Implementation Guide: Ophthalmology Retinal, Release 1",
      "category": "Diagnostics",
      "npm-name": "hl7.fhir.uv.eyecare",
      "description": "??",
      "authority": "HL7",
      "country": "uv",
      "history": "http://hl7.org/fhir/uv/eyecare/history.html",
      "language": [
        "en"
      ],
      "canonical": "http://hl7.org/fhir/uv/eyecare",
      "ci-build": "http://build.fhir.org/ig/HL7/fhir-eyecare-ig",
      "editions": [
        {
          "name": "STU1 Ballot",
          "ig-version": "0.1.0",
          "package": "hl7.fhir.uv.eyecare#0.1.0",
          "fhir-version": [
            "4.0.1"
          ],
          "url": "http://hl7.org/fhir/uv/eyecare/2021Sep"
        }
      ],
      "analysis": {
        "content": true,
        "clinicalCore": true,
        "diagnostics": true,
        "profiles": 15,
        "valuesets": 13,
        "codeSystems": 3,
        "examples": 32
      }
    },
    {
      "name": "SMART Health Cards Vaccination and Testing, Release 1 | STU 1",
      "category": "Public Health",
      "npm-name": "hl7.fhir.uv.shc-vaccination",
      "description": "??",
      "authority": "HL7",
      "country": "uv",
      "history": "http://hl7.org/fhir/uv/shc-vaccination/history.html",
      "language": [
        "en"
      ],
      "canonical": "http://hl7.org/fhir/uv/shc-vaccination",
      "ci-build": "http://build.fhir.org/ig/HL7/fhir-shc-vaccination-ig",
      "editions": [
        {
          "name": "STU 1 Ballot",
          "ig-version": "0.6.2",
          "package": "hl7.fhir.uv.shc-vaccination#0.6.2",
          "fhir-version": [
            "4.0.1"
          ],
          "url": "http://hl7.org/fhir/uv/shc-vaccination/2021Sep"
        }
      ],
      "analysis": {
        "content": true,
        "clinicalCore": true,
        "profiles": 16,
        "valuesets": 10,
        "codeSystems": 1
      }
    },
    {
      "name": "HL7 FHIR Implementation Guide for Military Service History and Status",
      "category": "Clinical Records",
      "npm-name": "hl7.fhir.us.military-service",
      "description": "??",
      "authority": "HL7",
      "country": "us",
      "history": "http://hl7.org/fhir/us/military-service/history.html",
      "language": [
        "en"
      ],
      "canonical": "http://hl7.org/fhir/us/military-service",
      "ci-build": "http://build.fhir.org/ig/HL7/fhir-military-service",
      "editions": [
        {
          "name": "STU 1 Ballot",
          "ig-version": "0.1.0",
          "package": "hl7.fhir.us.military-service#0.1.0",
          "fhir-version": [
            "4.0.1"
          ],
          "url": "http://hl7.org/fhir/us/military-service/2021Sep"
        }
      ],
      "analysis": {
        "content": true,
        "clinicalCore": true,
        "profiles": 5,
        "extensions": 1,
        "operations": 1,
        "valuesets": 7,
        "codeSystems": 1,
        "examples": 5
      }
    },
    {
      "name": "Taiwan Digital COVID-19 Certificate",
      "category": "Immunication and Observation",
      "npm-name": "dccfhirig.mohw.gov.tw",
      "description": "Taiwan Digital COVID-19 Certificate",
      "authority": "MOHW",
      "country": "tw",
      "history": "https://dccfhirig.mohw.gov.tw/fhir/history.html",
      "language": [
        "en"
      ],
      "canonical": "https://dccfhirig.mohw.gov.tw/ig",
      "ci-build": "https://dccfhirig.mohw.gov.tw/ig",
      "editions": [
        {
          "name": "DSTU 1",
          "ig-version": "1.0.1",
          "package": "dccfhirig.mohw.gov.tw#1.0.1",
          "fhir-version": [
            "4.0.1"
          ],
          "url": "https://dccfhirig.mohw.gov.tw/ig"
        }
      ],
      "analysis": {
        "error": "Error fetching package directly (https://dccfhirig.mohw.gov.tw/fhir/1.0.1/package.tgz), or fetching package list for dccfhirig.mohw.gov.tw from https://dccfhirig.mohw.gov.tw/fhir/package-list.json: Unable to fetch: Invalid HTTP response 404 from https://dccfhirig.mohw.gov.tw/fhir/1.0.1/package.tgz (null) (content in /var/folders/85/j9nrkr152ds51j69d7nrxq7r0000gn/T/fhir-http-132.log)"
      }
    },
    {
      "name": "Logica COVID-19 FHIR Profile Library IG",
      "category": "Public Health",
      "npm-name": "hl7.fhir.us.covid19library",
      "description": "??",
      "authority": "HL7",
      "country": "us",
      "history": "http://hl7.org/fhir/us/covid19library/history.html",
      "language": [
        "en"
      ],
      "canonical": "http://hl7.org/fhir/us/covid19library",
      "ci-build": "http://build.fhir.org/ig/HL7/covid19library",
      "editions": [
        {
          "name": "Drafts Ballot",
          "ig-version": "0.14.0",
          "package": "hl7.fhir.us.covid19library#0.14.0",
          "fhir-version": [
            "4.0.1"
          ],
          "url": "http://hl7.org/fhir/us/covid19library/2022Jan"
        }
      ],
      "analysis": {
        "content": true,
        "clinicalCore": true,
        "profiles": 146,
        "extensions": 4,
        "valuesets": 43,
        "codeSystems": 2,
        "examples": 141
      }
    },
    {
      "name": "FHIR for FAIR - FHIR Implementation Guide",
      "category": "Research",
      "npm-name": "hl7.fhir.uv.fhir-for-fair",
      "description": "??",
      "authority": "HL7",
      "country": "uv",
      "history": "http://hl7.org/fhir/uv/fhir-for-fair/history.html",
      "language": [
        "en"
      ],
      "canonical": "http://hl7.org/fhir/uv/fhir-for-fair",
      "ci-build": "http://build.fhir.org/ig/HL7/fhir-for-fair",
      "editions": [
        {
          "name": "STU 1 (FHIR R4b) Ballot",
          "ig-version": "0.1.0",
          "package": "hl7.fhir.uv.fhir-for-fair#0.1.0",
          "fhir-version": [
            "4.1.0"
          ],
          "url": "http://hl7.org/fhir/uv/fhir-for-fair/2022Jan"
        }
      ],
      "analysis": {
        "error": "Unsupported version: 4.1.0"
      }
    },
    {
      "name": "Da Vinci Patient Cost Transparency Implementation Guide",
      "category": "Financial",
      "npm-name": "hl7.fhir.us.davinci-pct",
      "description": "??",
      "authority": "HL7",
      "country": "us",
      "history": "http://hl7.org/fhir/us/davinci-pct/history.html",
      "language": [
        "en"
      ],
      "canonical": "http://hl7.org/fhir/us/davinci-pct",
      "ci-build": "http://hl7.org/fhir/us/davinci-pct",
      "editions": [
        {
          "name": "STU 1 Draft",
          "ig-version": "0.1.0",
          "package": "hl7.fhir.us.davinci-pct#0.1.0",
          "fhir-version": [
            "4.0.1"
          ],
          "url": "http://hl7.org/fhir/us/davinci-pct/2022Jan"
        }
      ],
      "analysis": {
        "content": true,
        "clinicalCore": true,
        "financials": true,
        "profiles": 11,
        "extensions": 17,
        "operations": 1,
        "valuesets": 18,
        "codeSystems": 14,
        "examples": 18
      }
    },
    {
      "name": "Hybrid / Intermediary Exchange",
      "category": "EHR Access",
      "npm-name": "hl7.fhir.us.exchange-routing",
      "description": "??",
      "authority": "HL7",
      "country": "us",
      "history": "http://hl7.org/fhir/us/exchange-routing/history.html",
      "language": [
        "en"
      ],
      "canonical": "http://hl7.org/fhir/us/exchange-routing",
      "ci-build": "http://build.fhir.org/ig/HL7/fhir-exchange-routing-ig",
      "editions": [
        {
          "name": "STU1 Ballot",
          "ig-version": "0.1.0",
          "package": "hl7.fhir.us.exchange-routing#0.1.0",
          "fhir-version": [
            "4.0.1"
          ],
          "url": "http://hl7.org/fhir/us/exchange-routing/2022Jan"
        }
      ],
      "analysis": {
        "rest": true
      }
    },
    {
      "name": "PACIO Re-Assessment Timepoints Implementation Guide",
      "category": "Clinical Documents",
      "npm-name": "hl7.fhir.us.pacio-rt",
      "description": "??",
      "authority": "HL7",
      "country": "us",
      "history": "http://hl7.org/fhir/us/pacio-rt/history.html",
      "language": [
        "en"
      ],
      "canonical": "http://hl7.org/fhir/us/pacio-rt",
      "ci-build": "http://build.fhir.org/ig/HL7/fhir-pacio-rt",
      "editions": [
        {
          "name": "STU 1 Ballot",
          "ig-version": "0.1.0",
          "package": "hl7.fhir.us.pacio-rt#0.1.0",
          "fhir-version": [
            "4.0.1"
          ],
          "url": "http://hl7.org/fhir/us/pacio-rt/2022Jan"
        }
      ],
      "analysis": {
        "content": true,
        "rest": true,
        "clinicalCore": true,
        "profiles": 1,
        "extensions": 1,
        "valuesets": 4,
        "codeSystems": 3,
        "examples": 241
      }
    },
    {
      "name": "Da Vinci Risk Adjustment FHIR Implementation Guide",
      "category": "Financial",
      "npm-name": "hl7.fhir.us.davinci-ra",
      "description": "??",
      "authority": "HL7",
      "country": "us",
      "history": "http://hl7.org/fhir/us/davinci-ra/history.html",
      "language": [
        "en"
      ],
      "canonical": "http://hl7.org/fhir/us/davinci-ra",
      "ci-build": "http://build.fhir.org/ig/HL7/davinci-ra",
      "editions": [
        {
          "name": "STU 1 Ballot",
          "ig-version": "0.1.0",
          "package": "hl7.fhir.us.davinci-ra#0.1.0",
          "fhir-version": [
            "4.0.1"
          ],
          "url": "http://hl7.org/fhir/us/davinci-ra/2022Jan"
        }
      ],
      "analysis": {
        "content": true,
        "rest": true,
        "clinicalCore": true,
        "measures": true,
        "profiles": 4,
        "extensions": 6,
        "operations": 1,
        "valuesets": 3,
        "codeSystems": 3,
        "examples": 72
      }
    },
    {
      "name": "International Patient Access",
      "category": "Patient Summary",
      "npm-name": "hl7.fhir.uv.ipa",
      "description": "??",
      "authority": "HL7",
      "country": "uv",
      "history": "http://hl7.org/fhir/uv/ipa/history.html",
      "language": [
        "en"
      ],
      "canonical": "http://hl7.org/fhir/uv/ipa",
      "ci-build": "http://build.fhir.org/ig/HL7/fhir-ipa",
      "editions": [
        {
          "name": "STU 1 Ballot",
          "ig-version": "0.1.0",
          "package": "hl7.fhir.uv.ipa#0.1.0",
          "fhir-version": [
            "4.0.1"
          ],
          "url": "http://hl7.org/fhir/uv/ipa/2022Jan"
        }
      ],
      "analysis": {
        "content": true,
        "rest": true,
        "documents": true,
        "clinicalCore": true,
        "medsMgmt": true,
        "profiles": 11,
        "operations": 1,
        "examples": 13
      }
    },
    {
      "name": "PACIO Advance Directive Information Implementation Guide",
      "category": "Clinical Documents",
      "npm-name": "hl7.fhir.us.pacio-adi",
      "description": "??",
      "authority": "HL7",
      "country": "us",
      "history": "http://hl7.org/fhir/us/pacio-adi/history.html",
      "language": [
        "en"
      ],
      "canonical": "http://hl7.org/fhir/us/pacio-adi",
      "ci-build": "http://build.fhir.org/ig/HL7/pacio-adi",
      "editions": [
        {
          "name": "STU 1 Ballot",
          "ig-version": "0.1.0",
          "package": "hl7.fhir.us.pacio-adi#0.1.0",
          "fhir-version": [
            "4.0.1"
          ],
          "url": "http://hl7.org/fhir/us/pacio-adi/2022Jan"
        }
      ],
      "analysis": {
        "content": true,
        "rest": true,
        "documents": true,
        "clinicalCore": true,
        "profiles": 15,
        "extensions": 13,
        "valuesets": 17,
        "codeSystems": 2,
        "examples": 65
      }
    },
    {
      "name": "CARIN Digital Insurance Card",
      "category": "Financial",
      "npm-name": "hl7.fhir.us.insurance-card",
      "description": "??",
      "authority": "HL7",
      "country": "us",
      "history": "http://hl7.org/fhir/us/insurance-card/history.html",
      "language": [
        "en"
      ],
      "canonical": "http://hl7.org/fhir/us/insurance-card",
      "ci-build": "http://build.fhir.org/ig/HL7/insurance-card",
      "editions": [
        {
          "name": "STU 1 Ballot",
          "ig-version": "0.1.0",
          "package": "hl7.fhir.us.insurance-card#0.1.0",
          "fhir-version": [
            "4.0.1"
          ],
          "url": "http://hl7.org/fhir/us/insurance-card/2022Jan"
        }
      ],
      "analysis": {
        "content": true,
        "rest": true,
        "clinicalCore": true,
        "financials": true,
        "profiles": 3,
        "extensions": 10,
        "valuesets": 5,
        "codeSystems": 5,
        "examples": 4
      }
    },
    {
      "name": "Radiation Dose Summary for Diagnostic Procedures on FHIR",
      "category": "Diagnostics",
      "npm-name": "hl7.fhir.uv.radiation-dose-summary",
      "description": "??",
      "authority": "HL7",
      "country": "uv",
      "history": "http://hl7.org/fhir/uv/radiation-dose-summary/history.html",
      "language": [
        "en"
      ],
      "canonical": "http://hl7.org/fhir/uv/radiation-dose-summary",
      "ci-build": "http://build.fhir.org/ig/HL7/fhir-radiation-dose-summary-ig",
      "editions": [
        {
          "name": "STU 1 Ballot",
          "ig-version": "0.1.0",
          "package": "hl7.fhir.uv.radiation-dose-summary#0.1.0",
          "fhir-version": [
            "4.0.1"
          ],
          "url": "http://hl7.org/fhir/uv/radiation-dose-summary/2022Jan"
        }
      ],
      "analysis": {
        "content": true,
        "rest": true,
        "clinicalCore": true,
        "profiles": 9,
        "valuesets": 5,
        "codeSystems": 1,
        "tests": 3,
        "examples": 15
      }
    },
    {
      "name": "Making EHR Data MOre available for Research and Public Health (MedMorph) Central Cancer Registry Reporting Content IG",
      "category": "Public Health and Research",
      "npm-name": "hl7.fhir.us.central-cancer-registry-reporting",
      "description": "??",
      "authority": "HL7",
      "country": "us",
      "history": "http://hl7.org/fhir/us/central-cancer-registry-reporting/history.html",
      "language": [
        "en"
      ],
      "canonical": "http://hl7.org/fhir/us/central-cancer-registry-reporting",
      "ci-build": "http://build.fhir.org/ig/HL7/fhir-central-cancer-registry-reporting",
      "editions": [
        {
          "name": "STU 1 Ballot",
          "ig-version": "0.1.0",
          "package": "hl7.fhir.us.central-cancer-registry-reporting#0.1.0",
          "fhir-version": [
            "4.0.1"
          ],
          "url": "http://hl7.org/fhir/us/central-cancer-registry-reporting/2022Jan"
        }
      ],
      "analysis": {
        "content": true,
        "rest": true,
        "clinicalCore": true,
        "carePlanning": true,
        "profiles": 6,
        "extensions": 1,
        "valuesets": 1,
        "examples": 10
      }
    },
    {
      "name": "Making EHR Data MOre available for Research and Public Health (MedMorph) Healthcare Surveys Reporting Content IG",
      "category": "Public Health and Research",
      "npm-name": "hl7.fhir.us.health-care-surveys-reporting",
      "description": "??",
      "authority": "HL7",
      "country": "us",
      "history": "http://hl7.org/fhir/us/health-care-surveys-reporting/history.html",
      "language": [
        "en"
      ],
      "canonical": "http://hl7.org/fhir/us/health-care-surveys-reporting",
      "ci-build": "http://build.fhir.org/ig/HL7/fhir-health-care-surveys-reporting",
      "editions": [
        {
          "name": "STU 1 Ballot",
          "ig-version": "0.1.0",
          "package": "hl7.fhir.us.health-care-surveys-reporting#0.1.0",
          "fhir-version": [
            "4.0.1"
          ],
          "url": "http://hl7.org/fhir/us/health-care-surveys-reporting/2022Jan"
        }
      ],
      "analysis": {
        "content": true,
        "rest": true,
        "clinicalCore": true,
        "carePlanning": true,
        "medsMgmt": true,
        "profiles": 4,
        "examples": 13
      }
    },
    {
      "name": "Making EHR Data MOre available for Research and Public Health (MedMorph) Research Content IG",
      "category": "Public Health and Research",
      "npm-name": "hl7.fhir.us.medmorph-research-dex",
      "description": "??",
      "authority": "HL7",
      "country": "us",
      "history": "http://hl7.org/fhir/us/medmorph-research-dex/history.html",
      "language": [
        "en"
      ],
      "canonical": "http://hl7.org/fhir/us/medmorph-research-dex",
      "ci-build": "http://build.fhir.org/ig/HL7/fhir-medmorph-research-dex",
      "editions": [
        {
          "name": "STU 1 Ballot",
          "ig-version": "0.1.0",
          "package": "hl7.fhir.us.medmorph-research-dex#0.1.0",
          "fhir-version": [
            "4.0.1"
          ],
          "url": "http://hl7.org/fhir/us/medmorph-research-dex/2022Jan"
        }
      ],
      "analysis": {
        "content": true,
        "rest": true,
        "carePlanning": true,
        "profiles": 1,
        "examples": 6
      }
    },
    {
      "name": "Medicolegal Death Investigation (MDI)",
      "category": "Public Health",
      "npm-name": "hl7.fhir.us.mdi",
      "description": "??",
      "authority": "HL7",
      "country": "us",
      "history": "http://hl7.org/fhir/us/mdi/history.html",
      "language": [
        "en"
      ],
      "canonical": "http://hl7.org/fhir/us/mdi",
      "ci-build": "http://build.fhir.org/ig/HL7/fhir-mdi-ig",
      "editions": [
        {
          "name": "STU1 Ballot",
          "ig-version": "1.0.0-ballot",
          "package": "hl7.fhir.us.mdi#1.0.0-ballot",
          "fhir-version": [
            "4.0.1"
          ],
          "url": "http://hl7.org/fhir/us/mdi/2022May"
        }
      ],
      "analysis": {
        "content": true,
        "documents": true,
        "clinicalCore": true,
        "diagnostics": true,
        "profiles": 16,
        "extensions": 2,
        "valuesets": 7,
        "codeSystems": 2,
        "examples": 40
      }
    },
    {
      "name": "Clinical Quality Framework Common FHIR Assets",
      "category": "Quality / CDS",
      "npm-name": "fhir.cqf.common",
      "description": "This implementation guide contains common FHIR assets for use in CQFramework content IGs, including FHIRHelpers and the FHIR-ModelInfo libraries",
      "authority": "CQF",
      "country": "us",
      "history": "http://fhir.org/guides/cqf/common/history.html",
      "language": [
        "en"
      ],
      "canonical": "http://fhir.org/guides/cqf/common",
      "ci-build": "http://build.fhir.org/ig/cqframework/cqf",
      "editions": [
        {
          "name": "Release 1",
          "ig-version": "4.0.1",
          "package": "fhir.cqf.common#4.0.1",
          "fhir-version": [
            "4.0.1"
          ],
          "url": "http://fhir.org/guides/cqf/common/4.0.1"
        }
      ],
      "analysis": {
        "valuesets": 2
      }
    },
    {
      "name": "Maternal and Infant Health Research",
      "category": "Public Health",
      "npm-name": "hl7.fhir.us.mihr",
      "description": "??",
      "authority": "HL7",
      "country": "us",
      "history": "http://hl7.org/fhir/us/mihr/history.html",
      "language": [
        "en"
      ],
      "canonical": "http://hl7.org/fhir/us/mihr",
      "ci-build": "http://build.fhir.org/ig/HL7/fhir-mmm-ig",
      "editions": [
        {
          "name": "STU1 Ballot",
          "ig-version": "1.0.0-ballot",
          "package": "hl7.fhir.us.mihr#1.0.0-ballot",
          "fhir-version": [
            "4.0.1"
          ],
          "url": "http://hl7.org/fhir/us/mihr/2022May"
        }
      ],
      "analysis": {
        "valuesets": 9,
        "examples": 24
      }
    },
    {
      "name": "Patient Request for Corrections Implementation Guide",
      "category": "tbd",
      "npm-name": "hl7.fhir.uv.patient-corrections",
      "description": "??",
      "authority": "HL7",
      "country": "uv",
      "history": "http://hl7.org/fhir/uv/patient-corrections/history.html",
      "language": [
        "en"
      ],
      "canonical": "http://hl7.org/fhir/uv/patient-corrections",
      "ci-build": "http://build.fhir.org/ig/HL7/fhir-patient-correction",
      "editions": [
        {
          "name": "STU 1 Ballot",
          "ig-version": "1.0.0-ballot",
          "package": "hl7.fhir.uv.patient-corrections#1.0.0-ballot",
          "fhir-version": [
            "4.0.1"
          ],
          "url": "http://hl7.org/fhir/uv/patient-corrections/2022May"
        }
      ],
      "analysis": {
        "content": true,
        "rest": true,
        "carePlanning": true,
        "profiles": 3,
        "operations": 1,
        "valuesets": 4,
        "codeSystems": 4,
        "examples": 17
      }
    },
    {
      "name": "Interoperable Digital Identity and Patient Matching",
      "category": "Security",
      "npm-name": "hl7.fhir.us.identity-matching",
      "description": "??",
      "authority": "HL7",
      "country": "us",
      "history": "http://hl7.org/fhir/us/identity-matching/history.html",
      "language": [
        "en"
      ],
      "canonical": "http://hl7.org/fhir/us/identity-matching",
      "ci-build": "http://build.fhir.org/ig/HL7/fhir-identity-matching-ig",
      "editions": [
        {
          "name": "STU 1 Ballot",
          "ig-version": "1.0.0-ballot",
          "package": "hl7.fhir.us.identity-matching#1.0.0-ballot",
          "fhir-version": [
            "4.0.1"
          ],
          "url": "http://hl7.org/fhir/us/identity-matching/2022May"
        }
      ],
      "analysis": {
        "content": true,
        "clinicalCore": true,
        "profiles": 3,
        "valuesets": 1,
        "codeSystems": 1,
        "examples": 3
      }
    },
    {
      "name": "CDC Opioid MME Calculator",
      "category": "Quality / CDS",
      "npm-name": "fhir.cdc.opioid-mme-r4",
      "description": "This implementation guide provides Morphine Milligram Equivalent (MME) calculation logic as described by the Centers For Disease Control and Prevention (CDC) Guideline for Prescribing Opioids for Chronic Pain — United States, 2016",
      "authority": "CQF",
      "country": "us",
      "history": "http://fhir.org/guides/cdc/opioid-mme-r4/history.html",
      "language": [
        "en"
      ],
      "canonical": "http://fhir.org/guides/cdc/opioid-mme-r4",
      "ci-build": "http://build.fhir.org/ig/cqframework/opioid-mme-r4",
      "editions": [
        {
          "name": "Release 1",
          "ig-version": "3.0.0",
          "package": "fhir.cdc.opioid-mme-r4#3.0.0",
          "fhir-version": [
            "4.0.1"
          ],
          "url": "http://fhir.org/guides/cdc/opioid-mme-r4/3.0.0"
        }
      ],
      "analysis": {
        "content": true,
        "clinicalCore": true,
        "medsMgmt": true,
        "profiles": 1,
        "codeSystems": 3,
        "examples": 12
      }
    },
    {
      "name": "FHIRcast",
      "category": "Imaging",
      "npm-name": "hl7.fhir.uv.fhircast",
      "description": "??",
      "authority": "HL7",
      "country": "uv",
      "history": "http://hl7.org/fhir/uv/fhircast/history.html",
      "language": [
        "en"
      ],
      "canonical": "http://hl7.org/fhir/uv/fhircast",
      "ci-build": "http://build.fhir.org/ig/HL7/fhircast-docs",
      "editions": [
        {
          "name": "STU3 Ballot",
          "ig-version": "2.1.0-ballot",
          "package": "hl7.fhir.uv.fhircast#2.1.0-ballot",
          "fhir-version": [
            "4.0.1"
          ],
          "url": "http://hl7.org/fhir/uv/fhircast/2022May"
        },
        {
          "name": "STU2",
          "ig-version": "2.0.0",
          "package": "hl7.fhir.uv.fhircast#2.0.0",
          "fhir-version": [
            "4.0.1"
          ],
          "url": "https://fhircast.hl7.org/specification/STU2"
        },
        {
          "name": "STU1",
          "ig-version": "1.0.0",
          "package": "hl7.fhir.uv.fhircast#1.0.0",
          "fhir-version": [
            "4.0.1"
          ],
          "url": "https://fhircast.hl7.org/specification/STU1"
        }
      ],
      "analysis": {
        "content": true,
        "clinicalCore": true,
        "profiles": 2,
        "extensions": 1,
        "examples": 1
      }
    },
    {
      "name": "IHE Mobile Health Document Sharing (MHDS)",
      "category": "Clinical Documents",
      "npm-name": "ihe.iti.mhds",
      "description": "This Implementation Guide shows how to build a Document Sharing Exchange using IHE-profiled FHIR standard, rather than the legacy IHE profiles that are dominated by XDS and HL7 v2. This Implementation Guide assembles other IHE Implementation guides (Profiles) and defines a Document Registry Actor.",
      "authority": "IHE",
      "country": "uv",
      "history": "http://profiles.ihe.net/ITI/MHDS/history.html",
      "language": [
        "en"
      ],
      "ci-build": "http://build.fhir.org/ig/IHE/MHDS",
      "canonical": "https://profiles.ihe.net/ITI/MHDS",
      "analysis": {
        "rest": true
      },
      "editions": [
        {
          "name": "Trial Implementation",
          "ig-version": "2.3.0",
          "package": "ihe.iti.mhds#2.3.0",
          "fhir-version": [
            "4.0.1"
          ],
          "url": "https://profiles.ihe.net/ITI/MHDS/2.3.0"
        },
        {
          "name": "Trial Implementation",
          "ig-version": "2.1.0",
          "package": "ihe.iti.mhds#2.1.0",
          "fhir-version": [
            "4.0.1"
          ],
          "url": "https://www.ihe.net/uploadedFiles/Documents/ITI/IHE_ITI_Suppl_MHDS.pdf"
        }
      ]
    },
    {
      "name": "IHE Mobile Care Services Discovery (mCSD)",
      "category": "Administration",
      "npm-name": "ihe.iti.mcsd",
      "description": "The IHE Mobile Care Services Discovery (mCSD) IG provides a transaction for mobile and lightweight browser-based applications to find and update care services resources.",
      "authority": "IHE",
      "country": "uv",
      "history": "http://profiles.ihe.net/ITI/mCSD/history.html",
      "language": [
        "en"
      ],
      "ci-build": "http://build.fhir.org/ig/IHE/ITI.mCSD/branches/main",
      "canonical": "https://profiles.ihe.net/ITI/mCSD",
      "analysis": {
        "content": true,
        "rest": true,
        "clinicalCore": true,
        "profiles": 14,
        "extensions": 2,
        "valuesets": 3,
        "codeSystems": 3,
        "examples": 21
      },
      "editions": [
        {
          "name": "Public-Comment Ballot",
          "ig-version": "3.6.1",
          "package": "ihe.iti.mcsd#3.6.1",
          "fhir-version": [
            "4.0.1"
          ],
          "url": "https://profiles.ihe.net/ITI/mCSD/3.6.1"
        },
        {
          "name": "Trial Implementation",
          "ig-version": "3.5.0",
          "package": "ihe.iti.mcsd#3.5.0",
          "fhir-version": [
            "4.0.1"
          ],
          "url": "https://profiles.ihe.net/ITI/mCSD/3.5.0"
        },
        {
          "name": "Trial Implementation",
          "ig-version": "3.3.0",
          "package": "ihe.iti.mcsd#3.3.0",
          "fhir-version": [
            "4.0.1"
          ],
          "url": "https://www.ihe.net/uploadedFiles/Documents/ITI/IHE_ITI_Suppl_mCSD_Rev3-3_TI_2021-07-02.pdf"
        }
      ]
    },
    {
      "name": "Pan-Canadian Patient Summary",
      "category": "Patient Summary",
      "npm-name": "ca.infoway.io.psca",
      "description": "The Pan-Canadian Patient Summary (PS-CA) IG and accompanying [PS-CA specification](https://infoscribe.infoway-inforoute.ca/pages/viewpage.action?pageId\u003d149160290) adapt the HL7 [International Patient Summary](http://hl7.org/fhir/uv/ips/) (IPS) for use in a Canadian context.",
      "authority": "Canada Health Infoway",
      "country": "ca",
      "history": "https://simplifier.net/PS-CA-R1/~guides",
      "language": [
        "en"
      ],
      "canonical": "http://fhir.infoway-inforoute.ca/io/psca",
      "ci-build": "https://simplifier.net/PS-CA-R1",
      "editions": [
        {
          "name": "Public Comment 0.3",
          "ig-version": "0.3.0",
          "package": "ca.infoway.io.psca#0.3.1",
          "fhir-version": [
            "4.0.1"
          ],
          "url": "https://packages.simplifier.net/ca.infoway.io.psca/0.3.1"
        },
        {
          "name": "Public Comment 0.2",
          "ig-version": "0.0.4",
          "package": "ca.infoway.io.psca#0.0.4",
          "fhir-version": [
            "4.0.1"
          ],
          "url": "https://packages.simplifier.net/ca.infoway.io.psca/0.0.4"
        },
        {
          "name": "Public Comment 0.1",
          "ig-version": "0.0.3",
          "package": "ca.infoway.vc.ps#0.0.3",
          "fhir-version": [
            "4.0.1"
          ],
          "url": "https://packages.simplifier.net/ca.infoway.vc.ps/0.0.3"
        }
      ],
      "analysis": {
        "content": true,
        "documents": true,
        "clinicalCore": true,
        "medsMgmt": true,
        "profiles": 19,
        "extensions": 3,
        "valuesets": 24,
        "codeSystems": 1
      }
    },
    {
      "name": "Canadian Baseline",
      "category": "National Base",
      "npm-name": "hl7.fhir.ca.baseline",
      "description": "Base Canadian national implementation guide",
      "authority": "HL7 Canada",
      "country": "ca",
      "history": "https://simplifier.net/canadianfhirbaselineprofilesca-core",
      "language": [
        "en"
      ],
      "canonical": "http://hl7.org/fhir/ca/baseline",
      "ci-build": "https://build.fhir.org/ig/HL7-Canada/ca-baseline",
      "editions": [
        {
          "name": "Public Comment",
          "ig-version": "1.0.0",
          "package": "hl7.fhir.ca.baseline#1.0.0",
          "fhir-version": [
            "4.0.1"
          ],
          "url": "https://packages.simplifier.net/hl7.fhir.ca.baseline/1.0.0"
        }
      ],
      "analysis": {
        "content": true,
        "documents": true,
        "clinicalCore": true,
        "medsMgmt": true,
        "profiles": 31,
        "extensions": 13,
        "valuesets": 9,
        "codeSystems": 2
      }
    },
    {
      "name": "IHE Mobile Access to Health Documents (MHD)",
      "category": "EHR Access",
      "npm-name": "ihe.iti.mhd",
      "description": "Defines a simple HTTP interface to a Document Sharing environment, including: publishing/query (XDS-on-FHIR), point-to-point push (XDR, Direct, XDM), and federation of communities (XCA).",
      "authority": "IHE",
      "country": "uv",
      "language": [
        "en"
      ],
      "history": "https://profiles.ihe.net/ITI/MHD/history.html",
      "canonical": "https://profiles.ihe.net/ITI/MHD",
      "ci-build": "http://build.fhir.org/ig/IHE/ITI.MHD",
      "analysis": {
        "content": true,
        "rest": true,
        "documents": true,
        "profiles": 24,
        "extensions": 4,
        "valuesets": 3,
        "codeSystems": 1,
        "examples": 48
      },
      "editions": [
        {
          "name": "Trial Implementation",
          "ig-version": "4.1.0",
          "package": "ihe.iti.mhd#4.1.0",
          "fhir-version": [
            "4.0.1"
          ],
          "url": "https://profiles.ihe.net/ITI/MHD/4.1.0"
        },
        {
          "name": "Trial Implementation",
          "ig-version": "4.0.2",
          "package": "ihe.iti.mhd#4.0.2",
          "fhir-version": [
            "4.0.1"
          ],
          "url": "https://profiles.ihe.net/ITI/MHD/4.0.2"
        },
        {
          "name": "Trial Implementation",
          "ig-version": "4.0.1",
          "package": "ihe.iti.mhd#4.0.1",
          "fhir-version": [
            "4.0.1"
          ],
          "url": "https://profiles.ihe.net/ITI/MHD/4.0.1"
        },
        {
          "name": "Trial Implementation",
          "ig-version": "3.2.0",
          "package": "ihe.iti.mhd#3.2.0",
          "fhir-version": [
            "4.0.1"
          ],
          "url": "https://www.ihe.net/uploadedFiles/Documents/ITI/IHE_ITI_Suppl_MHD_Rev3-2_TI_2020-08-28.pdf"
        }
      ]
    },
    {
      "name": "IHE Basic Audit Log Patterns (BasicAudit)",
      "category": "Privacy / Security",
      "npm-name": "ihe.iti.basicaudit",
      "description": "The Basic Audit Log Patterns (BasicAudit) **Content Profile** defines some basic and reusable AuditEvent patterns. This includes basic audit log profiles for FHIR RESTful operations, to be used when there is not a more specific audit event defined. Where a more specific audit event can be defined it should be derived off of these basic patterns.",
      "authority": "IHE",
      "country": "uv",
      "history": "https://profiles.ihe.net/ITI/basicaudit/history.html",
      "language": [
        "en"
      ],
      "canonical": "https://profiles.ihe.net/ITI/basicaudit",
      "ci-build": "http://build.fhir.org/ig/IHE/BasicAudit",
      "editions": [
        {
          "name": "Public-Comment Ballot",
          "ig-version": "1.0.1",
          "package": "ihe.iti.basicaudit#1.0.1",
          "fhir-version": [
            "4.0.1"
          ],
          "url": "https://profiles.ihe.net/ITI/basicaudit/1.0.1"
        }
      ],
      "analysis": {
        "content": true,
        "profiles": 20,
        "extensions": 2,
        "valuesets": 6,
        "codeSystems": 5,
        "examples": 63
      }
    },
    {
      "name": "IHE Interactive Multimedia Report (IMR)",
      "category": "Imaging",
      "npm-name": "ihe.rad.imr",
      "description": "??",
      "authority": "??",
      "country": "??",
      "history": "https://profiles.ihe.net/RAD/IMR/history.html",
      "language": [
        "en"
      ],
      "canonical": "https://profiles.ihe.net/RAD/IMR",
      "ci-build": "http://build.fhir.org/ig/IHE/RAD.IMR",
      "analysis": {
        "content": true,
        "rest": true,
        "clinicalCore": true,
        "diagnostics": true,
        "profiles": 8,
        "extensions": 2,
        "valuesets": 7,
        "examples": 19
      },
      "editions": [
        {
          "name": "Public Comment Ballot",
          "ig-version": "1.0.0-comment",
          "package": "ihe.rad.imr#1.0.0-comment",
          "fhir-version": [
            "4.0.1"
          ],
          "url": "https://profiles.ihe.net/RAD/IMR/1.0.0-comment"
        }
      ]
    },
    {
      "name": "HL7 Belgium FHIR Implementation Guide - Core profiles",
      "category": "test",
      "npm-name": "hl7.fhir.be.core",
      "description": "Belgian Federal Core Profiles",
      "authority": "eHealth Platform",
      "country": "be",
      "history": "https://www.ehealth.fgov.be/standards/fhir/core/history.html",
      "language": [
        "en"
      ],
      "canonical": "https://www.ehealth.fgov.be/standards/fhir/core",
      "ci-build": "http://build.fhir.org/ig/hl7-be/core",
      "editions": [
        {
          "name": "Trial Use Test",
          "ig-version": "2.0.0",
          "package": "hl7.fhir.be.core#2.0.0",
          "fhir-version": [
            "4.0.1"
          ],
          "url": "https://www.ehealth.fgov.be/standards/fhir/core/2.0.0"
        }
      ],
      "analysis": {
        "content": true,
        "clinicalCore": true,
        "profiles": 6,
        "extensions": 1,
        "valuesets": 3,
        "codeSystems": 5,
        "examples": 6
      }
    },
    {
      "name": "jp-core",
      "category": "National Draft",
      "npm-name": "jp-core.draft",
      "description": "Japan core draft v1.0.8",
      "authority": "JAMI FHIR Draft WG",
      "country": "ja",
      "language": [
        "ja"
      ],
      "canonical": "http://jpfhir.jp/fhir/core",
      "editions": [
        {
          "name": "jp-core.draft",
          "ig-version": "1.0.8",
          "package": "jp-core.draft#1.0.8",
          "fhir-version": [
            "4.0.1"
          ],
          "url": "https://jpfhir.jp/jpcoreV1/packages"
        }
      ],
      "analysis": {
        "content": true,
        "rest": true,
        "clinicalCore": true,
        "financials": true,
        "medsMgmt": true,
        "diagnostics": true,
        "profiles": 30,
        "extensions": 28,
        "codeSystems": 1
      }
    },
    {
      "name": "IHE Basic Audit Log Patterns (BALP)",
      "category": "Privacy / Security",
      "npm-name": "ihe.iti.balp",
      "description": "??",
      "authority": "??",
      "country": "??",
      "history": "https://profiles.ihe.net/ITI/BALP/history.html",
      "language": [
        "en"
      ],
      "canonical": "https://profiles.ihe.net/ITI/BALP",
      "ci-build": "http://build.fhir.org/ig/IHE/ITI.BasicAudit",
      "editions": [
        {
          "name": "Trial Implementation",
          "ig-version": "1.1.0",
          "package": "ihe.iti.balp#1.1.0",
          "fhir-version": [
            "4.0.1"
          ],
          "url": "https://profiles.ihe.net/ITI/BALP/1.1.0"
        }
      ]
    }
  ]
}<|MERGE_RESOLUTION|>--- conflicted
+++ resolved
@@ -3811,10 +3811,6 @@
       "language": [
         "en"
       ],
-<<<<<<< HEAD
-=======
-      "canonical": "http://hl7.org/fhir/uv/smart-web-messaging",
->>>>>>> 88eadff5
       "ci-build": "http://build.fhir.org/ig/HL7/smart-web-messaging",
       "canonical": "http://hl7.org/fhir/uv/smart-web-messaging",
       "editions": [
