--- conflicted
+++ resolved
@@ -7394,8 +7394,6 @@
         }
       ]
     },
-<<<<<<< HEAD
-=======
     {
       "name": "National Directory of Healthcare Providers and Services (NDH) Implementation Guide",
       "category": "Administration",
@@ -7421,7 +7419,6 @@
         }
       ]
     },
->>>>>>> 5ec1d16b
     {
       "name": "Privacy Consent on FHIR (PCF)",
       "category": "Privacy / Security",
