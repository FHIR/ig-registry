--- conflicted
+++ resolved
@@ -2984,7 +2984,6 @@
       ]
     },
     {
-<<<<<<< HEAD
       "name" : "IHE FormatCode vocabulary",
       "category" : "EHR access",
       "npm-name" : "ihe.formatcode.fhir",
@@ -3001,7 +3000,9 @@
           "fhir-version" : "4.0.0",
           "url" : "http://profiles.ihe.net/fhir/ihe.formatcode.fhir/2020Aug"
          }
-=======
+      ]
+    },
+    {
       "name": "HL7 Terminology",
       "category": "??",
       "npm-name": "hl7.terminology",
@@ -3099,7 +3100,6 @@
           ],
           "url": "http://hl7.org/fhir/us/pacio-cs/2021Jan"
         }
->>>>>>> 1811292e
       ]
     }
   ]
