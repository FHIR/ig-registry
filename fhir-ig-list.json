--- conflicted
+++ resolved
@@ -5780,15 +5780,9 @@
     },
     {
       "name": "HL7 Belgium FHIR Implementation Guide - Core profiles",
-<<<<<<< HEAD
       "category": "National Base",
       "npm-name": "hl7.fhir.be.core",
       "description": "HL7 Belgium FHIR Implementation Guide - Core profiles",
-=======
-      "category": "test",
-      "npm-name": "hl7.fhir.be.core",
-      "description": "Belgian Federal Core Profiles",
->>>>>>> 693e797f
       "authority": "eHealth Platform",
       "country": "be",
       "history": "https://www.ehealth.fgov.be/standards/fhir/core/history.html",
@@ -5807,7 +5801,6 @@
           ],
           "url": "https://www.ehealth.fgov.be/standards/fhir/core/2.0.0"
         }
-<<<<<<< HEAD
       ]
     },
     {
@@ -5883,8 +5876,6 @@
           ],
           "url": "https://www.ehealth.fgov.be/standards/fhir/vaccination/1.0.0"
         }
-      ]
-=======
       ],
       "analysis": {
         "content": true,
@@ -5929,7 +5920,6 @@
         "extensions": 28,
         "codeSystems": 1
       }
->>>>>>> 693e797f
     }
   ]
 }