--- conflicted
+++ resolved
@@ -9893,7 +9893,28 @@
       ]
     },
     {
-<<<<<<< HEAD
+      "name" : "ONCOFAIR FHIR Implementation Guide",
+      "category" : "Infrastructure",
+      "npm-name" : "ltsi.fhir.oncofair",
+      "description" : "The OncoFAIR project is designed to improve the interoperability and reuse of healthcare data in oncology, focusing on chemotherapy.",
+      "authority" : "KEREVAL, LTSI",
+      "country" : "fr",
+      "history" : "http://oncofair-ig.kereval.cloud/ltsi.fhir.oncofair/history.html",
+      "language" : ["en"],
+      "ci-build" : "https://oncofair.github.io/FHIR-ImplementationGuide-Article/main/ig",
+      "canonical" : "http://oncofair-ig.kereval.cloud",
+      "product" : ["fhir"],
+      "editions" : [
+        {
+          "name" : "final-text",
+          "ig-version" : "0.1.0",
+          "package" : "ltsi.fhir.oncofair#0.1.0",
+          "fhir-version" : ["5.0.0"],
+          "url" : "http://oncofair-ig.kereval.cloud/ltsi.fhir.oncofair"
+        }
+      ]
+    },
+    {
       "name" : "WOF Connect Implementation Guide",
       "category" : "Infrastructure",
       "npm-name" : "servicewell.fhir.wof-connect",
@@ -9912,26 +9933,6 @@
           "package" : "servicewell.fhir.wof-connect#0.1.0",
           "fhir-version" : ["4.0.1"],
           "url" : "http://canonical.fhir.link/servicewell/wof-connect/0.1.0"
-=======
-      "name" : "ONCOFAIR FHIR Implementation Guide",
-      "category" : "Infrastructure",
-      "npm-name" : "ltsi.fhir.oncofair",
-      "description" : "The OncoFAIR project is designed to improve the interoperability and reuse of healthcare data in oncology, focusing on chemotherapy.",
-      "authority" : "KEREVAL, LTSI",
-      "country" : "fr",
-      "history" : "http://oncofair-ig.kereval.cloud/ltsi.fhir.oncofair/history.html",
-      "language" : ["en"],
-      "ci-build" : "https://oncofair.github.io/FHIR-ImplementationGuide-Article/main/ig",
-      "canonical" : "http://oncofair-ig.kereval.cloud",
-      "product" : ["fhir"],
-      "editions" : [
-        {
-          "name" : "final-text",
-          "ig-version" : "0.1.0",
-          "package" : "ltsi.fhir.oncofair#0.1.0",
-          "fhir-version" : ["5.0.0"],
-          "url" : "http://oncofair-ig.kereval.cloud/ltsi.fhir.oncofair"
->>>>>>> 8a0d34ce
         }
       ]
     }
