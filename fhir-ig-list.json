{
  "feeds": [
    {
      "name": "HL7.org Publications",
      "url": "http://hl7.org/fhir/package-feed.xml",
      "errors": "grahame|fhir_org"
    },
    {
      "name": "Common HL7 Terminology",
      "url": "http://terminology.hl7.org/package-feed.xml",
      "errors": "utg|hl7_org"
    },
    {
      "name": "FHIR Foundation Guides",
      "url": "http://fhir.org/guides/package-feed.xml",
      "errors": "grahame|fhir_org"
    },
    {
      "name": "FHIR Foundation Support Packages",
      "url": "http://fhir.org/packages/package-feed.xml",
      "errors": "grahame|fhir_org"
    },
    {
      "name": "Simplifier",
      "url": "http://simplifier.net/package-feed.xml",
      "errors": "ward|fire_ly"
    },
    {
      "name": "HL7 Australia",
      "url": "http://hl7.org.au/fhir/package-feed.xml",
      "errors": "brett_esler|oridashi_com_au "
    },
    {
      "name": "HL7 Switzerland",
      "url": "http://fhir.ch/package-feed.xml",
      "errors": "oliver_egger|ahdis_ch"
    },
    {
      "name": "mednet.swiss",
      "url": "https://mednet.swiss/fhir/package-feed.xml",
      "errors": "david_gutknecht|novcom_swiss"
    },
    {
      "name": "David Hay packages (Interim name)",
      "url": "http://igs.clinfhir.com/packages/package-feed.xml",
      "errors": "david_hay|clinfhir_com"
    },
    {
      "name": "IHE International",
      "url": "https://profiles.ihe.net/fhir/package-feed.xml",
      "errors": "secretary|ihe_net"
    }
  ],
  "package-restrictions": [
    {
      "mask": "hl7.fhir.au.*",
      "feeds": [
        "http://hl7.org.au/fhir/package-feed.xml"
      ]
    },
    {
      "mask": "hl7.fhir.nz.*",
      "feeds": [
        "http://igs.clinfhir.com/packages/package-feed.xml"
      ]
    },
    {
      "mask": "hl7.fhir.*",
      "feeds": [
        "http://hl7.org/fhir/package-feed.xml",
        "http://fhir.org/packages/package-feed.xml"
      ]
    },
    {
      "mask": "hl7.tx.*",
      "feeds": [
        "http://terminology.hl7.org/package-feed.xml"
      ]
    },
    {
      "mask": "fhir.*",
      "feeds": [
        "http://fhir.org/packages/package-feed.xml",
        "http://fhir.org/guides/package-feed.xml"
      ]
    },
    {
      "mask": "hl7.au.fhir.*",
      "feeds": [
        "http://hl7.org.au/fhir/package-feed.xml"
      ]
    },
    {
      "mask": "ch.fhir.ig.*",
      "feeds": [
        "http://fhir.ch/package-feed.xml"
      ]
    },
    {
      "mask": "ihe.*",
      "feeds": [
        "http://profiles.ihe.net/fhir/package-feed.xml"
      ]
    }
  ],
  "guides": [
    {
      "name": "US Core",
      "category": "National Base",
      "npm-name": "hl7.fhir.us.core",
      "description": "Base US national implementation guide",
      "authority": "HL7",
      "country": "us",
      "language": [
        "en"
      ],
      "history": "http://hl7.org/fhir/us/core/history.html",
      "canonical": "http://hl7.org/fhir/us/core",
      "ci-build": "http://build.fhir.org/ig/HL7/US-Core",
      "editions": [
        {
          "name": "STU3",
          "ig-version": "3.2.0",
          "package": "hl7.fhir.us.core#3.2.0",
          "fhir-version": [
            "4.0.1"
          ],
          "url": "http://hl7.org/fhir/us/core/2021Jan"
        },
        {
          "name": "STU 3",
          "ig-version": "3.1.1",
          "package": "hl7.fhir.us.core#3.1.1",
          "fhir-version": [
            "4.0.1"
          ],
          "url": "http://hl7.org/fhir/us/core/STU3.1.1"
        },
        {
          "name": "STU Update",
          "ig-version": "3.1.0",
          "package": "hl7.fhir.us.core#3.1.0",
          "fhir-version": [
            "4.0.1"
          ],
          "url": "http://hl7.org/fhir/us/core/STU3.1"
        },
        {
          "name": "STU 3",
          "ig-version": "3.0.0",
          "package": "hl7.fhir.us.core#3.0.0",
          "fhir-version": [
            "4.0.0"
          ],
          "url": "http://hl7.org/fhir/us/core/STU3"
        },
        {
          "name": "STU 2",
          "ig-version": "2.0.0",
          "package": "hl7.fhir.us.core#2.0.0",
          "fhir-version": [
            "3.0.1"
          ],
          "url": "http://hl7.org/fhir/us/core/STU2"
        },
        {
          "name": "STU 1",
          "ig-version": "1.0.1",
          "package": "hl7.fhir.us.core#1.0.1",
          "fhir-version": [
            "3.0.1"
          ],
          "url": "http://hl7.org/fhir/us/core/1.0.1"
        },
        {
          "name": "STU 1",
          "ig-version": "1.0.0",
          "package": "hl7.fhir.us.core#1.0.0",
          "fhir-version": [
            "3.0.1"
          ],
          "url": "http://hl7.org/fhir/us/core/STU1"
        }
      ]
    },
    {
      "name": "AU Base",
      "category": "National Base",
      "npm-name": "hl7.fhir.au.base",
      "description": "Base Australian national implementation guide",
      "authority": "HL7",
      "country": "au",
      "language": [
        "en"
      ],
      "history": "http://fhir.hl7.org.au/fhir/base/history.html",
      "canonical": "http://fhir.hl7.org.au/fhir/base",
      "ci-build": "http://build.fhir.org/ig/hl7au/au-fhir-base",
      "editions": [
        {
          "name": "Release 1 Draft",
          "ig-version": "1.0.1",
          "package": "hl7.fhir.au.base#1.0.1",
          "fhir-version": [
            "3.0.1"
          ],
          "url": "http://hl7.org.au/fhir/base/2019Feb"
        }
      ]
    },
    {
      "name": "CCDA on FHIR",
      "category": "Clinical Documents",
      "npm-name": "hl7.fhir.us.ccda",
      "description": "US Realm Implementation Guide (IG) addressing the key aspects of Consolidated CDA (C-CDA) required for Meaningful Use (MU). This IG focuses on the clinical document header and narrative constraints necessary for human readability, and references the Data Access Framework (DAF) implementation guide for coded data representation",
      "authority": "HL7",
      "country": "us",
      "language": [
        "en"
      ],
      "history": "http://hl7.org/fhir/us/ccda/history.html",
      "canonical": "http://hl7.org/fhir/us/ccda",
      "ci-build": "http://build.fhir.org/ig/HL7/ccda-on-fhir",
      "editions": [
        {
          "name": "STU 1.1",
          "ig-version": "1.1.0",
          "package": "hl7.fhir.us.ccda#1.1.0",
          "fhir-version": [
            "4.0.1"
          ],
          "url": "http://hl7.org/fhir/us/ccda/STU1.1"
        },
        {
          "name": "STU 1",
          "ig-version": "1.0.0",
          "package": "hl7.fhir.us.ccda#1.0.0",
          "fhir-version": [
            "3.0.1"
          ],
          "url": "http://hl7.org/fhir/us/ccda/STU1"
        }
      ]
    },
    {
      "name": "SDC (Structured Data Capture)",
      "category": "Forms Management",
      "npm-name": "hl7.fhir.uv.sdc",
      "description": "Defines expectations for sharing of Questionnaires and answers, including mechanisms for automatically populating portions of a questionnaire based on embedded mappings to underlying data elements",
      "authority": "HL7",
      "country": "uv",
      "language": [
        "en"
      ],
      "history": "http://hl7.org/fhir/us/sdc/history.html",
      "canonical": "http://hl7.org/fhir/uv/sdc",
      "ci-build": "http://build.fhir.org/ig/HL7/sdc",
      "editions": [
        {
          "name": "STU 3 Ballot",
          "ig-version": "2.7.0",
          "package": "hl7.fhir.uv.sdc#2.7.0",
          "fhir-version": [
            "4.0.0"
          ],
          "url": "http://hl7.org/fhir/uv/sdc/2019May"
        },
        {
          "name": "STU 2",
          "ig-version": "2.0.0",
          "package": "hl7.fhir.uv.sdc#2.0.0",
          "fhir-version": [
            "3.0.1"
          ],
          "url": "http://hl7.org/fhir/us/sdc/STU2"
        },
        {
          "name": "DSTU 1",
          "ig-version": "1.0.2",
          "package": "hl7.fhir.uv.sdc#1.0.2",
          "fhir-version": [
            "1.0.2"
          ],
          "url": "http://hl7.org/fhir/DSTU2/sdc/sdc.html"
        }
      ]
    },
    {
      "name": "SDC Data Elements Registry",
      "category": "Forms Management",
      "npm-name": "hl7.fhir.us.sdcde",
      "description": "Defines expectations for sharing of data elements between registries",
      "authority": "HL7",
      "country": "us",
      "language": [
        "en"
      ],
      "history": "http://hl7.org/fhir/us/sdcde/history.html",
      "canonical": "http://hl7.org/fhir/us/sdcde",
      "ci-build": "http://build.fhir.org/ig/HL7/sdc-de",
      "editions": [
        {
          "name": "STU 2",
          "ig-version": "2.0",
          "package": "hl7.fhir.us.sdcde#2.0",
          "fhir-version": [
            "3.0.1"
          ],
          "url": "http://hl7.org/fhir/us/sdcde/STU2"
        },
        {
          "name": "STU 1",
          "ig-version": "1.0.2",
          "package": "hl7.fhir.us.sdcde#1.0.2",
          "fhir-version": [
            "1.0.2"
          ],
          "url": "http://hl7.org/fhir/DSTU2/sdcde/sdcde.html"
        }
      ]
    },
    {
      "name": "US Lab",
      "category": "Diagnostics",
      "npm-name": "hl7.fhir.us.lab",
      "description": "US Realm Laboratory ordering and reporting between ambulatory care setting and the laboratory and laboratory reporting to public health jurisdictions",
      "authority": "HL7",
      "country": "us",
      "language": [
        "en"
      ],
      "editions": [
        {
          "name": "DSTU2",
          "ig-version": "n/a",
          "package": "hl7.fhir.us.lab#n/a",
          "fhir-version": [
            "1.0.2"
          ],
          "url": "http://hl7.org/fhir/DSTU2/uslab/uslab.html"
        }
      ]
    },
    {
      "name": "RCPA Cancer Reports",
      "category": "Diagnostics",
      "npm-name": "hl7.fhir.au.rcpa",
      "description": "Structured Cancer Reporting Protocols (FHIR adaptation of joint CAP/RCPA protocols)",
      "authority": "HL7",
      "country": "au",
      "language": [
        "en"
      ],
      "ci-build": "http://build.fhir.org/ig/hl7au/au-fhir-rcpa",
      "canonical": "http://hl7.org.au/fhir/rcpa",
      "editions": [
        {
          "name": "Release 1 Draft",
          "ig-version": "0.1.0",
          "package": "hl7.fhir.au.rcpa#0.1.0",
          "fhir-version": [
            "3.0.1"
          ],
          "url": "http://hl7.org.au/fhir/rcpa/0.1.0"
        }
      ]
    },
    {
      "name": "DAF",
      "category": "EHR Access",
      "npm-name": "hl7.fhir.us.daf",
      "description": "Basic arrangements for accessing meaningful use data from EHR systems **NOTE: DAF has been superseded by Argonaut, DAF-Research and US-Core**",
      "authority": "HL7",
      "country": "us",
      "language": [
        "en"
      ],
      "history": "http://hl7.org/fhir/us/daf/history.html",
      "canonical": "http://hl7.org/fhir/us/daf",
      "ci-build": "http://build.fhir.org/ig/HL7/daf-research",
      "editions": [
        {
          "name": "STU 2",
          "ig-version": "2.0.0",
          "package": "hl7.fhir.us.daf#2.0.0",
          "fhir-version": [
            "3.0.1"
          ],
          "url": "http://hl7.org/fhir/us/daf-research/STU2"
        },
        {
          "name": "DSTU 1",
          "ig-version": "1.0.2",
          "package": "hl7.fhir.us.daf#1.0.2",
          "fhir-version": [
            "1.0.2"
          ],
          "url": "http://hl7.org/fhir/DSTU2/daf/daf.html"
        }
      ]
    },
    {
      "name": "Argonaut Data Query",
      "category": "EHR Access",
      "npm-name": "fhir.argonaut.r2",
      "description": "This implementation guide is based upon DSTU2 FHIR standard and covers the US EHR data access for the ONC Common Clinical Data Set and retrieval of static documents",
      "authority": "Argonaut",
      "country": "us",
      "language": [
        "en"
      ],
      "history": "http://www.fhir.org/guides/argonaut/r2/history.html",
      "ci-build": "http://build.fhir.org/ig/argonautproject/data-query",
      "canonical": "http://fhir.org/guides/argonaut/r2",
      "editions": [
        {
          "name": "First Release",
          "ig-version": "1.0.0",
          "fhir-version": [
            "1.0.2"
          ],
          "package": "fhir.argonaut.r2#1.0.0",
          "url": "http://fhir.org/guides/argonaut/r2/1.0"
        }
      ]
    },
    {
      "name": "HSPC EHR Guide",
      "category": "EHR Access",
      "npm-name": "fhir.hspc.core",
      "description": "Builds on Argonaut to make agreements around consistent data (in progress)",
      "authority": "HSPC",
      "country": "us",
      "language": [
        "en"
      ],
      "history": "http://fhir.org/guides/hspc/core/history.html",
      "canonical": "http://fhir.org/guides/hspc/core",
      "ci-build": "https://build.fhir.org/ig/hspc/core",
      "editions": []
    },
    {
      "name": "US Meds Maturity Project",
      "category": "Medications / Immunizations",
      "npm-name": "hl7.fhir.us.meds",
      "description": "US Meds Maturity Project: promote consistent use of the FHIR pharmacy resources in the US Realm",
      "authority": "HL7",
      "country": "us",
      "language": [
        "en"
      ],
      "history": "http://hl7.org/fhir/us/meds/history.html",
      "canonical": "http://hl7.org/fhir/us/meds",
      "ci-build": "http://build.fhir.org/ig/HL7/FHIR-ONC-Meds",
      "editions": [
        {
          "name": "STU 2",
          "ig-version": "1.2.0",
          "package": "hl7.fhir.us.meds#1.2.0",
          "fhir-version": [
            "3.0.1"
          ],
          "url": "http://hl7.org/fhir/us/meds/STU2"
        },
        {
          "name": "STU 1",
          "ig-version": "1.0.0",
          "package": "hl7.fhir.us.meds#1.0.0",
          "fhir-version": [
            "3.0.1"
          ],
          "url": "http://hl7.org/fhir/us/meds/STU1"
        }
      ]
    },
    {
      "name": "QICore",
      "category": "Quality / CDS",
      "npm-name": "hl7.fhir.us.qicore",
      "description": "QICore defines a uniform way for quality measurement and decision support knowledge to refer to clinical data. The profiles align as much as possible with DAF and incorporate content from the (Quality Data Model) and the (Virtual Medical Record) specifications",
      "authority": "HL7",
      "country": "us",
      "language": [
        "en"
      ],
      "history": "http://hl7.org/fhir/us/qicore/history.html",
      "canonical": "http://hl7.org/fhir/us/qicore",
      "ci-build": "http://build.fhir.org/ig/cqframework/qi-core",
      "editions": [
        {
          "name": "STU 4",
          "ig-version": "4.0.0",
          "package": "hl7.fhir.us.qicore#4.0.0",
          "fhir-version": [
            "4.0.1"
          ],
          "url": "http://hl7.org/fhir/us/qicore/STU4"
        },
        {
          "name": "STU 3",
          "ig-version": "3.2.0",
          "package": "hl7.fhir.us.qicore#3.2.0",
          "fhir-version": [
            "3.0.1"
          ],
          "url": "http://hl7.org/fhir/us/qicore/STU32"
        },
        {
          "name": "STU 3",
          "ig-version": "3.1.0",
          "package": "hl7.fhir.us.qicore#3.1.0",
          "fhir-version": [
            "3.0.1"
          ],
          "url": "http://hl7.org/fhir/us/qicore/STU3"
        },
        {
          "name": "STU 2",
          "ig-version": "2.0.0",
          "package": "hl7.fhir.us.qicore#2.0.0",
          "fhir-version": [
            "3.0.1"
          ],
          "url": "http://hl7.org/fhir/us/qicore/STU2"
        },
        {
          "name": "STU 1",
          "ig-version": "1.0.2",
          "package": "hl7.fhir.us.qicore#1.0.2",
          "fhir-version": [
            "1.0.2"
          ],
          "url": "http://hl7.org/fhir/DSTU2/qicore/qicore.html"
        }
      ]
    },
    {
      "name": "DAF-Research",
      "category": "Research",
      "npm-name": "hl7.fhir.us.daf-research",
      "description": "DAF-Research IG focuses on enabling researchers to access data from multiple organizations",
      "authority": "HL7",
      "country": "us",
      "language": [
        "en"
      ],
      "history": "http://hl7.org/fhir/us/daf/history.html",
      "canonical": "http://hl7.org/fhir/us/daf",
      "ci-build": "http://build.fhir.org/ig/HL7/daf-research",
      "editions": [
        {
          "name": "STU",
          "ig-version": "2.0.0",
          "package": "hl7.fhir.us.daf-research#2.0.0",
          "fhir-version": [
            "3.0.1"
          ],
          "url": "http://hl7.org/fhir/us/daf-research"
        }
      ]
    },
    {
      "name": "US HAI",
      "category": "Public Health",
      "npm-name": "hl7.fhir.us.hai",
      "description": "Specifies standards for electronic submission of Healthcare Associated Infection (HAI) reports to the National Healthcare Safety Network (NHSN) of the Centers for Disease Control and Prevention (CDC)",
      "authority": "HL7",
      "country": "us",
      "language": [
        "en"
      ],
      "history": "http://hl7.org/fhir/us/hai/history.html",
      "canonical": "http://hl7.org/fhir/us/hai",
      "ci-build": "http://build.fhir.org/ig/HL7/HAI",
      "editions": [
        {
          "name": "STU 2",
          "ig-version": "2.0.0",
          "package": "hl7.fhir.us.hai#2.0.0",
          "fhir-version": [
            "4.0.0"
          ],
          "url": "http://hl7.org/fhir/us/hai/STU2"
        },
        {
          "name": "STU 1",
          "ig-version": "1.0.0",
          "package": "hl7.fhir.us.hai#1.0.0",
          "fhir-version": [
            "3.0.1"
          ],
          "url": "http://hl7.org/fhir/us/hai/STU1"
        }
      ]
    },
    {
      "name": "US Breast Cancer Data",
      "category": "Diagnostics",
      "npm-name": "hl7.fhir.us.breastcancer",
      "description": "Logical models and FHIR profiles for supporting breast cancer staging estimation, including the traditional three-component staging involving primary tumor classification, regional lymph nodes and distant metastases, as well as other factors important to prognosis and recurrence risk, such as tumor grade, hormone receptor status (progesterone and estrogen), as well as human epidermal growth factor 2 (HER 2) status",
      "authority": "HL7",
      "country": "us",
      "language": [
        "en"
      ],
      "history": "http://hl7.org/fhir/us/breastcancer/history.html",
      "canonical": "http://hl7.org/fhir/us/breastcancer",
      "ci-build": "http://build.fhir.org/ig/HL7/us-breastcancer",
      "editions": [
        {
          "name": "STU 1 Draft",
          "ig-version": "0.2.0",
          "package": "hl7.fhir.us.breastcancer#0.2.0",
          "fhir-version": [
            "3.0.1"
          ],
          "url": "http://hl7.org/fhir/us/breastcancer/2018Sep"
        }
      ]
    },
    {
      "name": "Genomics Reporting",
      "category": "Diagnostics",
      "npm-name": "hl7.fhir.uv.genomics-reporting",
      "description": "This implementation guide tries to provide guidance that will enable improved interoperable and computable sharing of genetic testing results",
      "authority": "HL7",
      "country": "uv",
      "language": [
        "en"
      ],
      "history": "http://hl7.org/fhir/uv/genomics-reporting/history.html",
      "canonical": "http://hl7.org/fhir/uv/genomics-reporting",
      "ci-build": "http://build.fhir.org/ig/HL7/genomics-reporting",
      "editions": [
        {
          "name": "STU 2 Ballot",
          "ig-version": "1.1.0",
          "package": "hl7.fhir.uv.genomics-reporting#1.1.0",
          "fhir-version": [
            "4.0.1"
          ],
          "url": "http://hl7.org/fhir/uv/genomics-reporting/2021May"
        },
        {
          "name": "STU 1",
          "ig-version": "1.0.0",
          "package": "hl7.fhir.uv.genomics-reporting#1.0.0",
          "fhir-version": [
            "4.0.1"
          ],
          "url": "http://hl7.org/fhir/uv/genomics-reporting/STU1"
        }
      ]
    },
    {
      "name": "Argonaut Provider Directory",
      "category": "Administration",
      "npm-name": "fhir.argonaut.pd",
      "description": "This implementation guide is based upon STU3 FHIR standard and outlines the key data elements for any provider directory and basic query guidance. The components developed in this guide are intended to provide a foundation for a central or distributed Provider or Healthcare Directory",
      "authority": "Argonaut",
      "country": "us",
      "language": [
        "en"
      ],
      "history": "http://www.fhir.org/guides/argonaut/pd/history.html",
      "ci-build": "http://build.fhir.org/ig/argonautproject/provider-directory",
      "canonical": "http://fhir.org/guides/argonaut/pd",
      "editions": [
        {
          "name": "Release 1",
          "ig-version": "1.0.0",
          "fhir-version": [
            "3.0.1"
          ],
          "package": "fhir.argonaut.pd#1.0.0",
          "url": "http://fhir.org/guides/argonaut/pd/release1"
        }
      ]
    },
    {
      "name": "Argonaut Scheduling",
      "category": "Administration",
      "npm-name": "fhir.argonaut.scheduling",
      "description": "This implementation guide is based upon STU3 FHIR standard and provides FHIR RESTful APIs and guidance for access to and booking of appointments for patients by both patient and practitioner end users",
      "authority": "Argonaut",
      "country": "us",
      "language": [
        "en"
      ],
      "history": "http://www.fhir.org/guides/argonaut/scheduling/history.html",
      "ci-build": "https://build.fhir.org/ig/argonautproject/scheduling",
      "canonical": "http://fhir.org/guides/argonaut/scheduling",
      "editions": [
        {
          "name": "First Release",
          "ig-version": "1.0.0",
          "fhir-version": [
            "3.0.1"
          ],
          "package": "fhir.argonaut.scheduling#1.0.0",
          "url": "http://fhir.org/guides/argonaut/scheduling/release1"
        }
      ]
    },
    {
      "name": "International Patient Summary",
      "category": "Patient Summary",
      "npm-name": "hl7.fhir.uv.ips",
      "description": "The International Patient Summary (IPS) is a minimal and non-exhaustive patient summary, specialty-agnostic, condition-independent, but readily usable by clinicians for the cross-border unscheduled care of a patient",
      "authority": "HL7",
      "country": "uv",
      "language": [
        "en"
      ],
      "history": "http://hl7.org/fhir/uv/ips/history.html",
      "canonical": "http://hl7.org/fhir/uv/ips",
      "ci-build": "http://build.fhir.org/ig/HL7/fhir-ips",
      "editions": [
        {
          "name": "STU 1",
          "ig-version": "1.0.0",
          "package": "hl7.fhir.uv.ips#1.0.0",
          "fhir-version": [
            "4.0.1"
          ],
          "url": "http://hl7.org/fhir/uv/ips/STU1"
        }
      ]
    },
    {
      "name": "Mobile access to Health Documents (MHD)",
      "category": "Clinical Documents",
      "npm-name": "ihe.mhd.fhir",
      "description": "Defines a simple HTTP interface to a Document Sharing environment, including: publishing/query (XDS-on-FHIR), point-to-point push (XDR, Direct, XDM), and federation of communities (XCA).",
      "authority": "IHE",
      "country": "uv",
      "language": [
        "en"
      ],
      "history": "http://wiki.ihe.net/index.php/Mobile_access_to_Health_Documents_(MHD)",
      "registry-uri": "http://ihe.net/fhir/ImplementationGuide/IHE.MHD",
      "canonical": "http://profiles.ihe.net/ITI/MHD",
      "ci-build": "http://build.fhir.org/ig/IHE/ITI.MHD",
      "editions": [
        {
          "name": "Trial Implementation",
          "ig-version": "4.0.1",
          "package": "ihe.mhd.fhir#4.0.1",
          "fhir-version": [
            "4.0.1"
          ],
<<<<<<< HEAD
          "url": "http://profiles.ihe.net/ITI/MHD/4.0.1"
=======
          "url": "http://wiki.ihe.net/index.php/Mobile_access_to_Health_Documents_(MHD)"
        },
        {
          "name": "Public Comment Ballot",
          "ig-version": "4.0.0-comment",
          "package": "ihe.mhd.fhir#4.0.0-comment",
          "fhir-version": [
            "4.0.1"
          ],
          "url": "http://profiles.ihe.net/ITI/MHD/4.0.0-comment"
>>>>>>> 131e36ac
        }
      ]
    },
    {
      "name": "Patient Demographics Query for Mobile (PDQm)",
      "category": "Administration",
      "npm-name": "ihe.pdqm.fhir",
      "description": "Defines a lightweight RESTful interface to a patient demographics supplier leveraging technologies readily available to mobile applications and lightweight browser based applications",
      "authority": "IHE",
      "country": "uv",
      "language": [
        "en"
      ],
      "history": "http://wiki.ihe.net/index.php/Patient_Demographics_Query_for_Mobile_(PDQm)",
      "canonical": "http://wiki.ihe.net/index.php/Patient_Demographics_Query_for_Mobile_(PDQm)",
      "editions": [
        {
          "name": "R4 Trial-Implementation",
          "ig-version": "0.2.1",
          "package": "ihe.pdqm.fhir#0.2.1",
          "fhir-version": [
            "4.0.1"
          ],
          "url": "http://wiki.ihe.net/index.php/Patient_Demographics_Query_for_Mobile_(PDQm)"
        }
      ]
    },
    {
      "name": "Patient Identifier Cross-Reference for Mobile (PIXm)",
      "category": "Administration",
      "npm-name": "ihe.pixm.fhir",
      "description": "Defines a lightweight RESTful interface to a Patient Identifier Cross-reference Manager, leveraging technologies readily available to mobile applications and lightweight browser based applications",
      "authority": "IHE",
      "country": "uv",
      "language": [
        "en"
      ],
      "history": "http://wiki.ihe.net/index.php/Patient_Identifier_Cross-Reference_for_Mobile_(PIXm)",
      "canonical": "http://wiki.ihe.net/index.php/Patient_Identifier_Cross-Reference_for_Mobile_(PIXm)",
      "editions": [
        {
          "name": "STU3 Trial-Implementation",
          "ig-version": "0.2.0",
          "package": "ihe.pixm.fhir#0.2.0",
          "fhir-version": [
            "4.0.1"
          ],
          "url": "http://wiki.ihe.net/index.php/Patient_Identifier_Cross-Reference_for_Mobile_(PIXm)"
        }
      ]
    },
    {
      "name": "Patient Master Identity Registry (PMIR)",
      "category": "Administration",
      "npm-name": "ihe.pmir.fhir",
      "description": "Supports the creating, updating and deprecating of patient master identity information about a subject of care, as well as subscribing to these changes, using the HL7 FHIR standard and its RESTful transactions. In PMIR, “patient identity” information includes all information found in the FHIR Patient Resource such as identifier, name, phone, gender, birth date, address, marital status, photo, others to contact, preference for language, general practitioner, and links to other instances of identities. The “patient master identity” is a dominant identity managed centrally among many participating organizations (a.k.a., “Golden Patient Identity”).",
      "authority": "IHE",
      "country": "uv",
      "language": [
        "en"
      ],
      "history": "https://wiki.ihe.net/index.php/Patient_Master_Identity_Registry_(PMIR)",
      "canonical": "https://wiki.ihe.net/index.php/Patient_Master_Identity_Registry_(PMIR)",
      "editions": [
        {
          "name": "R4 Trial-Implementation",
          "ig-version": "0.1.0",
          "package": "ihe.pixm.fhir#0.1.0",
          "fhir-version": [
            "4.0.1"
          ],
          "url": "https://wiki.ihe.net/index.php/Patient_Master_Identity_Registry_(PMIR)"
        }
      ]
    },
    {
      "name": "FHIR AuditEvent query and feed to ATNA",
      "category": "Administration",
      "npm-name": "ihe.atna.fhir",
      "description": "Enable audit log recording (feed) and access to ATNA Audit Repository queries using FHIR AuditEvent resource",
      "authority": "IHE",
      "country": "uv",
      "language": [
        "en"
      ],
      "history": "https://wiki.ihe.net/index.php/Audit_Trail_and_Node_Authentication",
      "canonical": "https://wiki.ihe.net/index.php/Audit_Trail_and_Node_Authentication",
      "editions": [
        {
          "name": "R4 Trial-Implementation",
          "ig-version": "0.2.0",
          "package": "ihe.atna.fhir#0.2.0",
          "fhir-version": [
            "4.0.1"
          ],
          "url": "https://wiki.ihe.net/index.php/Audit_Trail_and_Node_Authentication"
        }
      ]
    },
    {
      "name": "Mobile Alert Communication Management(mACM)",
      "category": "Communications",
      "npm-name": "ihe.macm.fhir",
      "description": "Provides the infrastructural components needed to send short, unstructured text alerts to human recipients and can record the outcomes of any human interactions upon receipt of the alert. ",
      "authority": "IHE",
      "country": "uv",
      "language": [
        "en"
      ],
      "history": "http://wiki.ihe.net/index.php/Mobile_Alert_Communication_Management(mACM)",
      "canonical": "http://wiki.ihe.net/index.php/Mobile_Alert_Communication_Management(mACM)",
      "editions": [
        {
          "name": "R4 Trial-Implementation",
          "ig-version": "0.2.0",
          "package": "ihe.macm.fhir#0.2.0",
          "fhir-version": [
            "4.0.1"
          ],
          "url": "http://wiki.ihe.net/index.php/Mobile_Alert_Communication_Management(mACM)"
        }
      ]
    },
    {
      "name": "Mobile Care Services Discovery (mCSD)",
      "category": "Administration",
      "npm-name": "ihe.mcsd.fhir",
      "description": "Defines a comprehensive Provider Directory including Organization, Location, Services, and Practitioners. Includes IHE-HPD and IHE-CSD use-cases",
      "authority": "IHE",
      "country": "uv",
      "language": [
        "en"
      ],
      "history": "http://wiki.ihe.net/index.php/Mobile_Care_Services_Discovery_(mCSD)",
      "canonical": "http://wiki.ihe.net/index.php/Mobile_Care_Services_Discovery_(mCSD)",
      "editions": [
        {
          "name": "R4 Trial-Implementation",
          "ig-version": "0.2.2",
          "package": "ihe.mcsd.fhir#0.2.2",
          "fhir-version": [
            "4.0.1"
          ],
          "url": "http://wiki.ihe.net/index.php/Mobile_Care_Services_Discovery_(mCSD)"
        }
      ]
    },
    {
      "name": "Mobile Cross-Enterprise Document Data Element Extraction (mXDE)",
      "category": "Clinical Documents",
      "npm-name": "ihe.mxde.fhir",
      "description": "Provides the means to access data elements extracted from shared structured documents",
      "authority": "IHE",
      "country": "uv",
      "language": [
        "en"
      ],
      "history": "http://wiki.ihe.net/index.php/Mobile_Cross-Enterprise_Document_Data_Element_Extraction",
      "canonical": "http://wiki.ihe.net/index.php/Mobile_Cross-Enterprise_Document_Data_Element_Extraction",
      "editions": [
        {
          "name": "STU3 or R4 Trial-Implementation",
          "ig-version": "0.1.2",
          "package": "ihe.mxde.fhir#0.1.2",
          "fhir-version": [
            "4.0.0"
          ],
          "url": "http://wiki.ihe.net/index.php/Mobile_Cross-Enterprise_Document_Data_Element_Extraction"
        }
      ]
    },
    {
      "name": "Query for Existing Data for Mobile (QEDm)",
      "category": "EHR Access",
      "npm-name": "ihe.qedm.fhir",
      "description": "Supports queries for clinical data elements, including observations, allergy and intolerances, conditions, diagnostic results, medications, immunizations, procedures, encounters and provenance by making the information widely available to other systems within and across enterprises",
      "authority": "IHE",
      "country": "uv",
      "language": [
        "en"
      ],
      "history": "http://wiki.ihe.net/index.php/Query_for_Existing_Data_for_Mobile",
      "canonical": "http://wiki.ihe.net/index.php/Query_for_Existing_Data_for_Mobile",
      "editions": [
        {
          "name": "R4 Trial-Implementation",
          "ig-version": "0.2.1",
          "package": "ihe.qedm.fhir#0.2.1",
          "fhir-version": [
            "4.0.1"
          ],
          "url": "http://wiki.ihe.net/index.php/Query_for_Existing_Data_for_Mobile"
        }
      ]
    },
    {
      "name": "Non-Patient File Sharing (NPFS)",
      "category": "Administration",
      "npm-name": "ihe.npfs.fhir",
      "description": "Defines how to enable the sharing of non-patient files such as workflow definitions, privacy policies, blank forms, and stylesheets",
      "authority": "IHE",
      "country": "uv",
      "language": [
        "en"
      ],
      "history": "http://wiki.ihe.net/index.php/Non-patient_File_Sharing_(NPFS)",
      "canonical": "http://wiki.ihe.net/index.php/Non-patient_File_Sharing_(NPFS)",
      "editions": [
        {
          "name": "STU3 Trial-Implementation",
          "ig-version": "0.2.0",
          "package": "ihe.npfs.fhir#0.2.0",
          "fhir-version": [
            "4.0.1"
          ],
          "url": "http://wiki.ihe.net/index.php/Non-patient_File_Sharing_(NPFS)"
        }
      ]
    },
    {
      "name": "Standardized Operational Log of Events (SOLE)",
      "category": "Administration",
      "npm-name": "ihe.sole.fhir",
      "description": "Defines a way to exchange information about events that can then be collected and displayed using standard methods",
      "authority": "IHE",
      "country": "uv",
      "language": [
        "en"
      ],
      "history": "http://wiki.ihe.net/index.php/Standardized_Operational_Log_of_Events",
      "canonical": "http://wiki.ihe.net/index.php/Standardized_Operational_Log_of_Events",
      "editions": [
        {
          "name": "STU3 Trial-Implementation",
          "ig-version": "0.1.0",
          "package": "ihe.sole.fhir#0.1.0",
          "fhir-version": [
            "3.0.1"
          ],
          "url": "http://wiki.ihe.net/index.php/Standardized_Operational_Log_of_Events"
        }
      ]
    },
    {
      "name": "Mobile Medication Administration (MMA)",
      "category": "Medications / Immunizations",
      "npm-name": "ihe.mma.fhir",
      "description": "Defines the integration between healthcare systems and mobile (or any other) clients using RESTful web services. This allows connecting EHRs with smartphones, smart pill boxes, and other personal or professional devices",
      "authority": "IHE",
      "country": "uv",
      "language": [
        "en"
      ],
      "history": "http://wiki.ihe.net/index.php/Mobile_Medication_Administration",
      "canonical": "http://wiki.ihe.net/index.php/Mobile_Medication_Administration",
      "editions": [
        {
          "name": "STU3 Trial-Implementation",
          "ig-version": "0.1.0",
          "package": "ihe.mma.fhir#0.1.0",
          "fhir-version": [
            "3.0.1"
          ],
          "url": "http://wiki.ihe.net/index.php/Mobile_Medication_Administration"
        }
      ]
    },
    {
      "name": "Uniform Barcode Processing (UBP)",
      "category": "Medications / Immunizations",
      "npm-name": "ihe.ubp.fhir",
      "description": "Uniform Barcode Processing for Medications",
      "authority": "IHE",
      "country": "uv",
      "language": [
        "en"
      ],
      "history": "http://wiki.ihe.net/index.php/Uniform_Barcode_Processing",
      "canonical": "http://wiki.ihe.net/index.php/Uniform_Barcode_Processing",
      "editions": [
        {
          "name": "STU3 Trial-Implementation",
          "ig-version": "0.1.0",
          "package": "ihe.ubp.fhir#0.1.0",
          "fhir-version": [
            "3.0.1"
          ],
          "url": "http://wiki.ihe.net/index.php/Uniform_Barcode_Processing"
        }
      ]
    },
    {
      "name": "Mobile Retrieve Form for Data Capture (mRFD)",
      "category": "Forms Management",
      "npm-name": "ihe.mrfd.fhir",
      "description": "Provides a method for gathering data within a user’s current application to meet the requirements of an external system. mRFD supports RESTful retrieval of forms from a form source, display and completion of a form, and return of instance data from the display application to the source application. The workflows defined in this profile are based on those defined by the Retrieve Form for Data Capture (RFD) profile",
      "authority": "IHE",
      "country": "uv",
      "language": [
        "en"
      ],
      "history": "http://wiki.ihe.net/index.php/Mobile_Retrieve_Form_for_Data_Capture",
      "canonical": "http://wiki.ihe.net/index.php/Mobile_Retrieve_Form_for_Data_Capture",
      "editions": [
        {
          "name": "STU3 Trial-Implementation",
          "ig-version": "0.1.0",
          "package": "ihe.mrfd.fhir#0.1.0",
          "fhir-version": [
            "3.0.1"
          ],
          "url": "http://wiki.ihe.net/index.php/Mobile_Retrieve_Form_for_Data_Capture"
        }
      ]
    },
    {
      "name": "Vital Records Death Reporting (VRDR)",
      "category": "Public Health",
      "npm-name": "ihe.vrdr.fhir",
      "description": "Defines a Retrieve Form for Data Capture (RFD) content profile that will specify derivation of source content from a medical summary document. by defining requirements for form filler content and form manager handling of the content",
      "authority": "IHE",
      "country": "uv",
      "language": [
        "en"
      ],
      "history": "http://wiki.ihe.net/index.php/Vital_Records_Death_Reporting",
      "canonical": "http://wiki.ihe.net/index.php/Vital_Records_Death_Reporting",
      "editions": [
        {
          "name": "STU3 Trial-Implementation",
          "ig-version": "0.1.0",
          "package": "ihe.vrdr.fhir#0.1.0",
          "fhir-version": [
            "3.0.1"
          ],
          "url": "http://wiki.ihe.net/index.php/Vital_Records_Death_Reporting"
        }
      ]
    },
    {
      "name": "Clinical Mapping (CMAP)",
      "category": "Administration",
      "npm-name": "ihe.cmap.fhir",
      "description": "Clinical Mapping Profile supports the need of systems to translate codes from one terminology to another to support exchange of information between different systems",
      "authority": "IHE",
      "country": "uv",
      "language": [
        "en"
      ],
      "history": "http://wiki.ihe.net/index.php/Clinical_Mapping",
      "canonical": "http://wiki.ihe.net/index.php/Clinical_Mapping",
      "editions": [
        {
          "name": "DSTU2 Trial-Implementation",
          "ig-version": "0.1.0",
          "package": "ihe.cmap.fhir#0.1.0",
          "fhir-version": [
            "2.0.1"
          ],
          "url": "http://wiki.ihe.net/index.php/Clinical_Mapping"
        }
      ]
    },
    {
      "name": "Dynamic Care Planning (DCP)",
      "category": "Care Planning",
      "npm-name": "ihe.dcp.fhir",
      "description": "Provides the structures and transactions for care planning, sharing Care Plans that meet the needs of many, such as providers, patients and payers",
      "authority": "IHE",
      "country": "uv",
      "language": [
        "en"
      ],
      "history": "http://wiki.ihe.net/index.php/Dynamic_Care_Planning",
      "canonical": "http://wiki.ihe.net/index.php/Dynamic_Care_Planning",
      "editions": [
        {
          "name": "R4 Trial-Implementation",
          "ig-version": "0.2.0",
          "package": "ihe.dcp.fhir#0.2.0",
          "fhir-version": [
            "4.0.1"
          ],
          "url": "http://wiki.ihe.net/index.php/Dynamic_Care_Planning"
        }
      ]
    },
    {
      "name": "Dynamic Care Team Management (DCTM)",
      "category": "Care Planning",
      "npm-name": "ihe.dctm.fhir",
      "description": "Provides the means for sharing care team information about a patient’s care teams that meet the needs of many users, such as providers, patients and payers",
      "authority": "IHE",
      "country": "uv",
      "language": [
        "en"
      ],
      "history": "http://wiki.ihe.net/index.php/Dynamic_Care_Team_Management",
      "canonical": "http://wiki.ihe.net/index.php/Dynamic_Care_Team_Management",
      "editions": [
        {
          "name": "STU3 Trial-Implementation",
          "ig-version": "0.2.0",
          "package": "ihe.dctm.fhir#0.2.0",
          "fhir-version": [
            "4.0.1"
          ],
          "url": "http://wiki.ihe.net/index.php/Dynamic_Care_Team_Management"
        }
      ]
    },
    {
      "name": "Point-of-Care Medical Device Tracking (PMDT)",
      "category": "Administration",
      "npm-name": "ihe.pmdt.fhir",
      "description": "provides definition for a mobile Device",
      "authority": "IHE",
      "country": "uv",
      "language": [
        "en"
      ],
      "history": "http://wiki.ihe.net/index.php/Point-of-Care_Medical_Device_Tracking",
      "canonical": "http://wiki.ihe.net/index.php/Point-of-Care_Medical_Device_Tracking",
      "editions": [
        {
          "name": "STU3 Trial-Implementation",
          "ig-version": "0.1.0",
          "package": "ihe.pmdt.fhir#0.1.0",
          "fhir-version": [
            "3.0.1"
          ],
          "url": "http://wiki.ihe.net/index.php/Point-of-Care_Medical_Device_Tracking"
        }
      ]
    },
    {
      "name": "Reconciliation of Clinical Content and Care Providers (RECON)",
      "category": "Administration",
      "npm-name": "ihe.recon.fhir",
      "description": "Provides the ability to communicate lists of clinical data that were reconciled, when they were reconciled and who did the reconciliation using CDA® constructs and FHIR® Resource attributes",
      "authority": "IHE",
      "country": "uv",
      "language": [
        "en"
      ],
      "history": "http://wiki.ihe.net/index.php/Reconciliation_of_Clinical_Content_and_Care_Providers",
      "canonical": "http://wiki.ihe.net/index.php/Reconciliation_of_Clinical_Content_and_Care_Providers",
      "editions": [
        {
          "name": "STU3 Trial-Implementation",
          "ig-version": "0.1.0",
          "package": "ihe.recon.fhir#0.1.0",
          "fhir-version": [
            "3.0.1"
          ],
          "url": "http://wiki.ihe.net/index.php/Reconciliation_of_Clinical_Content_and_Care_Providers"
        }
      ]
    },
    {
      "name": "Remote Patient Monitoring (RPM)",
      "category": "Personal Healthcare",
      "npm-name": "ihe.rpm.fhir",
      "description": "Provides means of reporting measurements taken by Personal Healthcare Devices in a remote location",
      "authority": "IHE",
      "country": "uv",
      "language": [
        "en"
      ],
      "history": "http://wiki.ihe.net/index.php/Remote_Patient_Monitoring",
      "canonical": "http://wiki.ihe.net/index.php/Remote_Patient_Monitoring",
      "editions": [
        {
          "name": "STU3 Trial-Implementation",
          "ig-version": "0.1.0",
          "package": "ihe.rpm.fhir#0.1.0",
          "fhir-version": [
            "3.0.1"
          ],
          "url": "http://wiki.ihe.net/index.php/Remote_Patient_Monitoring"
        }
      ]
    },
    {
      "name": "Routine Interfacility Patient Transport (RIPT)",
      "category": "Communications",
      "npm-name": "ihe.ript.fhir",
      "description": "Provides means of updating a Transport team with critical and necessary medical information on a patient to be transported",
      "authority": "IHE",
      "country": "uv",
      "language": [
        "en"
      ],
      "history": "http://wiki.ihe.net/index.php/Routine_Interfacility_Patient_Transport",
      "canonical": "http://wiki.ihe.net/index.php/Routine_Interfacility_Patient_Transport",
      "editions": [
        {
          "name": "STU3 Trial-Implementation",
          "ig-version": "0.1.0",
          "package": "ihe.ript.fhir#0.1.0",
          "fhir-version": [
            "3.0.1"
          ],
          "url": "http://wiki.ihe.net/index.php/Routine_Interfacility_Patient_Transport"
        }
      ]
    },
    {
      "name": "Prescription Repository Query (PRQ)",
      "category": "Public Health",
      "npm-name": "ihe.prq.fhir",
      "description": "defines services that allow physicians to retrieve their patients’ current dispensed medications.",
      "authority": "IHE",
      "country": "uv",
      "language": [
        "en"
      ],
      "history": "https://wiki.ihe.net/index.php/Prescription_Repository_Query",
      "canonical": "https://wiki.ihe.net/index.php/Prescription_Repository_Query",
      "editions": [
        {
          "name": "STU3 Trial-Implementation",
          "ig-version": "0.1.0",
          "package": "ihe.ript.fhir#0.1.0",
          "fhir-version": [
            "3.0.1"
          ],
          "url": "https://wiki.ihe.net/index.php/Prescription_Repository_Query"
        }
      ]
    },
    {
      "name": "Guideline Appropriate Ordering (GAO)",
      "category": "EHR Access",
      "npm-name": "ihe.prq.fhir",
      "description": "Supports evaluate orders to determine whether these orders conform to guidelines.",
      "authority": "IHE",
      "country": "uv",
      "language": [
        "en"
      ],
      "history": "https://wiki.ihe.net/index.php/Guideline_Appropriate_Ordering",
      "canonical": "https://wiki.ihe.net/index.php/Guideline_Appropriate_Ordering",
      "editions": [
        {
          "name": "STU3 Trial-Implementation",
          "ig-version": "0.1.0",
          "package": "ihe.ript.fhir#0.1.0",
          "fhir-version": [
            "3.0.1"
          ],
          "url": "https://wiki.ihe.net/index.php/Guideline_Appropriate_Ordering"
        }
      ]
    },
    {
      "name": "Assessment Curation and Data Collection (ACDC)",
      "category": "EHR Access",
      "npm-name": "ihe.acdc.fhir",
      "description": "Enables assessment developers and curators a means by which they can distribute assessment instruments to healthcare providers, supporting exchange of assessment data in a standardized form using the HL7 FHIR Questionnaire resource.",
      "authority": "IHE",
      "country": "uv",
      "language": [
        "en"
      ],
      "history": "https://wiki.ihe.net/index.php/Assessment_Curation_and_Data_Collection",
      "canonical": "https://wiki.ihe.net/index.php/Assessment_Curation_and_Data_Collection",
      "editions": [
        {
          "name": "R4 Trial-Implementation",
          "ig-version": "0.1.0",
          "package": "ihe.ript.fhir#0.1.0",
          "fhir-version": [
            "4.0.1"
          ],
          "url": "https://wiki.ihe.net/index.php/Assessment_Curation_and_Data_Collection"
        }
      ]
    },
    {
      "name": "Mobile Aggregate Data Exchange (mADX)",
      "category": "EHR Access",
      "npm-name": "ihe.madx.fhir",
      "description": "Supports interoperable public health reporting of aggregate health data.",
      "authority": "IHE",
      "country": "uv",
      "language": [
        "en"
      ],
      "history": "https://wiki.ihe.net/index.php/Mobile_Aggregate_Data_Exchange_(mADX)",
      "canonical": "https://wiki.ihe.net/index.php/Mobile_Aggregate_Data_Exchange_(mADX)",
      "editions": [
        {
          "name": "R4 Trial-Implementation",
          "ig-version": "0.1.0",
          "package": "ihe.ript.fhir#0.1.0",
          "fhir-version": [
            "4.0.1"
          ],
          "url": "https://wiki.ihe.net/index.php/Mobile_Aggregate_Data_Exchange_(mADX)"
        }
      ]
    },
    {
      "name": "Immunization Decision Support",
      "category": "Medications / Immunizations",
      "npm-name": "hl7.fhir.uv.imm-ds",
      "description": "A common FHIR implementation guide that expert systems may use to provide a common consistent interface enable decisioin support recommending which vaccinations a patient is due for next",
      "authority": "HL7",
      "country": "uv",
      "language": [
        "en"
      ],
      "history": "http://hl7.org/fhir/uv/immds/history.html",
      "canonical": "http://hl7.org/fhir/uv/immds",
      "ci-build": "http://build.fhir.org/ig/HL7/ImmunizationFHIRDS",
      "editions": [
        {
          "name": "Ballot",
          "ig-version": "0.1.0",
          "package": "hl7.fhir.uv.imm-ds#0.1.0",
          "fhir-version": [
            "3.0.1"
          ],
          "url": "http://hl7.org/fhir/uv/immds/2018Jan"
        }
      ]
    },
    {
      "name": "Electronic Case Reporting",
      "category": "Public Health",
      "npm-name": "hl7.fhir.us.ecr",
      "description": "The Electronic Case Reporting (eCR) Implementation Guide supports Reporting, investigation, and management via electronic transmission of clinical data from Electronic Health Records to Public Health Agencies, along with the management and processing of population cases. Ths IG covers Bi-directional information exchange and triggering and decision support",
      "authority": "HL7",
      "country": "uv",
      "language": [
        "en"
      ],
      "history": "http://hl7.org/fhir/uv/ecr/history.html",
      "canonical": "http://hl7.org/fhir/us/ecr",
      "ci-build": "http://build.fhir.org/ig/HL7/case-reporting",
      "editions": [
        {
          "name": "STU 2 on FHIR R4 Ballot",
          "ig-version": "1.1.0",
          "package": "hl7.fhir.us.ecr#1.1.0",
          "fhir-version": [
            "4.0.1"
          ],
          "url": "http://hl7.org/fhir/us/ecr/2021Jan"
        },
        {
          "name": "STU 1",
          "ig-version": "1.0.0",
          "package": "hl7.fhir.us.ecr#1.0.0",
          "fhir-version": [
            "4.0.1"
          ],
          "url": "http://hl7.org/fhir/us/ecr/STU1"
        }
      ]
    },
    {
      "name": "Loinc/IVD Test mapping",
      "category": "Diagnostics",
      "npm-name": "hl7.fhir.uv.livd",
      "description": "The LIVD Implementation Guide provides a industry standard expression for an IVD device manufacturer\u0027s suggestions for a specific device\u0027s mapping from the internal, proprietary IVD test codes to suggested LOINC codes when a LIS manager is connecting and configuring a device to the LIS",
      "authority": "HL7",
      "country": "uv",
      "language": [
        "en"
      ],
      "history": "http://hl7.org/fhir/uv/livd/history.html",
      "canonical": "http://hl7.org/fhir/uv/livd",
      "ci-build": "http://build.fhir.org/ig/HL7/livd",
      "editions": [
        {
          "name": "STU 1 (FHIR R4) Ballot",
          "ig-version": "0.3.0",
          "package": "hl7.fhir.uv.livd#0.3.0",
          "fhir-version": [
            "4.0.1"
          ],
          "url": "http://hl7.org/fhir/uv/livd/2021Jan"
        }
      ]
    },
    {
      "name": "Point of Care Devices",
      "category": "Diagnostics",
      "npm-name": "hl7.fhir.uv.pocd",
      "description": "Defines the use of FHIR resources to convey measurements and supporting data from acute care point-of-care medical devices (PoCD) to receiving systems for electronic medical records, clinical decision support, and medical data archiving for aggregate quality measurement and research purposes",
      "authority": "HL7",
      "country": "uv",
      "language": [
        "en"
      ],
      "history": "http://hl7.org/fhir/uv/pocd/history.html",
      "canonical": "http://hl7.org/fhir/uv/pocd",
      "ci-build": "http://build.fhir.org/ig/HL7/uv-pocd",
      "editions": [
        {
          "name": "STU 1 Draft",
          "ig-version": "0.1.0",
          "package": "hl7.fhir.uv.pocd#0.1.0",
          "fhir-version": [
            "3.0.0"
          ],
          "url": "http://hl7.org/fhir/uv/pocd/2018Jan"
        }
      ]
    },
    {
      "name": "Potential Drug/Drug Interaction",
      "category": "Medications / Immunizations",
      "npm-name": "hl7.fhir.uv.pddi",
      "description": "This implementation guide is targeted at stakeholders who seek to increase the specificity and clinical relevance of drug-drug interaction alerts presented through the electronic health record. The approach is service-oriented and uses Web standards, a minimum information model for potential drug interactions, and emerging Health Information Technology standards including CDS Hooks, FHIR, and Clinical Quality Language (CQL)",
      "authority": "HL7",
      "country": "uv",
      "language": [
        "en"
      ],
      "history": "http://hl7.org/fhir/uv/pddi/history.html",
      "canonical": "http://hl7.org/fhir/uv/pddi",
      "ci-build": "http://build.fhir.org/ig/HL7/PDDI-CDS",
      "editions": [
        {
          "name": "STU 1 Ballot",
          "ig-version": "0.2.0",
          "package": "hl7.fhir.uv.pddi#0.2.0",
          "fhir-version": [
            "4.0.1"
          ],
          "url": "http://hl7.org/fhir/uv/pddi/2020Sep"
        }
      ]
    },
    {
      "name": "Validated Healthcare Directory",
      "category": "Administration",
      "npm-name": "hl7.fhir.uv.vhdir",
      "description": "Defines the minimum conformance requirements for accessing or exposing validated healthcare directory data and provides a specification for the exchange of directory data between a source of validated provider data and local workflow environments (e.g. local directories)",
      "authority": "HL7",
      "country": "uv",
      "language": [
        "en"
      ],
      "history": "http://hl7.org/fhir/uv/vhdir/history.html",
      "canonical": "http://hl7.org/fhir/uv/vhdir",
      "ci-build": "http://build.fhir.org/ig/HL7/VhDir",
      "editions": []
    },
    {
      "name": "Coverage Requirements Determination (Da Vinci)",
      "category": "Financial",
      "npm-name": "hl7.fhir.us.davinci-crd",
      "description": "Provides a mechanism for healthcare providers to discover guidelines, pre-authorization requirements and other expectations from payor organizations related to a proposed medication, procedure or other service associated with a patient\u0027s insurance coverage. Supports both patient-specific and patient-independent information retrieval",
      "authority": "HL7",
      "country": "us",
      "language": [
        "en"
      ],
      "history": "http://hl7.org/fhir/us/davinci-crd/history.html",
      "canonical": "http://hl7.org/fhir/us/davinci-crd",
      "ci-build": "http://build.fhir.org/ig/HL7/davinci-crd",
      "editions": [
        {
          "name": "STU 1",
          "ig-version": "1.0.0",
          "package": "hl7.fhir.us.davinci-crd#1.0.0",
          "fhir-version": [
            "4.0.1"
          ],
          "url": "http://hl7.org/fhir/us/davinci-crd/STU1"
        }
      ]
    },
    {
      "name": "Data Exchange for Quality Measures (Da Vinci)",
      "category": "Financial",
      "npm-name": "hl7.fhir.us.davinci-deqm",
      "description": "Provides a mechanism for healthcare providers and data aggregators to exchange quality measure information using subscription, query, and push methods",
      "authority": "HL7",
      "country": "us",
      "language": [
        "en"
      ],
      "history": "http://hl7.org/fhir/us/davinci-deqm/history.html",
      "canonical": "http://hl7.org/fhir/us/davinci-deqm",
      "ci-build": "http://build.fhir.org/ig/HL7/davinci-deqm",
      "editions": [
        {
          "name": "STU 3",
          "ig-version": "2.1.0",
          "package": "hl7.fhir.us.davinci-deqm#2.1.0",
          "fhir-version": [
            "4.0.1"
          ],
          "url": "http://hl7.org/fhir/us/davinci-deqm/2020Sep"
        },
        {
          "name": "STU 2",
          "ig-version": "2.0.0",
          "package": "hl7.fhir.us.davinci-deqm#2.0.0",
          "fhir-version": [
            "4.0.1"
          ],
          "url": "http://hl7.org/fhir/us/davinci-deqm/STU2"
        },
        {
          "name": "STU 1",
          "ig-version": "1.0.0",
          "package": "hl7.fhir.us.davinci-deqm#1.0.0",
          "fhir-version": [
            "3.0.1"
          ],
          "url": "http://hl7.org/fhir/us/davinci-deqm/STU1"
        }
      ]
    },
    {
      "name": "Occupational Data for Health",
      "category": "Clinical Records",
      "npm-name": "hl7.fhir.us.odh",
      "description": "This IG covers the specific data that covers past or present jobs, usual work, employment status, retirement date and combat zone period for the subject. It also includes the past or present jobs and usual work of other household members",
      "authority": "HL7",
      "country": "us",
      "language": [
        "en"
      ],
      "history": "http://hl7.org/fhir/us/odh/history.html",
      "canonical": "http://hl7.org/fhir/us/odh",
      "ci-build": "http://build.fhir.org/ig/HL7/us-odh",
      "editions": [
        {
          "name": "STU 1",
          "ig-version": "1.0.0",
          "package": "hl7.fhir.us.odh#1.0.0",
          "fhir-version": [
            "4.0.1"
          ],
          "url": "http://hl7.org/fhir/us/odh/STU1"
        }
      ]
    },
    {
      "name": "Paramedicine Care Summary (PCS)",
      "category": "Communications",
      "npm-name": "ihe.fhir.pcs",
      "description": "Provides means for Emergency Transport to inform destination Hospital with critical and necessary medical information on patient being transported",
      "authority": "IHE",
      "country": "uv",
      "language": [
        "en"
      ],
      "history": "http://wiki.ihe.net/index.php/Paramedicine_Care_Summary",
      "canonical": "http://wiki.ihe.net/index.php/Paramedicine_Care_Summary",
      "editions": [
        {
          "name": "STU3 Trial-Implementation",
          "ig-version": "0.1.0",
          "package": "ihe.fhir.pcs#0.1.0",
          "fhir-version": [
            "3.0.1"
          ],
          "url": "http://wiki.ihe.net/index.php/Paramedicine_Care_Summary"
        }
      ]
    },
    {
      "name": "Birth and Fetal Death Reporting - Enhanced (BFDE)",
      "category": "Public Health",
      "npm-name": "ihe.fhir.bfde",
      "description": "Provides means for pre-populating of data from electronic health record systems to electronic vital records systems for birth and fetal death reporting",
      "authority": "IHE",
      "country": "uv",
      "language": [
        "en"
      ],
      "history": "http://wiki.ihe.net/index.php/Birth_and_Fetal_Death_Reporting_Enhanced_Profile",
      "canonical": "http://wiki.ihe.net/index.php/Birth_and_Fetal_Death_Reporting_Enhanced_Profile",
      "editions": [
        {
          "name": "STU3 Trial-Implementation",
          "ig-version": "0.1.0",
          "package": "ihe.fhir.bfde#0.1.0",
          "fhir-version": [
            "3.0.1"
          ],
          "url": "http://wiki.ihe.net/index.php/Birth_and_Fetal_Death_Reporting_Enhanced_Profile"
        }
      ]
    },
    {
      "name": "Quality Outcome Reporting for EMS (QORE)",
      "category": "Public Health",
      "npm-name": "ihe.fhir.qore",
      "description": "Supports transmission of clinical data for use in calculating Emergency Medical Services Quality measures. Focus on Stroke, CPR, and STEMI",
      "authority": "IHE",
      "country": "uv",
      "language": [
        "en"
      ],
      "history": "http://wiki.ihe.net/index.php/Quality_Outcome_Reporting_for_EMS",
      "canonical": "http://wiki.ihe.net/index.php/Quality_Outcome_Reporting_for_EMS",
      "editions": [
        {
          "name": "STU3 Trial-Implementation",
          "ig-version": "0.1.0",
          "package": "ihe.fhir.qore#0.1.0",
          "fhir-version": [
            "3.0.1"
          ],
          "url": "http://wiki.ihe.net/index.php/Quality_Outcome_Reporting_for_EMS"
        }
      ]
    },
    {
      "name": "Smart App Launch Implementation Guide",
      "category": "EHR Access",
      "npm-name": "hl7.fhir.uv.smart-app-launch",
      "description": "App access to Healthcare software",
      "authority": "HL7",
      "country": "uv",
      "language": [
        "en"
      ],
      "history": "http://hl7.org/fhir/smart-app-launch/history.html",
      "canonical": "http://hl7.org/fhir/smart-app-launch",
      "ci-build": "http://build.fhir.org/ig/HL7/smart-app-launch",
      "editions": [
        {
          "name": "STU 2 Ballot",
          "ig-version": "1.1.0",
          "package": "hl7.fhir.uv.smart-app-launch#1.1.0",
          "fhir-version": [
            "4.0.1"
          ],
          "url": "http://hl7.org/fhir/smart-app-launch/2021May"
        },
        {
          "name": "STU 1",
          "ig-version": "1.0.0",
          "package": "hl7.fhir.uv.smart-app-launch#1.0.0",
          "fhir-version": [
            "3.0.1"
          ],
          "url": "http://hl7.org/fhir/smart-app-launch/1.0.0"
        }
      ]
    },
    {
      "name": "Bidirectional Services eReferrals (BSeR) FHIR IG",
      "category": "Public Health",
      "npm-name": "hl7.fhir.us.bser",
      "description": "The Bidirectional Services eReferrals (BSeR) FHIR IG provides guidance on STU3 FHIR Resources and US Core IG profiles for use in exchanging a referral request and specific program data from a clinical provider to a typically extra-clinical program service provider, such as a diabetes prevention program, a smoking quitline, or a hypertension management training program. And provides for the return of feedback information from the service program to the referring provider",
      "authority": "HL7",
      "country": "us",
      "language": [
        "en"
      ],
      "history": "http://hl7.org/fhir/us/bser/history.html",
      "canonical": "http://hl7.org/fhir/us/bser",
      "ci-build": "http://build.fhir.org/ig/HL7/bser",
      "editions": [
        {
          "name": "STU 1",
          "ig-version": "1.0.0",
          "package": "hl7.fhir.us.bser#1.0.0",
          "fhir-version": [
            "4.0.1"
          ],
          "url": "http://hl7.org/fhir/us/bser/STU1"
        }
      ]
    },
    {
      "name": "FHIR Bulk Data Access",
      "category": "EHR Access",
      "npm-name": "hl7.fhir.us.bulkdata",
      "description": "This Implementation Guide defines secure FHIR export Operations that use this capability to provide an authenticated and authorized client with the ability to register as a backend service and retrieve any data in a FHIR server, data on all patients in a server, or data on a group of patients while optionally specifying data since a certain date",
      "authority": "HL7",
      "country": "us",
      "language": [
        "en"
      ],
      "history": "http://hl7.org/fhir/us/bulkdata/history.html",
      "canonical": "http://hl7.org/fhir/us/bulkdata",
      "ci-build": "https://build.fhir.org/ig/HL7/bulk-data",
      "editions": [
        {
          "name": "STU 1 Ballot",
          "ig-version": "0.1.0",
          "package": "hl7.fhir.us.bulkdata#0.1.0",
          "fhir-version": [
            "4.0.0"
          ],
          "url": "http://hl7.org/fhir/us/bulkdata/2019May"
        }
      ]
    },
    {
      "name": "Common Data Models Harmonization FHIR IG",
      "category": "Research",
      "npm-name": "hl7.fhir.us.cdmh",
      "description": "The CDMH FHIR IG provides the guidance necessary to map the four common data models namely Sentinel, PCORnet CDM, i2b2 and OMOP to FHIR resources and profiles",
      "authority": "HL7",
      "country": "us",
      "language": [
        "en"
      ],
      "history": "http://hl7.org/fhir/us/cdmh/history.html",
      "canonical": "http://hl7.org/fhir/us/cdmh",
      "ci-build": "http://build.fhir.org/ig/HL7/cdmh",
      "editions": [
        {
          "name": "Release 4 Ballot",
          "ig-version": "0.1.0",
          "package": "hl7.fhir.us.cdmh#0.1.0",
          "fhir-version": [
            "4.0.0"
          ],
          "url": "http://hl7.org/fhir/us/cdmh/2019May"
        }
      ]
    },
    {
      "name": "Quality Measure Implementation Guide",
      "category": "Quality / CDS",
      "npm-name": "hl7.fhir.us.cqfmeasures",
      "description": "Provides profiles and guidance for the representation of clinical quality measures in FHIR and Clincal Quality Language (CQL)",
      "authority": "HL7",
      "country": "us",
      "language": [
        "en"
      ],
      "history": "http://hl7.org/fhir/us/cqfmeasures/history.html",
      "canonical": "http://hl7.org/fhir/us/cqfmeasures",
      "ci-build": "http://build.fhir.org/ig/HL7/cqf-measures",
      "editions": [
        {
          "name": "STU3 Ballot",
          "ig-version": "2.1.0",
          "package": "hl7.fhir.us.cqfmeasures#2.1.0",
          "fhir-version": [
            "4.0.1"
          ],
          "url": "http://hl7.org/fhir/us/cqfmeasures/2021May"
        },
        {
          "name": "STU 2",
          "ig-version": "2.0.0",
          "package": "hl7.fhir.us.cqfmeasures#2.0.0",
          "fhir-version": [
            "4.0.1"
          ],
          "url": "http://hl7.org/fhir/us/cqfmeasures/STU2"
        },
        {
          "name": "STU 1",
          "ig-version": "1.0.0",
          "package": "hl7.fhir.us.cqfmeasures#1.0.0",
          "fhir-version": [
            "3.0.2"
          ],
          "url": "http://hl7.org/fhir/us/cqfmeasures/STU1"
        }
      ]
    },
    {
      "name": "Documentation Templates and Rules",
      "category": "Financial",
      "npm-name": "hl7.fhir.us.davinci-dtr",
      "description": "Provides a mechanism for delivering and executing payer rules related to documentation requirements for a proposed medication, procedure or other service associated with a patient\u0027s insurance coverage",
      "authority": "HL7",
      "country": "us",
      "language": [
        "en"
      ],
      "history": "http://hl7.org/fhir/us/davinci-dtr/history.html",
      "canonical": "http://hl7.org/fhir/us/davinci-dtr",
      "ci-build": "http://build.fhir.org/ig/HL7/davinci-dtr",
      "editions": [
        {
          "name": "STU 1",
          "ig-version": "1.0.0",
          "package": "hl7.fhir.us.davinci-dtr#1.0.0",
          "fhir-version": [
            "4.0.1"
          ],
          "url": "http://hl7.org/fhir/us/davinci-dtr/STU1"
        }
      ]
    },
    {
      "name": "Da Vinci Health Record Exchange",
      "category": "Financial",
      "npm-name": "hl7.fhir.us.davinci-hrex",
      "description": "A library of shared artifacts used by other Da Vinci and payer related implementation guides",
      "authority": "HL7",
      "country": "us",
      "language": [
        "en"
      ],
      "history": "http://hl7.org/fhir/us/davinci-hrex/history.html",
      "canonical": "http://hl7.org/fhir/us/davinci-hrex",
      "ci-build": "http://build.fhir.org/ig/HL7/davinci-ehrx",
      "editions": [
        {
          "name": "STU1 Ballot",
          "ig-version": "0.2.0",
          "package": "hl7.fhir.us.davinci-hrex#0.2.0",
          "fhir-version": [
            "4.0.1"
          ],
          "url": "http://hl7.org/fhir/us/davinci-hrex/2020Sep"
        }
      ]
    },
    {
      "name": "electronic Long-Term Services and Supports Implementation Guide",
      "category": "Public Health",
      "npm-name": "hl7.fhir.us.eltss",
      "description": "Provides guidance to US Realm implementers to use the FHIR for implementing access and exchange Electronic Long-Term Services \u0026 Supports (eLTSS) Dataset data elements",
      "authority": "HL7",
      "country": "us",
      "language": [
        "en"
      ],
      "history": "http://hl7.org/fhir/us/eLTSS/history.html",
      "ci-build": "http://build.fhir.org/ig/HL7/eLTSS",
      "canonical": "http://hl7.org/fhir/us/eltss",
      "editions": [
        {
          "name": "STU 1",
          "ig-version": "1.0.0",
          "package": "hl7.fhir.us.eltss#1.0.0",
          "fhir-version": [
            "4.0.0"
          ],
          "url": "http://hl7.org/fhir/us/eltss/STU1"
        }
      ]
    },
    {
      "name": "Patient Reported Outcomes (PRO) FHIR IG",
      "category": "Personal Healthcare",
      "npm-name": "hl7.fhir.us.patient-reported-outcomes",
      "description": "This IG provides the necessary guidance to use FHIR for Patient Reported Outcomes",
      "authority": "HL7",
      "country": "us",
      "language": [
        "en"
      ],
      "history": "http://hl7.org/fhir/us/patient-reported-outcomes/history.html",
      "canonical": "http://hl7.org/fhir/us/patient-reported-outcomes",
      "ci-build": "http://build.fhir.org/ig/HL7/patient-reported-outcomes",
      "editions": [
        {
          "name": "STU 1 Ballot",
          "ig-version": "0.2.0",
          "package": "hl7.fhir.us.patient-reported-outcomes#0.2.0",
          "fhir-version": [
            "4.0.0"
          ],
          "url": "http://hl7.org/fhir/us/patient-reported-outcomes/2019May"
        }
      ]
    },
    {
      "name": "Pharmacist Care Plan FHIR IG",
      "category": "Medications / Immunizations",
      "npm-name": "hl7.fhir.us.phcp",
      "description": "This is an electronic care plan with enhanced Medications / Immunizations content based on the templates in the HL7 Implementation Guide for C-CDA Release 2.1: Consolidated CDA for Clinical Notes, represented using FHIR profiles",
      "authority": "HL7",
      "country": "us",
      "language": [
        "en"
      ],
      "history": "http://hl7.org/fhir/us/phcp/history.html",
      "canonical": "http://hl7.org/fhir/us/phcp",
      "ci-build": "http://build.fhir.org/ig/HL7/PhCP",
      "editions": [
        {
          "name": "STU 1",
          "ig-version": "1.0.0",
          "package": "hl7.fhir.us.phcp#1.0.0",
          "fhir-version": [
            "4.0.1"
          ],
          "url": "http://hl7.org/fhir/us/phcp/STU1"
        }
      ]
    },
    {
      "name": "Vital Records Mortality and Morbidity Reporting FHIR IG",
      "category": "Public Health",
      "npm-name": "hl7.fhir.us.vrdr",
      "description": "The VRDR FHIR IG provides guidance regarding the use of FHIR resources for the bidirectional exchange of mortality data between State-run PHA Vital Records offices and NCHS",
      "authority": "HL7",
      "country": "us",
      "language": [
        "en"
      ],
      "history": "http://hl7.org/fhir/us/vrdr/history.html",
      "canonical": "http://hl7.org/fhir/us/vrdr",
      "ci-build": "http://build.fhir.org/ig/HL7/vrdr",
      "editions": [
        {
          "name": "STU 1",
          "ig-version": "1.0.0",
          "package": "hl7.fhir.us.vrdr#1.0.0",
          "fhir-version": [
            "4.0.1"
          ],
          "url": "http://hl7.org/fhir/us/vrdr/STU1"
        }
      ]
    },
    {
      "name": "Womens Health Technology Coordinated Registry Network FHIR IG",
      "category": "Clinical Registries",
      "npm-name": "hl7.fhir.us.womens-health-registries",
      "description": "The purpose of the IG to provide the necessary guidance to use FHIR to build registries specific to monitoring Womens Health",
      "authority": "HL7",
      "country": "us",
      "language": [
        "en"
      ],
      "history": "http://hl7.org/fhir/us/womens-health-registries/history.html",
      "canonical": "http://hl7.org/fhir/us/womens-health-registries",
      "ci-build": "http://build.fhir.org/ig/HL7/coordinated-registry-network",
      "editions": [
        {
          "name": "STU 1 Ballot",
          "ig-version": "0.2.0",
          "package": "hl7.fhir.us.womens-health-registries#0.2.0",
          "fhir-version": [
            "4.0.0"
          ],
          "url": "http://hl7.org/fhir/us/womens-health-registries/2019May"
        }
      ]
    },
    {
      "name": "CDS-Immunization Forecast FHIR IG",
      "category": "Medications / Immunizations",
      "npm-name": "hl7.fhir.uv.immds",
      "description": "Clinical Decision Support for Immunizations indicates which vaccinations a patient is due for next",
      "authority": "HL7",
      "country": "uv",
      "language": [
        "en"
      ],
      "history": "http://hl7.org/fhir/uv/immds/history.html",
      "canonical": "http://hl7.org/fhir/uv/immds",
      "ci-build": "http://build.fhir.org/ig/HL7/ImmunizationFHIRDS",
      "editions": [
        {
          "name": "STU 1 Ballot",
          "ig-version": "0.2.0",
          "package": "hl7.fhir.uv.immds#0.2.0",
          "fhir-version": [
            "4.0.0"
          ],
          "url": "http://hl7.org/fhir/uv/immds/2019Sep"
        }
      ]
    },
    {
      "name": "Personal Health Device FHIR IG",
      "category": "Personal Healthcare",
      "npm-name": "hl7.fhir.uv.phd",
      "description": "The IG provides a mapping of IEEE 11073 20601 Personal Health Device data to FHIR",
      "authority": "HL7",
      "country": "uv",
      "language": [
        "en"
      ],
      "history": "http://hl7.org/fhir/uv/phd/history.html",
      "canonical": "http://hl7.org/fhir/uv/phd",
      "ci-build": "http://build.fhir.org/ig/HL7/PHD",
      "editions": [
        {
          "name": "STU 1 Ballot",
          "ig-version": "0.3.0",
          "package": "hl7.fhir.uv.phd#0.3.0",
          "fhir-version": [
            "4.0.0"
          ],
          "url": "http://hl7.org/fhir/uv/phd/2019May"
        }
      ]
    },
    {
      "name": "Provider Directory IG",
      "category": "Administration",
      "npm-name": "hl7.fhir.au.pd",
      "description": "This implementation guide is based upon STU3 FHIR standard and is the Australian variant of the Provider Directory IG. It outlines the key data elements for any provider directory and basic query guidance. The components developed in this guide are intended to provide a foundation for a central or distributed Provider or Healthcare Directory",
      "authority": "HL7",
      "country": "au",
      "history": "http://hl7.org.au/fhir/pd/history.html",
      "canonical": "http://hl7.org.au/fhir/pd",
      "ci-build": "http://build.fhir.org/ig/hl7au/au-fhir-pd",
      "editions": [
        {
          "name": "Release 1 Qa-preview",
          "ig-version": "0.6.0",
          "package": "hl7.fhir.au.pd#0.6.0",
          "fhir-version": [
            "3.0.1"
          ],
          "url": "http://hl7.org.au/fhir"
        }
      ]
    },
    {
      "name": "Argonaut Clinical Notes Implementation Guide",
      "category": "EHR Access",
      "npm-name": "argonaut.us.clinicalnotes",
      "description": "This implementation guide provides implementers with FHIR profiles and guidance to create, use, and share Clinical Notes",
      "authority": "Argonaut",
      "country": "us",
      "history": "http://fhir.org/guides/argonaut/clinicalnotes/history.html",
      "canonical": "http://fhir.org/guides/argonaut/clinicalnotes",
      "ci-build": "http://build.fhir.org/ig/argonautproject/clinicalnotes",
      "editions": [
        {
          "name": "Release 1",
          "ig-version": "1.0.0",
          "package": "argonaut.us.clinicalnotes#1.0.0",
          "fhir-version": [
            "3.0.1"
          ],
          "url": "http://fhir.org/guides/argonaut/clinicalnotes/1.0.0"
        }
      ]
    },
    {
      "name": "Argonaut Questionnaire Implementation Guide",
      "category": "EHR Access",
      "npm-name": "argonaut.us.questionnaire",
      "description": "This implementation guide provides implementers with FHIR RESTful APIs and guidance to create, use and share between organizations standard assessment forms and the assessment responses",
      "authority": "Argonaut",
      "country": "us",
      "history": "http://fhir.org/guides/argonaut/questionnaire/history.html",
      "canonical": "http://fhir.org/guides/argonaut/questionnaire",
      "ci-build": "http://build.fhir.org/ig/argonautproject/questionnaire",
      "editions": [
        {
          "name": "Release 1",
          "ig-version": "1.0.0",
          "package": "argonaut.us.questionnaire#1.0.0",
          "fhir-version": [
            "3.0.1"
          ],
          "url": "http://fhir.org/guides/argonaut/questionnaire/1.0.0"
        }
      ]
    },
    {
      "name": "Danish Core Implementation Guide",
      "category": "National Base",
      "npm-name": "dk.fhir.ig.core",
      "description": "Base danish national implementation guide",
      "authority": "HL7 Denmark",
      "country": "dk",
      "language": [
        "en"
      ],
      "history": "http://hl7.dk/fhir/ig/dk-core/history.html",
      "canonical": "http://hl7.dk/fhir/ig/dk-core",
      "ci-build": "http://build.fhir.org/ig/hl7dk/dk-core/index.html"
    },
    {
      "name": "Swiss Core Implementation Guide",
      "category": "National Base",
      "npm-name": "ch.fhir.ig.ch-core",
      "description": "Base swiss national implementation guide",
      "authority": "HL7 Switzerland",
      "country": "ch",
      "history": "http://fhir.ch/ig/ch-core/history.html",
      "canonical": "http://fhir.ch/ig/ch-core",
      "ci-build": "http://build.fhir.org/ig/hl7ch/ch-core/index.html",
      "editions": [
        {
          "name": "STU",
          "ig-version": "1.0.0",
          "package": "ch.fhir.ig.ch-core#1.0.0",
          "fhir-version": [
            "4.0.1"
          ],
          "url": "http://fhir.ch/ig/ch-core/1.0.0"
        }
      ]
    },
    {
      "name": "Swiss Guide Template",
      "category": "National Base",
      "npm-name": "ch.fhir.ig.template",
      "description": "HL7 Switzerland FHIR Implementation Guide Template",
      "authority": "HL7 Switzerland",
      "country": "ch",
      "history": "http://fhir.ch/ig/template/history.html",
      "canonical": "http://fhir.ch/ig/template",
      "ci-build": "http://build.fhir.org/ig/hl7ch/ig-template/index.html",
      "editions": [
        {
          "name": "STU",
          "ig-version": "0.4.0",
          "package": "ch.fhir.ig.template#0.4.0",
          "fhir-version": [
            "4.0.1"
          ],
          "url": "http://fhir.ch/ig/template/0.4.0"
        }
      ]
    },
    {
      "name": "Swiss EPR Metadata (CH-EPR-TERM)",
      "category": "National Base",
      "npm-name": "ch.fhir.ig.ch-epr-term",
      "description": "Implementation guide for the meta data specified in the framework of Annex 3 and 9 of the FDHA Ordinance on the electronic patient record in Switzerland",
      "authority": "HL7 Switzerland",
      "country": "ch",
      "history": "http://fhir.ch/ig/ch-epr-term/history.html",
      "canonical": "http://fhir.ch/ig/ch-epr-term",
      "ci-build": "http://build.fhir.org/ig/hl7ch/ch-epr-term/index.html",
      "editions": [
        {
          "name": "STU",
          "ig-version": "2.0.4",
          "package": "ch.fhir.ig.ch-epr-term#2.0.4",
          "fhir-version": [
            "4.0.1"
          ],
          "url": "http://fhir.ch/ig/ch-epr-term/2.0.4"
        }
      ]
    },
    {
      "name": "Swiss Cancer Registration Implementation Guide (CH-CRL)",
      "category": "National Base",
      "npm-name": "ch.fhir.ig.ch-crl",
      "description": "Implementation guide for the Cancer Registry Law (CRL)",
      "authority": "FOPH",
      "country": "ch",
      "history": "http://fhir.ch/ig/ch-crl/history.html",
      "canonical": "http://fhir.ch/ig/ch-crl",
      "ci-build": "http://build.fhir.org/ig/ahdis/ch-crl/index.html",
      "editions": [
        {
          "name": "STU",
          "ig-version": "0.2.1",
          "package": "ch.fhir.ig.ch-crl#0.2.1",
          "fhir-version": [
            "4.0.1"
          ],
          "url": "http://fhir.ch/ig/ch-crl"
        },
        {
          "name": "STU",
          "ig-version": "0.1.1",
          "package": "ch.fhir.ig.ch-crl#0.1.1",
          "fhir-version": [
            "4.0.1"
          ],
          "url": "http://fhir.ch/ig/ch-crl/0.1.1"
        }
      ]
    },
    {
      "name": "Audit Trail Consumption (CH-ATC)",
      "category": "National Base",
      "npm-name": "ch.fhir.ig.atc",
      "description": "National Integration Profile for the Swiss Electronic Patient Record",
      "authority": "FOPH",
      "country": "ch",
      "history": "http://fhir.ch/ig/ch-atc/history.html",
      "canonical": "http://fhir.ch/ig/ch-atc",
      "ci-build": "http://build.fhir.org/ig/ahdis/ch-atc/index.html",
      "editions": [
        {
          "ig-version": "3.1.0",
          "name": "2020-06-11",
          "package": "ch.fhir.ig.ch-atc#1.2.0",
          "fhir-version": [
            "4.0.1"
          ],
          "url": "http://fhir.ch/ig/ch-atc/index.html"
        },
        {
          "name": "Release 24.6.2019",
          "ig-version": "1.2.0",
          "package": "ch.fhir.ig.ch-atc#1.2.0",
          "fhir-version": [
            "3.0.1"
          ],
          "url": "http://fhir.ch/ig/ch-atc/1.2.0/index.html"
        }
      ]
    },
    {
      "name": "Order \u0026 Referral by Form (CH-ORF)",
      "category": "National Base",
      "npm-name": "ch.fhir.ig.ch-orf",
      "description": "The Order \u0026 Referral by Form (CH-ORF) Profile describes how forms for eReferrals, requests for information (such as diagnostic imaging results, lab results, discharge reports etc.) can be defined, deployed and used in order to achieve a syntactical and semantically consistent cross enterprise information exchange.",
      "authority": "eHealth Suisse",
      "country": "ch",
      "history": "http://fhir.ch/ig/ch-orf/history.html",
      "canonical": "http://fhir.ch/ig/ch-orf",
      "ci-build": "http://build.fhir.org/ig/ahdis/ch-orf/index.html",
      "editions": [
        {
          "name": "STU",
          "ig-version": "0.9.1",
          "package": "ch.fhir.ig.ch-orf#0.9.1",
          "fhir-version": [
            "4.0.1"
          ],
          "url": "http://fhir.ch/ig/ch-orf/0.9.1"
        }
      ]
    },
    {
      "name": "CHMED20AF (R4)",
      "category": "National Base",
      "npm-name": "ch.chmed16af.emediplan",
      "description": "eMediplan CHMED16AF Implementation Guide",
      "authority": "IG eMediplan",
      "country": "ch",
      "history": "http://chmed16af.emediplan.ch/fhir/history.html",
      "canonical": "http://chmed16af.emediplan.ch/fhir",
      "ci-build": "http://build.fhir.org/ig/ahdis/chmed20af/index.html",
      "editions": [
        {
          "name": "STU",
          "ig-version": "0.2.0",
          "package": "ch.chmed16af.emediplan#0.2.0",
          "fhir-version": [
            "4.0.0"
          ],
          "url": "http://chmed16af.emediplan.ch/fhir/0.2.0"
        }
      ]
    },
    {
      "name": "Swiss eMedication Implementation Guide",
      "category": "National Base",
      "npm-name": "ch.fhir.ig.ch-emed",
      "description": "The CH EMED implementation guide describes the FHIR representation of the defined documents for the exchange of medication information",
      "authority": "eHealth Suisse",
      "country": "ch",
      "history": "http://fhir.ch/ig/ch-emed/history.html",
      "canonical": "http://fhir.ch/ig/ch-emed",
      "ci-build": "http://build.fhir.org/ig/hl7ch/ch-emed/index.html",
      "editions": [
        {
          "name": "DSTU",
          "ig-version": "0.1.1",
          "package": "ch.fhir.ig.ch-emed#0.1.1",
          "fhir-version": [
            "4.0.1"
          ],
          "url": "http://fhir.ch/ig/ch-emed/0.1.1"
        }
      ]
    },
    {
      "name": "mednet Implementation Guide",
      "category": "Patient Summary",
      "npm-name": "swiss.mednet.fhir",
      "description": "The mednet.swiss implementation guide describes the FHIR profiles used to interface with the mednet software",
      "authority": "novcom AG",
      "country": "ch",
      "history": "https://mednet.swiss/fhir/history.html",
      "canonical": "https://mednet.swiss/fhir"
    },
    {
      "name": "US Drug Formulary",
      "category": "Medications / Immunizations",
      "npm-name": "hl7.fhir.us.Davinci-drug-formulary",
      "description": "API-based data exchange to Third-Party Applications via Member-authorized sharing of Health Plan\u0027s Prescription Drug Formulary.",
      "authority": "HL7",
      "country": "us",
      "history": "http://hl7.org/fhir/us/Davinci-drug-formulary/history.html",
      "canonical": "http://hl7.org/fhir/us/Davinci-drug-formulary",
      "ci-build": "https://build.fhir.org/ig/HL7/davinci-pdex-formulary",
      "editions": [
        {
          "name": "STU 1",
          "ig-version": "1.0.0",
          "package": "hl7.fhir.us.Davinci-drug-formulary#1.0.0",
          "fhir-version": [
            "4.0.1"
          ],
          "url": "http://hl7.org/fhir/us/Davinci-drug-formulary/STU1"
        }
      ]
    },
    {
      "name": "Da Vinci CDex",
      "category": "Financial",
      "npm-name": "hl7.fhir.us.davinci-cdex",
      "description": "Provider-to-payer and payer-related provider-to-provider data exchange to improve care coordination, support risk adjustment, ease quality management, facilitate claims auditing and confirm medical necessity, improve member experience, and support orders and referrals.",
      "authority": "HL7",
      "country": "us",
      "history": "http://hl7.org/fhir/us/davinci-cdex/history.html",
      "canonical": "http://hl7.org/fhir/us/davinci-cdex",
      "ci-build": "http://build.fhir.org/ig/HL7/davinci-ecdx",
      "editions": [
        {
          "name": "STU1 Ballot",
          "ig-version": "0.2.0",
          "package": "hl7.fhir.us.davinci-cdex#0.2.0",
          "fhir-version": [
            "4.0.1"
          ],
          "url": "http://hl7.org/fhir/us/davinci-cdex/2021Jan"
        }
      ]
    },
    {
      "name": "Da Vinci PDex",
      "category": "Financial",
      "npm-name": "hl7.fhir.us.davinci-pdex",
      "description": "Payer data exchange with providers to support care coordination. Member-authorized sharing to Third-Party applications of Health Plan\u0027s Healthcare Service Network, Pharmacy Network and Prescription Drug Formulary",
      "authority": "HL7",
      "country": "us",
      "history": "http://hl7.org/fhir/us/davinci-pdex/history.html",
      "canonical": "http://hl7.org/fhir/us/davinci-pdex",
      "ci-build": "http://build.fhir.org/ig/HL7/davinci-epdx",
      "editions": [
        {
          "name": "STU1",
          "ig-version": "1.0.0",
          "package": "hl7.fhir.us.davinci-pdex#1.0.0",
          "fhir-version": [
            "4.0.1"
          ],
          "url": "http://hl7.org/fhir/us/davinci-pdex/STU1"
        }
      ]
    },
    {
      "name": "CDISC Lab Semantics in FHIR",
      "category": "Diagnostics",
      "npm-name": "hl7.fhir.uv.cdisc-lab",
      "description": "The IG shows how laboratory data in FHIR format can be converted into the CDISC LAB or LB format",
      "authority": "HL7",
      "country": "uv",
      "history": "http://hl7.org/fhir/uv/cdisc-lab/history.html",
      "canonical": "http://hl7.org/fhir/uv/cdisc-lab",
      "ci-build": "http://build.fhir.org/ig/HL7/cdisc-lab",
      "editions": [
        {
          "name": "STU1",
          "ig-version": "1.0.0",
          "package": "hl7.fhir.uv.cdisc-lab#1.0.0",
          "fhir-version": [
            "4.0.1"
          ],
          "url": "http://hl7.org/fhir/uv/cdisc-lab/STU1"
        }
      ]
    },
    {
      "name": "Healthcare Associated Infection Reports (HAI) Long Term Care Facilities (LTCF)",
      "category": "Public Health",
      "npm-name": "hl7.fhir.us.hai-ltcf",
      "description": "Long term care facility (LTCF) healthcare-associated infection (HAI) reporting to CDC National Healthcare Safety Network (NHSN) to track infections and prevention process measures in a systematic way, which allows identification of problems and care improvement",
      "authority": "HL7",
      "country": "us",
      "history": "http://hl7.org/fhir/us/hai-ltcf/history.html",
      "canonical": "http://hl7.org/fhir/us/hai-ltcf",
      "ci-build": "http://build.fhir.org/ig/HL7/HAI-LTCF",
      "editions": [
        {
          "name": "STU 1 Ballot",
          "ig-version": "0.1.0",
          "package": "hl7.fhir.us.hai-ltcf#0.1.0",
          "fhir-version": [
            "4.0.0"
          ],
          "url": "http://hl7.org/fhir/us/hai-ltcf/2019Sep"
        }
      ]
    },
    {
      "name": "Da Vinci Unsolicited Notifications (Alerts)",
      "category": "Financial",
      "npm-name": "hl7.fhir.us.davinci-alerts",
      "description": "The goal of this IG is to support the real-time exchange of alerts and notifications that impact patient care and value based or risk based services",
      "authority": "HL7",
      "country": "us",
      "history": "http://hl7.org/fhir/us/davinci-alerts/history.html",
      "canonical": "http://hl7.org/fhir/us/davinci-alerts",
      "ci-build": "http://build.fhir.org/ig/HL7/davinci-alerts",
      "editions": [
        {
          "name": "STU1",
          "ig-version": "1.0.0",
          "package": "hl7.fhir.us.davinci-alerts#1.0.0",
          "fhir-version": [
            "4.0.1"
          ],
          "url": "http://hl7.org/fhir/us/davinci-alerts/STU1"
        }
      ]
    },
    {
      "name": "Da Vinci Payer Coverage Decision Exchange (PCDE) FHIR IG",
      "category": "Financial",
      "npm-name": "hl7.fhir.us.davinci-pcde",
      "description": "Payer coverage decision exchange will promote continuity of treatment when a member moves from one covered payer to another without increasing provider burden or cost to the member. This IG enables member-authorized sharing of treatment, conditions, authorizations, relevant guidelines and supporting documentation from an original payer to a new payer when a patient changes coverage plans.",
      "authority": "HL7",
      "country": "us",
      "history": "http://hl7.org/fhir/us/davinci-pcde/history.html",
      "canonical": "http://hl7.org/fhir/us/davinci-pcde",
      "ci-build": "http://build.fhir.org/ig/HL7/davinci-pcde",
      "editions": [
        {
          "name": "STU 1",
          "ig-version": "1.0.0",
          "package": "hl7.fhir.us.davinci-pcde#1.0.0",
          "fhir-version": [
            "4.0.1"
          ],
          "url": "http://hl7.org/fhir/us/davinci-pcde/STU1"
        }
      ]
    },
    {
      "name": "Breast Radiology Report (BRR)",
      "category": "Care Planning",
      "npm-name": "hl7.fhir.us.breast-radiology",
      "description": "Breast Radiology CIMI Logical Models and FHIR Profiles",
      "authority": "HL7",
      "country": "us",
      "history": "http://hl7.org/fhir/us/breast-radiology/history.html",
      "canonical": "http://hl7.org/fhir/us/breast-radiology",
      "ci-build": "http://build.hl7.org/fhir/us/breast-radiology",
      "editions": [
        {
          "name": "Comment Draft",
          "ig-version": "0.1.0",
          "package": "hl7.fhir.us.breast-radiology#0.1.0",
          "fhir-version": [
            "4.0.0"
          ],
          "url": "http://hl7.org/fhir/us/breast-radiology/2019Sep"
        }
      ]
    },
    {
      "name": "FHIR Clinical Guidelines",
      "category": "Quality / CDS",
      "npm-name": "hl7.fhir.uv.cpg",
      "description": "This implementation guide is a multi-stakeholder effort to use FHIR resources to build shareable and computable representations of the content of clinical care guidelines. The guide focuses on common patterns in clinical guidelines, establishing profiles, conformance requirements, and guidance for the patient-independent, as well as analogous patterns for the patient-specific representation of guideline recommendations",
      "authority": "HL7",
      "country": "uv",
      "history": "http://hl7.org/fhir/uv/cpg/history.html",
      "canonical": "http://hl7.org/fhir/uv/cpg",
      "ci-build": "http://build.fhir.org/ig/HL7/cqf-recommendations",
      "editions": [
        {
          "name": "STU 1",
          "ig-version": "1.0.0",
          "package": "hl7.fhir.uv.cpg#1.0.0",
          "fhir-version": [
            "4.0.1"
          ],
          "url": "http://hl7.org/fhir/uv/cpg/STU1"
        }
      ]
    },
    {
      "name": "Minimal Common Oncology Data Elements (mCODE)",
      "category": "Care Planning",
      "npm-name": "hl7.fhir.us.mcode",
      "description": "This IG specifies a core set of common data elements for cancer that is clinically applicable in every electronic patient record with a cancer diagnosis. It is intended to enable standardized information exchange among EHRs/oncology information systems and reuse of data by other stakeholders (e.g. quality measurement, research).",
      "authority": "HL7",
      "country": "us",
      "history": "http://hl7.org/fhir/us/mcode/history.html",
      "canonical": "http://hl7.org/fhir/us/mcode",
      "ci-build": "http://build.fhir.org/ig/HL7/fhir-mCODE-ig",
      "editions": [
        {
          "name": "STU 2 Ballot",
          "ig-version": "1.16.0",
          "package": "hl7.fhir.us.mcode#1.16.0",
          "fhir-version": [
            "4.0.1"
          ],
          "url": "http://hl7.org/fhir/us/mcode/2021May"
        },
        {
          "name": "STU 1",
          "ig-version": "1.0.0",
          "package": "hl7.fhir.us.mcode#1.0.0",
          "fhir-version": [
            "4.0.1"
          ],
          "url": "http://hl7.org/fhir/us/mcode/STU1"
        }
      ]
    },
    {
      "name": "Da Vinci Prior Authorization Support (PAS) FHIR IG",
      "category": "Financial",
      "npm-name": "hl7.fhir.us.davinci-pas",
      "description": "This IG allows providers the ability to easily identify the need for payer authorizations, assemble necessary information, identify and supply missing information and submit it to the payer electronically and receive a response in real time within the clinical workflow.",
      "authority": "HL7",
      "country": "us",
      "history": "http://hl7.org/fhir/us/davinci-pas/history.html",
      "canonical": "http://hl7.org/fhir/us/davinci-pas",
      "ci-build": "http://build.fhir.org/ig/HL7/davinci-pas",
      "editions": [
        {
          "name": "STU 1",
          "ig-version": "1.0.0",
          "package": "hl7.fhir.us.davinci-pas#1.0.0",
          "fhir-version": [
            "4.0.1"
          ],
          "url": "http://hl7.org/fhir/us/davinci-pas/STU1"
        }
      ]
    },
    {
      "name": "FHIR Bulk Data Access (Flat FHIR)",
      "category": "EHR Access",
      "npm-name": "hl7.fhir.uv.bulkdata",
      "description": "Defines a way to efficiently access large volumes of information on a group of individuals from an EHR",
      "authority": "HL7",
      "country": "uv",
      "history": "http://hl7.org/fhir/uv/bulkdata/history.html",
      "canonical": "http://hl7.org/fhir/uv/bulkdata",
      "ci-build": "http://build.fhir.org/ig/HL7/bulk-data",
      "editions": [
        {
          "name": "STU 2 (FHIR R4) Ballot",
          "ig-version": "1.1.0",
          "package": "hl7.fhir.uv.bulkdata#1.1.0",
          "fhir-version": [
            "4.0.1"
          ],
          "url": "http://hl7.org/fhir/uv/bulkdata/2021May"
        },
        {
          "name": "STU 1",
          "ig-version": "1.0.1",
          "package": "hl7.fhir.uv.bulkdata#1.0.1",
          "fhir-version": [
            "4.0.1"
          ],
          "url": "http://hl7.org/fhir/uv/bulkdata/STU1.0.1"
        },
        {
          "name": "STU 1",
          "ig-version": "1.0.0",
          "package": "hl7.fhir.uv.bulkdata#1.0.0",
          "fhir-version": [
            "4.0.0"
          ],
          "url": "http://hl7.org/fhir/uv/bulkdata/STU1"
        }
      ]
    },
    {
      "name": "Basisgegevensset Zorg || Patient Summary",
      "category": "Patient Summary",
      "description": "The Basisgegevensset Zorg, aka BgZ, is the minimum set of patient data that is important for continuity of care and is relevant irrespective of specialism, patient conditions and type of physicians. This set of patient data is recorded comparatively by all healthcare providers. This facilitates information exchange. The BgZ has been made consistent with the European Patient Summary.",
      "authority": "Nictiz",
      "country": "nl",
      "language": [
        "nl",
        "en"
      ],
      "history": "https://informatiestandaarden.nictiz.nl/wiki/MedMij:V2019.01_OntwerpBGZ_2017#Release_notes",
      "canonical": "https://informatiestandaarden.nictiz.nl/wiki/MedMij:V2019.01_OntwerpBGZ_2017",
      "ci-build": "https://informatiestandaarden.nictiz.nl/wiki/MedMij:Vdraft_OntwerpBGZ_2017",
      "editions": [
        {
          "name": "Normative - MMVN 3",
          "ig-version": "2.1.3",
          "package": "nictiz.fhir.nl.stu3.zib2017#2.1.3",
          "fhir-version": [
            "3.0.1"
          ],
          "url": "https://informatiestandaarden.nictiz.nl/wiki/MedMij:V2019.01_OntwerpBGZ_2017#Use_case_1:_Raadplegen_Basisgegevensset_Zorg_in_persoonlijke_gezondheidsomgeving"
        }
      ]
    },
    {
      "name": "Davinci pdex Plan Net",
      "category": "Administration",
      "npm-name": "hl7.fhir.us.davinci-pdex-plan-net",
      "description": "A subset of the functionality described in the Validated healthcare directory IG",
      "authority": "HL7",
      "country": "us",
      "history": "http://hl7.org/fhir/us/davinci-pdex-plan-net/history.html",
      "canonical": "http://hl7.org/fhir/us/davinci-pdex-plan-net",
      "language": [
        "en"
      ],
      "ci-build": "http://build.fhir.org/ig/HL7/davinci-pdex-plan-net",
      "editions": [
        {
          "name": "STU 1",
          "ig-version": "1.0.0",
          "package": "hl7.fhir.us.davinci-pdex-plan-net#1.0.0",
          "fhir-version": [
            "4.0.1"
          ],
          "url": "http://hl7.org/fhir/us/davinci-pdex-plan-net/STU1"
        }
      ]
    },
    {
      "name": "Argonaut Clinical Notes Implementation Guide",
      "category": "EHR Access",
      "npm-name": "fhir.argonaut.clinicalnotes",
      "description": "This implementation guide provides implementers with FHIR profiles and guidance to create, use, and share Clinical Notes",
      "authority": "Argonaut",
      "country": "us",
      "history": "http://fhir.org/guides/argonaut/clinicalnotes/history.html",
      "canonical": "http://fhir.org/guides/argonaut/clinicalnotes",
      "ci-build": "http://build.fhir.org/ig/argonautproject/clinicalnotes",
      "language": [
        "en"
      ],
      "editions": [
        {
          "name": "Release 1",
          "ig-version": "1.0.0",
          "fhir-version": [
            "3.0.1"
          ],
          "package": "fhir.argonaut.clinicalnotes#1.0.0",
          "url": "http://fhir.org/guides/argonaut/clinicalnotes/1.0.0"
        }
      ]
    },
    {
      "name": "Argonaut Questionnaire Implementation Guide",
      "category": "EHR Access",
      "npm-name": "fhir.argonaut.questionnaire",
      "description": "Thi IG provides guidance to support interchange of simple forms based on the Questionnaire and QuestionnaireResponse resources: it provides implementers with FHIR RESTful APIs and guidance to create, use and share between organizations standard assessment forms and the assessment responses",
      "authority": "Argonaut",
      "country": "us",
      "history": "http://fhir.org/guides/argonaut/questionnaire/history.html",
      "canonical": "http://fhir.org/guides/argonaut/questionnaire",
      "ci-build": "http://build.fhir.org/ig/argonautproject/questionnaire",
      "language": [
        "en"
      ],
      "editions": [
        {
          "name": "Release 1",
          "ig-version": "1.0.0",
          "fhir-version": [
            "3.0.1"
          ],
          "package": "fhir.argonaut.questionnaire#1.0.0",
          "url": "http://fhir.org/guides/argonaut/questionnaire/1.0.0"
        }
      ]
    },
    {
      "name": "CARIN Real-time Pharmacy Benefit Check",
      "category": "Financial",
      "npm-name": "hl7.fhir.us.carin-rtpbc",
      "description": "This is a guide for implementing a consumer-focused Real-time Pharmacy Benefit Check (RTPBC) process using HL7 FHIR® R4.Using RTPBC, a patient can learn the cost and insurance coverage related to medications they’ve been prescribed",
      "authority": "HL7",
      "country": "us",
      "history": "http://hl7.org/fhir/us/carin-rtpbc/history.html",
      "canonical": "http://hl7.org/fhir/us/carin-rtpbc",
      "ci-build": "http://build.fhir.org/ig/HL7/carin-rtpbc",
      "language": [
        "en"
      ],
      "editions": [
        {
          "name": "STU 1",
          "ig-version": "1.0.0",
          "package": "hl7.fhir.us.carin-rtpbc#1.0.0",
          "fhir-version": [
            "4.0.1"
          ],
          "url": "http://hl7.org/fhir/us/carin-rtpbc/STU1"
        }
      ]
    },
    {
      "name": "CARIN Blue Button Implementation Guide",
      "category": "Financial",
      "npm-name": "hl7.fhir.us.carin-bb",
      "description": "Implementation guide for an API similar to the CMS Medicare Blue Button 2.0 API, FHIR R3 based, that will allow consumer-directed exchange of commercial Health Plan/Payer adjudicated claims data to meet the requirements of the CMS Interoperability and Patient Access proposed rule.",
      "authority": "HL7",
      "country": "us",
      "history": "http://hl7.org/fhir/us/carin-bb/history.html",
      "canonical": "http://hl7.org/fhir/us/carin-bb",
      "ci-build": "http://build.fhir.org/ig/HL7/carin-bb",
      "language": [
        "en"
      ],
      "editions": [
        {
          "name": "STU 1",
          "ig-version": "1.0.0",
          "package": "hl7.fhir.us.carin-bb#1.0.0",
          "fhir-version": [
            "4.0.1"
          ],
          "url": "http://hl7.org/fhir/us/carin-bb/STU1"
        }
      ]
    },
    {
      "name": "Risk Based Contracts Member Attribution List FHIR IG",
      "category": "Financial",
      "npm-name": "hl7.fhir.us.davinci-atr",
      "description": "Support the real-time exchange of alerts and notifications that impact patient care and value based or risk based services.",
      "authority": "HL7",
      "country": "us",
      "history": "http://hl7.org/fhir/us/davinci-atr/history.html",
      "canonical": "http://hl7.org/fhir/us/davinci-atr",
      "ci-build": "http://build.fhir.org/ig/HL7/davinci-atr",
      "language": [
        "en"
      ],
      "editions": [
        {
          "name": "STU 1",
          "ig-version": "1.0.0",
          "package": "hl7.fhir.us.davinci-atr#1.0.0",
          "fhir-version": [
            "4.0.1"
          ],
          "url": "http://hl7.org/fhir/us/davinci-atr/STU1"
        }
      ]
    },
    {
      "name": "Basisprofil DE",
      "category": "National Base",
      "npm-name": "basisprofil.de",
      "description": "German Base Profiles",
      "authority": "HL7 Deutschland",
      "country": "de",
      "history": "http://ig.fhir.de/basisprofile-de",
      "canonical": "http://fhir.de",
      "ci-build": "https://simplifier.net/Basisprofil-DE-R4",
      "language": [
        "de"
      ],
      "editions": [
        {
          "name": "STU3",
          "ig-version": "0.2.30 ",
          "fhir-version": [
            "3.0.1"
          ],
          "package": "basisprofil.de#0.2.30",
          "url": "http://ig.fhir.de/basisprofile-de/0.2.30"
        },
        {
          "name": "R4",
          "ig-version": "0.9.1-alpha2",
          "fhir-version": [
            "4.0.1"
          ],
          "package": "de.basisprofil.r4#0.9.1-alpha2",
          "url": "https://simplifier.net/guide/basisprofil-de-r4/home"
        }
      ]
    },
    {
      "name": "FHIR Data Segmentation for Privacy",
      "category": "Security",
      "npm-name": "hl7.fhir.uv.security-label-ds4p",
      "description": "Guidance for applying security labels in FHIR",
      "authority": "HL7",
      "country": "uv",
      "history": "http://hl7.org/fhir/uv/security-label-ds4p/history.html",
      "canonical": "http://hl7.org/fhir/uv/security-label-ds4p",
      "ci-build": "http://hl7.org/fhir/ig/HL7/security-label-ds4p",
      "language": [
        "en"
      ],
      "editions": [
        {
          "name": "STU 1 Ballot",
          "ig-version": "0.2.0",
          "package": "hl7.fhir.uv.security-label-ds4p#0.2.0",
          "fhir-version": [
            "4.0.1"
          ],
          "url": "http://hl7.org/fhir/uv/security-label-ds4p/2021May"
        }
      ]
    },
    {
      "name": "FHIR Shorthand",
      "category": "Administration",
      "npm-name": "hl7.fhir.uv.shorthand",
      "description": "FHIR Shorthand (FSH) is a domain-specific language (DSL) for defining the contents of FHIR IGs to allow the author to express their intent with fewer concerns about underlying FHIR mechanics",
      "authority": "HL7",
      "country": "uv",
      "history": "http://hl7.org/fhir/uv/shorthand/history.html",
      "canonical": "http://hl7.org/fhir/uv/shorthand",
      "ci-build": "http://build.fhir.org/ig/HL7/fhir-shorthand",
      "language": [
        "en"
      ],
      "editions": [
        {
          "name": "STU 1",
          "ig-version": "1.0.0",
          "package": "hl7.fhir.uv.shorthand#1.0.0",
          "fhir-version": [
            "4.0.1"
          ],
          "url": "http://hl7.org/fhir/uv/shorthand/STU1"
        }
      ]
    },
    {
      "name": "Post Acute Orders FHIR IG",
      "category": "Care Planning",
      "npm-name": "hl7.fhir.us.dme-orders",
      "description": "Electronic exchange of post-acute orders",
      "authority": "HL7",
      "country": "us",
      "history": "http://hl7.org/fhir/us/dme-orders/history.html",
      "canonical": "http://hl7.org/fhir/us/dme-orders",
      "ci-build": "http://build.fhir.org/ig/HL7/dme-orders",
      "language": [
        "en"
      ],
      "editions": [
        {
          "name": "STU 1 Ballot",
          "ig-version": "0.2.0",
          "package": "hl7.fhir.us.dme-orders#0.2.0",
          "fhir-version": [
            "4.0.1"
          ],
          "url": "http://hl7.org/fhir/us/dme-orders/2020Sep"
        }
      ]
    },
    {
      "name": "Application Data Exchange Assessment Framework and Functional Requirements for Mobile Health",
      "category": "Personal Healthcare",
      "npm-name": "hl7.fhir.uv.mhealth-framework",
      "description": "Document the functional requirements that can be used to assess devices, applications, and FHIR profiles to ensure that the essential data needed for clinical, patient and research uses is present in communications between applications",
      "authority": "HL7",
      "country": "uv",
      "history": "http://hl7.org/fhir/uv/mhealth-framework/history.html",
      "canonical": "http://hl7.org/fhir/uv/mhealth-framework",
      "ci-build": "http://hl7.org/fhir/uv/mhealth-framework",
      "language": [
        "en"
      ],
      "editions": [
        {
          "name": "STU 1 Ballot",
          "ig-version": "0.1.0",
          "package": "hl7.fhir.uv.mhealth-framework#0.1.0",
          "fhir-version": [
            "4.0.1"
          ],
          "url": "http://hl7.org/fhir/uv/mhealth-framework/2020May"
        }
      ]
    },
    {
      "name": "US Drug Formulary",
      "category": "Medications / Immunizations",
      "npm-name": "hl7.fhir.us.davinci-drug-formulary",
      "description": "API-based data exchange to Third-Party Applications via Member-authorized sharing of Health Plan\u0027s Prescription Drug Formulary.",
      "authority": "HL7",
      "country": "us",
      "history": "http://hl7.org/fhir/us/davinci-drug-formulary/history.html",
      "canonical": "http://hl7.org/fhir/us/davinci-drug-formulary",
      "language": [
        "en"
      ],
      "ci-build": "http://build.fhir.org/ig/HL7/davinci-pdex-formulary",
      "editions": [
        {
          "name": "STU 1",
          "ig-version": "1.0.1",
          "package": "hl7.fhir.us.davinci-drug-formulary#1.0.1",
          "fhir-version": [
            "4.0.1"
          ],
          "url": "http://hl7.org/fhir/us/davinci-drug-formulary/STU1.0.1"
        },
        {
          "name": "STU 1",
          "ig-version": "1.0.0",
          "package": "hl7.fhir.us.davinci-drug-formulary#1.0.0",
          "fhir-version": [
            "4.0.1"
          ],
          "url": "http://hl7.org/fhir/us/davinci-drug-formulary/STU1"
        }
      ]
    },
    {
      "name": "HL7 Italia FHIR Implementation Guide (base)",
      "category": "National Base",
      "npm-name": "hl7.fhir.it.base",
      "description": "This guide describes a set of FHIR base profiles and reference logical models to be used in the Italian context",
      "authority": "HL7 Italia",
      "country": "it",
      "history": "http://hl7.it/fhir/history.html",
      "canonical": "http://hl7.it/fhir",
      "ci-build": "http://hl7.it/fhir/build/base",
      "language": [
        "it"
      ],
      "editions": [
        {
          "name": "Initial Public Comment ballot (Jun 2020 Ballot)",
          "ig-version": "0.1.0",
          "package": "hl7.fhir.it.base#0.1.0",
          "fhir-version": [
            "4.0.1"
          ],
          "url": "http://hl7.it/fhir/base/2020-06"
        }
      ]
    },
    {
      "name": "Dental Data Exchange",
      "category": "Clinical Records",
      "npm-name": "hl7.fhir.us.dental-data-exchange",
      "description": "This FHIR R4 IG defines exchange of medical and dental information exchange between medical/dental and dental/dental realms, including referral and corresponding consult note using US-core, CCDAonFHIR, Occupational Data for Health, and Da Vinci profiles.",
      "authority": "HL7",
      "country": "us",
      "history": "http://hl7.org/fhir/us/dental-data-exchange/history.html",
      "canonical": "http://hl7.org/fhir/us/dental-data-exchange",
      "ci-build": "http://build.fhir.org/ig/HL7/dental-data-exchange",
      "language": [
        "en"
      ],
      "editions": [
        {
          "name": "STU 1 Ballot",
          "ig-version": "0.1.0",
          "package": "hl7.fhir.us.dental-data-exchange#0.1.0",
          "fhir-version": [
            "4.0.1"
          ],
          "url": "http://hl7.org/fhir/us/dental-data-exchange/2020Sep"
        }
      ]
    },
    {
      "name": "Vital Signs FHIR IG",
      "category": "Clinical Records",
      "npm-name": "hl7.fhir.us.vitalsigns",
      "description": "US Realm Implementation Guide for Vital Signs observations with extensions for qualifying data.",
      "authority": "HL7",
      "country": "us",
      "history": "http://hl7.org/fhir/us/vitals/history.html",
      "canonical": "http://hl7.org/fhir/us/vitals",
      "ci-build": "http://build.fhir.org/ig/HL7/cimi-vital-signs",
      "language": [
        "en"
      ],
      "editions": [
        {
          "name": "STU 1 Ballot",
          "ig-version": "0.1.0",
          "package": "hl7.fhir.us.vitalsigns#0.1.0",
          "fhir-version": [
            "4.0.1"
          ],
          "url": "http://hl7.org/fhir/us/vitals/2020Sep"
        }
      ]
    },
    {
      "name": "Order Catalog Implementation Guide",
      "category": "Administration",
      "npm-name": "hl7.fhir.uv.order-catalog",
      "description": "An Order Catalog is an administered homogeneous collection of items such as medication products, laboratory tests, procedures, medical devices or knowledge artifacts such as order sets, which support the ordering process, or more generally the healthcare process.",
      "authority": "HL7",
      "country": "uv",
      "history": "http://hl7.org/fhir/uv/order-catalog/history.html",
      "canonical": "http://hl7.org/fhir/uv/order-catalog",
      "ci-build": "http://build.fhir.org/ig/HL7/fhir-order-catalog",
      "language": [
        "en"
      ],
      "editions": [
        {
          "name": "STU 1 Ballot",
          "ig-version": "0.1.0",
          "package": "hl7.fhir.uv.order-catalog#0.1.0",
          "fhir-version": [
            "4.0.1"
          ],
          "url": "http://hl7.org/fhir/uv/order-catalog/2020Sep"
        }
      ]
    },
    {
      "name": "SMART Web Messaging Implementation Guide: STU1",
      "category": "Communications",
      "npm-name": "hl7.fhir.uv.smart-web-messaging",
      "description": "??",
      "authority": "HL7",
      "country": "uv",
      "history": "https://hl7.org/fhir/uv/smart-web-messaging/history.html",
      "language": [
        "en"
      ],
      "canonical": "https://hl7.org/fhir/uv/smart-web-messaging",
      "ci-build": "http://build.fhir.org/ig/HL7/smart-web-messaging",
      "editions": [
        {
          "name": "STU 1 Ballot",
          "ig-version": "0.1.0",
          "package": "hl7.fhir.uv.smart-web-messaging#0.1.0",
          "fhir-version": [
            "4.0.1"
          ],
          "url": "http://hl7.org/fhir/uv/smart-web-messaging/2020Sep"
        }
      ]
    },
    {
      "name": "HL7 Version 2 to FHIR",
      "npm-name": "hl7.fhir.uv.v2mappings",
      "description": "The HL7 V2 to FHIR Implementation Guide supports the mapping of HL7 Version 2 messages segments, datatypes and vocabulary to HL7 FHIR Release 4.0 Bundles, Resources, Data Types and Coding Systems.",
      "authority": "HL7",
      "country": "uv",
      "history": "http://hl7.org/fhir/uv/v2mappings/history.html",
      "canonical": "http://hl7.org/fhir/uv/v2mappings",
      "ci-build": "http://build.fhir.org/ig/HL7/v2-to-fhir",
      "language": [
        "en"
      ],
      "category": "Mappings to Other Standards",
      "editions": [
        {
          "name": "STU 1 Ballot",
          "ig-version": "0.1.0",
          "package": "hl7.fhir.uv.v2mappings#0.1.0",
          "fhir-version": [
            "4.0.1"
          ],
          "url": "http://hl7.org/fhir/uv/v2mappings/2020Sep"
        }
      ]
    },
    {
      "name": "IHE FormatCode vocabulary",
      "category": "EHR access",
      "npm-name": "ihe.formatcode.fhir",
      "description": "Defines IHE vocabulary for FormatCode and the IHE managed ValueSet for FormatCode for use with Document Sharing such as XDS, XCA, XDM, XDR, and MHD.",
      "authority": "IHE",
      "country": "uv",
      "history": "http://profiles.ihe.net/fhir/ihe.formatcode.fhir/history.html",
      "ci-build": "http://build.fhir.org/ig/IHE/FormatCode",
      "canonical": "http://profiles.ihe.net/fhir/ihe.formatcode.fhir",
      "editions": [
        {
          "name": "Publications",
<<<<<<< HEAD
          "ig-version": "1.0.0",
          "package": "ihe.formatcode.fhir#1.0.0",
          "fhir-version": [
            "4.0.1"
          ],
          "url": "http://profiles.ihe.net/fhir/ihe.formatcode.fhir/1.0.0"
        },
        {
          "name": "Publications",
=======
>>>>>>> 131e36ac
          "ig-version": "0.2.4",
          "package": "ihe.formatcode.fhir#0.2.4",
          "fhir-version": [
            "4.0.1"
          ],
          "url": "http://profiles.ihe.net/fhir/ihe.formatcode.fhir/0.2.4"
        },
        {
          "name": "Publications",
          "ig-version": "0.2.2",
          "package": "ihe.formatcode.fhir#0.2.2",
          "fhir-version": [
            "4.0.1"
          ],
          "url": "http://profiles.ihe.net/fhir/ihe.formatcode.fhir/0.2.2"
        }
      ]
    },
    {
      "name": "HL7 Terminology",
      "category": "??",
      "npm-name": "hl7.terminology",
      "description": "Terminology",
      "authority": "HL7",
      "country": "uv",
      "history": "http://terminology.hl7.org/history.html",
      "language": [
        "en"
      ],
      "canonical": "http://terminology.hl7.org",
      "ci-build": "http://build.fhir.org/ig/HL7/UTG",
      "editions": [
        {
          "name": "Publications",
          "ig-version": "1.0.0",
          "package": "hl7.terminology#1.0.0",
          "fhir-version": [
            "4.0.1"
          ],
          "url": "http://terminology.hl7.org/1.0.0"
        }
      ]
    },
    {
      "name": "Situational Awareness for Novel Epidemic Response",
      "category": "Public Health",
      "npm-name": "hl7.fhir.uv.saner",
      "description": "The SANER Implementation Guide enables transmission of high level situational awareness information from inpatient facilities to centralized data repositories to support the treatment of novel influenza-like illness.",
      "authority": "HL7",
      "country": "uv",
      "history": "http://hl7.org/fhir/uv/saner/history.html",
      "language": [
        "en"
      ],
      "canonical": "http://hl7.org/fhir/uv/saner",
      "ci-build": "http://build.fhir.org/ig/HL7/fhir-saner",
      "editions": [
        {
          "name": "STU 1 Ballot",
          "ig-version": "0.1.0",
          "package": "hl7.fhir.uv.saner#0.1.0",
          "fhir-version": [
            "4.0.1"
          ],
          "url": "http://hl7.org/fhir/uv/saner/2021Jan"
        }
      ]
    },
    {
      "name": "Making Ehr Data MOre Available to Research and Public Health (MedMorph)",
      "category": "Public Health",
      "npm-name": "hl7.fhir.us.fhir-medmorph",
      "description": "The The MedMorph FHIR IG enables Public Health and Research Organizations to access EHR data without increasing provider burden.",
      "authority": "HL7",
      "country": "us",
      "history": "http://hl7.org/fhir/us/fhir-medmorph/history.html",
      "language": [
        "en"
      ],
      "canonical": "http://hl7.org/fhir/us/fhir-medmorph",
      "ci-build": "http://build.fhir.org/ig/HL7/fhir-medmorph",
      "editions": [
        {
          "name": "STU 1 Ballot",
          "ig-version": "0.1.0",
          "package": "hl7.fhir.us.fhir-medmorph#0.1.0",
          "fhir-version": [
            "4.0.1"
          ],
          "url": "http://hl7.org/fhir/us/fhir-medmorph/2021Jan"
        }
      ]
    },
    {
      "name": "PACIO Functional Status Implementation Guide",
      "category": "Patient Summary",
      "npm-name": "hl7.fhir.us.pacio-fs",
      "description": "FHIR R4 IG that leverages eLTSS and utilizes the Self-Care, Mobility and Prior Device use sections of CMS assessment forms (IRF-PAI, MDS, OASIS, LTCH) to enable the sharing of functional status information when a patient moves from one clinical care setting to another.",
      "authority": "HL7",
      "country": "us",
      "history": "http://hl7.org/fhir/us/pacio-fs/history.html",
      "language": [
        "en"
      ],
      "canonical": "http://hl7.org/fhir/us/pacio-fs",
      "ci-build": "http://build.fhir.org/ig/HL7/fhir-pacio-functional-status",
      "editions": [
        {
          "name": "STU 1 Ballot",
          "ig-version": "0.1.0",
          "package": "hl7.fhir.us.pacio-fs#0.1.0",
          "fhir-version": [
            "4.0.1"
          ],
          "url": "http://hl7.org/fhir/us/pacio-fs/2021Jan"
        }
      ]
    },
    {
      "name": "PACIO Cognitive Status Implementation Guide",
      "category": "Patient Summary",
      "npm-name": "hl7.fhir.us.pacio-cs",
      "description": "FHIR R4 IG that leverages eLTSS and utilizes the Confusion Assessment Method (CAM) assessment to enable the sharing of cognitive status information when a patient moves from one clinical care setting to another.",
      "authority": "HL7",
      "country": "us",
      "history": "http://hl7.org/fhir/us/pacio-cs/history.html",
      "language": [
        "en"
      ],
      "canonical": "http://hl7.org/fhir/us/pacio-cs",
      "ci-build": "http://build.fhir.org/ig/HL7/fhir-pacio-cognitive-status",
      "editions": [
        {
          "name": "STU 1 Ballot",
          "ig-version": "0.1.0",
          "package": "hl7.fhir.us.pacio-cs#0.1.0",
          "fhir-version": [
            "4.0.1"
          ],
          "url": "http://hl7.org/fhir/us/pacio-cs/2021Jan"
        }
      ]
    },
    {
      "name": "Specialty Medication Enrollment",
      "category": "EHR Access",
      "npm-name": "hl7.fhir.us.specialty-rx",
      "description": "This FHIR IG focuses on the exchange of data (Demographic, prescription, clinical and financial) for dispensing specialty medications by pharmacies as well as facilitating the enrollment of patients in programs offered by third parties such as but not limited to Hub vendors and Pharmaceutical manufacturers.",
      "authority": "HL7",
      "country": "us",
      "history": "http://hl7.org/fhir/us/specialty-rx/history.html",
      "language": [
        "en"
      ],
      "canonical": "http://hl7.org/fhir/us/specialty-rx",
      "ci-build": "http://build.fhir.org/ig/HL7/specialty-rx",
      "editions": [
        {
          "name": "STU1 Ballot",
          "ig-version": "0.1.0",
          "package": "hl7.fhir.us.specialty-rx#0.1.0",
          "fhir-version": [
            "4.0.1"
          ],
          "url": "http://hl7.org/fhir/us/specialty-rx/2021Jan"
        }
      ]
    },
    {
      "name": "Vital Records Common Profile Library",
      "category": "Public Health",
      "npm-name": "hl7.fhir.us.vr-common-library",
      "description": "Library containing profiles used by other Vital Records IGs such as Birth and Fetal Death Reporting and Birth Defects Reporting.",
      "authority": "HL7",
      "country": "us",
      "history": "http://hl7.org/fhir/us/vr-common-library/history.html",
      "language": [
        "en"
      ],
      "canonical": "http://hl7.org/fhir/us/vr-common-library",
      "ci-build": "http://build.fhir.org/ig/HL7/vr-common-library",
      "editions": [
        {
          "name": "STU 1 on FHIR R4 Ballot",
          "ig-version": "0.1.0",
          "package": "hl7.fhir.us.vr-common-library#0.1.0",
          "fhir-version": [
            "4.0.1"
          ],
          "url": "http://hl7.org/fhir/us/vr-common-library/2021Jan"
        }
      ]
    },
    {
      "name": "Subscriptions R5 Backport",
      "category": "EHR Access",
      "npm-name": "hl7.fhir.uv.subscriptions-backport",
      "description": "This guide defines a standard method of back-porting the R5 subscriptions API to R4 implementations as to bridge for pre-adopting R5 Subscriptions prior to adoption of the R5 FHIR standard.",
      "authority": "HL7",
      "country": "uv",
      "history": "http://hl7.org/fhir/uv/subscriptions-backport/history.html",
      "language": [
        "en"
      ],
      "canonical": "http://hl7.org/fhir/uv/subscriptions-backport",
      "ci-build": "http://build.fhir.org/ig/HL7/fhir-subscription-backport-ig",
      "editions": [
        {
          "name": "STU 1 Ballot",
          "ig-version": "0.1.0",
          "package": "hl7.fhir.uv.subscriptions-backport#0.1.0",
          "fhir-version": [
            "4.0.1"
          ],
          "url": "http://hl7.org/fhir/uv/subscriptions-backport/2021Jan"
        }
      ]
    },
    {
      "name": "Vital Records Birth and Fetal Death Reporting",
      "category": "Public Health",
      "npm-name": "hl7.fhir.us.bfdr",
      "description": "Provides guidance to implementers and states on reporting birth and fetal death information based on the current revisions of the U.S. Standard Certificate of Live Birth and U.S. Standard Report of Fetal Death.",
      "authority": "HL7",
      "country": "us",
      "history": "http://hl7.org/fhir/us/bfdr/history.html",
      "language": [
        "en"
      ],
      "canonical": "http://hl7.org/fhir/us/bfdr",
      "ci-build": "http://build.fhir.org/ig/HL7/bfdr",
      "editions": [
        {
          "name": "STU 1 on FHIR R4 Ballot",
          "ig-version": "0.1.0",
          "package": "hl7.fhir.us.bfdr#0.1.0",
          "fhir-version": [
            "4.0.1"
          ],
          "url": "http://hl7.org/fhir/us/bfdr/2021Jan"
        }
      ]
    },
    {
      "name": "Making EHR Data MOre available for Research and Public Health (MedMorph)",
      "category": "Public Health",
      "npm-name": "hl7.fhir.us.medmorph",
      "description": "Making EHR Data More Available for Research and Public Health (MedMorph) Reference Architecture enables clinical data exchange between EHR systems, public health systems/authorities, data repositories, and research organizations.  This data exchange utilizes if applicable, knowledge repositories and backend services applications (e.g. FHIR APIs) to determine the triggering event(s) for the data exchange, the process for the data exchange, and validation that the data being exchanged meets a set of rules in order to expedite the data exchange. ",
      "authority": "HL7",
      "country": "us",
      "history": "http://hl7.org/fhir/us/medmorph/history.html",
      "language": [
        "en"
      ],
      "canonical": "http://hl7.org/fhir/us/medmorph",
      "ci-build": "http://build.fhir.org/ig/HL7/fhir-medmorph",
      "editions": [
        {
          "name": "STU 1 Ballot",
          "ig-version": "0.1.0",
          "package": "hl7.fhir.us.medmorph#0.1.0",
          "fhir-version": [
            "4.0.1"
          ],
          "url": "http://hl7.org/fhir/us/medmorph/2021Jan"
        }
      ]
    },
    {
      "name": "SDOH Clinical Care for Multiple Domains",
      "category": "Care Planning",
      "npm-name": "hl7.fhir.us.sdoh-clinicalcare",
      "description": "Profiles on FHIR R4 resources (using US Core as the basis where possible) used to document social determinants of health (SDOH) for an individual which covers many different factors considered social risks and social needs, e.g. Food Insecurity, Housing Stability and Quality, Transportation Access and others. The IG covers use cases identified from the clinical care setting that include : assessment of SDOH risks; evaluation of which risks can be addressed; setting goals,  documenting and tracking to completion SDOH interventions; and sharing SDOH information for an individual with organizations for secondary uses.",
      "authority": "HL7",
      "country": "us",
      "history": "http://hl7.org/fhir/us/sdoh-clinicalcare/history.html",
      "language": [
        "en"
      ],
      "canonical": "http://hl7.org/fhir/us/sdoh-clinicalcare",
      "ci-build": "http://build.fhir.org/ig/HL7/fhir-sdoh-clinicalcare",
      "editions": [
        {
          "name": "STU 1 Ballot",
          "ig-version": "0.1.0",
          "package": "hl7.fhir.us.sdoh-clinicalcare#0.1.0",
          "fhir-version": [
            "4.0.1"
          ],
          "url": "http://hl7.org/fhir/us/sdoh-clinicalcare/2021Jan"
        }
      ]
    },
    {
      "name": "CDISC Mapping FHIR IG",
      "category": "Research",
      "npm-name": "hl7.fhir.uv.cdisc-mapping",
      "description": "This implementation guide defines authoritative mappings between the CDISC LAB, SDTM and CDASH standards and the corresponding HL7 FHIR resources to ease interoperability and data conversion between systems implementing these standards.",
      "authority": "HL7",
      "country": "uv",
      "history": "http://hl7.org/fhir/uv/cdisc-mapping/history.html",
      "language": [
        "en"
      ],
      "canonical": "http://hl7.org/fhir/uv/cdisc-mapping",
      "ci-build": "http://build.fhir.org/ig/HL7/cdisc-map",
      "editions": [
        {
          "name": "STU 1 Ballot",
          "ig-version": "0.1.0",
          "package": "hl7.fhir.uv.cdisc-mapping#0.1.0",
          "fhir-version": [
            "4.0.1"
          ],
          "url": "http://hl7.org/fhir/uv/cdisc-mapping/2021Jan"
        }
      ]
    },
    {
      "name": "NHSN Reporting of Adverse Drug Events - Hypoglycemia",
      "category": "Public Health",
      "npm-name": "hl7.fhir.us.nhsn-ade",
      "description": "??",
      "authority": "HL7",
      "country": "us",
      "history": "http://hl7.org/fhir/us/nhsn-ade/history.html",
      "language": [
        "en"
      ],
      "canonical": "http://hl7.org/fhir/us/nhsn-ade",
      "ci-build": "http://build.fhir.org/ig/HL7/fhir-nhsn-ade-ig/branches/main/index.html",
      "editions": [
        {
          "name": "STU 1 on FHIR R4 Ballot",
          "ig-version": "0.1.0",
          "package": "hl7.fhir.us.nhsn-ade#0.1.0",
          "fhir-version": [
            "4.0.1"
          ],
          "url": "http://hl7.org/fhir/us/nhsn-ade/2021May"
        }
      ]
    },
    {
      "name": "NHSN Reporting: Inpatient Medication Administration",
      "category": "Pharmacy",
      "npm-name": "hl7.fhir.us.nhsn-med-admin",
      "description": "??",
      "authority": "HL7",
      "country": "us",
      "history": "http://hl7.org/fhir/us/nhsn-med-admin/history.html",
      "language": [
        "en"
      ],
      "canonical": "http://hl7.org/fhir/us/nhsn-med-admin",
      "ci-build": "http://build.fhir.org/ig/HL7/nhsn-med-admin-ig/branches/main/index.html",
      "editions": [
        {
          "name": "STU 1 on FHIR R4 Ballot",
          "ig-version": "0.1.0",
          "package": "hl7.fhir.us.nhsn-med-admin#0.1.0",
          "fhir-version": [
            "4.0.1"
          ],
          "url": "http://hl7.org/fhir/us/nhsn-med-admin/2021May"
        }
      ]
    }
  ]
}<|MERGE_RESOLUTION|>--- conflicted
+++ resolved
@@ -749,20 +749,7 @@
           "fhir-version": [
             "4.0.1"
           ],
-<<<<<<< HEAD
           "url": "http://profiles.ihe.net/ITI/MHD/4.0.1"
-=======
-          "url": "http://wiki.ihe.net/index.php/Mobile_access_to_Health_Documents_(MHD)"
-        },
-        {
-          "name": "Public Comment Ballot",
-          "ig-version": "4.0.0-comment",
-          "package": "ihe.mhd.fhir#4.0.0-comment",
-          "fhir-version": [
-            "4.0.1"
-          ],
-          "url": "http://profiles.ihe.net/ITI/MHD/4.0.0-comment"
->>>>>>> 131e36ac
         }
       ]
     },
@@ -3138,7 +3125,6 @@
       "editions": [
         {
           "name": "Publications",
-<<<<<<< HEAD
           "ig-version": "1.0.0",
           "package": "ihe.formatcode.fhir#1.0.0",
           "fhir-version": [
@@ -3148,8 +3134,6 @@
         },
         {
           "name": "Publications",
-=======
->>>>>>> 131e36ac
           "ig-version": "0.2.4",
           "package": "ihe.formatcode.fhir#0.2.4",
           "fhir-version": [
