--- conflicted
+++ resolved
@@ -4947,9 +4947,6 @@
           "ig-version" : "2.0.0",
           "package" : "hl7.fhir.us.identity-matching#2.0.0",
           "fhir-version" : ["4.0.1"],
-<<<<<<< HEAD
-          "url" : "http://hl7.org/fhir/us/identity-matching/STU2"
-=======
           "url" : "http://hl7.org/fhir/us/identity-matching/2024SEP"
         },
         {
@@ -4958,7 +4955,6 @@
           "package" : "hl7.fhir.us.identity-matching#1.0.0",
           "fhir-version" : ["4.0.1"],
           "url" : "http://hl7.org/fhir/us/identity-matching/STU1"
->>>>>>> 9d17da72
         }
       ]
     },
