--- conflicted
+++ resolved
@@ -8614,95 +8614,6 @@
       ]
     },
     {
-<<<<<<< HEAD
-      "name": "DICOM® SR to FHIR Resource Mapping IG",
-      "category": "Imaging",
-      "npm-name": "hl7.fhir.uv.dicom-sr",
-      "description": "Provides guidance for extracting key content from DICOM Structured Report (SR) objects into FHIR Observations  to make use of the results with  the larger hospital enterprise.",
-      "authority": "HL7",
-      "country": "uv",
-      "history": "http://hl7.org/fhir/uv/dicom-sr/history.html",
-      "language": [
-        "en"
-      ],
-      "canonical": "http://hl7.org/fhir/uv/dicom-sr",
-      "ci-build": "http://build.fhir.org/ig/HL7/dicom-sr",
-      "editions": [
-        {
-          "name": "STU1 Ballot",
-          "ig-version": "1.0.0-ballot",
-          "package": "hl7.fhir.uv.dicom-sr#1.0.0-ballot",
-          "fhir-version": [
-            "5.0.0"
-          ],
-          "url": "http://hl7.org/fhir/uv/dicom-sr/2024Sep"
-        }
-      ]
-    },
-    {
-      "name": "National Healthcare Safety Network (NHSN) Digital Quality Measure (dQM) Reporting Implementation Guide",
-      "category": "Public Health",
-      "npm-name": "hl7.fhir.us.nhsn-dqm",
-      "description": "This implementation guide creates a framework for reporting to the National Healthcare Safety Network (NHSN) using digital quality measures (dQMs). NHSN will create FHIR Measure resources that comply with this framework and receive the resulting MeasureReport and related resources. The Measure resources will be processed by a measure evaluation engine, which can either pull data from an EHR FHIR API for evaluation, or be implemented inside an EHR directly.",
-      "authority": "HL7",
-      "country": "us",
-      "history": "http://hl7.org/fhir/us/nhsn-dqm/history.html",
-      "language": [
-        "en"
-      ],
-      "canonical": "http://hl7.org/fhir/us/nhsn-dqm",
-      "ci-build": "http://build.fhir.org/ig/HL7/nhsn-dqm",
-      "editions": [
-        {
-          "name": "STU 1 Ballot",
-          "ig-version": "1.0.0-ballot",
-          "package": "hl7.fhir.us.nhsn-dqm#1.0.0-ballot",
-          "fhir-version": [
-            "4.0.1"
-          ],
-          "url": "http://hl7.org/fhir/us/nhsn-dqm/2024Sep"
-        }
-      ]
-    },
-    {
-      "name": "FHIR Application Feature Framework Implementation Guide",
-      "category": "Infrastructure",
-      "npm-name": "hl7.fhir.uv.application-feature",
-      "description": "This IG defines profiles and extensions to implement features that were formerly considered for what was known as CapabilityStatement2. This includes a terminology-based approach to managing new assertions around system capabilities, which will allow for feature negotiation.",
-      "authority": "HL7",
-      "country": "uv",
-      "history": "http://hl7.org/fhir/uv/application-feature/history.html",
-      "language": [
-        "en"
-      ],
-      "canonical": "http://hl7.org/fhir/uv/application-feature",
-      "ci-build": "http://build.fhir.org/ig/HL7/capstmt",
-      "editions": [
-        {
-          "name": "STU 1 Ballot",
-          "ig-version": "1.0.0-ballot",
-          "package": "hl7.fhir.uv.application-feature#1.0.0-ballot",
-          "fhir-version": [
-            "4.0.1"
-          ],
-          "url": "http://hl7.org/fhir/uv/application-feature/2024Sep"
-        }
-      ]
-    },
-    {
-      "name": "Terminology Change Set Exchange",
-      "category": "Terminologies",
-      "npm-name": "hl7.fhir.uv.termchangeset",
-      "description": "This IG provides profiles and implementation guidance for exchanging terminology change sets that include full semantic detail from the source terminology utilizing the CodeSystem resource.  It also addresses exchanging terminology change sets containing provisional concepts not yet incorporated in source terminologies. Analysis of semantic detail to include in a change set is informed by the Tinkar Standardized Terminology Knowledgebase (https://www.hl7.org/implement/standards/product_brief.cfm?product_id\u003d573) Reference Model, and mappings from that model are included on CodeSystem profiles.",
-      "authority": "HL7",
-      "country": "uv",
-      "history": "http://hl7.org/fhir/uv/termchangeset/history.html",
-      "language": [
-        "en"
-      ],
-      "canonical": "http://hl7.org/fhir/uv/termchangeset",
-      "ci-build": "http://build.fhir.org/ig/HL7/termchangeset-ig",
-=======
       "name": "IHE ITI Finance and Insurance Services",
       "category": "Financial",
       "npm-name": "ihe.iti.fais",
@@ -8765,43 +8676,10 @@
       ],
       "canonical": "http://hl7.org/fhir/us/smp",
       "ci-build": "http://build.fhir.org/ig/HL7/smp",
->>>>>>> dec9637a
       "editions": [
         {
           "name": "STU1 Ballot",
           "ig-version": "1.0.0-ballot",
-<<<<<<< HEAD
-          "package": "hl7.fhir.uv.termchangeset#1.0.0-ballot",
-          "fhir-version": [
-            "4.0.1"
-          ],
-          "url": "http://hl7.org/fhir/uv/termchangeset/2024Sep"
-        }
-      ]
-    },
-    {
-      "name": "HL7 Laboratory Report",
-      "category": "Orders and Observations",
-      "npm-name": "hl7.fhir.uv.lab-report",
-      "description": "Universal implementation guide for laboratory reporting using FHIR (based on FHIR document or DiagnosticReport)",
-      "authority": "HL7",
-      "country": "uv",
-      "history": "http://hl7.org/fhir/uv/lab-report/history.html",
-      "language": [
-        "en"
-      ],
-      "canonical": "http://hl7.org/fhir/uv/lab-report",
-      "ci-build": "http://build.fhir.org/ig/HL7/uv-lab-rep-ig",
-      "editions": [
-        {
-          "name": "STU 1 Ballot",
-          "ig-version": "1.0.0-ballot",
-          "package": "hl7.fhir.uv.lab-report#1.0.0-ballot",
-          "fhir-version": [
-            "4.0.1"
-          ],
-          "url": "http://hl7.org/fhir/uv/lab-report/2024Sep"
-=======
           "package": "hl7.fhir.us.smp#1.0.0-ballot",
           "fhir-version": [
             "4.0.1"
@@ -8832,9 +8710,133 @@
             "4.0.1"
           ],
           "url": "http://ehealth.sundhed.dk/fhir/3.1.0"
->>>>>>> dec9637a
-        }
-      ]
-    }
+        }
+      ]
+    },
+     {
+       "name": "DICOM® SR to FHIR Resource Mapping IG",
+       "category": "Imaging",
+       "npm-name": "hl7.fhir.uv.dicom-sr",
+       "description": "Provides guidance for extracting key content from DICOM Structured Report (SR) objects into FHIR Observations  to make use of the results with  the larger hospital enterprise.",
+       "authority": "HL7",
+       "country": "uv",
+       "history": "http://hl7.org/fhir/uv/dicom-sr/history.html",
+       "language": [
+         "en"
+       ],
+       "canonical": "http://hl7.org/fhir/uv/dicom-sr",
+       "ci-build": "http://build.fhir.org/ig/HL7/dicom-sr",
+       "editions": [
+         {
+           "name": "STU1 Ballot",
+           "ig-version": "1.0.0-ballot",
+           "package": "hl7.fhir.uv.dicom-sr#1.0.0-ballot",
+           "fhir-version": [
+             "5.0.0"
+           ],
+           "url": "http://hl7.org/fhir/uv/dicom-sr/2024Sep"
+         }
+       ]
+     },
+     {
+       "name": "National Healthcare Safety Network (NHSN) Digital Quality Measure (dQM) Reporting Implementation Guide",
+       "category": "Public Health",
+       "npm-name": "hl7.fhir.us.nhsn-dqm",
+       "description": "This implementation guide creates a framework for reporting to the National Healthcare Safety Network (NHSN) using digital quality measures (dQMs). NHSN will create FHIR Measure resources that comply with this framework and receive the resulting MeasureReport and related resources. The Measure resources will be processed by a measure evaluation engine, which can either pull data from an EHR FHIR API for evaluation, or be implemented inside an EHR directly.",
+       "authority": "HL7",
+       "country": "us",
+       "history": "http://hl7.org/fhir/us/nhsn-dqm/history.html",
+       "language": [
+         "en"
+       ],
+       "canonical": "http://hl7.org/fhir/us/nhsn-dqm",
+       "ci-build": "http://build.fhir.org/ig/HL7/nhsn-dqm",
+       "editions": [
+         {
+           "name": "STU 1 Ballot",
+           "ig-version": "1.0.0-ballot",
+           "package": "hl7.fhir.us.nhsn-dqm#1.0.0-ballot",
+           "fhir-version": [
+             "4.0.1"
+           ],
+           "url": "http://hl7.org/fhir/us/nhsn-dqm/2024Sep"
+         }
+       ]
+     },
+     {
+       "name": "FHIR Application Feature Framework Implementation Guide",
+       "category": "Infrastructure",
+       "npm-name": "hl7.fhir.uv.application-feature",
+       "description": "This IG defines profiles and extensions to implement features that were formerly considered for what was known as CapabilityStatement2. This includes a terminology-based approach to managing new assertions around system capabilities, which will allow for feature negotiation.",
+       "authority": "HL7",
+       "country": "uv",
+       "history": "http://hl7.org/fhir/uv/application-feature/history.html",
+       "language": [
+         "en"
+       ],
+       "canonical": "http://hl7.org/fhir/uv/application-feature",
+       "ci-build": "http://build.fhir.org/ig/HL7/capstmt",
+       "editions": [
+         {
+           "name": "STU 1 Ballot",
+           "ig-version": "1.0.0-ballot",
+           "package": "hl7.fhir.uv.application-feature#1.0.0-ballot",
+           "fhir-version": [
+             "4.0.1"
+           ],
+           "url": "http://hl7.org/fhir/uv/application-feature/2024Sep"
+         }
+       ]
+     },
+     {
+       "name": "Terminology Change Set Exchange",
+       "category": "Terminologies",
+       "npm-name": "hl7.fhir.uv.termchangeset",
+       "description": "This IG provides profiles and implementation guidance for exchanging terminology change sets that include full semantic detail from the source terminology utilizing the CodeSystem resource.  It also addresses exchanging terminology change sets containing provisional concepts not yet incorporated in source terminologies. Analysis of semantic detail to include in a change set is informed by the Tinkar Standardized Terminology Knowledgebase (https://www.hl7.org/implement/standards/product_brief.cfm?product_id\u003d573) Reference Model, and mappings from that model are included on CodeSystem profiles.",
+       "authority": "HL7",
+       "country": "uv",
+       "history": "http://hl7.org/fhir/uv/termchangeset/history.html",
+       "language": [
+         "en"
+       ],
+       "canonical": "http://hl7.org/fhir/uv/termchangeset",
+       "ci-build": "http://build.fhir.org/ig/HL7/termchangeset-ig",
+       "editions": [
+         {
+           "name": "STU1 Ballot",
+           "ig-version": "1.0.0-ballot",
+           "package": "hl7.fhir.uv.termchangeset#1.0.0-ballot",
+           "fhir-version": [
+             "4.0.1"
+           ],
+           "url": "http://hl7.org/fhir/uv/termchangeset/2024Sep"
+         }
+       ]
+     },
+     {
+       "name": "HL7 Laboratory Report",
+       "category": "Orders and Observations",
+       "npm-name": "hl7.fhir.uv.lab-report",
+       "description": "Universal implementation guide for laboratory reporting using FHIR (based on FHIR document or DiagnosticReport)",
+       "authority": "HL7",
+       "country": "uv",
+       "history": "http://hl7.org/fhir/uv/lab-report/history.html",
+       "language": [
+         "en"
+       ],
+       "canonical": "http://hl7.org/fhir/uv/lab-report",
+       "ci-build": "http://build.fhir.org/ig/HL7/uv-lab-rep-ig",
+       "editions": [
+         {
+           "name": "STU 1 Ballot",
+           "ig-version": "1.0.0-ballot",
+           "package": "hl7.fhir.uv.lab-report#1.0.0-ballot",
+           "fhir-version": [
+             "4.0.1"
+           ],
+           "url": "http://hl7.org/fhir/uv/lab-report/2024Sep"
+         }
+       ]
+     }
   ]
 }