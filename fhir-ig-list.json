{
  "guides" : [
    {
      "name" : "US Core",
      "category" : "National Base",
      "npm-name" : "hl7.fhir.us.core",
      "description" : "Base US national implementation guide",
      "authority" : "HL7",
      "country" : "us",
      "language" : ["en"],
      "implementations" : [
        {
          "name" : "Test Server",
          "type" : "server",
          "url" : "http://test.fhir.org"
        },
        {
          "name" : "Source Code",
          "type" : "source",
          "url" : "http://github.com/HealthIntersections/fhirserver"
        }
      ],
      "history" : "http://hl7.org/fhir/us/core/history.html",
      "canonical" : "http://hl7.org/fhir/us/core",
      "ci-build" : "http://build.fhir.org/ig/HL7/US-Core",
      "analysis" : {
        "content" : true,
        "rest" : true,
        "documents" : true,
        "clinicalCore" : true,
        "medsMgmt" : true,
        "profiles" : 42,
        "extensions" : 5,
        "operations" : 1,
        "valuesets" : 31,
        "codeSystems" : 4,
        "examples" : 111
      },
      "product" : ["fhir"],
      "editions" : [
        {
          "name" : "STU8 Ballot",
          "ig-version" : "8.0.0-ballot",
          "package" : "hl7.fhir.us.core#8.0.0-ballot",
          "fhir-version" : ["4.0.1"],
          "url" : "http://hl7.org/fhir/us/core/2025Jan"
        }
      ]
    },
    {
      "name" : "AU Base",
      "category" : "National Base",
      "npm-name" : "hl7.fhir.au.base",
      "description" : "AU Base implementation guide provides support for the use of FHIR®© in an Australian context.",
      "authority" : "HL7",
      "product" : ["fhir"],
      "country" : "au",
      "language" : ["en"],
      "history" : "http://hl7.org.au/fhir/history.html",
      "canonical" : "http://hl7.org.au/fhir",
      "ci-build" : "http://build.fhir.org/ig/hl7au/au-fhir-base",
      "editions" : [
        {
          "name" : "Working Standard",
          "ig-version" : "5.0.0",
          "package" : "hl7.fhir.au.base#5.0.0",
          "fhir-version" : ["4.0.1"],
          "url" : "http://hl7.org.au/fhir/5.0.0"
        }
      ],
      "analysis" : {
        "error" : "JsonObject"
      }
    },
    {
      "name" : "AU Core",
      "category" : "National Base",
      "npm-name" : "hl7.fhir.au.core",
      "description" : "AU Core implementation guide provides support for the use of FHIR®© in an Australian context, and defines the minimum set of constraints on the FHIR resources to create the AU Core profiles.",
      "authority" : "HL7",
      "product" : ["fhir"],
      "country" : "au",
      "language" : ["en"],
      "history" : "http://hl7.org.au/fhir/core/history.html",
      "canonical" : "http://hl7.org.au/fhir/core",
      "ci-build" : "http://build.fhir.org/ig/hl7au/au-fhir-core",
      "editions" : [
        {
          "name" : "Working Standard",
          "ig-version" : "1.0.0",
          "package" : "hl7.fhir.au.core#1.0.0",
          "fhir-version" : ["4.0.1"],
          "url" : "http://hl7.org.au/fhir/core/1.0.0"
        }
      ],
      "analysis" : {
        "error" : "JsonObject"
      }
    },
    {
      "name" : "NZ Base",
      "category" : "National Base",
      "npm-name" : "fhir.org.nz.ig.base",
      "description" : "Base New Zealand national implementation guide",
      "authority" : "HL7",
      "product" : ["fhir"],
      "country" : "nz",
      "language" : ["en"],
      "canonical" : "http://fhir.org.nz/ig/base",
      "history" : "https://fhir.org.nz/ig/base/package-list.json",
      "ci-build" : "http://build.fhir.org/ig/HL7NZ/nzbase/branches/master/index.html",
      "editions" : [
        {
          "name" : "Release 3",
          "ig-version" : "3.0.0",
          "package" : "fhir.org.nz.ig.base#3.0.0",
          "fhir-version" : ["4.0.1"],
          "url" : "http://fhir.org.nz/ig/base"
        }
      ],
      "analysis" : {
        "error" : "Error fetching package directly (http://fhir.org.nz/ig/base/1.0.0/package.tgz), or fetching package list for fhir.org.nz.ig.base from http://fhir.org.nz/ig/base/package-list.json: Unable to fetch: Invalid HTTP response 404 from https://fhir.org.nz/ig/base/1.0.0/package.tgz (Not Found) (content in /var/folders/85/j9nrkr152ds51j69d7nrxq7r0000gn/T/fhir-http-6.log)"
      }
    },
    {
      "name" : "CCDA on FHIR",
      "category" : "Clinical Documents",
      "npm-name" : "hl7.fhir.us.ccda",
      "description" : "US Realm Implementation Guide (IG) addressing the key aspects of Consolidated CDA (C-CDA) required for Meaningful Use (MU). This IG focuses on the clinical document header and narrative constraints necessary for human readability, and references the Data Access Framework (DAF) implementation guide for coded data representation",
      "authority" : "HL7",
      "country" : "us",
      "language" : ["en"],
      "history" : "http://hl7.org/fhir/us/ccda/history.html",
      "canonical" : "http://hl7.org/fhir/us/ccda",
      "ci-build" : "http://build.fhir.org/ig/HL7/ccda-on-fhir",
      "analysis" : {
        "content" : true,
        "rest" : true,
        "profiles" : 12,
        "extensions" : 8,
        "valuesets" : 10,
        "examples" : 32
      },
      "product" : ["fhir"],
      "editions" : [
        {
          "name" : "STU 2 Ballot",
          "ig-version" : "2.0.0-ballot",
          "package" : "hl7.fhir.us.ccda#2.0.0-ballot",
          "fhir-version" : ["4.0.1"],
          "url" : "http://hl7.org/fhir/us/ccda/2025Jan"
        }
      ]
    },
    {
      "name" : "SDC (Structured Data Capture)",
      "category" : "Forms Management",
      "npm-name" : "hl7.fhir.uv.sdc",
      "description" : "Defines expectations for sharing of Questionnaires and answers, including mechanisms for automatically populating portions of a questionnaire based on embedded mappings to underlying data elements",
      "authority" : "HL7",
      "country" : "uv",
      "language" : ["en"],
      "history" : "http://hl7.org/fhir/us/sdc/history.html",
      "canonical" : "http://hl7.org/fhir/uv/sdc",
      "ci-build" : "http://build.fhir.org/ig/HL7/sdc",
      "analysis" : {
        "content" : true,
        "rest" : true,
        "clinicalCore" : true,
        "carePlanning" : true,
        "questionnaire" : true,
        "profiles" : 26,
        "extensions" : 42,
        "logicals" : 2,
        "operations" : 7,
        "valuesets" : 9,
        "codeSystems" : 7,
        "examples" : 48
      },
      "product" : ["fhir"],
      "editions" : [
        {
          "name" : "STU 4 Ballot",
          "ig-version" : "4.0.0-ballot",
          "package" : "hl7.fhir.uv.sdc#4.0.0-ballot",
          "fhir-version" : ["4.0.1"],
          "url" : "http://hl7.org/fhir/uv/sdc/2025Jan"
        }
      ]
    },
    {
      "name" : "SDC Data Elements Registry",
      "category" : "Forms Management",
      "npm-name" : "hl7.fhir.us.sdcde",
      "description" : "Defines expectations for sharing of data elements between registries",
      "authority" : "HL7",
      "product" : ["fhir"],
      "country" : "us",
      "language" : ["en"],
      "history" : "http://hl7.org/fhir/us/sdcde/history.html",
      "canonical" : "http://hl7.org/fhir/us/sdcde",
      "ci-build" : "http://build.fhir.org/ig/HL7/sdc-de",
      "analysis" : {
        "error" : "Unable to resolve package id hl7.fhir.us.sdcde#1.0.2"
      },
      "editions" : [
        {
          "name" : "STU 2",
          "ig-version" : "2.0",
          "package" : "hl7.fhir.us.sdcde#2.0",
          "fhir-version" : ["3.0.1"],
          "url" : "http://hl7.org/fhir/us/sdcde/STU2"
        },
        {
          "name" : "STU 1",
          "ig-version" : "1.0.2",
          "package" : "hl7.fhir.us.sdcde#1.0.2",
          "fhir-version" : ["1.0.2"],
          "url" : "http://hl7.org/fhir/DSTU2/sdcde/sdcde.html"
        }
      ]
    },
    {
      "name" : "US Lab",
      "category" : "Diagnostics",
      "npm-name" : "hl7.fhir.us.lab",
      "description" : "US Realm Laboratory ordering and reporting between ambulatory care setting and the laboratory and laboratory reporting to public health jurisdictions",
      "authority" : "HL7",
      "product" : ["fhir"],
      "country" : "us",
      "language" : ["en"],
      "editions" : [
        {
          "name" : "DSTU2",
          "ig-version" : "n/a",
          "package" : "hl7.fhir.us.lab#n/a",
          "fhir-version" : ["1.0.2"],
          "url" : "http://hl7.org/fhir/DSTU2/uslab/uslab.html"
        }
      ],
      "analysis" : {
        "error" : "Unable to resolve package id hl7.fhir.us.lab#n/a"
      }
    },
    {
      "name" : "DAF",
      "category" : "EHR Access",
      "npm-name" : "hl7.fhir.us.daf",
      "description" : "Basic arrangements for accessing meaningful use data from EHR systems **NOTE: DAF has been superseded by Argonaut, DAF-Research and US-Core**",
      "authority" : "HL7",
      "product" : ["fhir"],
      "country" : "us",
      "language" : ["en"],
      "history" : "http://hl7.org/fhir/us/daf/history.html",
      "canonical" : "http://hl7.org/fhir/us/daf",
      "ci-build" : "http://build.fhir.org/ig/HL7/daf-research",
      "analysis" : {
        "content" : true,
        "rest" : true,
        "clinicalCore" : true,
        "carePlanning" : true,
        "profiles" : 5,
        "extensions" : 2,
        "operations" : 3,
        "valuesets" : 2,
        "codeSystems" : 2
      },
      "editions" : [
        {
          "name" : "STU 2",
          "ig-version" : "2.0.0",
          "package" : "hl7.fhir.us.daf#2.0.0",
          "fhir-version" : ["3.0.1"],
          "url" : "http://hl7.org/fhir/us/daf-research/STU2"
        },
        {
          "name" : "DSTU 1",
          "ig-version" : "1.0.2",
          "package" : "hl7.fhir.us.daf#1.0.2",
          "fhir-version" : ["1.0.2"],
          "url" : "http://hl7.org/fhir/DSTU2/daf/daf.html"
        }
      ]
    },
    {
      "name" : "Argonaut Data Query",
      "category" : "EHR Access",
      "npm-name" : "fhir.argonaut.r2",
      "description" : "This implementation guide is based upon DSTU2 FHIR standard and covers the US EHR data access for the ONC Common Clinical Data Set and retrieval of static documents",
      "authority" : "Argonaut (US)",
      "product" : ["fhir"],
      "country" : "us",
      "language" : ["en"],
      "history" : "http://www.fhir.org/guides/argonaut/r2/history.html",
      "ci-build" : "http://build.fhir.org/ig/argonautproject/data-query",
      "canonical" : "http://fhir.org/guides/argonaut/r2",
      "editions" : [
        {
          "name" : "First Release",
          "ig-version" : "1.0.0",
          "package" : "fhir.argonaut.r2#1.0.0",
          "fhir-version" : ["1.0.2"],
          "url" : "http://fhir.org/guides/argonaut/r2/1.0"
        }
      ],
      "analysis" : {
        "content" : true,
        "rest" : true,
        "documents" : true,
        "clinicalCore" : true,
        "medsMgmt" : true,
        "profiles" : 17,
        "extensions" : 5,
        "operations" : 1,
        "valuesets" : 25
      }
    },
    {
      "name" : "HSPC EHR Guide",
      "category" : "EHR Access",
      "npm-name" : "fhir.hspc.core",
      "description" : "Builds on Argonaut to make agreements around consistent data (in progress)",
      "authority" : "HSPC (USA)",
      "product" : ["fhir"],
      "country" : "us",
      "language" : ["en"],
      "history" : "http://fhir.org/guides/hspc/core/history.html",
      "canonical" : "http://fhir.org/guides/hspc/core",
      "ci-build" : "http://build.fhir.org/ig/hspc/core",
      "editions" : [],
      "analysis" : {
      }
    },
    {
      "name" : "US Meds Maturity Project",
      "category" : "Medications / Immunizations",
      "npm-name" : "hl7.fhir.us.meds",
      "description" : "US Meds Maturity Project: promote consistent use of the FHIR pharmacy resources in the US Realm",
      "authority" : "HL7",
      "product" : ["fhir"],
      "country" : "us",
      "language" : ["en"],
      "history" : "http://hl7.org/fhir/us/meds/history.html",
      "canonical" : "http://hl7.org/fhir/us/meds",
      "ci-build" : "http://build.fhir.org/ig/HL7/FHIR-ONC-Meds",
      "analysis" : {
        "content" : true,
        "rest" : true,
        "clinicalCore" : true,
        "medsMgmt" : true,
        "profiles" : 2
      },
      "editions" : [
        {
          "name" : "STU 2",
          "ig-version" : "1.2.0",
          "package" : "hl7.fhir.us.meds#1.2.0",
          "fhir-version" : ["3.0.1"],
          "url" : "http://hl7.org/fhir/us/meds/STU2"
        },
        {
          "name" : "STU 1",
          "ig-version" : "1.0.0",
          "package" : "hl7.fhir.us.meds#1.0.0",
          "fhir-version" : ["3.0.1"],
          "url" : "http://hl7.org/fhir/us/meds/STU1"
        }
      ]
    },
    {
      "name" : "QICore",
      "category" : "Quality / CDS",
      "npm-name" : "hl7.fhir.us.qicore",
      "description" : "QICore defines a uniform way for quality measurement and decision support knowledge to refer to clinical data. The profiles align as much as possible with DAF and incorporate content from the (Quality Data Model) and the (Virtual Medical Record) specifications",
      "authority" : "HL7",
      "product" : ["fhir"],
      "country" : "us",
      "language" : ["en"],
      "history" : "http://hl7.org/fhir/us/qicore/history.html",
      "canonical" : "http://hl7.org/fhir/us/qicore",
      "ci-build" : "http://build.fhir.org/ig/HL7/fhir-qi-core",
      "analysis" : {
        "content" : true,
        "clinicalCore" : true,
        "carePlanning" : true,
        "financials" : true,
        "medsMgmt" : true,
        "diagnostics" : true,
        "profiles" : 51,
        "extensions" : 8,
        "valuesets" : 21,
        "codeSystems" : 5,
        "examples" : 66
      },
      "editions" : [
        {
          "name" : "STU7 (v7.0.0) Ballot",
          "ig-version" : "7.0.0-ballot",
          "package" : "hl7.fhir.us.qicore#7.0.0-ballot",
          "fhir-version" : ["4.0.1"],
          "url" : "http://hl7.org/fhir/us/qicore/2024Sep"
        }
      ]
    },
    {
      "name" : "DAF-Research",
      "category" : "Research",
      "npm-name" : "hl7.fhir.us.daf-research",
      "description" : "DAF-Research IG focuses on enabling researchers to access data from multiple organizations",
      "authority" : "HL7",
      "product" : ["fhir"],
      "country" : "us",
      "language" : ["en"],
      "history" : "http://hl7.org/fhir/us/daf/history.html",
      "canonical" : "http://hl7.org/fhir/us/daf",
      "ci-build" : "http://build.fhir.org/ig/HL7/daf-research",
      "editions" : [
        {
          "name" : "STU",
          "ig-version" : "2.0.0",
          "package" : "hl7.fhir.us.daf-research#2.0.0",
          "fhir-version" : ["3.0.1"],
          "url" : "http://hl7.org/fhir/us/daf-research"
        }
      ],
      "analysis" : {
        "error" : "Unable to resolve package id hl7.fhir.us.daf-research#2.0.0"
      }
    },
    {
      "name" : "US HAI",
      "category" : "Medication / Immunization",
      "npm-name" : "hl7.fhir.us.hai",
      "description" : "Specifies standards for electronic submission of Healthcare Associated Infection (HAI) reports to the National Healthcare Safety Network (NHSN) of the Centers for Disease Control and Prevention (CDC)",
      "authority" : "HL7",
      "product" : ["fhir"],
      "country" : "us",
      "language" : ["en"],
      "history" : "http://hl7.org/fhir/us/hai/history.html",
      "canonical" : "http://hl7.org/fhir/us/hai",
      "ci-build" : "http://build.fhir.org/ig/HL7/HAI",
      "analysis" : {
        "content" : true,
        "questionnaire" : true,
        "profiles" : 4,
        "valuesets" : 15,
        "codeSystems" : 2
      },
      "editions" : [
        {
          "name" : "STU2",
          "ig-version" : "2.1.0",
          "package" : "hl7.fhir.us.hai#2.1.0",
          "fhir-version" : ["4.0.1"],
          "url" : "http://hl7.org/fhir/us/hai/STU2.1"
        }
      ]
    },
    {
      "name" : "US Breast Cancer Data",
      "category" : "Diagnostics",
      "npm-name" : "hl7.fhir.us.breastcancer",
      "description" : "Logical models and FHIR profiles for supporting breast cancer staging estimation, including the traditional three-component staging involving primary tumor classification, regional lymph nodes and distant metastases, as well as other factors important to prognosis and recurrence risk, such as tumor grade, hormone receptor status (progesterone and estrogen), as well as human epidermal growth factor 2 (HER 2) status",
      "authority" : "HL7",
      "product" : ["fhir"],
      "country" : "us",
      "language" : ["en"],
      "history" : "http://hl7.org/fhir/us/breastcancer/history.html",
      "canonical" : "http://hl7.org/fhir/us/breastcancer",
      "ci-build" : "http://build.fhir.org/ig/HL7/us-breastcancer",
      "analysis" : {
        "content" : true,
        "clinicalCore" : true,
        "medsMgmt" : true,
        "diagnostics" : true,
        "profiles" : 57,
        "extensions" : 46,
        "logicals" : 260,
        "valuesets" : 35,
        "codeSystems" : 9
      },
      "editions" : [
        {
          "name" : "STU 1 Draft",
          "ig-version" : "0.2.0",
          "package" : "hl7.fhir.us.breastcancer#0.2.0",
          "fhir-version" : ["3.0.1"],
          "url" : "http://hl7.org/fhir/us/breastcancer/2018Sep"
        }
      ]
    },
    {
      "name" : "Genomics Reporting",
      "category" : "Diagnostics",
      "npm-name" : "hl7.fhir.uv.genomics-reporting",
      "description" : "This implementation guide tries to provide guidance that will enable improved interoperable and computable sharing of genetic testing results",
      "authority" : "HL7",
      "country" : "uv",
      "language" : ["en"],
      "history" : "http://hl7.org/fhir/uv/genomics-reporting/history.html",
      "canonical" : "http://hl7.org/fhir/uv/genomics-reporting",
      "ci-build" : "http://build.fhir.org/ig/HL7/genomics-reporting",
      "analysis" : {
        "content" : true,
        "clinicalCore" : true,
        "carePlanning" : true,
        "profiles" : 18,
        "extensions" : 4,
        "operations" : 1,
        "valuesets" : 10,
        "codeSystems" : 3,
        "examples" : 65
      },
      "product" : ["fhir"],
      "editions" : [
        {
          "name" : "STU3",
          "ig-version" : "3.0.0",
          "package" : "hl7.fhir.uv.genomics-reporting#3.0.0",
          "fhir-version" : ["4.0.1"],
          "url" : "http://hl7.org/fhir/uv/genomics-reporting/STU3"
        }
      ]
    },
    {
      "name" : "Argonaut Provider Directory",
      "category" : "Administration",
      "npm-name" : "fhir.argonaut.pd",
      "description" : "This implementation guide is based upon STU3 FHIR standard and outlines the key data elements for any provider directory and basic query guidance. The components developed in this guide are intended to provide a foundation for a central or distributed Provider or Healthcare Directory",
      "authority" : "Argonaut (US)",
      "product" : ["fhir"],
      "country" : "us",
      "language" : ["en"],
      "history" : "http://www.fhir.org/guides/argonaut/pd/history.html",
      "ci-build" : "http://build.fhir.org/ig/argonautproject/provider-directory",
      "canonical" : "http://fhir.org/guides/argonaut/pd",
      "editions" : [
        {
          "name" : "Release 1",
          "ig-version" : "1.0.0",
          "package" : "fhir.argonaut.pd#1.0.0",
          "fhir-version" : ["3.0.1"],
          "url" : "http://fhir.org/guides/argonaut/pd/release1"
        }
      ],
      "analysis" : {
        "error" : "Unknown FHIRVersion code 'STU3'"
      }
    },
    {
      "name" : "Argonaut Scheduling",
      "category" : "Administration",
      "npm-name" : "fhir.argonaut.scheduling",
      "description" : "This implementation guide is based upon STU3 FHIR standard and provides FHIR RESTful APIs and guidance for access to and booking of appointments for patients by both patient and practitioner end users",
      "authority" : "Argonaut (US)",
      "product" : ["fhir"],
      "country" : "us",
      "language" : ["en"],
      "history" : "http://www.fhir.org/guides/argonaut/scheduling/history.html",
      "ci-build" : "http://build.fhir.org/ig/argonautproject/scheduling",
      "canonical" : "http://fhir.org/guides/argonaut/scheduling",
      "editions" : [
        {
          "name" : "First Release",
          "ig-version" : "1.0.0",
          "package" : "fhir.argonaut.scheduling#1.0.0",
          "fhir-version" : ["3.0.1"],
          "url" : "http://fhir.org/guides/argonaut/scheduling/release1"
        }
      ],
      "analysis" : {
        "content" : true,
        "rest" : true,
        "financials" : true,
        "scheduling" : true,
        "profiles" : 7,
        "extensions" : 4,
        "operations" : 4,
        "valuesets" : 7,
        "codeSystems" : 3
      }
    },
    {
      "name" : "International Patient Summary",
      "category" : "Patient Summary",
      "npm-name" : "hl7.fhir.uv.ips",
      "description" : "The International Patient Summary (IPS) is a minimal and non-exhaustive patient summary, specialty-agnostic, condition-independent, but readily usable by clinicians for the cross-border unscheduled care of a patient",
      "authority" : "HL7",
      "product" : ["fhir"],
      "country" : "uv",
      "language" : ["en"],
      "history" : "http://hl7.org/fhir/uv/ips/history.html",
      "canonical" : "http://hl7.org/fhir/uv/ips",
      "ci-build" : "http://build.fhir.org/ig/HL7/fhir-ips",
      "analysis" : {
        "content" : true,
        "clinicalCore" : true,
        "medsMgmt" : true,
        "diagnostics" : true,
        "profiles" : 33,
        "extensions" : 1,
        "valuesets" : 44,
        "codeSystems" : 1,
        "examples" : 33
      },
      "editions" : [
        {
          "name" : "STU 2 Ballot",
          "ig-version" : "2.0.0-ballot",
          "package" : "hl7.fhir.uv.ips#2.0.0-ballot",
          "fhir-version" : ["4.0.1"],
          "url" : "http://hl7.org/fhir/uv/ips/2024Sep"
        }
      ]
    },
    {
      "name" : "IHE Patient Demographics Query for Mobile (PDQm)",
      "category" : "Administration",
      "npm-name" : "ihe.iti.pdqm",
      "description" : "Defines a lightweight RESTful interface to a patient demographics supplier leveraging technologies readily available to mobile applications and lightweight browser based applications",
      "authority" : "IHE",
      "country" : "uv",
      "language" : ["en"],
      "history" : "http://profiles.ihe.net/ITI/PDQm/history.html",
      "ci-build" : "http://build.fhir.org/ig/IHE/ITI.PDQm/branches/main",
      "canonical" : "https://profiles.ihe.net/ITI/PDQm",
      "analysis" : {
        "content" : true,
        "rest" : true,
        "clinicalCore" : true,
        "profiles" : 3,
        "examples" : 4
      },
      "product" : ["fhir"],
      "editions" : [
        {
          "name" : "Publication",
          "ig-version" : "3.1.0",
          "package" : "ihe.iti.pdqm#3.1.0",
          "fhir-version" : ["4.0.1"],
          "url" : "https://profiles.ihe.net/ITI/PDQm/3.1.0"
        }
      ]
    },
    {
      "name" : "IHE Patient Identifier Cross-referencing for Mobile (PIXm)",
      "category" : "Administration",
      "npm-name" : "ihe.iti.pixm",
      "description" : "Defines a lightweight RESTful interface to a Patient Identifier Cross-reference Manager, leveraging technologies readily available to mobile applications and lightweight browser based applications",
      "authority" : "IHE",
      "product" : ["fhir"],
      "country" : "uv",
      "history" : "https://profiles.ihe.net/ITI/PIXm/history.html",
      "language" : ["en"],
      "canonical" : "https://profiles.ihe.net/ITI/PIXm",
      "ci-build" : "http://build.fhir.org/ig/IHE/ITI.PIXm",
      "analysis" : {
        "content" : true,
        "rest" : true,
        "clinicalCore" : true,
        "profiles" : 8,
        "operations" : 1,
        "examples" : 17
      },
      "editions" : [
        {
          "name" : "Publication",
          "ig-version" : "3.0.4",
          "package" : "ihe.iti.pixm#3.0.4",
          "fhir-version" : ["4.0.1"],
          "url" : "https://profiles.ihe.net/ITI/PIXm/3.0.4"
        }
      ]
    },
    {
      "name" : "IHE Patient Master Identity Registry (PMIR)",
      "category" : "Administration",
      "npm-name" : "ihe.iti.pmir",
      "description" : "Supports the creating, updating and deprecating of patient master identity information about a subject of care, as well as subscribing to these changes, using the HL7 FHIR standard and its RESTful transactions. In PMIR, “patient identity” information includes all information found in the FHIR Patient Resource such as identifier, name, phone, gender, birth date, address, marital status, photo, others to contact, preference for language, general practitioner, and links to other instances of identities. The “patient master identity” is a dominant identity managed centrally among many participating organizations (a.k.a., “Golden Patient Identity”).",
      "authority" : "IHE",
      "product" : ["fhir"],
      "country" : "uv",
      "language" : ["en"],
      "history" : "https://profiles.ihe.net/ITI/PMIR/history.html",
      "analysis" : {
        "error" : "Error fetching package directly (https://profiles.ihe.net/ITI/PMIR/0.1.0/package.tgz), or fetching package list for ihe.iti.pmir from https://profiles.ihe.net/ITI/PMIR/package-list.json: Unable to fetch: Invalid HTTP response 404 from https://profiles.ihe.net/ITI/PMIR/0.1.0/package.tgz (Not Found) (content in /var/folders/85/j9nrkr152ds51j69d7nrxq7r0000gn/T/fhir-http-23.log)"
      },
      "ci-build" : "http://build.fhir.org/ig/IHE/ITI.PMIR/branches/master/index.html",
      "canonical" : "https://profiles.ihe.net/ITI/PMIR",
      "editions" : [
        {
          "name" : "Publication",
          "ig-version" : "1.5.0",
          "package" : "ihe.iti.pmir#1.5.0",
          "fhir-version" : ["4.0.1"],
          "url" : "https://profiles.ihe.net/ITI/PMIR/1.5.0"
        },
        {
          "name" : "Publication",
          "ig-version" : "1.3.0",
          "package" : "ihe.iti.pmir#1.3.0",
          "fhir-version" : ["4.0.1"],
          "url" : "https://www.ihe.net/wp-content/uploads/uploadedFiles/Documents/ITI/IHE_ITI_Suppl_PMIR_Rev1-3_TI_2020-12-11.pdf"
        }
      ]
    },
    {
      "name" : "IHE FHIR AuditEvent query and feed to ATNA",
      "category" : "Privacy / Security",
      "npm-name" : "ihe.iti.atna",
      "description" : "Enable audit log recording (feed) and access to ATNA Audit Repository queries using FHIR AuditEvent resource",
      "authority" : "IHE",
      "product" : ["fhir"],
      "country" : "uv",
      "language" : ["en"],
      "history" : "https://wiki.ihe.net/index.php/Audit_Trail_and_Node_Authentication",
      "canonical" : "https://wiki.ihe.net/index.php/Audit_Trail_and_Node_Authentication",
      "editions" : [
        {
          "name" : "R4 Trial-Implementation",
          "ig-version" : "0.2.0",
          "package" : "ihe.iti.atna#0.2.0",
          "fhir-version" : ["4.0.1"],
          "url" : "https://wiki.ihe.net/index.php/Audit_Trail_and_Node_Authentication"
        }
      ],
      "analysis" : {
        "error" : "Unable to resolve package id ihe.iti.atna#0.2.0"
      }
    },
    {
      "name" : "IHE Mobile Alert Communication Management(mACM)",
      "category" : "Communications",
      "npm-name" : "ihe.iti.macm",
      "description" : "Provides the infrastructural components needed to send short, unstructured text alerts to human recipients and can record the outcomes of any human interactions upon receipt of the alert. ",
      "authority" : "IHE",
      "product" : ["fhir"],
      "country" : "uv",
      "language" : ["en"],
      "history" : "http://wiki.ihe.net/index.php/Mobile_Alert_Communication_Management(mACM)",
      "canonical" : "http://wiki.ihe.net/index.php/Mobile_Alert_Communication_Management(mACM)",
      "editions" : [
        {
          "name" : "R4 Trial-Implementation",
          "ig-version" : "0.2.0",
          "package" : "ihe.iti.macm#0.2.0",
          "fhir-version" : ["4.0.1"],
          "url" : "http://wiki.ihe.net/index.php/Mobile_Alert_Communication_Management(mACM)"
        }
      ],
      "analysis" : {
        "error" : "Unable to resolve package id ihe.iti.macm#0.2.0"
      }
    },
    {
      "name" : "IHE Mobile Cross-Enterprise Document Data Element Extraction (mXDE)",
      "category" : "Clinical Documents",
      "npm-name" : "ihe.iti.mxde",
      "description" : "Provides the means to access data elements extracted from shared structured documents",
      "authority" : "IHE",
      "product" : ["fhir"],
      "country" : "uv",
      "language" : ["en"],
      "history" : "http://wiki.ihe.net/index.php/Mobile_Cross-Enterprise_Document_Data_Element_Extraction",
      "analysis" : {
        "error" : "Unable to resolve package id ihe.iti.mxde#0.1.2"
      },
      "canonical" : "https://profiles.ihe.net/ITI/mXDE",
      "ci-build" : "http://build.fhir.org/ig/IHE/ITI.mXDE/branches/master/index.html",
      "editions" : [
        {
          "name" : "Publication",
          "ig-version" : "1.3.0",
          "package" : "ihe.iti.mxde#1.3.0",
          "fhir-version" : ["4.0.1"],
          "url" : "https://profiles.ihe.net/ITI/mXDE/1.3.0"
        }
      ]
    },
    {
      "name" : "IHE Query for Existing Data for Mobile (QEDm)",
      "category" : "EHR Access",
      "npm-name" : "ihe.pcc.qedm",
      "description" : "Supports queries for clinical data elements, including observations, allergy and intolerances, conditions, diagnostic results, medications, immunizations, procedures, encounters and provenance by making the information widely available to other systems within and across enterprises",
      "authority" : "IHE",
      "country" : "uv",
      "language" : ["en"],
      "history" : "http://wiki.ihe.net/index.php/Query_for_Existing_Data_for_Mobile",
      "analysis" : {
        "error" : "Unable to resolve package id ihe.pcc.qedm#0.2.1"
      },
      "canonical" : "https://profiles.ihe.net/PCC/QEDm",
      "ci-build" : "http://build.fhir.org/ig/IHE/PCC.QEDm/branches/master/index.html",
      "product" : ["fhir"],
      "editions" : [
        {
          "name" : "Publication",
          "ig-version" : "3.0.0",
          "package" : "ihe.pcc.qedm#3.0.0",
          "fhir-version" : ["4.0.1"],
          "url" : "https://profiles.ihe.net/PCC/QEDm/3.0.0"
        }
      ]
    },
    {
      "name" : "IHE Non-Patient File Sharing (NPFS)",
      "category" : "Administration",
      "npm-name" : "ihe.iti.npfs",
      "description" : "Defines how to enable the sharing of non-patient files such as workflow definitions, privacy policies, blank forms, and stylesheets",
      "authority" : "IHE",
      "product" : ["fhir"],
      "country" : "uv",
      "language" : ["en"],
      "history" : "http://wiki.ihe.net/index.php/Non-patient_File_Sharing_(NPFS)",
      "analysis" : {
        "error" : "Unable to resolve package id ihe.iti.npfs#0.2.0"
      },
      "canonical" : "https://profiles.ihe.net/ITI/NPFS",
      "ci-build" : "http://build.fhir.org/ig/IHE/ITI.NPFS/branches/master/index.html",
      "editions" : [
        {
          "name" : "Publication",
          "ig-version" : "2.2.0",
          "package" : "ihe.iti.npfs#2.2.0",
          "fhir-version" : ["4.0.1"],
          "url" : "https://profiles.ihe.net/ITI/NPFS/2.2.0"
        }
      ]
    },
    {
      "name" : "IHE Standardized Operational Log of Events (SOLE)",
      "category" : "Administration",
      "npm-name" : "ihe.rad.sole",
      "description" : "Defines a way to exchange information about events that can then be collected and displayed using standard methods",
      "authority" : "IHE",
      "product" : ["fhir"],
      "country" : "uv",
      "language" : ["en"],
      "history" : "http://wiki.ihe.net/index.php/Standardized_Operational_Log_of_Events",
      "canonical" : "http://wiki.ihe.net/index.php/Standardized_Operational_Log_of_Events",
      "editions" : [
        {
          "name" : "STU3 Trial-Implementation",
          "ig-version" : "0.1.0",
          "package" : "ihe.rad.sole#0.1.0",
          "fhir-version" : ["3.0.1"],
          "url" : "http://wiki.ihe.net/index.php/Standardized_Operational_Log_of_Events"
        }
      ],
      "analysis" : {
        "error" : "Unable to resolve package id ihe.rad.sole#0.1.0"
      }
    },
    {
      "name" : "IHE Mobile Medication Administration (MMA)",
      "category" : "Medications / Immunizations",
      "npm-name" : "ihe.pharm.mma",
      "description" : "Defines the integration between healthcare systems and mobile (or any other) clients using RESTful web services. This allows connecting EHRs with smartphones, smart pill boxes, and other personal or professional devices",
      "authority" : "IHE",
      "product" : ["fhir"],
      "country" : "uv",
      "language" : ["en"],
      "history" : "http://wiki.ihe.net/index.php/Mobile_Medication_Administration",
      "canonical" : "http://wiki.ihe.net/index.php/Mobile_Medication_Administration",
      "editions" : [
        {
          "name" : "STU3 Trial-Implementation",
          "ig-version" : "0.1.0",
          "package" : "ihe.pharm.mma#0.1.0",
          "fhir-version" : ["3.0.1"],
          "url" : "http://wiki.ihe.net/index.php/Mobile_Medication_Administration"
        }
      ],
      "analysis" : {
        "error" : "Unable to resolve package id ihe.pharm.mma#0.1.0"
      }
    },
    {
      "name" : "IHE Uniform Barcode Processing (UBP)",
      "category" : "Medications / Immunizations",
      "npm-name" : "ihe.pharm.ubp",
      "description" : "Uniform Barcode Processing for Medications",
      "authority" : "IHE",
      "product" : ["fhir"],
      "country" : "uv",
      "language" : ["en"],
      "history" : "http://wiki.ihe.net/index.php/Uniform_Barcode_Processing",
      "canonical" : "http://wiki.ihe.net/index.php/Uniform_Barcode_Processing",
      "editions" : [
        {
          "name" : "STU3 Trial-Implementation",
          "ig-version" : "0.1.0",
          "package" : "ihe.pharm.ubp#0.1.0",
          "fhir-version" : ["3.0.1"],
          "url" : "http://wiki.ihe.net/index.php/Uniform_Barcode_Processing"
        }
      ],
      "analysis" : {
        "error" : "Unable to resolve package id ihe.pharm.ubp#0.1.0"
      }
    },
    {
      "name" : "IHE Mobile Retrieve Form for Data Capture (mRFD)",
      "category" : "Forms Management",
      "npm-name" : "ihe.qrph.mrfd",
      "description" : "Provides a method for gathering data within a user’s current application to meet the requirements of an external system. mRFD supports RESTful retrieval of forms from a form source, display and completion of a form, and return of instance data from the display application to the source application. The workflows defined in this profile are based on those defined by the Retrieve Form for Data Capture (RFD) profile",
      "authority" : "IHE",
      "product" : ["fhir"],
      "country" : "uv",
      "language" : ["en"],
      "history" : "http://wiki.ihe.net/index.php/Mobile_Retrieve_Form_for_Data_Capture",
      "canonical" : "http://wiki.ihe.net/index.php/Mobile_Retrieve_Form_for_Data_Capture",
      "editions" : [
        {
          "name" : "STU3 Trial-Implementation",
          "ig-version" : "0.1.0",
          "package" : "ihe.qrph.mrfd#0.1.0",
          "fhir-version" : ["3.0.1"],
          "url" : "http://wiki.ihe.net/index.php/Mobile_Retrieve_Form_for_Data_Capture"
        }
      ],
      "analysis" : {
        "error" : "Unable to resolve package id ihe.qrph.mrfd#0.1.0"
      }
    },
    {
      "name" : "IHE Vital Records Death Reporting (VRDR)",
      "category" : "Medication / Immunization",
      "npm-name" : "ihe.qrph.vrdr",
      "description" : "Defines a Retrieve Form for Data Capture (RFD) content profile that will specify derivation of source content from a medical summary document. by defining requirements for form filler content and form manager handling of the content",
      "authority" : "IHE",
      "product" : ["fhir"],
      "country" : "uv",
      "language" : ["en"],
      "history" : "http://wiki.ihe.net/index.php/Vital_Records_Death_Reporting",
      "canonical" : "http://wiki.ihe.net/index.php/Vital_Records_Death_Reporting",
      "editions" : [
        {
          "name" : "STU3 Trial-Implementation",
          "ig-version" : "0.1.0",
          "package" : "ihe.qrph.vrdr#0.1.0",
          "fhir-version" : ["3.0.1"],
          "url" : "http://wiki.ihe.net/index.php/Vital_Records_Death_Reporting"
        }
      ],
      "analysis" : {
        "error" : "Unable to resolve package id ihe.qrph.vrdr#0.1.0"
      }
    },
    {
      "name" : "IHE Dynamic Care Planning (DCP)",
      "category" : "Care Management",
      "npm-name" : "ihe.pcc.dcp",
      "description" : "Provides the structures and transactions for care planning, sharing Care Plans that meet the needs of many, such as providers, patients and payers",
      "authority" : "IHE",
      "product" : ["fhir"],
      "country" : "uv",
      "language" : ["en"],
      "history" : "http://wiki.ihe.net/index.php/Dynamic_Care_Planning",
      "canonical" : "http://wiki.ihe.net/index.php/Dynamic_Care_Planning",
      "editions" : [
        {
          "name" : "R4 Trial-Implementation",
          "ig-version" : "0.2.0",
          "package" : "ihe.pcc.dcp#0.2.0",
          "fhir-version" : ["4.0.1"],
          "url" : "http://wiki.ihe.net/index.php/Dynamic_Care_Planning"
        }
      ],
      "analysis" : {
        "error" : "Unable to resolve package id ihe.pcc.dcp#0.2.0"
      }
    },
    {
      "name" : "IHE Dynamic Care Team Management (DCTM)",
      "category" : "Care Management",
      "npm-name" : "ihe.pcc.dctm",
      "description" : "Provides the means for sharing care team information about a patient’s care teams that meet the needs of many users, such as providers, patients and payers",
      "authority" : "IHE",
      "product" : ["fhir"],
      "country" : "uv",
      "language" : ["en"],
      "history" : "http://wiki.ihe.net/index.php/Dynamic_Care_Team_Management",
      "canonical" : "http://wiki.ihe.net/index.php/Dynamic_Care_Team_Management",
      "editions" : [
        {
          "name" : "STU3 Trial-Implementation",
          "ig-version" : "0.2.0",
          "package" : "ihe.pcc.dctm#0.2.0",
          "fhir-version" : ["4.0.1"],
          "url" : "http://wiki.ihe.net/index.php/Dynamic_Care_Team_Management"
        }
      ],
      "analysis" : {
        "error" : "Unable to resolve package id ihe.pcc.dctm#0.2.0"
      }
    },
    {
      "name" : "Point-of-Care Medical Device Tracking (PMDT)",
      "category" : "Administration",
      "npm-name" : "ihe.pcc.pmdt",
      "description" : "provides definition for a mobile Device",
      "authority" : "IHE",
      "product" : ["fhir"],
      "country" : "uv",
      "language" : ["en"],
      "history" : "http://wiki.ihe.net/index.php/Point-of-Care_Medical_Device_Tracking",
      "canonical" : "http://wiki.ihe.net/index.php/Point-of-Care_Medical_Device_Tracking",
      "editions" : [
        {
          "name" : "STU3 Trial-Implementation",
          "ig-version" : "0.1.0",
          "package" : "ihe.pcc.pmdt#0.1.0",
          "fhir-version" : ["3.0.1"],
          "url" : "http://wiki.ihe.net/index.php/Point-of-Care_Medical_Device_Tracking"
        }
      ],
      "analysis" : {
        "error" : "Unable to resolve package id ihe.pcc.pmdt#0.1.0"
      }
    },
    {
      "name" : "IHE Reconciliation of Clinical Content and Care Providers (RECON)",
      "category" : "Administration",
      "npm-name" : "ihe.pcc.recon",
      "description" : "Provides the ability to communicate lists of clinical data that were reconciled, when they were reconciled and who did the reconciliation using CDA® constructs and FHIR® Resource attributes",
      "authority" : "IHE",
      "product" : ["fhir"],
      "country" : "uv",
      "language" : ["en"],
      "history" : "http://wiki.ihe.net/index.php/Reconciliation_of_Clinical_Content_and_Care_Providers",
      "canonical" : "http://wiki.ihe.net/index.php/Reconciliation_of_Clinical_Content_and_Care_Providers",
      "editions" : [
        {
          "name" : "STU3 Trial-Implementation",
          "ig-version" : "0.1.0",
          "package" : "ihe.pcc.recon#0.1.0",
          "fhir-version" : ["3.0.1"],
          "url" : "http://wiki.ihe.net/index.php/Reconciliation_of_Clinical_Content_and_Care_Providers"
        }
      ],
      "analysis" : {
        "error" : "Unable to resolve package id ihe.pcc.recon#0.1.0"
      }
    },
    {
      "name" : "IHE Remote Patient Monitoring (RPM)",
      "category" : "Personal Healthcare",
      "npm-name" : "ihe.pcc.rpm",
      "description" : "Provides means of reporting measurements taken by Personal Healthcare Devices in a remote location",
      "authority" : "IHE",
      "product" : ["fhir"],
      "country" : "uv",
      "language" : ["en"],
      "history" : "http://wiki.ihe.net/index.php/Remote_Patient_Monitoring",
      "canonical" : "http://wiki.ihe.net/index.php/Remote_Patient_Monitoring",
      "editions" : [
        {
          "name" : "STU3 Trial-Implementation",
          "ig-version" : "0.1.0",
          "package" : "ihe.pcc.rpm#0.1.0",
          "fhir-version" : ["3.0.1"],
          "url" : "http://wiki.ihe.net/index.php/Remote_Patient_Monitoring"
        }
      ],
      "analysis" : {
        "error" : "Unable to resolve package id ihe.pcc.rpm#0.1.0"
      }
    },
    {
      "name" : "IHE Routine Interfacility Patient Transport (RIPT)",
      "category" : "Communications",
      "npm-name" : "ihe.pcc.ript",
      "description" : "Provides means of updating a Transport team with critical and necessary medical information on a patient to be transported",
      "authority" : "IHE",
      "product" : ["fhir"],
      "country" : "uv",
      "language" : ["en"],
      "history" : "http://wiki.ihe.net/index.php/Routine_Interfacility_Patient_Transport",
      "canonical" : "http://wiki.ihe.net/index.php/Routine_Interfacility_Patient_Transport",
      "editions" : [
        {
          "name" : "STU3 Trial-Implementation",
          "ig-version" : "0.1.0",
          "package" : "ihe.pcc.ript#0.1.0",
          "fhir-version" : ["3.0.1"],
          "url" : "http://wiki.ihe.net/index.php/Routine_Interfacility_Patient_Transport"
        }
      ],
      "analysis" : {
        "error" : "Error fetching package directly (http://profiles.ihe.net/PCC/RIPT/0.1.0/package.tgz), or fetching package list for ihe.pcc.ript from http://profiles.ihe.net/PCC/RIPT/package-list.json: Unable to fetch: Invalid HTTP response 404 from https://profiles.ihe.net/PCC/RIPT/0.1.0/package.tgz (Not Found) (content in /var/folders/85/j9nrkr152ds51j69d7nrxq7r0000gn/T/fhir-http-73.log)"
      }
    },
    {
      "name" : "IHE Assessment Curation and Data Collection (ACDC)",
      "category" : "EHR Access",
      "npm-name" : "ihe.iti.acdc",
      "description" : "Enables assessment developers and curators a means by which they can distribute assessment instruments to healthcare providers, supporting exchange of assessment data in a standardized form using the HL7 FHIR Questionnaire resource.",
      "authority" : "IHE",
      "product" : ["fhir"],
      "country" : "uv",
      "language" : ["en"],
      "history" : "https://wiki.ihe.net/index.php/Assessment_Curation_and_Data_Collection",
      "canonical" : "https://wiki.ihe.net/index.php/Assessment_Curation_and_Data_Collection",
      "editions" : [
        {
          "name" : "R4 Trial-Implementation",
          "ig-version" : "1.1.0",
          "package" : "ihe.pcc.acdc#1.1.0",
          "fhir-version" : ["4.0.1"],
          "url" : "https://wiki.ihe.net/index.php/Assessment_Curation_and_Data_Collection"
        }
      ],
      "analysis" : {
        "error" : "Unable to resolve package id ihe.pcc.acdc#1.1.0"
      }
    },
    {
      "name" : "IHE Mobile Aggregate Data Exchange (mADX)",
      "category" : "EHR Access",
      "npm-name" : "ihe.qrph.madx",
      "description" : "Supports interoperable public health reporting of aggregate health data.",
      "authority" : "IHE",
      "country" : "uv",
      "language" : ["en"],
      "history" : "https://wiki.ihe.net/index.php/Mobile_Aggregate_Data_Exchange_(mADX)",
      "analysis" : {
        "error" : "Unable to resolve package id ihe.qrph.madx#0.1.0"
      },
      "canonical" : "https://profiles.ihe.net/QRPH/mADX",
      "ci-build" : "http://build.fhir.org/ig/IHE/QRPH.mADX/branches/master/index.html",
      "product" : ["fhir"],
      "editions" : [
        {
          "name" : "Publication Ballot",
          "ig-version" : "3.0.0-comment",
          "package" : "ihe.qrph.madx#3.0.0-comment",
          "fhir-version" : ["4.0.1"],
          "url" : "https://profiles.ihe.net/QRPH/mADX/3.0.0-comment"
        }
      ]
    },
    {
      "name" : "Electronic Case Reporting",
      "category" : "Medication / Immunization",
      "npm-name" : "hl7.fhir.us.ecr",
      "description" : "The Electronic Case Reporting (eCR) Implementation Guide supports Reporting, investigation, and management via electronic transmission of clinical data from Electronic Health Records to Public Health Agencies, along with the management and processing of population cases. Ths IG covers Bi-directional information exchange and triggering and decision support",
      "authority" : "HL7",
      "product" : ["fhir"],
      "country" : "us",
      "language" : ["en"],
      "history" : "http://hl7.org/fhir/us/ecr/history.html",
      "canonical" : "http://hl7.org/fhir/us/ecr",
      "ci-build" : "http://build.fhir.org/ig/HL7/case-reporting",
      "analysis" : {
        "content" : true,
        "rest" : true,
        "documents" : true,
        "clinicalCore" : true,
        "carePlanning" : true,
        "profiles" : 57,
        "extensions" : 25,
        "operations" : 1,
        "valuesets" : 8,
        "codeSystems" : 8,
        "examples" : 94
      },
      "editions" : [
        {
          "name" : "STU 2",
          "ig-version" : "2.1.2",
          "package" : "hl7.fhir.us.ecr#2.1.2",
          "fhir-version" : ["4.0.1"],
          "url" : "http://hl7.org/fhir/us/ecr/STU2.1"
        }
      ]
    },
    {
      "name" : "Loinc/IVD Test mapping",
      "category" : "Diagnostics",
      "npm-name" : "hl7.fhir.uv.livd",
      "description" : "The LIVD Implementation Guide provides a industry standard expression for an IVD device manufacturer's suggestions for a specific device's mapping from the internal, proprietary IVD test codes to suggested LOINC codes when a LIS manager is connecting and configuring a device to the LIS",
      "authority" : "HL7",
      "product" : ["fhir"],
      "country" : "uv",
      "language" : ["en"],
      "history" : "http://hl7.org/fhir/uv/livd/history.html",
      "canonical" : "http://hl7.org/fhir/uv/livd",
      "ci-build" : "http://build.fhir.org/ig/HL7/livd",
      "analysis" : {
        "content" : true,
        "diagnostics" : true,
        "profiles" : 10,
        "extensions" : 4,
        "valuesets" : 6,
        "codeSystems" : 5,
        "examples" : 8
      },
      "editions" : [
        {
          "name" : "STU1 Ballot",
          "ig-version" : "1.0.0-ballot",
          "package" : "hl7.fhir.uv.livd#1.0.0-ballot",
          "fhir-version" : ["4.0.1"],
          "url" : "http://hl7.org/fhir/uv/livd/2024Jan"
        }
      ]
    },
    {
      "name" : "Point of Care Devices",
      "category" : "Diagnostics",
      "npm-name" : "hl7.fhir.uv.pocd",
      "description" : "Defines the use of FHIR resources to convey measurements and supporting data from acute care point-of-care medical devices (PoCD) to receiving systems for electronic medical records, clinical decision support, and medical data archiving for aggregate quality measurement and research purposes",
      "authority" : "HL7",
      "product" : ["fhir"],
      "country" : "uv",
      "language" : ["en"],
      "history" : "http://hl7.org/fhir/uv/pocd/history.html",
      "canonical" : "http://hl7.org/fhir/uv/pocd",
      "ci-build" : "http://build.fhir.org/ig/HL7/uv-pocd",
      "analysis" : {
        "content" : true,
        "rest" : true,
        "clinicalCore" : true,
        "profiles" : 13,
        "extensions" : 12,
        "valuesets" : 8,
        "codeSystems" : 5,
        "examples" : 21
      },
      "editions" : [
        {
          "name" : "STU 1 Ballot",
          "ig-version" : "0.3.0",
          "package" : "hl7.fhir.uv.pocd#0.3.0",
          "fhir-version" : ["4.0.1"],
          "url" : "http://hl7.org/fhir/uv/pocd/2021Sep"
        }
      ]
    },
    {
      "name" : "Potential Drug/Drug Interaction",
      "category" : "Medications / Immunizations",
      "npm-name" : "hl7.fhir.uv.pddi",
      "description" : "This implementation guide is targeted at stakeholders who seek to increase the specificity and clinical relevance of drug-drug interaction alerts presented through the electronic health record. The approach is service-oriented and uses Web standards, a minimum information model for potential drug interactions, and emerging Health Information Technology standards including CDS Hooks, FHIR, and Clinical Quality Language (CQL)",
      "authority" : "HL7",
      "product" : ["fhir"],
      "country" : "uv",
      "language" : ["en"],
      "history" : "http://hl7.org/fhir/uv/pddi/history.html",
      "canonical" : "http://hl7.org/fhir/uv/pddi",
      "ci-build" : "http://build.fhir.org/ig/HL7/PDDI-CDS",
      "analysis" : {
        "valuesets" : 88,
        "codeSystems" : 1,
        "examples" : 36
      },
      "editions" : [
        {
          "name" : "STU 1 Ballot",
          "ig-version" : "1.0.0-ballot",
          "package" : "hl7.fhir.uv.pddi#1.0.0-ballot",
          "fhir-version" : ["4.0.1"],
          "url" : "http://hl7.org/fhir/uv/pddi/2023Jan"
        }
      ]
    },
    {
      "name" : "Validated Healthcare Directory",
      "category" : "Administration",
      "npm-name" : "hl7.fhir.uv.vhdir",
      "description" : "Defines the minimum conformance requirements for accessing or exposing validated healthcare directory data and provides a specification for the exchange of directory data between a source of validated provider data and local workflow environments (e.g. local directories)",
      "authority" : "HL7",
      "country" : "uv",
      "language" : ["en"],
      "history" : "http://hl7.org/fhir/uv/vhdir/history.html",
      "canonical" : "http://hl7.org/fhir/uv/vhdir",
      "ci-build" : "http://build.fhir.org/ig/HL7/VhDir",
      "analysis" : {
      },
      "product" : ["fhir"],
      "editions" : [
        {
          "name" : "STU1",
          "ig-version" : "1.0.0",
          "package" : "hl7.fhir.uv.vhdir#1.0.0",
          "fhir-version" : ["4.0.1"],
          "url" : "http://hl7.org/fhir/uv/vhdir/STU1"
        }
      ]
    },
    {
      "name" : "Coverage Requirements Determination (Da Vinci)",
      "category" : "Financial",
      "npm-name" : "hl7.fhir.us.davinci-crd",
      "description" : "Provides a mechanism for healthcare providers to discover guidelines, pre-authorization requirements and other expectations from payor organizations related to a proposed medication, procedure or other service associated with a patient's insurance coverage. Supports both patient-specific and patient-independent information retrieval",
      "authority" : "HL7",
      "country" : "us",
      "language" : ["en"],
      "history" : "http://hl7.org/fhir/us/davinci-crd/history.html",
      "canonical" : "http://hl7.org/fhir/us/davinci-crd",
      "ci-build" : "http://build.fhir.org/ig/HL7/davinci-crd",
      "analysis" : {
        "content" : true,
        "clinicalCore" : true,
        "carePlanning" : true,
        "financials" : true,
        "medsMgmt" : true,
        "scheduling" : true,
        "profiles" : 18,
        "extensions" : 1,
        "valuesets" : 8,
        "codeSystems" : 3,
        "examples" : 19
      },
      "product" : ["fhir"],
      "editions" : [
        {
          "name" : "STU 2.1",
          "ig-version" : "2.1.0",
          "package" : "hl7.fhir.us.davinci-crd#2.1.0",
          "fhir-version" : ["4.0.1"],
          "url" : "http://hl7.org/fhir/us/davinci-crd/STU2.1"
        }
      ]
    },
    {
      "name" : "Data Exchange for Quality Measures (Da Vinci)",
      "category" : "Financial",
      "npm-name" : "hl7.fhir.us.davinci-deqm",
      "description" : "Provides a mechanism for healthcare providers and data aggregators to exchange quality measure information using subscription, query, and push methods",
      "authority" : "HL7",
      "country" : "us",
      "language" : ["en"],
      "history" : "http://hl7.org/fhir/us/davinci-deqm/history.html",
      "canonical" : "http://hl7.org/fhir/us/davinci-deqm",
      "ci-build" : "http://build.fhir.org/ig/HL7/davinci-deqm",
      "analysis" : {
        "content" : true,
        "rest" : true,
        "documents" : true,
        "clinicalCore" : true,
        "financials" : true,
        "medsMgmt" : true,
        "measures" : true,
        "profiles" : 11,
        "extensions" : 8,
        "operations" : 1,
        "valuesets" : 2,
        "codeSystems" : 2,
        "examples" : 87
      },
      "product" : ["fhir"],
      "editions" : [
        {
          "name" : "STU5 (v5.0.0)",
          "ig-version" : "5.0.0",
          "package" : "hl7.fhir.us.davinci-deqm#5.0.0",
          "fhir-version" : ["4.0.1"],
          "url" : "http://hl7.org/fhir/us/davinci-deqm/STU5"
        }
      ]
    },
    {
      "name" : "Occupational Data for Health",
      "category" : "Clinical Observations",
      "npm-name" : "hl7.fhir.us.odh",
      "description" : "This IG covers the specific data that covers past or present jobs, usual work, employment status, retirement date and combat zone period for the subject. It also includes the past or present jobs and usual work of other household members",
      "authority" : "HL7",
      "product" : ["fhir"],
      "country" : "us",
      "language" : ["en"],
      "history" : "http://hl7.org/fhir/us/odh/history.html",
      "canonical" : "http://hl7.org/fhir/us/odh",
      "ci-build" : "http://build.fhir.org/ig/HL7/us-odh",
      "analysis" : {
        "content" : true,
        "clinicalCore" : true,
        "profiles" : 6,
        "extensions" : 2,
        "valuesets" : 9,
        "codeSystems" : 1,
        "examples" : 8
      },
      "editions" : [
        {
          "name" : "STU 1.3 on FHIR R4",
          "ig-version" : "1.3.0",
          "package" : "hl7.fhir.us.odh#1.3.0",
          "fhir-version" : ["4.0.1"],
          "url" : "http://hl7.org/fhir/us/odh/STU1.3"
        }
      ]
    },
    {
      "name" : "IHE Paramedicine Care Summary (PCS)",
      "category" : "Communications",
      "npm-name" : "ihe.pcc.pcs",
      "description" : "Provides means for Emergency Transport to inform destination Hospital with critical and necessary medical information on patient being transported",
      "authority" : "IHE",
      "product" : ["fhir"],
      "country" : "uv",
      "language" : ["en"],
      "history" : "http://wiki.ihe.net/index.php/Paramedicine_Care_Summary",
      "canonical" : "http://wiki.ihe.net/index.php/Paramedicine_Care_Summary",
      "editions" : [
        {
          "name" : "STU3 Trial-Implementation",
          "ig-version" : "0.1.0",
          "package" : "ihe.pcc.pcs#0.1.0",
          "fhir-version" : ["3.0.1"],
          "url" : "http://wiki.ihe.net/index.php/Paramedicine_Care_Summary"
        }
      ],
      "analysis" : {
        "error" : "Error fetching package directly (https://profiles.ihe.net/PCC/PCS/0.1.0/package.tgz), or fetching package list for ihe.pcc.pcs from https://profiles.ihe.net/PCC/PCS/package-list.json: Unable to fetch: Invalid HTTP response 404 from https://profiles.ihe.net/PCC/PCS/0.1.0/package.tgz (Not Found) (content in /var/folders/85/j9nrkr152ds51j69d7nrxq7r0000gn/T/fhir-http-84.log)"
      }
    },
    {
      "name" : "IHE Birth and Fetal Death Reporting - Enhanced (BFDE)",
      "category" : "Medication / Immunization",
      "npm-name" : "ihe.pcc.bfde",
      "description" : "Provides means for pre-populating of data from electronic health record systems to electronic vital records systems for birth and fetal death reporting",
      "authority" : "IHE",
      "product" : ["fhir"],
      "country" : "uv",
      "language" : ["en"],
      "history" : "http://wiki.ihe.net/index.php/Birth_and_Fetal_Death_Reporting_Enhanced_Profile",
      "canonical" : "http://wiki.ihe.net/index.php/Birth_and_Fetal_Death_Reporting_Enhanced_Profile",
      "editions" : [
        {
          "name" : "STU3 Trial-Implementation",
          "ig-version" : "0.1.0",
          "package" : "ihe.pcc.bfde#0.1.0",
          "fhir-version" : ["3.0.1"],
          "url" : "http://wiki.ihe.net/index.php/Birth_and_Fetal_Death_Reporting_Enhanced_Profile"
        }
      ],
      "analysis" : {
        "error" : "Unable to resolve package id ihe.pcc.bfde#0.1.0"
      }
    },
    {
      "name" : "IHE Quality Outcome Reporting for EMS (QORE)",
      "category" : "Medication / Immunization",
      "npm-name" : "ihe.qrph.qore",
      "description" : "Supports transmission of clinical data for use in calculating Emergency Medical Services Quality measures. Focus on Stroke, CPR, and STEMI",
      "authority" : "IHE",
      "product" : ["fhir"],
      "country" : "uv",
      "language" : ["en"],
      "history" : "http://wiki.ihe.net/index.php/Quality_Outcome_Reporting_for_EMS",
      "canonical" : "http://wiki.ihe.net/index.php/Quality_Outcome_Reporting_for_EMS",
      "editions" : [
        {
          "name" : "STU3 Trial-Implementation",
          "ig-version" : "0.1.0",
          "package" : "ihe.qrph.qore#0.1.0",
          "fhir-version" : ["3.0.1"],
          "url" : "http://wiki.ihe.net/index.php/Quality_Outcome_Reporting_for_EMS"
        }
      ],
      "analysis" : {
        "error" : "Error fetching package directly (http://profiles.ihe.net/QRPH/QORE/0.1.0/package.tgz), or fetching package list for ihe.qrph.qore from http://profiles.ihe.net/QRPH/QORE/package-list.json: Unable to fetch: Invalid HTTP response 404 from https://profiles.ihe.net/QRPH/QORE/0.1.0/package.tgz (Not Found) (content in /var/folders/85/j9nrkr152ds51j69d7nrxq7r0000gn/T/fhir-http-92.log)"
      }
    },
    {
      "name" : "Smart App Launch Implementation Guide",
      "category" : "EHR Access",
      "npm-name" : "hl7.fhir.uv.smart-app-launch",
      "description" : "App access to Healthcare software",
      "authority" : "HL7",
      "product" : ["fhir"],
      "country" : "uv",
      "language" : ["en"],
      "history" : "http://hl7.org/fhir/smart-app-launch/history.html",
      "canonical" : "http://hl7.org/fhir/smart-app-launch",
      "ci-build" : "http://build.fhir.org/ig/HL7/smart-app-launch",
      "analysis" : {
      },
      "editions" : [
        {
          "name" : "STU 2.2",
          "ig-version" : "2.2.0",
          "package" : "hl7.fhir.uv.smart-app-launch#2.2.0",
          "fhir-version" : ["4.0.1"],
          "url" : "http://hl7.org/fhir/smart-app-launch/STU2.2"
        }
      ]
    },
    {
      "name" : "Bidirectional Services eReferrals (BSeR) FHIR IG",
      "category" : "Medication / Immunization",
      "npm-name" : "hl7.fhir.us.bser",
      "description" : "The Bidirectional Services eReferrals (BSeR) FHIR IG provides guidance on STU3 FHIR Resources and US Core IG profiles for use in exchanging a referral request and specific program data from a clinical provider to a typically extra-clinical program service provider, such as a diabetes prevention program, a smoking quitline, or a hypertension management training program. And provides for the return of feedback information from the service program to the referring provider",
      "authority" : "HL7",
      "product" : ["fhir"],
      "country" : "us",
      "language" : ["en"],
      "history" : "http://hl7.org/fhir/us/bser/history.html",
      "canonical" : "http://hl7.org/fhir/us/bser",
      "ci-build" : "http://build.fhir.org/ig/HL7/bser",
      "analysis" : {
        "content" : true,
        "rest" : true,
        "documents" : true,
        "clinicalCore" : true,
        "carePlanning" : true,
        "financials" : true,
        "medsMgmt" : true,
        "profiles" : 40,
        "valuesets" : 2,
        "codeSystems" : 2,
        "examples" : 59
      },
      "editions" : [
        {
          "name" : "STU 2",
          "ig-version" : "2.0.0-ballot",
          "package" : "hl7.fhir.us.bser#2.0.0-ballot",
          "fhir-version" : ["4.0.1"],
          "url" : "http://hl7.org/fhir/us/bser/2023Sep"
        }
      ]
    },
    {
      "name" : "FHIR Bulk Data Access",
      "category" : "EHR Access",
      "npm-name" : "hl7.fhir.us.bulkdata",
      "description" : "This Implementation Guide defines secure FHIR export Operations that use this capability to provide an authenticated and authorized client with the ability to register as a backend service and retrieve any data in a FHIR server, data on all patients in a server, or data on a group of patients while optionally specifying data since a certain date",
      "authority" : "HL7",
      "product" : ["fhir"],
      "country" : "us",
      "language" : ["en"],
      "history" : "http://hl7.org/fhir/us/bulkdata/history.html",
      "canonical" : "http://hl7.org/fhir/us/bulkdata",
      "ci-build" : "https://build.fhir.org/ig/HL7/bulk-data",
      "editions" : [
        {
          "name" : "STU 1 Ballot",
          "ig-version" : "0.1.0",
          "package" : "hl7.fhir.us.bulkdata#0.1.0",
          "fhir-version" : ["4.0.0"],
          "url" : "http://hl7.org/fhir/us/bulkdata/2019May"
        }
      ],
      "analysis" : {
        "operations" : 3
      }
    },
    {
      "name" : "Common Data Models Harmonization FHIR IG",
      "category" : "Research",
      "npm-name" : "hl7.fhir.us.cdmh",
      "description" : "The CDMH FHIR IG provides the guidance necessary to map the four common data models namely Sentinel, PCORnet CDM, i2b2 and OMOP to FHIR resources and profiles",
      "authority" : "HL7",
      "product" : ["fhir"],
      "country" : "us",
      "language" : ["en"],
      "history" : "http://hl7.org/fhir/us/cdmh/history.html",
      "canonical" : "http://hl7.org/fhir/us/cdmh",
      "ci-build" : "http://build.fhir.org/ig/HL7/cdmh",
      "analysis" : {
        "content" : true,
        "rest" : true,
        "clinicalCore" : true,
        "medsMgmt" : true,
        "diagnostics" : true,
        "trials" : true,
        "profiles" : 15,
        "extensions" : 22,
        "valuesets" : 25,
        "codeSystems" : 38,
        "examples" : 15
      },
      "editions" : [
        {
          "name" : "STU 1",
          "ig-version" : "1.0.0",
          "package" : "hl7.fhir.us.cdmh#1.0.0",
          "fhir-version" : ["4.0.1"],
          "url" : "http://hl7.org/fhir/us/cdmh/STU1"
        }
      ]
    },
    {
      "name" : "Quality Measure Implementation Guide",
      "category" : "Quality / CDS",
      "npm-name" : "hl7.fhir.us.cqfmeasures",
      "description" : "Provides profiles and guidance for the representation of clinical quality measures in FHIR and Clincal Quality Language (CQL)",
      "authority" : "HL7",
      "product" : ["fhir"],
      "country" : "us",
      "language" : ["en"],
      "history" : "http://hl7.org/fhir/us/cqfmeasures/history.html",
      "canonical" : "http://hl7.org/fhir/us/cqfmeasures",
      "ci-build" : "http://build.fhir.org/ig/HL7/cqf-measures",
      "analysis" : {
        "content" : true,
        "rest" : true,
        "clinicalCore" : true,
        "measures" : true,
        "profiles" : 21,
        "extensions" : 36,
        "operations" : 6,
        "valuesets" : 5,
        "codeSystems" : 5,
        "examples" : 61
      },
      "editions" : [
        {
          "name" : "STU5 (v5.0.0)",
          "ig-version" : "5.0.0",
          "package" : "hl7.fhir.us.cqfmeasures#5.0.0",
          "fhir-version" : ["4.0.1"],
          "url" : "http://hl7.org/fhir/us/cqfmeasures/STU5"
        }
      ]
    },
    {
      "name" : "Documentation Templates and Rules",
      "category" : "Financial",
      "npm-name" : "hl7.fhir.us.davinci-dtr",
      "description" : "Provides a mechanism for delivering and executing payer rules related to documentation requirements for a proposed medication, procedure or other service associated with a patient's insurance coverage",
      "authority" : "HL7",
      "country" : "us",
      "language" : ["en"],
      "history" : "http://hl7.org/fhir/us/davinci-dtr/history.html",
      "canonical" : "http://hl7.org/fhir/us/davinci-dtr",
      "ci-build" : "http://build.fhir.org/ig/HL7/davinci-dtr",
      "analysis" : {
        "content" : true,
        "documents" : true,
        "financials" : true,
        "questionnaire" : true,
        "profiles" : 6,
        "extensions" : 2,
        "operations" : 1,
        "examples" : 12
      },
      "product" : ["fhir"],
      "editions" : [
        {
          "name" : "STU 2.1",
          "ig-version" : "2.1.0",
          "package" : "hl7.fhir.us.davinci-dtr#2.1.0",
          "fhir-version" : ["4.0.1"],
          "url" : "http://hl7.org/fhir/us/davinci-dtr/STU2.1"
        }
      ]
    },
    {
      "name" : "Da Vinci Health Record Exchange",
      "category" : "Financial",
      "npm-name" : "hl7.fhir.us.davinci-hrex",
      "description" : "A library of shared artifacts used by other Da Vinci and payer related implementation guides",
      "authority" : "HL7",
      "country" : "us",
      "language" : ["en"],
      "history" : "http://hl7.org/fhir/us/davinci-hrex/history.html",
      "canonical" : "http://hl7.org/fhir/us/davinci-hrex",
      "ci-build" : "http://build.fhir.org/ig/HL7/davinci-ehrx",
      "analysis" : {
        "content" : true,
        "rest" : true,
        "clinicalCore" : true,
        "carePlanning" : true,
        "financials" : true,
        "profiles" : 11,
        "extensions" : 4,
        "operations" : 1,
        "valuesets" : 2,
        "codeSystems" : 1,
        "examples" : 22
      },
      "product" : ["fhir"],
      "editions" : [
        {
          "name" : "STU 1.1",
          "ig-version" : "1.1.0",
          "package" : "hl7.fhir.us.davinci-hrex#1.1.0",
          "fhir-version" : ["4.0.1"],
          "url" : "http://hl7.org/fhir/us/davinci-hrex/STU1.1"
        }
      ]
    },
    {
      "name" : "electronic Long-Term Services and Supports Implementation Guide",
      "category" : "Medication / Immunization",
      "npm-name" : "hl7.fhir.us.eltss",
      "description" : "Provides guidance to US Realm implementers to use the FHIR for implementing access and exchange Electronic Long-Term Services & Supports (eLTSS) Dataset data elements",
      "authority" : "HL7",
      "product" : ["fhir"],
      "country" : "us",
      "language" : ["en"],
      "history" : "http://hl7.org/fhir/us/eLTSS/history.html",
      "ci-build" : "http://build.fhir.org/ig/HL7/eLTSS",
      "canonical" : "http://hl7.org/fhir/us/eltss",
      "analysis" : {
        "content" : true,
        "rest" : true,
        "clinicalCore" : true,
        "financials" : true,
        "questionnaire" : true,
        "profiles" : 13,
        "extensions" : 3,
        "logicals" : 3,
        "valuesets" : 2,
        "codeSystems" : 2,
        "examples" : 5
      },
      "editions" : [
        {
          "name" : "STU2",
          "ig-version" : "2.0.0",
          "package" : "hl7.fhir.us.eltss#2.0.0",
          "fhir-version" : ["4.0.1"],
          "url" : "http://hl7.org/fhir/us/eltss/STU2"
        }
      ]
    },
    {
      "name" : "Patient Reported Outcomes (PRO) FHIR IG",
      "category" : "Personal Healthcare",
      "npm-name" : "hl7.fhir.us.patient-reported-outcomes",
      "description" : "This IG provides the necessary guidance to use FHIR for Patient Reported Outcomes",
      "authority" : "HL7",
      "product" : ["fhir"],
      "country" : "us",
      "language" : ["en"],
      "history" : "http://hl7.org/fhir/us/patient-reported-outcomes/history.html",
      "canonical" : "http://hl7.org/fhir/us/patient-reported-outcomes",
      "ci-build" : "http://build.fhir.org/ig/HL7/patient-reported-outcomes",
      "analysis" : {
        "rest" : true
      },
      "editions" : [
        {
          "name" : "STU 1 Ballot",
          "ig-version" : "0.2.0",
          "package" : "hl7.fhir.us.patient-reported-outcomes#0.2.0",
          "fhir-version" : ["4.0.0"],
          "url" : "http://hl7.org/fhir/us/patient-reported-outcomes/2019May"
        }
      ]
    },
    {
      "name" : "Pharmacist Care Plan FHIR IG",
      "category" : "Medications / Immunizations",
      "npm-name" : "hl7.fhir.us.phcp",
      "description" : "This is an electronic care plan with enhanced Medications / Immunizations content based on the templates in the HL7 Implementation Guide for C-CDA Release 2.1: Consolidated CDA for Clinical Notes, represented using FHIR profiles",
      "authority" : "HL7",
      "product" : ["fhir"],
      "country" : "us",
      "language" : ["en"],
      "history" : "http://hl7.org/fhir/us/phcp/history.html",
      "canonical" : "http://hl7.org/fhir/us/phcp",
      "ci-build" : "http://build.fhir.org/ig/HL7/PhCP",
      "analysis" : {
        "content" : true,
        "rest" : true,
        "clinicalCore" : true,
        "carePlanning" : true,
        "financials" : true,
        "medsMgmt" : true,
        "profiles" : 10,
        "examples" : 16
      },
      "editions" : [
        {
          "name" : "STU 1",
          "ig-version" : "1.0.0",
          "package" : "hl7.fhir.us.phcp#1.0.0",
          "fhir-version" : ["4.0.1"],
          "url" : "http://hl7.org/fhir/us/phcp/STU1"
        }
      ]
    },
    {
      "name" : "Vital Records Mortality and Morbidity Reporting FHIR IG",
      "category" : "Medication / Immunization",
      "npm-name" : "hl7.fhir.us.vrdr",
      "description" : "The VRDR FHIR IG provides guidance regarding the use of FHIR resources for the bidirectional exchange of mortality data between State-run PHA Vital Records offices and NCHS",
      "authority" : "HL7",
      "product" : ["fhir"],
      "country" : "us",
      "language" : ["en"],
      "history" : "http://hl7.org/fhir/us/vrdr/history.html",
      "canonical" : "http://hl7.org/fhir/us/vrdr",
      "ci-build" : "http://build.fhir.org/ig/HL7/vrdr",
      "analysis" : {
        "content" : true,
        "documents" : true,
        "clinicalCore" : true,
        "profiles" : 34,
        "extensions" : 4,
        "examples" : 34
      },
      "editions" : [
        {
          "name" : "STU3",
          "ig-version" : "3.0.0",
          "package" : "hl7.fhir.us.vrdr#3.0.0",
          "fhir-version" : ["4.0.1"],
          "url" : "http://hl7.org/fhir/us/vrdr/STU3"
        }
      ]
    },
    {
      "name" : "Womens Health Technology Coordinated Registry Network FHIR IG",
      "category" : "Clinical Registries",
      "npm-name" : "hl7.fhir.us.womens-health-registries",
      "description" : "The purpose of the IG to provide the necessary guidance to use FHIR to build registries specific to monitoring Womens Health",
      "authority" : "HL7",
      "country" : "us",
      "language" : ["en"],
      "history" : "http://hl7.org/fhir/us/womens-health-registries/history.html",
      "canonical" : "http://hl7.org/fhir/us/womens-health-registries",
      "ci-build" : "http://build.fhir.org/ig/HL7/coordinated-registry-network",
      "analysis" : {
        "content" : true,
        "rest" : true,
        "clinicalCore" : true,
        "profiles" : 3
      },
      "product" : ["fhir"],
      "withdrawn" : true,
      "withDrawalDate" : "2025-03-24",
      "editions" : [
        {
          "name" : "STU 1 Withdrawn",
          "ig-version" : "0.2.0-withdrawal",
          "package" : "hl7.fhir.us.womens-health-registries#0.2.0-withdrawal",
          "fhir-version" : ["4.0.1"],
          "url" : "http://hl7.org/fhir/us/womens-health-registries/0.2.0-withdrawal"
        }
      ]
    },
    {
      "name" : "Personal Health Device FHIR IG",
      "category" : "Personal Healthcare",
      "npm-name" : "hl7.fhir.uv.phd",
      "description" : "The IG provides a mapping of IEEE 11073 20601 Personal Health Device data to FHIR",
      "authority" : "HL7",
      "product" : ["fhir"],
      "country" : "uv",
      "language" : ["en"],
      "history" : "http://hl7.org/fhir/uv/phd/history.html",
      "canonical" : "http://hl7.org/fhir/uv/phd",
      "analysis" : {
        "content" : true,
        "rest" : true,
        "clinicalCore" : true,
        "profiles" : 11,
        "valuesets" : 7,
        "codeSystems" : 4
      },
      "ci-build" : "http://build.fhir.org/ig/HL7/phd",
      "editions" : [
        {
          "name" : "STU 1",
          "ig-version" : "1.1.0",
          "package" : "hl7.fhir.uv.phd#1.1.0",
          "fhir-version" : ["4.0.1"],
          "url" : "http://hl7.org/fhir/uv/phd/STU1.1"
        }
      ]
    },
    {
      "name" : "Provider Directory IG",
      "category" : "Administration",
      "npm-name" : "hl7.fhir.au.pd",
      "description" : "This implementation guide is based upon STU3 FHIR standard and is the Australian variant of the Provider Directory IG. It outlines the key data elements for any provider directory and basic query guidance. The components developed in this guide are intended to provide a foundation for a central or distributed Provider or Healthcare Directory",
      "authority" : "HL7",
      "product" : ["fhir"],
      "country" : "au",
      "history" : "http://hl7.org.au/fhir/pd/history.html",
      "canonical" : "http://hl7.org.au/fhir/pd",
      "ci-build" : "http://build.fhir.org/ig/hl7au/au-fhir-pd",
      "editions" : [
        {
          "name" : "Release 1 Qa-preview",
          "ig-version" : "0.6.0",
          "package" : "hl7.fhir.au.pd#0.6.0",
          "fhir-version" : ["3.0.1"],
          "url" : "http://hl7.org.au/fhir"
        }
      ],
      "analysis" : {
        "error" : "Unable to find package hl7.fhir.au.pd#0.6.0"
      },
      "language" : ["en"]
    },
    {
      "name" : "Argonaut Clinical Notes Implementation Guide",
      "category" : "EHR Access",
      "npm-name" : "argonaut.us.clinicalnotes",
      "description" : "This implementation guide provides implementers with FHIR profiles and guidance to create, use, and share Clinical Notes",
      "authority" : "Argonaut (US)",
      "product" : ["fhir"],
      "country" : "us",
      "history" : "http://fhir.org/guides/argonaut/clinicalnotes/history.html",
      "canonical" : "http://fhir.org/guides/argonaut/clinicalnotes",
      "ci-build" : "http://build.fhir.org/ig/argonautproject/clinicalnotes",
      "editions" : [
        {
          "name" : "Release 1",
          "ig-version" : "1.0.0",
          "package" : "argonaut.us.clinicalnotes#1.0.0",
          "fhir-version" : ["3.0.1"],
          "url" : "http://fhir.org/guides/argonaut/clinicalnotes/1.0.0"
        }
      ],
      "analysis" : {
        "error" : "Unable to resolve package id argonaut.us.clinicalnotes#1.0.0"
      },
      "language" : ["en"]
    },
    {
      "name" : "Argonaut Questionnaire Implementation Guide",
      "category" : "EHR Access",
      "npm-name" : "argonaut.us.questionnaire",
      "description" : "This implementation guide provides implementers with FHIR RESTful APIs and guidance to create, use and share between organizations standard assessment forms and the assessment responses",
      "authority" : "Argonaut (US)",
      "product" : ["fhir"],
      "country" : "us",
      "history" : "http://fhir.org/guides/argonaut/questionnaire/history.html",
      "canonical" : "http://fhir.org/guides/argonaut/questionnaire",
      "ci-build" : "http://build.fhir.org/ig/argonautproject/questionnaire",
      "editions" : [
        {
          "name" : "Release 1",
          "ig-version" : "1.0.0",
          "package" : "argonaut.us.questionnaire#1.0.0",
          "fhir-version" : ["3.0.1"],
          "url" : "http://fhir.org/guides/argonaut/questionnaire/1.0.0"
        }
      ],
      "analysis" : {
        "error" : "Unable to resolve package id argonaut.us.questionnaire#1.0.0"
      },
      "language" : ["en"]
    },
    {
      "name" : "Danish Core Implementation Guide",
      "category" : "National Base",
      "npm-name" : "hl7.fhir.dk.core",
      "description" : "Base danish national implementation guide",
      "authority" : "HL7 Denmark",
      "country" : "dk",
      "language" : ["en"],
      "history" : "http://hl7.dk/fhir/core/history.html",
      "canonical" : "http://hl7.dk/fhir/core",
      "analysis" : {
        "content" : true,
        "clinicalCore" : true,
        "profiles" : 10,
        "extensions" : 2,
        "valuesets" : 6,
        "codeSystems" : 15,
        "examples" : 12
      },
      "ci-build" : "http://build.fhir.org/ig/hl7dk/dk-core",
      "product" : ["fhir"],
      "editions" : [
        {
          "name" : "Release",
          "ig-version" : "3.4.0",
          "package" : "hl7.fhir.dk.core#3.4.0",
          "fhir-version" : ["4.0.1"],
          "url" : "http://hl7.dk/fhir/core/3.4.0"
        }
      ]
    },
    {
      "name" : "Swiss Core Implementation Guide",
      "category" : "National Base",
      "npm-name" : "ch.fhir.ig.ch-core",
      "description" : "Base swiss national implementation guide",
      "authority" : "HL7 Switzerland",
      "country" : "ch",
      "history" : "http://fhir.ch/ig/ch-core/history.html",
      "canonical" : "http://fhir.ch/ig/ch-core",
      "ci-build" : "http://build.fhir.org/ig/hl7ch/ch-core",
      "product" : ["fhir"],
      "editions" : [
        {
          "name" : "STU 5",
          "ig-version" : "5.0.0",
          "package" : "ch.fhir.ig.ch-core#5.0.0",
          "fhir-version" : ["4.0.1"],
          "url" : "http://fhir.ch/ig/ch-core/5.0.0"
        }
      ],
      "language" : ["en"]
    },
    {
      "name" : "Swiss Guide Template",
      "category" : "National Base",
      "npm-name" : "ch.fhir.ig.template",
      "description" : "HL7 Switzerland FHIR Implementation Guide Template",
      "authority" : "HL7 Switzerland",
      "country" : "ch",
      "history" : "http://fhir.ch/ig/template/history.html",
      "canonical" : "http://fhir.ch/ig/template",
      "ci-build" : "http://build.fhir.org/ig/hl7ch/ig-template/index.html",
      "editions" : [
        {
          "name" : "STU",
          "ig-version" : "0.4.0",
          "package" : "ch.fhir.ig.template#0.4.0",
          "fhir-version" : ["4.0.1"],
          "url" : "http://fhir.ch/ig/template/0.4.0"
        }
      ],
      "language" : ["en"]
    },
    {
      "name" : "Swiss Cancer Registration Implementation Guide (CH-CRL)",
      "category" : "National Base",
      "npm-name" : "ch.fhir.ig.ch-crl",
      "description" : "Implementation guide for the Cancer Registry Law (CRL)",
      "authority" : "FOPH (CH)",
      "product" : ["fhir"],
      "country" : "ch",
      "history" : "http://fhir.ch/ig/ch-crl/history.html",
      "canonical" : "http://fhir.ch/ig/ch-crl",
      "ci-build" : "http://build.fhir.org/ig/ahdis/ch-crl/index.html",
      "editions" : [
        {
          "name" : "STU",
          "ig-version" : "0.2.1",
          "package" : "ch.fhir.ig.ch-crl#0.2.1",
          "fhir-version" : ["4.0.1"],
          "url" : "http://fhir.ch/ig/ch-crl"
        },
        {
          "name" : "STU",
          "ig-version" : "0.1.1",
          "package" : "ch.fhir.ig.ch-crl#0.1.1",
          "fhir-version" : ["4.0.1"],
          "url" : "http://fhir.ch/ig/ch-crl/0.1.1"
        }
      ],
      "analysis" : {
        "content" : true,
        "documents" : true,
        "clinicalCore" : true,
        "carePlanning" : true,
        "profiles" : 34,
        "extensions" : 1,
        "logicals" : 1,
        "valuesets" : 15,
        "codeSystems" : 15,
        "examples" : 137
      },
      "language" : ["en"]
    },
    {
      "name" : "Audit Trail Consumption (CH-ATC)",
      "category" : "National Base",
      "npm-name" : "ch.fhir.ig.atc",
      "description" : "National Integration Profile for the Swiss Electronic Patient Record",
      "authority" : "FOPH",
      "country" : "ch",
      "history" : "http://fhir.ch/ig/ch-atc/history.html",
      "canonical" : "http://fhir.ch/ig/ch-atc",
      "ci-build" : "http://build.fhir.org/ig/ahdis/ch-atc/index.html",
      "editions" : [
        {
          "ig-version" : "3.3.0",
          "name" : "2022-12-28",
          "package" : "ch.fhir.ig.ch-atc#3.3.0",
          "fhir-version" : ["4.0.1"],
          "url" : "http://fhir.ch/ig/ch-atc/index.html"
        },
        {
          "name" : "Release 24.6.2019",
          "ig-version" : "1.2.0",
          "package" : "ch.fhir.ig.ch-atc#1.2.0",
          "fhir-version" : ["3.0.1"],
          "url" : "http://fhir.ch/ig/ch-atc/1.2.0/index.html"
        }
      ]
    },
    {
      "name" : "Order & Referral by Form (CH-ORF)",
      "category" : "National Base",
      "npm-name" : "ch.fhir.ig.ch-orf",
      "description" : "The Order & Referral by Form (CH-ORF) Profile describes how forms for eReferrals, requests for information (such as diagnostic imaging results, lab results, discharge reports etc.) can be defined, deployed and used in order to achieve a syntactical and semantically consistent cross enterprise information exchange.",
      "authority" : "HL7 Switzerland",
      "country" : "ch",
      "history" : "http://fhir.ch/ig/ch-orf/history.html",
      "canonical" : "http://fhir.ch/ig/ch-orf",
      "ci-build" : "http://build.fhir.org/ig/hl7ch/ch-orf",
      "product" : ["fhir"],
      "editions" : [
        {
          "name" : "STU 3",
          "ig-version" : "3.0.0",
          "package" : "ch.fhir.ig.ch-orf#3.0.0",
          "fhir-version" : ["4.0.1"],
          "url" : "http://fhir.ch/ig/ch-orf/3.0.0"
        }
      ],
      "language" : ["en"]
    },
    {
      "name" : "Swiss eMedication Implementation Guide",
      "category" : "National Base",
      "npm-name" : "ch.fhir.ig.ch-emed",
      "description" : "The CH EMED implementation guide describes the FHIR representation of the defined documents for the exchange of medication information",
      "authority" : "HL7 Switzerland",
      "country" : "ch",
      "history" : "http://fhir.ch/ig/ch-emed/history.html",
      "canonical" : "http://fhir.ch/ig/ch-emed",
      "ci-build" : "http://build.fhir.org/ig/hl7ch/ch-emed",
      "product" : ["fhir"],
      "editions" : [
        {
          "name" : "STU 5",
          "ig-version" : "5.0.0",
          "package" : "ch.fhir.ig.ch-emed#5.0.0",
          "fhir-version" : ["4.0.1"],
          "url" : "http://fhir.ch/ig/ch-emed/5.0.0"
        }
      ],
      "language" : ["en"]
    },
    {
      "name" : "mednet Implementation Guide",
      "category" : "Patient Summary",
      "npm-name" : "swiss.mednet.fhir",
      "description" : "The mednet.swiss implementation guide describes the FHIR profiles used to interface with the mednet software",
      "authority" : "novcom AG (CH)",
      "product" : ["fhir"],
      "country" : "ch",
      "history" : "https://mednet.swiss/fhir/history.html",
      "canonical" : "https://mednet.swiss/fhir",
      "analysis" : {
      },
      "language" : ["en"]
    },
    {
      "name" : "US Drug Formulary",
      "category" : "Medications / Immunizations",
      "npm-name" : "hl7.fhir.us.Davinci-drug-formulary",
      "description" : "API-based data exchange to Third-Party Applications via Member-authorized sharing of Health Plan's Prescription Drug Formulary.",
      "authority" : "HL7",
      "product" : ["fhir"],
      "country" : "us",
      "history" : "http://hl7.org/fhir/us/Davinci-drug-formulary/history.html",
      "canonical" : "http://hl7.org/fhir/us/Davinci-drug-formulary",
      "ci-build" : "https://build.fhir.org/ig/HL7/davinci-pdex-formulary",
      "editions" : [
        {
          "name" : "STU 1",
          "ig-version" : "1.0.0",
          "package" : "hl7.fhir.us.Davinci-drug-formulary#1.0.0",
          "fhir-version" : ["4.0.1"],
          "url" : "http://hl7.org/fhir/us/Davinci-drug-formulary/STU1"
        }
      ],
      "analysis" : {
        "content" : true,
        "medsMgmt" : true,
        "profiles" : 2,
        "extensions" : 13,
        "valuesets" : 4,
        "codeSystems" : 4,
        "examples" : 11
      },
      "language" : ["en"]
    },
    {
      "name" : "Da Vinci CDex",
      "category" : "Financial",
      "npm-name" : "hl7.fhir.us.davinci-cdex",
      "description" : "Provider-to-payer and payer-related provider-to-provider data exchange to improve care coordination, support risk adjustment, ease quality management, facilitate claims auditing and confirm medical necessity, improve member experience, and support orders and referrals.",
      "authority" : "HL7",
      "country" : "us",
      "history" : "http://hl7.org/fhir/us/davinci-cdex/history.html",
      "canonical" : "http://hl7.org/fhir/us/davinci-cdex",
      "ci-build" : "http://build.fhir.org/ig/HL7/davinci-ecdx",
      "analysis" : {
        "content" : true,
        "rest" : true,
        "carePlanning" : true,
        "profiles" : 1,
        "operations" : 1,
        "valuesets" : 3,
        "codeSystems" : 1,
        "examples" : 19
      },
      "language" : ["en"],
      "product" : ["fhir"],
      "editions" : [
        {
          "name" : "STU2",
          "ig-version" : "2.1.0",
          "package" : "hl7.fhir.us.davinci-cdex#2.1.0",
          "fhir-version" : ["4.0.1"],
          "url" : "http://hl7.org/fhir/us/davinci-cdex/STU2.1"
        }
      ]
    },
    {
      "name" : "Da Vinci PDex",
      "category" : "Financial",
      "npm-name" : "hl7.fhir.us.davinci-pdex",
      "description" : "Payer data exchange with providers to support care coordination. Member-authorized sharing to Third-Party applications of Health Plan's Healthcare Service Network, Pharmacy Network and Prescription Drug Formulary",
      "authority" : "HL7",
      "product" : ["fhir"],
      "country" : "us",
      "history" : "http://hl7.org/fhir/us/davinci-pdex/history.html",
      "canonical" : "http://hl7.org/fhir/us/davinci-pdex",
      "ci-build" : "http://build.fhir.org/ig/HL7/davinci-epdx",
      "analysis" : {
        "content" : true,
        "rest" : true,
        "clinicalCore" : true,
        "financials" : true,
        "medsMgmt" : true,
        "profiles" : 5,
        "extensions" : 6,
        "operations" : 1,
        "valuesets" : 12,
        "codeSystems" : 13,
        "examples" : 36
      },
      "editions" : [
        {
          "name" : "STU2.1 Ballot",
          "ig-version" : "2.1.0-ballot",
          "package" : "hl7.fhir.us.davinci-pdex#2.1.0-ballot",
          "fhir-version" : ["4.0.1"],
          "url" : "http://hl7.org/fhir/us/davinci-pdex/2024SEP"
        }
      ],
      "language" : ["en"]
    },
    {
      "name" : "CDISC Lab Semantics in FHIR",
      "category" : "Diagnostics",
      "npm-name" : "hl7.fhir.uv.cdisc-lab",
      "description" : "The IG shows how laboratory data in FHIR format can be converted into the CDISC LAB or LB format",
      "authority" : "HL7",
      "product" : ["fhir"],
      "country" : "uv",
      "history" : "http://hl7.org/fhir/uv/cdisc-lab/history.html",
      "canonical" : "http://hl7.org/fhir/uv/cdisc-lab",
      "ci-build" : "http://build.fhir.org/ig/HL7/cdisc-lab",
      "analysis" : {
        "rest" : true
      },
      "editions" : [
        {
          "name" : "STU1",
          "ig-version" : "1.0.0",
          "package" : "hl7.fhir.uv.cdisc-lab#1.0.0",
          "fhir-version" : ["4.0.1"],
          "url" : "http://hl7.org/fhir/uv/cdisc-lab/STU1"
        }
      ],
      "language" : ["en"]
    },
    {
      "name" : "Healthcare Associated Infection Reports (HAI) Long Term Care Facilities (LTCF)",
      "category" : "Medication / Immunization",
      "npm-name" : "hl7.fhir.us.hai-ltcf",
      "description" : "Long term care facility (LTCF) healthcare-associated infection (HAI) reporting to CDC National Healthcare Safety Network (NHSN) to track infections and prevention process measures in a systematic way, which allows identification of problems and care improvement",
      "authority" : "HL7",
      "product" : ["fhir"],
      "country" : "us",
      "history" : "http://hl7.org/fhir/us/hai-ltcf/history.html",
      "canonical" : "http://hl7.org/fhir/us/hai-ltcf",
      "analysis" : {
        "valuesets" : 4,
        "codeSystems" : 2
      },
      "ci-build" : "http://build.fhir.org/ig/HL7/HAI-LTCF",
      "editions" : [
        {
          "name" : "STU 1.1",
          "ig-version" : "1.1.0",
          "package" : "hl7.fhir.us.hai-ltcf#1.1.0",
          "fhir-version" : ["4.0.1"],
          "url" : "http://hl7.org/fhir/us/hai-ltcf/STU1.1"
        }
      ],
      "language" : ["en"]
    },
    {
      "name" : "Da Vinci Unsolicited Notifications (Alerts)",
      "category" : "Financial",
      "npm-name" : "hl7.fhir.us.davinci-alerts",
      "description" : "The goal of this IG is to support the real-time exchange of alerts and notifications that impact patient care and value based or risk based services",
      "authority" : "HL7",
      "country" : "us",
      "history" : "http://hl7.org/fhir/us/davinci-alerts/history.html",
      "canonical" : "http://hl7.org/fhir/us/davinci-alerts",
      "ci-build" : "http://build.fhir.org/ig/HL7/davinci-alerts",
      "analysis" : {
        "content" : true,
        "rest" : true,
        "clinicalCore" : true,
        "financials" : true,
        "profiles" : 8,
        "valuesets" : 4,
        "codeSystems" : 1,
        "examples" : 11
      },
      "language" : ["en"],
      "product" : ["fhir"],
      "editions" : [
        {
          "name" : "STU 1.1",
          "ig-version" : "1.1.0",
          "package" : "hl7.fhir.us.davinci-alerts#1.1.0",
          "fhir-version" : ["4.0.1"],
          "url" : "http://hl7.org/fhir/us/davinci-alerts/STU1.1"
        }
      ]
    },
    {
      "name" : "Da Vinci Payer Coverage Decision Exchange (PCDE) FHIR IG",
      "category" : "Financial",
      "npm-name" : "hl7.fhir.us.davinci-pcde",
      "description" : "Payer coverage decision exchange will promote continuity of treatment when a member moves from one covered payer to another without increasing provider burden or cost to the member. This IG enables member-authorized sharing of treatment, conditions, authorizations, relevant guidelines and supporting documentation from an original payer to a new payer when a patient changes coverage plans.",
      "authority" : "HL7",
      "product" : ["fhir"],
      "country" : "us",
      "history" : "http://hl7.org/fhir/us/davinci-pcde/history.html",
      "canonical" : "http://hl7.org/fhir/us/davinci-pcde",
      "ci-build" : "http://build.fhir.org/ig/HL7/davinci-pcde",
      "analysis" : {
        "content" : true,
        "documents" : true,
        "clinicalCore" : true,
        "carePlanning" : true,
        "profiles" : 5,
        "valuesets" : 3,
        "codeSystems" : 1,
        "examples" : 5
      },
      "editions" : [
        {
          "name" : "STU 1",
          "ig-version" : "1.0.0",
          "package" : "hl7.fhir.us.davinci-pcde#1.0.0",
          "fhir-version" : ["4.0.1"],
          "url" : "http://hl7.org/fhir/us/davinci-pcde/STU1"
        }
      ],
      "language" : ["en"]
    },
    {
      "name" : "Breast Radiology Report (BRR)",
      "category" : "Care Management",
      "npm-name" : "hl7.fhir.us.breast-radiology",
      "description" : "Breast Radiology CIMI Logical Models and FHIR Profiles",
      "authority" : "HL7",
      "product" : ["fhir"],
      "country" : "us",
      "history" : "http://hl7.org/fhir/us/breast-radiology/history.html",
      "canonical" : "http://hl7.org/fhir/us/breast-radiology",
      "ci-build" : "http://build.hl7.org/fhir/us/breast-radiology",
      "analysis" : {
        "examples" : 125
      },
      "editions" : [
        {
          "name" : "STU1 Ballot",
          "ig-version" : "0.2.0",
          "package" : "hl7.fhir.us.breast-radiology#0.2.0",
          "fhir-version" : ["4.0.1"],
          "url" : "http://hl7.org/fhir/us/breast-radiology/2020May"
        }
      ],
      "language" : ["en"]
    },
    {
      "name" : "FHIR Clinical Guidelines",
      "category" : "Quality / CDS",
      "npm-name" : "hl7.fhir.uv.cpg",
      "description" : "This implementation guide is a multi-stakeholder effort to use FHIR resources to build shareable and computable representations of the content of clinical care guidelines. The guide focuses on common patterns in clinical guidelines, establishing profiles, conformance requirements, and guidance for the patient-independent, as well as analogous patterns for the patient-specific representation of guideline recommendations",
      "authority" : "HL7",
      "country" : "uv",
      "history" : "http://hl7.org/fhir/uv/cpg/history.html",
      "canonical" : "http://hl7.org/fhir/uv/cpg",
      "ci-build" : "http://build.fhir.org/ig/HL7/cqf-recommendations",
      "analysis" : {
        "content" : true,
        "rest" : true,
        "clinicalCore" : true,
        "carePlanning" : true,
        "medsMgmt" : true,
        "measures" : true,
        "questionnaire" : true,
        "profiles" : 102,
        "extensions" : 38,
        "operations" : 5,
        "valuesets" : 9,
        "codeSystems" : 7,
        "examples" : 441
      },
      "language" : ["en"],
      "product" : ["fhir"],
      "editions" : [
        {
          "name" : "STU2",
          "ig-version" : "2.0.0",
          "package" : "hl7.fhir.uv.cpg#2.0.0",
          "fhir-version" : ["4.0.1"],
          "url" : "http://hl7.org/fhir/uv/cpg/STU2"
        }
      ]
    },
    {
      "name" : "Minimal Common Oncology Data Elements (mCODE)",
      "category" : "Care Management",
      "npm-name" : "hl7.fhir.us.mcode",
      "description" : "This IG specifies a core set of common data elements for cancer that is clinically applicable in every electronic patient record with a cancer diagnosis. It is intended to enable standardized information exchange among EHRs/oncology information systems and reuse of data by other stakeholders (e.g. quality measurement, research).",
      "authority" : "HL7",
      "country" : "us",
      "history" : "http://hl7.org/fhir/us/mcode/history.html",
      "canonical" : "http://hl7.org/fhir/us/mcode",
      "ci-build" : "http://build.fhir.org/ig/HL7/fhir-mCODE-ig",
      "analysis" : {
        "content" : true,
        "rest" : true,
        "clinicalCore" : true,
        "medsMgmt" : true,
        "diagnostics" : true,
        "profiles" : 28,
        "extensions" : 14,
        "operations" : 1,
        "valuesets" : 96,
        "codeSystems" : 2,
        "examples" : 97
      },
      "language" : ["en"],
      "product" : ["fhir"],
      "editions" : [
        {
          "name" : "STU4",
          "ig-version" : "4.0.0",
          "package" : "hl7.fhir.us.mcode#4.0.0",
          "fhir-version" : ["4.0.1"],
          "url" : "http://hl7.org/fhir/us/mcode/STU4"
        }
      ]
    },
    {
      "name" : "Da Vinci Prior Authorization Support (PAS) FHIR IG",
      "category" : "Financial",
      "npm-name" : "hl7.fhir.us.davinci-pas",
      "description" : "This IG allows providers the ability to easily identify the need for payer authorizations, assemble necessary information, identify and supply missing information and submit it to the payer electronically and receive a response in real time within the clinical workflow.",
      "authority" : "HL7",
      "country" : "us",
      "history" : "http://hl7.org/fhir/us/davinci-pas/history.html",
      "canonical" : "http://hl7.org/fhir/us/davinci-pas",
      "ci-build" : "http://build.fhir.org/ig/HL7/davinci-pas",
      "analysis" : {
        "content" : true,
        "clinicalCore" : true,
        "carePlanning" : true,
        "financials" : true,
        "medsMgmt" : true,
        "profiles" : 23,
        "extensions" : 37,
        "operations" : 2,
        "valuesets" : 12,
        "codeSystems" : 6,
        "examples" : 29
      },
      "language" : ["en"],
      "product" : ["fhir"],
      "editions" : [
        {
          "name" : "STU 2",
          "ig-version" : "2.1.0",
          "package" : "hl7.fhir.us.davinci-pas#2.1.0",
          "fhir-version" : ["4.0.1"],
          "url" : "http://hl7.org/fhir/us/davinci-pas/STU2.1"
        }
      ]
    },
    {
      "name" : "FHIR Bulk Data Access (Flat FHIR)",
      "category" : "EHR Access",
      "npm-name" : "hl7.fhir.uv.bulkdata",
      "description" : "Defines a way to efficiently access large volumes of information on a group of individuals from an EHR",
      "authority" : "HL7",
      "product" : ["fhir"],
      "country" : "uv",
      "history" : "http://hl7.org/fhir/uv/bulkdata/history.html",
      "canonical" : "http://hl7.org/fhir/uv/bulkdata",
      "ci-build" : "http://build.fhir.org/ig/HL7/bulk-data",
      "analysis" : {
        "rest" : true,
        "operations" : 3,
        "valuesets" : 1,
        "codeSystems" : 1
      },
      "editions" : [
        {
          "name" : "STU 2",
          "ig-version" : "2.0.0",
          "package" : "hl7.fhir.uv.bulkdata#2.0.0",
          "fhir-version" : ["4.0.1"],
          "url" : "http://hl7.org/fhir/uv/bulkdata/STU2"
        },
        {
          "name" : "STU 1",
          "ig-version" : "1.0.1",
          "package" : "hl7.fhir.uv.bulkdata#1.0.1",
          "fhir-version" : ["4.0.1"],
          "url" : "http://hl7.org/fhir/uv/bulkdata/STU1.0.1"
        },
        {
          "name" : "STU 1",
          "ig-version" : "1.0.0",
          "package" : "hl7.fhir.uv.bulkdata#1.0.0",
          "fhir-version" : ["4.0.0"],
          "url" : "http://hl7.org/fhir/uv/bulkdata/STU1"
        }
      ],
      "language" : ["en"]
    },
    {
      "name" : "Basisgegevensset Zorg || Patient Summary",
      "category" : "Patient Summary",
      "description" : "The Basisgegevensset Zorg, aka BgZ, is the minimum set of patient data that is important for continuity of care and is relevant irrespective of specialism, patient conditions and type of physicians. This set of patient data is recorded comparatively by all healthcare providers. This facilitates information exchange. The BgZ has been made consistent with the European Patient Summary.",
      "authority" : "Nictiz (NL)",
      "product" : ["fhir"],
      "country" : "nl",
      "language" : ["nl", "en"],
      "history" : "https://informatiestandaarden.nictiz.nl/wiki/MedMij:V2019.01_OntwerpBGZ_2017#Release_notes",
      "canonical" : "https://informatiestandaarden.nictiz.nl/wiki/MedMij:V2019.01_OntwerpBGZ_2017",
      "ci-build" : "https://informatiestandaarden.nictiz.nl/wiki/MedMij:Vdraft_OntwerpBGZ_2017",
      "editions" : [
        {
          "name" : "Normative - MMVN 3",
          "ig-version" : "2.1.3",
          "package" : "nictiz.fhir.nl.stu3.zib2017#2.1.3",
          "fhir-version" : ["3.0.1"],
          "url" : "https://informatiestandaarden.nictiz.nl/wiki/MedMij:V2019.01_OntwerpBGZ_2017#Use_case_1:_Raadplegen_Basisgegevensset_Zorg_in_persoonlijke_gezondheidsomgeving"
        }
      ],
      "analysis" : {
        "content" : true,
        "rest" : true,
        "documents" : true,
        "clinicalCore" : true,
        "carePlanning" : true,
        "financials" : true,
        "medsMgmt" : true,
        "diagnostics" : true,
        "profiles" : 144,
        "extensions" : 70,
        "valuesets" : 261
      }
    },
    {
      "name" : "Davinci pdex Plan Net",
      "category" : "Administration",
      "npm-name" : "hl7.fhir.us.davinci-pdex-plan-net",
      "description" : "A subset of the functionality described in the Validated healthcare directory IG",
      "authority" : "HL7",
      "country" : "us",
      "history" : "http://hl7.org/fhir/us/davinci-pdex-plan-net/history.html",
      "canonical" : "http://hl7.org/fhir/us/davinci-pdex-plan-net",
      "language" : ["en"],
      "ci-build" : "http://build.fhir.org/ig/HL7/davinci-pdex-plan-net",
      "analysis" : {
        "content" : true,
        "rest" : true,
        "clinicalCore" : true,
        "financials" : true,
        "profiles" : 9,
        "extensions" : 12,
        "valuesets" : 24,
        "codeSystems" : 14,
        "examples" : 49
      },
      "product" : ["fhir"],
      "editions" : [
        {
          "name" : "STU 1",
          "ig-version" : "1.2.0",
          "package" : "hl7.fhir.us.davinci-pdex-plan-net#1.2.0",
          "fhir-version" : ["4.0.1"],
          "url" : "http://hl7.org/fhir/us/davinci-pdex-plan-net/STU1.2"
        }
      ]
    },
    {
      "name" : "Argonaut Clinical Notes Implementation Guide",
      "category" : "EHR Access",
      "npm-name" : "fhir.argonaut.clinicalnotes",
      "description" : "This implementation guide provides implementers with FHIR profiles and guidance to create, use, and share Clinical Notes",
      "authority" : "Argonaut (US)",
      "product" : ["fhir"],
      "country" : "us",
      "history" : "http://fhir.org/guides/argonaut/clinicalnotes/history.html",
      "canonical" : "http://fhir.org/guides/argonaut/clinicalnotes",
      "ci-build" : "http://build.fhir.org/ig/argonautproject/clinicalnotes",
      "language" : ["en"],
      "editions" : [
        {
          "name" : "Release 1",
          "ig-version" : "1.0.0",
          "package" : "fhir.argonaut.clinicalnotes#1.0.0",
          "fhir-version" : ["3.0.1"],
          "url" : "http://fhir.org/guides/argonaut/clinicalnotes/1.0.0"
        }
      ],
      "analysis" : {
        "content" : true,
        "rest" : true,
        "documents" : true,
        "clinicalCore" : true,
        "profiles" : 2,
        "valuesets" : 3,
        "codeSystems" : 1
      }
    },
    {
      "name" : "Argonaut Questionnaire Implementation Guide",
      "category" : "EHR Access",
      "npm-name" : "fhir.argonaut.questionnaire",
      "description" : "Thi IG provides guidance to support interchange of simple forms based on the Questionnaire and QuestionnaireResponse resources: it provides implementers with FHIR RESTful APIs and guidance to create, use and share between organizations standard assessment forms and the assessment responses",
      "authority" : "Argonaut (US)",
      "product" : ["fhir"],
      "country" : "us",
      "history" : "http://fhir.org/guides/argonaut/questionnaire/history.html",
      "canonical" : "http://fhir.org/guides/argonaut/questionnaire",
      "ci-build" : "http://build.fhir.org/ig/argonautproject/questionnaire",
      "language" : ["en"],
      "editions" : [
        {
          "name" : "Release 1",
          "ig-version" : "1.0.0",
          "package" : "fhir.argonaut.questionnaire#1.0.0",
          "fhir-version" : ["3.0.1"],
          "url" : "http://fhir.org/guides/argonaut/questionnaire/1.0.0"
        }
      ],
      "analysis" : {
        "content" : true,
        "rest" : true,
        "questionnaire" : true,
        "profiles" : 4,
        "extensions" : 5,
        "operations" : 1
      }
    },
    {
      "name" : "CARIN Real-time Pharmacy Benefit Check",
      "category" : "Financial",
      "npm-name" : "hl7.fhir.us.carin-rtpbc",
      "description" : "This is a guide for implementing a consumer-focused Real-time Pharmacy Benefit Check (RTPBC) process using HL7 FHIR® R4.Using RTPBC, a patient can learn the cost and insurance coverage related to medications they’ve been prescribed",
      "authority" : "HL7",
      "product" : ["fhir"],
      "country" : "us",
      "history" : "http://hl7.org/fhir/us/carin-rtpbc/history.html",
      "canonical" : "http://hl7.org/fhir/us/carin-rtpbc",
      "ci-build" : "http://build.fhir.org/ig/HL7/carin-rtpbc",
      "language" : ["en"],
      "analysis" : {
        "content" : true,
        "rest" : true,
        "messaging" : true,
        "clinicalCore" : true,
        "financials" : true,
        "medsMgmt" : true,
        "profiles" : 10,
        "extensions" : 2,
        "valuesets" : 9,
        "codeSystems" : 3,
        "examples" : 16
      },
      "editions" : [
        {
          "name" : "STU 1",
          "ig-version" : "1.0.0",
          "package" : "hl7.fhir.us.carin-rtpbc#1.0.0",
          "fhir-version" : ["4.0.1"],
          "url" : "http://hl7.org/fhir/us/carin-rtpbc/STU1"
        }
      ]
    },
    {
      "name" : "CARIN Blue Button Implementation Guide",
      "category" : "Financial",
      "npm-name" : "hl7.fhir.us.carin-bb",
      "description" : "Implementation guide for an API similar to the CMS Medicare Blue Button 2.0 API, FHIR R3 based, that will allow consumer-directed exchange of commercial Health Plan/Payer adjudicated claims data to meet the requirements of the CMS Interoperability and Patient Access proposed rule.",
      "authority" : "HL7",
      "country" : "us",
      "history" : "http://hl7.org/fhir/us/carin-bb/history.html",
      "canonical" : "http://hl7.org/fhir/us/carin-bb",
      "ci-build" : "http://build.fhir.org/ig/HL7/carin-bb",
      "language" : ["en"],
      "analysis" : {
        "content" : true,
        "rest" : true,
        "clinicalCore" : true,
        "financials" : true,
        "profiles" : 10,
        "valuesets" : 48,
        "codeSystems" : 36,
        "examples" : 28
      },
      "product" : ["fhir"],
      "editions" : [
        {
          "name" : "STU 2",
          "ig-version" : "2.1.0",
          "package" : "hl7.fhir.us.carin-bb#2.1.0",
          "fhir-version" : ["4.0.1"],
          "url" : "http://hl7.org/fhir/us/carin-bb/STU2.1"
        }
      ]
    },
    {
      "name" : "Risk Based Contracts Member Attribution List FHIR IG",
      "category" : "Financial",
      "npm-name" : "hl7.fhir.us.davinci-atr",
      "description" : "Support the real-time exchange of alerts and notifications that impact patient care and value based or risk based services.",
      "authority" : "HL7",
      "country" : "us",
      "history" : "http://hl7.org/fhir/us/davinci-atr/history.html",
      "canonical" : "http://hl7.org/fhir/us/davinci-atr",
      "ci-build" : "http://build.fhir.org/ig/HL7/davinci-atr",
      "language" : ["en"],
      "analysis" : {
        "content" : true,
        "rest" : true,
        "clinicalCore" : true,
        "financials" : true,
        "profiles" : 8,
        "extensions" : 5,
        "valuesets" : 1,
        "codeSystems" : 1,
        "examples" : 14
      },
      "product" : ["fhir"],
      "editions" : [
        {
          "name" : "STU 2",
          "ig-version" : "2.1.0",
          "package" : "hl7.fhir.us.davinci-atr#2.1.0",
          "fhir-version" : ["4.0.1"],
          "url" : "http://hl7.org/fhir/us/davinci-atr/STU2.1"
        }
      ]
    },
    {
      "name" : "Basisprofil DE",
      "category" : "National Base",
      "npm-name" : "basisprofil.de",
      "description" : "German Base Profiles",
      "authority" : "HL7 Deutschland",
      "product" : ["fhir"],
      "country" : "de",
      "history" : "http://ig.fhir.de/basisprofile-de",
      "canonical" : "http://fhir.de",
      "ci-build" : "https://simplifier.net/Basisprofil-DE-R4",
      "language" : ["de"],
      "editions" : [
        {
          "name" : "STU3",
          "ig-version" : "0.2.30 ",
          "fhir-version" : ["3.0.1"],
          "package" : "basisprofil.de#0.2.30",
          "url" : "http://ig.fhir.de/basisprofile-de/0.2.30"
        },
        {
          "name" : "R4",
          "ig-version" : "0.9.1-alpha2",
          "fhir-version" : ["4.0.1"],
          "package" : "de.basisprofil.r4#0.9.1-alpha2",
          "url" : "https://simplifier.net/guide/basisprofil-de-r4/home"
        }
      ],
      "analysis" : {
        "error" : "no core dependency or FHIR Version found in the Package definition",
        "content" : true,
        "clinicalCore" : true,
        "financials" : true,
        "profiles" : 17,
        "extensions" : 17,
        "valuesets" : 10,
        "codeSystems" : 17
      }
    },
    {
      "name" : "FHIR Data Segmentation for Privacy",
      "category" : "Privacy / Security",
      "npm-name" : "hl7.fhir.uv.security-label-ds4p",
      "description" : "Guidance for applying security labels in FHIR",
      "authority" : "HL7",
      "product" : ["fhir"],
      "country" : "uv",
      "history" : "http://hl7.org/fhir/uv/security-label-ds4p/history.html",
      "canonical" : "http://hl7.org/fhir/uv/security-label-ds4p",
      "ci-build" : "http://hl7.org/fhir/ig/HL7/security-label-ds4p",
      "language" : ["en"],
      "analysis" : {
        "content" : true,
        "extensions" : 6,
        "valuesets" : 8,
        "examples" : 8
      },
      "editions" : [
        {
          "name" : "STU 1",
          "ig-version" : "1.0.0",
          "package" : "hl7.fhir.uv.security-label-ds4p#1.0.0",
          "fhir-version" : ["4.0.1"],
          "url" : "http://hl7.org/fhir/uv/security-label-ds4p/STU1"
        }
      ]
    },
    {
      "name" : "FHIR Shorthand",
      "category" : "Administration",
      "npm-name" : "hl7.fhir.uv.shorthand",
      "description" : "FHIR Shorthand (FSH) is a domain-specific language (DSL) for defining the contents of FHIR IGs to allow the author to express their intent with fewer concerns about underlying FHIR mechanics",
      "authority" : "HL7",
      "product" : ["fhir"],
      "country" : "uv",
      "history" : "http://hl7.org/fhir/uv/shorthand/history.html",
      "canonical" : "http://hl7.org/fhir/uv/shorthand",
      "ci-build" : "http://build.fhir.org/ig/HL7/fhir-shorthand",
      "language" : ["en"],
      "analysis" : {
      },
      "editions" : [
        {
          "name" : "Release 3 Normative+trial-use",
          "ig-version" : "3.0.0",
          "package" : "hl7.fhir.uv.shorthand#3.0.0",
          "fhir-version" : ["4.0.1"],
          "url" : "http://hl7.org/fhir/uv/shorthand/N2"
        }
      ]
    },
    {
      "name" : "Post Acute Orders FHIR IG",
      "category" : "Care Management",
      "npm-name" : "hl7.fhir.us.dme-orders",
      "description" : "Electronic exchange of post-acute orders",
      "authority" : "HL7",
      "product" : ["fhir"],
      "country" : "us",
      "history" : "http://hl7.org/fhir/us/dme-orders/history.html",
      "canonical" : "http://hl7.org/fhir/us/dme-orders",
      "ci-build" : "http://build.fhir.org/ig/HL7/dme-orders",
      "language" : ["en"],
      "analysis" : {
        "content" : true,
        "clinicalCore" : true,
        "carePlanning" : true,
        "financials" : true,
        "medsMgmt" : true,
        "profiles" : 11,
        "extensions" : 3,
        "valuesets" : 2,
        "codeSystems" : 1,
        "examples" : 26
      },
      "editions" : [
        {
          "name" : "STU 1 Ballot",
          "ig-version" : "0.2.0",
          "package" : "hl7.fhir.us.dme-orders#0.2.0",
          "fhir-version" : ["4.0.1"],
          "url" : "http://hl7.org/fhir/us/dme-orders/2020Sep"
        }
      ]
    },
    {
      "name" : "Application Data Exchange Assessment Framework and Functional Requirements for Mobile Health",
      "category" : "Personal Healthcare",
      "npm-name" : "hl7.fhir.uv.mhealth-framework",
      "description" : "Document the functional requirements that can be used to assess devices, applications, and FHIR profiles to ensure that the essential data needed for clinical, patient and research uses is present in communications between applications",
      "authority" : "HL7",
      "product" : ["fhir"],
      "country" : "uv",
      "history" : "http://hl7.org/fhir/uv/mhealth-framework/history.html",
      "canonical" : "http://hl7.org/fhir/uv/mhealth-framework",
      "ci-build" : "http://hl7.org/fhir/uv/mhealth-framework",
      "language" : ["en"],
      "analysis" : {
        "content" : true,
        "clinicalCore" : true,
        "profiles" : 2
      },
      "editions" : [
        {
          "name" : "STU 1 Ballot",
          "ig-version" : "0.1.0",
          "package" : "hl7.fhir.uv.mhealth-framework#0.1.0",
          "fhir-version" : ["4.0.1"],
          "url" : "http://hl7.org/fhir/uv/mhealth-framework/2020May"
        }
      ]
    },
    {
      "name" : "US Drug Formulary",
      "category" : "Medications / Immunizations",
      "npm-name" : "hl7.fhir.us.davinci-drug-formulary",
      "description" : "API-based data exchange to Third-Party Applications via Member-authorized sharing of Health Plan's Prescription Drug Formulary.",
      "authority" : "HL7",
      "country" : "us",
      "history" : "http://hl7.org/fhir/us/davinci-drug-formulary/history.html",
      "canonical" : "http://hl7.org/fhir/us/davinci-drug-formulary",
      "language" : ["en"],
      "ci-build" : "http://build.fhir.org/ig/HL7/davinci-pdex-formulary",
      "analysis" : {
        "content" : true,
        "rest" : true,
        "clinicalCore" : true,
        "financials" : true,
        "medsMgmt" : true,
        "profiles" : 5,
        "extensions" : 11,
        "valuesets" : 10,
        "codeSystems" : 8,
        "examples" : 22
      },
      "product" : ["fhir"],
      "editions" : [
        {
          "name" : "STU2",
          "ig-version" : "2.1.0",
          "package" : "hl7.fhir.us.davinci-drug-formulary#2.1.0",
          "fhir-version" : ["4.0.1"],
          "url" : "http://hl7.org/fhir/us/davinci-drug-formulary/STU2.1"
        }
      ]
    },
    {
      "name" : "HL7 Italia FHIR Implementation Guide (base)",
      "category" : "National Base",
      "npm-name" : "hl7.fhir.it.base",
      "description" : "This guide describes a set of FHIR base profiles and reference logical models to be used in the Italian context",
      "authority" : "HL7 Italia",
      "product" : ["fhir"],
      "country" : "it",
      "history" : "http://hl7.it/fhir/history.html",
      "canonical" : "http://hl7.it/fhir",
      "ci-build" : "http://hl7.it/fhir/build/base",
      "language" : ["it"],
      "editions" : [
        {
          "name" : "Initial Public Comment ballot (Jun 2020 Ballot)",
          "ig-version" : "0.1.0",
          "package" : "hl7.fhir.it.base#0.1.0",
          "fhir-version" : ["4.0.1"],
          "url" : "http://hl7.it/fhir/base/2020-06"
        }
      ],
      "analysis" : {
        "error" : "Unable to resolve package id hl7.fhir.it.base#0.1.0"
      }
    },
    {
      "name" : "Dental Data Exchange",
      "category" : "Clinical Observations",
      "npm-name" : "hl7.fhir.us.dental-data-exchange",
      "description" : "This FHIR R4 IG defines exchange of medical and dental information exchange between medical/dental and dental/dental realms, including referral and corresponding consult note using US-core, CCDAonFHIR, Occupational Data for Health, and Da Vinci profiles.",
      "authority" : "HL7",
      "product" : ["fhir"],
      "country" : "us",
      "history" : "http://hl7.org/fhir/us/dental-data-exchange/history.html",
      "canonical" : "http://hl7.org/fhir/us/dental-data-exchange",
      "ci-build" : "http://build.fhir.org/ig/HL7/dental-data-exchange",
      "language" : ["en"],
      "analysis" : {
        "content" : true,
        "rest" : true,
        "documents" : true,
        "clinicalCore" : true,
        "carePlanning" : true,
        "profiles" : 7,
        "valuesets" : 5,
        "codeSystems" : 1,
        "examples" : 64
      },
      "editions" : [
        {
          "name" : "STU1",
          "ig-version" : "1.0.0",
          "package" : "hl7.fhir.us.dental-data-exchange#1.0.0",
          "fhir-version" : ["4.0.1"],
          "url" : "http://hl7.org/fhir/us/dental-data-exchange/STU1"
        }
      ]
    },
    {
      "name" : "Order Catalog Implementation Guide",
      "category" : "Administration",
      "npm-name" : "hl7.fhir.uv.order-catalog",
      "description" : "An Order Catalog is an administered homogeneous collection of items such as medication products, laboratory tests, procedures, medical devices or knowledge artifacts such as order sets, which support the ordering process, or more generally the healthcare process.",
      "authority" : "HL7",
      "product" : ["fhir"],
      "country" : "uv",
      "history" : "http://hl7.org/fhir/uv/order-catalog/history.html",
      "canonical" : "http://hl7.org/fhir/uv/order-catalog",
      "ci-build" : "http://build.fhir.org/ig/HL7/fhir-order-catalog",
      "language" : ["en"],
      "analysis" : {
        "content" : true,
        "carePlanning" : true,
        "financials" : true,
        "diagnostics" : true,
        "profiles" : 11,
        "extensions" : 8,
        "valuesets" : 4,
        "codeSystems" : 3,
        "examples" : 60
      },
      "editions" : [
        {
          "name" : "STU 1 Ballot",
          "ig-version" : "0.1.0",
          "package" : "hl7.fhir.uv.order-catalog#0.1.0",
          "fhir-version" : ["4.0.1"],
          "url" : "http://hl7.org/fhir/uv/order-catalog/2020Sep"
        }
      ]
    },
    {
      "name" : "SMART Web Messaging Implementation Guide: STU1",
      "category" : "EHR Access",
      "npm-name" : "hl7.fhir.uv.smart-web-messaging",
      "description" : "SMART Web Messaging enables tight UI integration between EHRs and embedded SMART apps via HTML5’s Web Messaging. SMART Web Messaging allows applications to push unsigned orders, note snippets, risk scores, or UI suggestions directly to the clinician’s EHR session. Built on the browser’s javascript window.postMessage function, SMART Web Messaging is a simple, native API for health apps embedded within the user’s workflow",
      "authority" : "HL7",
      "product" : ["fhir"],
      "country" : "uv",
      "history" : "http://hl7.org/fhir/uv/smart-web-messaging/history.html",
      "language" : ["en"],
      "ci-build" : "http://build.fhir.org/ig/HL7/smart-web-messaging",
      "canonical" : "http://hl7.org/fhir/uv/smart-web-messaging",
      "analysis" : {
        "examples" : 1
      },
      "editions" : [
        {
          "name" : "STU1",
          "ig-version" : "1.0.0",
          "package" : "hl7.fhir.uv.smart-web-messaging#1.0.0",
          "fhir-version" : ["4.0.1"],
          "url" : "http://hl7.org/fhir/uv/smart-web-messaging/STU1"
        }
      ]
    },
    {
      "name" : "HL7 Version 2 to FHIR",
      "npm-name" : "hl7.fhir.uv.v2mappings",
      "description" : "The HL7 V2 to FHIR Implementation Guide supports the mapping of HL7 Version 2 messages segments, datatypes and vocabulary to HL7 FHIR Release 4.0 Bundles, Resources, Data Types and Coding Systems.",
      "authority" : "HL7",
      "product" : ["fhir"],
      "country" : "uv",
      "history" : "http://hl7.org/fhir/uv/v2mappings/history.html",
      "canonical" : "http://hl7.org/fhir/uv/v2mappings",
      "ci-build" : "http://build.fhir.org/ig/HL7/v2-to-fhir",
      "language" : ["en"],
      "category" : "Mappings to Other Standards",
      "analysis" : {
        "content" : true,
        "extensions" : 57,
        "examples" : 175
      },
      "editions" : [
        {
          "name" : "STU1 Ballot",
          "ig-version" : "1.0.0-ballot",
          "package" : "hl7.fhir.uv.v2mappings#1.0.0-ballot",
          "fhir-version" : ["4.0.1"],
          "url" : "http://hl7.org/fhir/uv/v2mappings/2024Jan"
        }
      ]
    },
    {
      "name" : "IHE FormatCode vocabulary",
      "category" : "EHR Access",
      "npm-name" : "ihe.formatcode.fhir",
      "description" : "Defines IHE vocabulary for FormatCode and the IHE managed ValueSet for FormatCode for use with Document Sharing such as XDS, XCA, XDM, XDR, and MHD.",
      "authority" : "IHE",
      "product" : ["fhir"],
      "country" : "uv",
      "history" : "http://profiles.ihe.net/fhir/ihe.formatcode.fhir/history.html",
      "ci-build" : "http://build.fhir.org/ig/IHE/FormatCode",
      "canonical" : "https://profiles.ihe.net/fhir/ihe.formatcode.fhir",
      "analysis" : {
        "valuesets" : 1,
        "codeSystems" : 1
      },
      "editions" : [
        {
          "name" : "Publication Normative",
          "ig-version" : "1.3.0",
          "package" : "ihe.formatcode.fhir#1.3.0",
          "fhir-version" : ["4.0.1"],
          "url" : "https://profiles.ihe.net/fhir/ihe.formatcode.fhir/1.3.0"
        }
      ],
      "language" : ["en"]
    },
    {
      "name" : "HL7 Terminology",
      "category" : "Terminology",
      "npm-name" : "hl7.terminology",
      "description" : "Terminology",
      "authority" : "HL7",
      "country" : "uv",
      "history" : "http://terminology.hl7.org/history.html",
      "language" : ["en"],
      "canonical" : "http://terminology.hl7.org",
      "ci-build" : "http://build.fhir.org/ig/HL7/UTG",
      "analysis" : {
        "content" : true,
        "extensions" : 9,
        "valuesets" : 2483,
        "codeSystems" : 1078
      },
      "product" : ["fhir"],
      "editions" : [
        {
          "name" : "Publications",
          "ig-version" : "6.3.0",
          "package" : "hl7.terminology#6.3.0",
          "fhir-version" : ["5.0.0"],
          "url" : "http://terminology.hl7.org/6.3.0"
        }
      ]
    },
    {
      "name" : "Situational Awareness for Novel Epidemic Response",
      "category" : "Medication / Immunization",
      "npm-name" : "hl7.fhir.uv.saner",
      "description" : "The SANER Implementation Guide enables transmission of high level situational awareness information from inpatient facilities to centralized data repositories to support the treatment of novel influenza-like illness.",
      "authority" : "HL7",
      "product" : ["fhir"],
      "country" : "uv",
      "history" : "http://hl7.org/fhir/uv/saner/history.html",
      "language" : ["en"],
      "canonical" : "http://hl7.org/fhir/uv/saner",
      "ci-build" : "http://build.fhir.org/ig/HL7/fhir-saner",
      "analysis" : {
        "content" : true,
        "rest" : true,
        "measures" : true,
        "profiles" : 10,
        "extensions" : 5,
        "operations" : 5,
        "valuesets" : 49,
        "codeSystems" : 6,
        "examples" : 169
      },
      "editions" : [
        {
          "name" : "STU 1",
          "ig-version" : "1.0.0",
          "package" : "hl7.fhir.uv.saner#1.0.0",
          "fhir-version" : ["4.0.1"],
          "url" : "http://hl7.org/fhir/uv/saner/STU1"
        }
      ]
    },
    {
      "name" : "Making Ehr Data MOre Available to Research and Public Health (MedMorph)",
      "category" : "Medication / Immunization",
      "npm-name" : "hl7.fhir.us.fhir-medmorph",
      "description" : "The The MedMorph FHIR IG enables Public Health and Research Organizations to access EHR data without increasing provider burden.",
      "authority" : "HL7",
      "product" : ["fhir"],
      "country" : "us",
      "history" : "http://hl7.org/fhir/us/fhir-medmorph/history.html",
      "language" : ["en"],
      "canonical" : "http://hl7.org/fhir/us/fhir-medmorph",
      "ci-build" : "http://build.fhir.org/ig/HL7/fhir-medmorph",
      "editions" : [
        {
          "name" : "STU 1 Ballot",
          "ig-version" : "0.1.0",
          "package" : "hl7.fhir.us.fhir-medmorph#0.1.0",
          "fhir-version" : ["4.0.1"],
          "url" : "http://hl7.org/fhir/us/fhir-medmorph/2021Jan"
        }
      ],
      "analysis" : {
        "error" : "Unable to resolve package id hl7.fhir.us.fhir-medmorph#0.1.0"
      }
    },
    {
      "name" : "PACIO Functional Status Implementation Guide",
      "category" : "Patient Summary",
      "npm-name" : "hl7.fhir.us.pacio-fs",
      "description" : "FHIR R4 IG that leverages eLTSS and utilizes the Self-Care, Mobility and Prior Device use sections of CMS assessment forms (IRF-PAI, MDS, OASIS, LTCH) to enable the sharing of functional status information when a patient moves from one clinical care setting to another.",
      "authority" : "HL7",
      "product" : ["fhir"],
      "country" : "us",
      "history" : "http://hl7.org/fhir/us/pacio-fs/history.html",
      "language" : ["en"],
      "canonical" : "http://hl7.org/fhir/us/pacio-fs",
      "ci-build" : "http://build.fhir.org/ig/HL7/fhir-pacio-functional-status",
      "analysis" : {
        "content" : true,
        "rest" : true,
        "clinicalCore" : true,
        "profiles" : 4,
        "extensions" : 3,
        "valuesets" : 1,
        "codeSystems" : 1,
        "examples" : 84
      },
      "editions" : [
        {
          "name" : "STU 1",
          "ig-version" : "1.0.0",
          "package" : "hl7.fhir.us.pacio-fs#1.0.0",
          "fhir-version" : ["4.0.1"],
          "url" : "http://hl7.org/fhir/us/pacio-fs/STU1"
        }
      ]
    },
    {
      "name" : "PACIO Cognitive Status Implementation Guide",
      "category" : "Patient Summary",
      "npm-name" : "hl7.fhir.us.pacio-cs",
      "description" : "FHIR R4 IG that leverages eLTSS and utilizes the Confusion Assessment Method (CAM) assessment to enable the sharing of cognitive status information when a patient moves from one clinical care setting to another.",
      "authority" : "HL7",
      "product" : ["fhir"],
      "country" : "us",
      "history" : "http://hl7.org/fhir/us/pacio-cs/history.html",
      "language" : ["en"],
      "canonical" : "http://hl7.org/fhir/us/pacio-cs",
      "ci-build" : "http://build.fhir.org/ig/HL7/fhir-pacio-cognitive-status",
      "analysis" : {
        "content" : true,
        "rest" : true,
        "clinicalCore" : true,
        "profiles" : 4,
        "extensions" : 3,
        "valuesets" : 1,
        "codeSystems" : 1,
        "examples" : 68
      },
      "editions" : [
        {
          "name" : "STU 1",
          "ig-version" : "1.0.0",
          "package" : "hl7.fhir.us.pacio-cs#1.0.0",
          "fhir-version" : ["4.0.1"],
          "url" : "http://hl7.org/fhir/us/pacio-cs/STU1"
        }
      ]
    },
    {
      "name" : "Specialty Medication Enrollment",
      "category" : "EHR Access",
      "npm-name" : "hl7.fhir.us.specialty-rx",
      "description" : "This FHIR IG focuses on the exchange of data (Demographic, prescription, clinical and financial) for dispensing specialty medications by pharmacies as well as facilitating the enrollment of patients in programs offered by third parties such as but not limited to Hub vendors and Pharmaceutical manufacturers.",
      "authority" : "HL7",
      "product" : ["fhir"],
      "country" : "us",
      "history" : "http://hl7.org/fhir/us/specialty-rx/history.html",
      "language" : ["en"],
      "canonical" : "http://hl7.org/fhir/us/specialty-rx",
      "analysis" : {
        "content" : true,
        "rest" : true,
        "messaging" : true,
        "clinicalCore" : true,
        "carePlanning" : true,
        "financials" : true,
        "medsMgmt" : true,
        "profiles" : 18,
        "valuesets" : 2,
        "codeSystems" : 4,
        "examples" : 16
      },
      "ci-build" : "http://build.fhir.org/ig/HL7/fhir-specialty-rx",
      "editions" : [
        {
          "name" : "STU2",
          "ig-version" : "2.0.0",
          "package" : "hl7.fhir.us.specialty-rx#2.0.0",
          "fhir-version" : ["4.0.1"],
          "url" : "http://hl7.org/fhir/us/specialty-rx/STU2"
        }
      ]
    },
    {
      "name" : "Vital Records Common Profile Library",
      "category" : "Medication / Immunization",
      "npm-name" : "hl7.fhir.us.vr-common-library",
      "description" : "Library containing profiles used by other Vital Records IGs such as Birth and Fetal Death Reporting and Birth Defects Reporting.",
      "authority" : "HL7",
      "product" : ["fhir"],
      "country" : "us",
      "history" : "http://hl7.org/fhir/us/vr-common-library/history.html",
      "language" : ["en"],
      "canonical" : "http://hl7.org/fhir/us/vr-common-library",
      "ci-build" : "http://build.fhir.org/ig/HL7/vr-common-library",
      "analysis" : {
        "content" : true,
        "clinicalCore" : true,
        "profiles" : 30,
        "extensions" : 4,
        "valuesets" : 5,
        "examples" : 35
      },
      "editions" : [
        {
          "name" : "STU2",
          "ig-version" : "2.0.0",
          "package" : "hl7.fhir.us.vr-common-library#2.0.0",
          "fhir-version" : ["4.0.1"],
          "url" : "http://hl7.org/fhir/us/vr-common-library/STU2"
        }
      ]
    },
    {
      "name" : "Subscriptions R5 Backport",
      "category" : "EHR Access",
      "npm-name" : "hl7.fhir.uv.subscriptions-backport",
      "description" : "This guide defines a standard method of back-porting the R5 subscriptions API to R4 implementations as to bridge for pre-adopting R5 Subscriptions prior to adoption of the R5 FHIR standard.",
      "authority" : "HL7",
      "product" : ["fhir"],
      "country" : "uv",
      "history" : "http://hl7.org/fhir/uv/subscriptions-backport/history.html",
      "language" : ["en"],
      "canonical" : "http://hl7.org/fhir/uv/subscriptions-backport",
      "ci-build" : "http://build.fhir.org/ig/HL7/fhir-subscription-backport-ig",
      "analysis" : {
        "content" : true,
        "rest" : true,
        "profiles" : 4,
        "extensions" : 7,
        "operations" : 2,
        "valuesets" : 4,
        "codeSystems" : 4,
        "examples" : 9
      },
      "editions" : [
        {
          "name" : "STU 1.2 Ballot",
          "ig-version" : "1.2.0-ballot",
          "package" : "hl7.fhir.uv.subscriptions-backport#1.2.0-ballot",
          "fhir-version" : ["4.3.0"],
          "url" : "http://hl7.org/fhir/uv/subscriptions-backport/2024Jan"
        }
      ]
    },
    {
      "name" : "Vital Records Birth and Fetal Death Reporting",
      "category" : "Medication / Immunization",
      "npm-name" : "hl7.fhir.us.bfdr",
      "description" : "Provides guidance to implementers and states on reporting birth and fetal death information based on the current revisions of the U.S. Standard Certificate of Live Birth and U.S. Standard Report of Fetal Death.",
      "authority" : "HL7",
      "product" : ["fhir"],
      "country" : "us",
      "history" : "http://hl7.org/fhir/us/bfdr/history.html",
      "language" : ["en"],
      "canonical" : "http://hl7.org/fhir/us/bfdr",
      "analysis" : {
        "content" : true,
        "rest" : true,
        "documents" : true,
        "clinicalCore" : true,
        "financials" : true,
        "profiles" : 49,
        "extensions" : 6,
        "valuesets" : 1,
        "examples" : 137
      },
      "ci-build" : "http://build.fhir.org/ig/HL7/fhir-bfdr",
      "editions" : [
        {
          "name" : "STU2",
          "ig-version" : "2.0.0",
          "package" : "hl7.fhir.us.bfdr#2.0.0",
          "fhir-version" : ["4.0.1"],
          "url" : "http://hl7.org/fhir/us/bfdr/STU2"
        }
      ]
    },
    {
      "name" : "Making EHR Data MOre available for Research and Public Health (MedMorph)",
      "category" : "Medication / Immunization",
      "npm-name" : "hl7.fhir.us.medmorph",
      "description" : "Making EHR Data More Available for Research and Public Health (MedMorph) Reference Architecture enables clinical data exchange between EHR systems, public health systems/authorities, data repositories, and research organizations.  This data exchange utilizes if applicable, knowledge repositories and backend services applications (e.g. FHIR APIs) to determine the triggering event(s) for the data exchange, the process for the data exchange, and validation that the data being exchanged meets a set of rules in order to expedite the data exchange. ",
      "authority" : "HL7",
      "product" : ["fhir"],
      "country" : "us",
      "history" : "http://hl7.org/fhir/us/medmorph/history.html",
      "language" : ["en"],
      "canonical" : "http://hl7.org/fhir/us/medmorph",
      "ci-build" : "http://build.fhir.org/ig/HL7/fhir-medmorph",
      "analysis" : {
        "content" : true,
        "rest" : true,
        "clinicalCore" : true,
        "carePlanning" : true,
        "profiles" : 13,
        "extensions" : 9,
        "operations" : 4,
        "valuesets" : 4,
        "codeSystems" : 5,
        "examples" : 18
      },
      "editions" : [
        {
          "name" : "STU1 Release 1",
          "ig-version" : "1.0.0",
          "package" : "hl7.fhir.us.medmorph#1.0.0",
          "fhir-version" : ["4.0.1"],
          "url" : "http://hl7.org/fhir/us/medmorph/STU1"
        }
      ]
    },
    {
      "name" : "SDOH Clinical Care for Multiple Domains",
      "category" : "Care Management",
      "npm-name" : "hl7.fhir.us.sdoh-clinicalcare",
      "description" : "Profiles on FHIR R4 resources (using US Core as the basis where possible) used to document social determinants of health (SDOH) for an individual which covers many different factors considered social risks and social needs, e.g. Food Insecurity, Housing Stability and Quality, Transportation Access and others. The IG covers use cases identified from the clinical care setting that include : assessment of SDOH risks; evaluation of which risks can be addressed; setting goals,  documenting and tracking to completion SDOH interventions; and sharing SDOH information for an individual with organizations for secondary uses.",
      "authority" : "HL7",
      "country" : "us",
      "history" : "http://hl7.org/fhir/us/sdoh-clinicalcare/history.html",
      "language" : ["en"],
      "canonical" : "http://hl7.org/fhir/us/sdoh-clinicalcare",
      "ci-build" : "http://build.fhir.org/ig/HL7/fhir-sdoh-clinicalcare",
      "analysis" : {
        "content" : true,
        "rest" : true,
        "clinicalCore" : true,
        "carePlanning" : true,
        "profiles" : 9,
        "valuesets" : 6,
        "codeSystems" : 1,
        "examples" : 31
      },
      "product" : ["fhir"],
      "editions" : [
        {
          "name" : "STU 2.3",
          "ig-version" : "2.3.0",
          "package" : "hl7.fhir.us.sdoh-clinicalcare#2.3.0",
          "fhir-version" : ["4.0.1"],
          "url" : "http://hl7.org/fhir/us/sdoh-clinicalcare/STU2.3"
        }
      ]
    },
    {
      "name" : "CDISC Mapping FHIR IG",
      "category" : "Research",
      "npm-name" : "hl7.fhir.uv.cdisc-mapping",
      "description" : "This implementation guide defines authoritative mappings between the CDISC LAB, SDTM and CDASH standards and the corresponding HL7 FHIR resources to ease interoperability and data conversion between systems implementing these standards.",
      "authority" : "HL7",
      "product" : ["fhir"],
      "country" : "uv",
      "history" : "http://hl7.org/fhir/uv/cdisc-mapping/history.html",
      "language" : ["en"],
      "canonical" : "http://hl7.org/fhir/uv/cdisc-mapping",
      "ci-build" : "http://build.fhir.org/ig/HL7/cdisc-map",
      "analysis" : {
      },
      "editions" : [
        {
          "name" : "STU 1",
          "ig-version" : "1.0.0",
          "package" : "hl7.fhir.uv.cdisc-mapping#1.0.0",
          "fhir-version" : ["4.0.1"],
          "url" : "http://hl7.org/fhir/uv/cdisc-mapping/STU1"
        }
      ]
    },
    {
      "name" : "NHSN Reporting of Adverse Drug Events - Hypoglycemia",
      "category" : "Medication / Immunization",
      "npm-name" : "hl7.fhir.us.nhsn-ade",
      "description" : "US Realm IG providing guidance to implementers on reporting data elements to CDC's National Healthcare Safety Network (NHSN) related to inpatient blood glucose laboratory (including point-of-care) results and medication administration data (medications received during inpatient stay) based on FHIR resources. This IG addresses how inpatient EHR systems should format patient, blood glucose, and medication information to enable hospital reporting of these data to NHSN.  Query parameters are defined for each type of data element based on FHIR resources.",
      "authority" : "HL7",
      "product" : ["fhir"],
      "country" : "us",
      "history" : "http://hl7.org/fhir/us/nhsn-ade/history.html",
      "language" : ["en"],
      "canonical" : "http://hl7.org/fhir/us/nhsn-ade",
      "ci-build" : "http://build.fhir.org/ig/HL7/fhir-nhsn-ade-ig/branches/main/index.html",
      "analysis" : {
        "content" : true,
        "clinicalCore" : true,
        "medsMgmt" : true,
        "profiles" : 3,
        "examples" : 17
      },
      "editions" : [
        {
          "name" : "STU 1 on FHIR R4",
          "ig-version" : "1.0.0",
          "package" : "hl7.fhir.us.nhsn-ade#1.0.0",
          "fhir-version" : ["4.0.1"],
          "url" : "http://hl7.org/fhir/us/nhsn-ade/STU1"
        }
      ]
    },
    {
      "name" : "NHSN Reporting: Inpatient Medication Administration",
      "category" : "Surveillience / Reporting",
      "npm-name" : "hl7.fhir.us.nhsn-med-admin",
      "description" : "US Realm IG providing guidance to implementers on reporting data elements to CDC's National Healthcare Safety Network (NHSN) related to inpatient medication administration for hospitalized patients diagnosed with COVID-19, based on FHIR resources and as part of NHSN COVID-19 reporting pathways.",
      "authority" : "HL7",
      "product" : ["fhir"],
      "country" : "us",
      "history" : "http://hl7.org/fhir/us/nhsn-med-admin/history.html",
      "language" : ["en"],
      "canonical" : "http://hl7.org/fhir/us/nhsn-med-admin",
      "ci-build" : "http://build.fhir.org/ig/HL7/nhsn-med-admin-ig/branches/main/index.html",
      "analysis" : {
        "content" : true,
        "clinicalCore" : true,
        "medsMgmt" : true,
        "profiles" : 5,
        "examples" : 15
      },
      "editions" : [
        {
          "name" : "STU 1 on FHIR R4",
          "ig-version" : "1.0.0",
          "package" : "hl7.fhir.us.nhsn-med-admin#1.0.0",
          "fhir-version" : ["4.0.1"],
          "url" : "http://hl7.org/fhir/us/nhsn-med-admin/STU1"
        }
      ]
    },
    {
      "name" : "HL7 Norway no-basis",
      "category" : "National Base",
      "npm-name" : "hl7.fhir.no.basis",
      "description" : "HL7 FHIR Base profiles for Norway",
      "authority" : "HL7",
      "product" : ["fhir"],
      "country" : "no",
      "language" : ["en"],
      "canonical" : "http://hl7.no/fhir/",
      "editions" : [
        {
          "name" : "HL7 Norway no-basis",
          "ig-version" : "2.2.2",
          "package" : "hl7.fhir.no.basis#2.2.2",
          "fhir-version" : ["4.0.1"],
          "url" : "https://simplifier.net/guide/no-basis-entities-individuals?version=current"
        }
      ],
      "analysis" : {
        "content" : true,
        "rest" : true,
        "documents" : true,
        "clinicalCore" : true,
        "medsMgmt" : true,
        "profiles" : 20,
        "extensions" : 13,
        "valuesets" : 7,
        "codeSystems" : 4
      }
    },
    {
      "name" : "Clinical Quality Language Specification",
      "category" : "Infrastructure",
      "npm-name" : "hl7.cql",
      "description" : "Clinical Quality Language (CQL) is a high-level, domain-specific language focused on clinical quality and targeted at measure and decision support artifact authors. In addition, this specification describes a machine-readable canonical representation called Expression Logical Model (ELM) targeted at implementations and designed to enable sharing of clinical knowledge.",
      "authority" : "HL7",
      "country" : "uv",
      "history" : "http://cql.hl7.org/history.html",
      "language" : ["en"],
      "canonical" : "http://cql.hl7.org",
      "ci-build" : "http://build.fhir.org/ig/HL7/cql",
      "analysis" : {
        "error" : "Error reading http://cql.hl7.org/N1/package.tgz: null"
      },
      "product" : ["fhir"],
      "editions" : [
        {
          "name" : "Normative Normative",
          "ig-version" : "1.5.3",
          "package" : "hl7.cql#1.5.3",
          "fhir-version" : ["4.0.1"],
          "url" : "http://cql.hl7.org/N1A"
        }
      ]
    },
    {
      "name" : "Immunization Decision Support Forecast FHIR IG",
      "category" : "Medications / Immunizations",
      "npm-name" : "hl7.fhir.us.immds",
      "description" : "A common FHIR implementation guide that expert systems may use to provide a common consistent interface enable decisioin support recommending which vaccinations a patient is due for next",
      "authority" : "HL7",
      "product" : ["fhir"],
      "country" : "us",
      "language" : ["en"],
      "history" : "http://hl7.org/fhir/us/immds/history.html",
      "canonical" : "http://hl7.org/fhir/us/immds",
      "ci-build" : "http://build.fhir.org/ig/HL7/ImmunizationFHIRDS",
      "analysis" : {
        "content" : true,
        "clinicalCore" : true,
        "medsMgmt" : true,
        "profiles" : 4,
        "operations" : 1,
        "valuesets" : 4,
        "codeSystems" : 3,
        "examples" : 6
      },
      "editions" : [
        {
          "name" : "STU 1",
          "ig-version" : "1.0.0",
          "package" : "hl7.fhir.us.immds#1.0.0",
          "fhir-version" : ["4.0.1"],
          "url" : "http://hl7.org/fhir/us/immds/STU1"
        }
      ]
    },
    {
      "name" : "Profiles for ICSR Transfusion and Vaccination Adverse Event Detection and Reporting",
      "category" : "Pharmaceutical",
      "npm-name" : "hl7.fhir.us.icsr-ae-reporting",
      "description" : "This Implementation Guide provides a set of profiles and algorithms around the detection, validation, and reporting, as well as the eventual recording and persisting of Adverse Events associated with blood transfusions and vaccinations.  EHRs and Provider Networks can use this guide to understand the data elements needed to facilitate the electronic reporting of these adverse events as well as ways of mining their data to detect adverse events",
      "authority" : "HL7",
      "product" : ["fhir"],
      "country" : "us",
      "history" : "http://hl7.org/fhir/us/icsr-ae-reporting/history.html",
      "language" : ["en"],
      "canonical" : "http://hl7.org/fhir/us/icsr-ae-reporting",
      "ci-build" : "http://build.fhir.org/ig/HL7/icsr-ae-reporting",
      "analysis" : {
        "content" : true,
        "clinicalCore" : true,
        "medsMgmt" : true,
        "diagnostics" : true,
        "profiles" : 22,
        "extensions" : 20,
        "valuesets" : 13,
        "codeSystems" : 2,
        "examples" : 42
      },
      "editions" : [
        {
          "name" : "STU Update",
          "ig-version" : "1.0.1",
          "package" : "hl7.fhir.us.icsr-ae-reporting#1.0.1",
          "fhir-version" : ["4.0.1"],
          "url" : "http://hl7.org/fhir/us/icsr-ae-reporting/STU1"
        }
      ]
    },
    {
      "name" : "Immunization Decision Support Forecast FHIR IG",
      "category" : "Medications / Immunizations",
      "npm-name" : "hl7.fhir.uv.immds",
      "description" : "The scope of this project is to produce and ballot a Standard for Trial Use (STU) Fast Healthcare Interoperability Resources (FHIR) implementation guide (IG) for use in Immunization Decision Support Forecast.",
      "authority" : "HL7",
      "product" : ["fhir"],
      "country" : "uv",
      "history" : "http://hl7.org/fhir/uv/immds/history.html",
      "language" : ["en"],
      "canonical" : "http://hl7.org/fhir/uv/immds",
      "ci-build" : "http://build.fhir.org/ig/HL7/ImmunizationFHIRDS",
      "analysis" : {
        "content" : true,
        "rest" : true,
        "clinicalCore" : true,
        "medsMgmt" : true,
        "profiles" : 3,
        "operations" : 1
      },
      "editions" : [
        {
          "name" : "STU 1 Ballot",
          "ig-version" : "0.2.0",
          "package" : "hl7.fhir.uv.immds#0.2.0",
          "fhir-version" : ["4.0.0"],
          "url" : "http://hl7.org/fhir/uv/immds/2019Sep"
        }
      ]
    },
    {
      "name" : "Security for Scalable Registration, Authentication, and Authorization",
      "category" : "Privacy / Security",
      "npm-name" : "hl7.fhir.us.udap-security",
      "description" : "This implementation guide describes how to extend OAuth 2.0 to support secure and scalable workflows for business-to-business (B2B) apps that implement the client credentials flow or authorization code flow. ",
      "authority" : "HL7",
      "country" : "us",
      "history" : "http://hl7.org/fhir/us/udap-security/history.html",
      "language" : ["en"],
      "canonical" : "http://hl7.org/fhir/us/udap-security",
      "ci-build" : "http://build.fhir.org/ig/HL7/fhir-udap-security-ig",
      "analysis" : {
        "rest" : true
      },
      "product" : ["fhir"],
      "editions" : [
        {
          "name" : "STU 2 Ballot",
          "ig-version" : "2.0.0-ballot",
          "package" : "hl7.fhir.us.udap-security#2.0.0-ballot",
          "fhir-version" : ["4.0.1"],
          "url" : "http://hl7.org/fhir/us/udap-security/2025Jan"
        }
      ]
    },
    {
      "name" : "Single Institutional Review Board (sIRB) Implementation Guide",
      "category" : "Research",
      "npm-name" : "hl7.fhir.us.sirb",
      "description" : "This IG covers questionnaires and questionnaire responses in support of capturing and exchange of standardized forms in support of a single IRB (Institutional Review Board) where a single IRB will expedite approval for a project but still need to send all documentation to multiple relying IRBs.",
      "authority" : "HL7",
      "product" : ["fhir"],
      "country" : "us",
      "history" : "http://hl7.org/fhir/us/sirb/history.html",
      "language" : ["en"],
      "canonical" : "http://hl7.org/fhir/us/sirb",
      "ci-build" : "http://build.fhir.org/ig/HL7/fhir-sirb",
      "analysis" : {
        "codeSystems" : 1,
        "examples" : 16
      },
      "editions" : [
        {
          "name" : "STU 1",
          "ig-version" : "1.0.0",
          "package" : "hl7.fhir.us.sirb#1.0.0",
          "fhir-version" : ["4.0.1"],
          "url" : "http://hl7.org/fhir/us/sirb/STU1"
        }
      ]
    },
    {
      "name" : "Sharing eCC Data from Pathology Labs to EHR",
      "category" : "Diagnostics",
      "npm-name" : "hl7.fhir.us.cancer-reporting",
      "description" : "Integrating the Healthcare Enterprise (IHE) Structured Data Capture (SDC) on FHIR uses a form-driven workflow to capture and transmit encoded data by creating FHIR Observations. The primary use case for this is transmitting data captured in College of American Pathologists electronic Cancer Checklists (eCCs), which are distributed as IHE SDC templates.",
      "authority" : "HL7",
      "country" : "us",
      "history" : "http://hl7.org/fhir/us/cancer-reporting/history.html",
      "language" : ["en"],
      "canonical" : "http://hl7.org/fhir/us/cancer-reporting",
      "ci-build" : "http://build.fhir.org/ig/HL7/cancer-reporting",
      "analysis" : {
        "content" : true,
        "clinicalCore" : true,
        "diagnostics" : true,
        "profiles" : 6,
        "valuesets" : 1,
        "codeSystems" : 1,
        "examples" : 27
      },
      "product" : ["fhir"],
      "editions" : [
        {
          "name" : "STU 2 Ballot",
          "ig-version" : "2.0.0-ballot",
          "package" : "hl7.fhir.us.cancer-reporting#2.0.0-ballot",
          "fhir-version" : ["4.0.1"],
          "url" : "http://hl7.org/fhir/us/cancer-reporting/2025May"
        }
      ]
    },
    {
      "name" : "HL7 FHIR® Implementation Guide: Ophthalmology Retinal, Release 1",
      "category" : "Diagnostics",
      "npm-name" : "hl7.fhir.uv.eyecare",
      "description" : "Provides representation of ophthalmic domain and related clinical and administrative data elements in the FHIR format to support effective collaborative and continuity of care of patients suffering from eye conditions. ",
      "authority" : "HL7",
      "product" : ["fhir"],
      "country" : "uv",
      "history" : "http://hl7.org/fhir/uv/eyecare/history.html",
      "language" : ["en"],
      "canonical" : "http://hl7.org/fhir/uv/eyecare",
      "ci-build" : "http://build.fhir.org/ig/HL7/fhir-eyecare-ig",
      "analysis" : {
        "content" : true,
        "clinicalCore" : true,
        "diagnostics" : true,
        "profiles" : 15,
        "valuesets" : 13,
        "codeSystems" : 3,
        "examples" : 32
      },
      "editions" : [
        {
          "name" : "STU1 Ballot",
          "ig-version" : "0.1.0",
          "package" : "hl7.fhir.uv.eyecare#0.1.0",
          "fhir-version" : ["4.0.1"],
          "url" : "http://hl7.org/fhir/uv/eyecare/2021Sep"
        }
      ]
    },
    {
      "name" : "SMART Health Cards Vaccination and Testing, Release 1 | STU 1",
      "category" : "Medication / Immunization",
      "npm-name" : "hl7.fhir.uv.shc-vaccination",
      "description" : "Defines the clinical and patient information contained within a SMART Health Card (SHC) related to vaccination and lab results related to an infectious disease like COVID-19.",
      "authority" : "HL7",
      "product" : ["fhir"],
      "country" : "uv",
      "history" : "http://hl7.org/fhir/uv/shc-vaccination/history.html",
      "language" : ["en"],
      "canonical" : "http://hl7.org/fhir/uv/shc-vaccination",
      "ci-build" : "http://build.fhir.org/ig/HL7/fhir-shc-vaccination-ig",
      "analysis" : {
        "content" : true,
        "clinicalCore" : true,
        "profiles" : 16,
        "valuesets" : 10,
        "codeSystems" : 1
      },
      "editions" : [
        {
          "name" : "STU 1 Ballot",
          "ig-version" : "0.6.2",
          "package" : "hl7.fhir.uv.shc-vaccination#0.6.2",
          "fhir-version" : ["4.0.1"],
          "url" : "http://hl7.org/fhir/uv/shc-vaccination/2021Sep"
        }
      ]
    },
    {
      "name" : "HL7 FHIR Implementation Guide for Military Service History and Status",
      "category" : "Clinical Observations",
      "npm-name" : "hl7.fhir.us.military-service",
      "description" : "Supports Military Service History and Status reporting consistent with US regulatory requirements (i.e. Title 38 Veteran Benefits)",
      "authority" : "HL7",
      "product" : ["fhir"],
      "country" : "us",
      "history" : "http://hl7.org/fhir/us/military-service/history.html",
      "language" : ["en"],
      "canonical" : "http://hl7.org/fhir/us/military-service",
      "ci-build" : "http://build.fhir.org/ig/HL7/fhir-military-service",
      "analysis" : {
        "content" : true,
        "clinicalCore" : true,
        "profiles" : 5,
        "extensions" : 1,
        "operations" : 1,
        "valuesets" : 7,
        "codeSystems" : 1,
        "examples" : 5
      },
      "editions" : [
        {
          "name" : "STU1",
          "ig-version" : "1.0.0",
          "package" : "hl7.fhir.us.military-service#1.0.0",
          "fhir-version" : ["4.0.1"],
          "url" : "http://hl7.org/fhir/us/military-service/STU1"
        }
      ]
    },
    {
      "name" : "Taiwan Digital COVID-19 Certificate",
      "category" : "Medication / Immunization",
      "npm-name" : "dccfhirig.mohw.gov.tw",
      "description" : "Taiwan Digital COVID-19 Certificate",
      "authority" : "MOHW (TW)",
      "product" : ["fhir"],
      "country" : "tw",
      "history" : "https://dccfhirig.mohw.gov.tw/fhir/history.html",
      "language" : ["en"],
      "canonical" : "https://dccfhirig.mohw.gov.tw/ig",
      "ci-build" : "https://dccfhirig.mohw.gov.tw/ig",
      "editions" : [
        {
          "name" : "DSTU 1",
          "ig-version" : "1.1.1",
          "package" : "dccfhirig.mohw.gov.tw#1.1.1",
          "fhir-version" : ["4.0.1"],
          "url" : "https://dccfhirig.mohw.gov.tw/ig"
        }
      ]
    },
    {
      "name" : "Logica COVID-19 FHIR Profile Library IG",
      "category" : "Medication / Immunization",
      "npm-name" : "hl7.fhir.us.covid19library",
      "description" : "Support for exchanges of COVD-19 Patient Specific Data.",
      "authority" : "HL7",
      "product" : ["fhir"],
      "country" : "us",
      "history" : "http://hl7.org/fhir/us/covid19library/history.html",
      "language" : ["en"],
      "canonical" : "http://hl7.org/fhir/us/covid19library",
      "ci-build" : "http://build.fhir.org/ig/HL7/covid19library",
      "analysis" : {
        "content" : true,
        "clinicalCore" : true,
        "profiles" : 146,
        "extensions" : 4,
        "valuesets" : 43,
        "codeSystems" : 2,
        "examples" : 141
      },
      "editions" : [
        {
          "name" : "Informative Informative",
          "ig-version" : "1.0.0",
          "package" : "hl7.fhir.us.covid19library#1.0.0",
          "fhir-version" : ["4.0.1"],
          "url" : "http://hl7.org/fhir/us/covid19library/informative1"
        }
      ]
    },
    {
      "name" : "FHIR for FAIR - FHIR Implementation Guide",
      "category" : "Research",
      "npm-name" : "hl7.fhir.uv.fhir-for-fair",
      "description" : "The FHIR for FAIR Implementation Guide provides guidance on how the HL7 FHIR standard can be used for supporting the implementation and the assessment of the FAIR principles for health data",
      "authority" : "HL7",
      "product" : ["fhir"],
      "country" : "uv",
      "history" : "http://hl7.org/fhir/uv/fhir-for-fair/history.html",
      "language" : ["en"],
      "canonical" : "http://hl7.org/fhir/uv/fhir-for-fair",
      "ci-build" : "http://build.fhir.org/ig/HL7/fhir-for-fair",
      "analysis" : {
        "error" : "Unsupported version: 4.1.0"
      },
      "editions" : [
        {
          "name" : "STU 1",
          "ig-version" : "1.0.0",
          "package" : "hl7.fhir.uv.fhir-for-fair#1.0.0",
          "fhir-version" : ["4.3.0"],
          "url" : "http://hl7.org/fhir/uv/fhir-for-fair/STU1"
        }
      ]
    },
    {
      "name" : "Da Vinci Patient Cost Transparency Implementation Guide",
      "category" : "Financial",
      "npm-name" : "hl7.fhir.us.davinci-pct",
      "description" : "Enables standard exchange of healthcare cost for items, services, and collection of services among stakeholders such as payers, providers, and patients in support of driving transparency for patients with accurate, timely access to cost of medical care prior to delivery of care in order to become better stewards of their healthcare dollars.   This guide creates a standard exchange to reduce administrative burden for communicating Good Faith Estimates (GFE) from providers of costs and services to payers and then, payers creating and returning an Advanced Explanation of Benefits (AEOB) back to the patient as required by law.",
      "authority" : "HL7",
      "product" : ["fhir"],
      "country" : "us",
      "history" : "http://hl7.org/fhir/us/davinci-pct/history.html",
      "language" : ["en"],
      "canonical" : "http://hl7.org/fhir/us/davinci-pct",
      "analysis" : {
        "content" : true,
        "clinicalCore" : true,
        "financials" : true,
        "profiles" : 11,
        "extensions" : 17,
        "operations" : 1,
        "valuesets" : 18,
        "codeSystems" : 14,
        "examples" : 18
      },
      "ci-build" : "http://build.fhir.org/ig/HL7/davinci-pct",
      "editions" : [
        {
          "name" : "STU 2 Ballot",
          "ig-version" : "2.0.0-ballot",
          "package" : "hl7.fhir.us.davinci-pct#2.0.0-ballot",
          "fhir-version" : ["4.0.1"],
          "url" : "http://hl7.org/fhir/us/davinci-pct/2024May"
        }
      ]
    },
    {
      "name" : "Hybrid / Intermediary Exchange",
      "category" : "EHR Access",
      "npm-name" : "hl7.fhir.us.exchange-routing",
      "description" : "This IG is meant to define the standard for how providers, payers, intermediaries, and other actors will use  routing information about the transaction originator and destination to support a hybrid model of point-to-point interaction as well as intermediary brokered interactions without the actors in either side needing detailed knowledge of how intermediary routing works.",
      "authority" : "HL7",
      "product" : ["fhir"],
      "country" : "us",
      "history" : "http://hl7.org/fhir/us/exchange-routing/history.html",
      "language" : ["en"],
      "canonical" : "http://hl7.org/fhir/us/exchange-routing",
      "ci-build" : "http://build.fhir.org/ig/HL7/fhir-exchange-routing-ig",
      "analysis" : {
        "rest" : true
      },
      "editions" : [
        {
          "name" : "STU1",
          "ig-version" : "1.0.0",
          "package" : "hl7.fhir.us.exchange-routing#1.0.0",
          "fhir-version" : ["4.0.1"],
          "url" : "http://hl7.org/fhir/us/exchange-routing/STU1"
        }
      ]
    },
    {
      "name" : "PACIO Re-Assessment Timepoints Implementation Guide",
      "category" : "Clinical Documents",
      "npm-name" : "hl7.fhir.us.pacio-rt",
      "description" : "The Re-assessment Timepoints FHIR implementation guide (IG) describes how to create definitions for sub-periods of time within an extended post-acute care (PAC) admission and encounter. ",
      "authority" : "HL7",
      "product" : ["fhir"],
      "country" : "us",
      "history" : "http://hl7.org/fhir/us/pacio-rt/history.html",
      "language" : ["en"],
      "canonical" : "http://hl7.org/fhir/us/pacio-rt",
      "ci-build" : "http://build.fhir.org/ig/HL7/fhir-pacio-rt",
      "analysis" : {
        "content" : true,
        "rest" : true,
        "clinicalCore" : true,
        "profiles" : 1,
        "extensions" : 1,
        "valuesets" : 4,
        "codeSystems" : 3,
        "examples" : 241
      },
      "editions" : [
        {
          "name" : "STU 1",
          "ig-version" : "1.0.0",
          "package" : "hl7.fhir.us.pacio-rt#1.0.0",
          "fhir-version" : ["4.0.1"],
          "url" : "http://hl7.org/fhir/us/pacio-rt/STU1"
        }
      ]
    },
    {
      "name" : "Da Vinci Risk Adjustment FHIR Implementation Guide",
      "category" : "Financial",
      "npm-name" : "hl7.fhir.us.davinci-ra",
      "description" : "Enable standard exchange of risk-based coding gaps among stakeholders such as payers, providers, and government care programs in support of driving towards accurate and complete documentation of health conditions that would lead to more accurate risk-adjustment payment calculations, reduced administrative burden, and improved quality of care.",
      "authority" : "HL7",
      "country" : "us",
      "history" : "http://hl7.org/fhir/us/davinci-ra/history.html",
      "language" : ["en"],
      "canonical" : "http://hl7.org/fhir/us/davinci-ra",
      "ci-build" : "http://build.fhir.org/ig/HL7/davinci-ra",
      "analysis" : {
        "content" : true,
        "rest" : true,
        "clinicalCore" : true,
        "measures" : true,
        "profiles" : 4,
        "extensions" : 6,
        "operations" : 1,
        "valuesets" : 3,
        "codeSystems" : 3,
        "examples" : 72
      },
      "product" : ["fhir"],
      "editions" : [
        {
          "name" : "STU 2",
          "ig-version" : "2.0.0",
          "package" : "hl7.fhir.us.davinci-ra#2.0.0",
          "fhir-version" : ["4.0.1"],
          "url" : "http://hl7.org/fhir/us/davinci-ra/STU2"
        }
      ]
    },
    {
      "name" : "International Patient Access",
      "category" : "EHR Access",
      "npm-name" : "hl7.fhir.uv.ipa",
      "description" : "International Patient Access (IPA) defines a minimal, base set of FHIR profiles specifically intended to be used as-is, or built on top of by countries looking to enable patient access and patient-facing apps accessing data via FHIR",
      "authority" : "HL7",
      "country" : "uv",
      "history" : "http://hl7.org/fhir/uv/ipa/history.html",
      "language" : ["en"],
      "canonical" : "http://hl7.org/fhir/uv/ipa",
      "ci-build" : "http://build.fhir.org/ig/HL7/fhir-ipa",
      "analysis" : {
        "content" : true,
        "rest" : true,
        "documents" : true,
        "clinicalCore" : true,
        "medsMgmt" : true,
        "profiles" : 11,
        "operations" : 1,
        "examples" : 13
      },
      "product" : ["fhir"],
      "editions" : [
        {
          "name" : "STU 1",
          "ig-version" : "1.1.0",
          "package" : "hl7.fhir.uv.ipa#1.1.0",
          "fhir-version" : ["4.0.1"],
          "url" : "http://hl7.org/fhir/uv/ipa/STU1.1"
        }
      ]
    },
    {
      "name" : "PACIO Advance Directive Information Implementation Guide",
      "category" : "Clinical Documents",
      "npm-name" : "hl7.fhir.us.pacio-adi",
      "description" : "The Advance Directive Interoperability (ADI) with FHIR implementation guide (IG) describes how to represent, exchange, and verify an individual's advance directive information regarding potential future care and treatment in the event the individual is not able to communicate such information directly.",
      "authority" : "HL7",
      "product" : ["fhir"],
      "country" : "us",
      "history" : "http://hl7.org/fhir/us/pacio-adi/history.html",
      "language" : ["en"],
      "canonical" : "http://hl7.org/fhir/us/pacio-adi",
      "analysis" : {
        "content" : true,
        "rest" : true,
        "documents" : true,
        "clinicalCore" : true,
        "profiles" : 15,
        "extensions" : 13,
        "valuesets" : 17,
        "codeSystems" : 2,
        "examples" : 65
      },
      "ci-build" : "http://build.fhir.org/ig/HL7/fhir-pacio-adi",
      "editions" : [
        {
          "name" : "STU 1",
          "ig-version" : "1.0.0",
          "package" : "hl7.fhir.us.pacio-adi#1.0.0",
          "fhir-version" : ["4.0.1"],
          "url" : "http://hl7.org/fhir/us/pacio-adi/STU1"
        }
      ]
    },
    {
      "name" : "CARIN Digital Insurance Card",
      "category" : "Financial",
      "npm-name" : "hl7.fhir.us.insurance-card",
      "description" : "This IG provides a structured approach to take the data elements on an individual consumer’s health insurance card and represent them using FHIR Resources (i.e., a 'Digital Insurance Card' Bundle). The IG also documents patterns to share Digital Insurance Cards via FHIR APIs, SMART Health Cards, and SMART Health Links. This information can be provided by the health insurance company and presented by the member as proof of insurance when interacting with healthcare providers. Eligibility checks are not in the scope of this IG",
      "authority" : "HL7",
      "product" : ["fhir"],
      "country" : "us",
      "history" : "http://hl7.org/fhir/us/insurance-card/history.html",
      "language" : ["en"],
      "canonical" : "http://hl7.org/fhir/us/insurance-card",
      "analysis" : {
        "content" : true,
        "rest" : true,
        "clinicalCore" : true,
        "financials" : true,
        "profiles" : 3,
        "extensions" : 10,
        "valuesets" : 5,
        "codeSystems" : 5,
        "examples" : 4
      },
      "ci-build" : "http://build.fhir.org/ig/HL7/carin-digital-insurance-card",
      "editions" : [
        {
          "name" : "STU1",
          "ig-version" : "1.1.0",
          "package" : "hl7.fhir.us.insurance-card#1.1.0",
          "fhir-version" : ["4.0.1"],
          "url" : "http://hl7.org/fhir/us/insurance-card/STU1.1"
        }
      ]
    },
    {
      "name" : "Radiation Dose Summary for Diagnostic Procedures on FHIR",
      "category" : "Diagnostics",
      "npm-name" : "hl7.fhir.uv.radiation-dose-summary",
      "description" : "Provides a summary of the DICOM radiation dose report in FHIR related to imaging procedures.",
      "authority" : "HL7",
      "product" : ["fhir"],
      "country" : "uv",
      "history" : "http://hl7.org/fhir/uv/radiation-dose-summary/history.html",
      "language" : ["en"],
      "canonical" : "http://hl7.org/fhir/uv/radiation-dose-summary",
      "ci-build" : "http://build.fhir.org/ig/HL7/fhir-radiation-dose-summary-ig",
      "analysis" : {
        "content" : true,
        "rest" : true,
        "clinicalCore" : true,
        "profiles" : 9,
        "valuesets" : 5,
        "codeSystems" : 1,
        "tests" : 3,
        "examples" : 15
      },
      "editions" : [
        {
          "name" : "STU 1 Ballot",
          "ig-version" : "0.1.0",
          "package" : "hl7.fhir.uv.radiation-dose-summary#0.1.0",
          "fhir-version" : ["4.0.1"],
          "url" : "http://hl7.org/fhir/uv/radiation-dose-summary/2022Jan"
        }
      ]
    },
    {
      "name" : "Making EHR Data MOre available for Research and Public Health (MedMorph) Central Cancer Registry Reporting Content IG",
      "category" : "Public Health and Research",
      "npm-name" : "hl7.fhir.us.central-cancer-registry-reporting",
      "description" : "This guide defines how healthcare organizations onboard a new research data partner. It provides guidance to extract data from EHRs, transform the data, and populate data marts",
      "authority" : "HL7",
      "product" : ["fhir"],
      "country" : "us",
      "history" : "http://hl7.org/fhir/us/central-cancer-registry-reporting/history.html",
      "language" : ["en"],
      "canonical" : "http://hl7.org/fhir/us/central-cancer-registry-reporting",
      "ci-build" : "http://build.fhir.org/ig/HL7/fhir-central-cancer-registry-reporting",
      "analysis" : {
        "content" : true,
        "rest" : true,
        "clinicalCore" : true,
        "carePlanning" : true,
        "profiles" : 6,
        "extensions" : 1,
        "valuesets" : 1,
        "examples" : 10
      },
      "editions" : [
        {
          "name" : "STU1",
          "ig-version" : "1.0.0",
          "package" : "hl7.fhir.us.central-cancer-registry-reporting#1.0.0",
          "fhir-version" : ["4.0.1"],
          "url" : "http://hl7.org/fhir/us/central-cancer-registry-reporting/STU1"
        }
      ]
    },
    {
      "name" : "Making EHR Data MOre available for Research and Public Health (MedMorph) Healthcare Surveys Reporting Content IG",
      "category" : "Public Health and Research",
      "npm-name" : "hl7.fhir.us.health-care-surveys-reporting",
      "description" : "This guide focuses on the National Hospital Care Survey (NHCS) and National Ambulatory Medical Care Survey (NAMCS) data that will be extracted from EHRs and/or clinical data repositories via FHIR and APIs and sent to a system hosted at the federal level.",
      "authority" : "HL7",
      "product" : ["fhir"],
      "country" : "us",
      "history" : "http://hl7.org/fhir/us/health-care-surveys-reporting/history.html",
      "language" : ["en"],
      "canonical" : "http://hl7.org/fhir/us/health-care-surveys-reporting",
      "ci-build" : "http://build.fhir.org/ig/HL7/fhir-health-care-surveys-reporting",
      "analysis" : {
        "content" : true,
        "rest" : true,
        "clinicalCore" : true,
        "carePlanning" : true,
        "medsMgmt" : true,
        "profiles" : 4,
        "examples" : 13
      },
      "editions" : [
        {
          "name" : "STU1 Release 1",
          "ig-version" : "1.0.0",
          "package" : "hl7.fhir.us.health-care-surveys-reporting#1.0.0",
          "fhir-version" : ["4.0.1"],
          "url" : "http://hl7.org/fhir/us/health-care-surveys-reporting/STU1"
        }
      ]
    },
    {
      "name" : "Making EHR Data MOre available for Research and Public Health (MedMorph) Research Content IG",
      "category" : "Public Health and Research",
      "npm-name" : "hl7.fhir.us.medmorph-research-dex",
      "description" : "This guide focuses on the National Hospital Care Survey (NHCS) and National Ambulatory Medical Care Survey (NAMCS) data that will be extracted from EHRs and/or clinical data repositories via FHIR and APIs and sent to a system hosted at the federal level.",
      "authority" : "HL7",
      "product" : ["fhir"],
      "country" : "us",
      "history" : "http://hl7.org/fhir/us/medmorph-research-dex/history.html",
      "language" : ["en"],
      "canonical" : "http://hl7.org/fhir/us/medmorph-research-dex",
      "ci-build" : "http://build.fhir.org/ig/HL7/fhir-medmorph-research-dex",
      "analysis" : {
        "content" : true,
        "rest" : true,
        "carePlanning" : true,
        "profiles" : 1,
        "examples" : 6
      },
      "editions" : [
        {
          "name" : "STU 1 Ballot",
          "ig-version" : "0.1.0",
          "package" : "hl7.fhir.us.medmorph-research-dex#0.1.0",
          "fhir-version" : ["4.0.1"],
          "url" : "http://hl7.org/fhir/us/medmorph-research-dex/2022Jan"
        }
      ]
    },
    {
      "name" : "Medicolegal Death Investigation (MDI)",
      "category" : "Medication / Immunization",
      "npm-name" : "hl7.fhir.us.mdi",
      "description" : "This US-specific IG supports exchange of data for medicolegal death investigations, for example from a toxicology lab to a case management system (upstream), and from a case management system to a  jurisdictional electronic death registration system (EDRS)(downstream).",
      "authority" : "HL7",
      "country" : "us",
      "history" : "http://hl7.org/fhir/us/mdi/history.html",
      "language" : ["en"],
      "canonical" : "http://hl7.org/fhir/us/mdi",
      "ci-build" : "http://build.fhir.org/ig/HL7/fhir-mdi-ig",
      "analysis" : {
        "content" : true,
        "documents" : true,
        "clinicalCore" : true,
        "diagnostics" : true,
        "profiles" : 16,
        "extensions" : 2,
        "valuesets" : 7,
        "codeSystems" : 2,
        "examples" : 40
      },
      "product" : ["fhir"],
      "editions" : [
        {
          "name" : "STU 2",
          "ig-version" : "2.0.0",
          "package" : "hl7.fhir.us.mdi#2.0.0",
          "fhir-version" : ["4.0.1"],
          "url" : "http://hl7.org/fhir/us/mdi/STU2"
        }
      ]
    },
    {
      "name" : "Clinical Quality Framework Common FHIR Assets",
      "category" : "Quality / CDS",
      "npm-name" : "fhir.cqf.common",
      "description" : "This implementation guide contains common FHIR assets for use in CQFramework content IGs, including FHIRHelpers and the FHIR-ModelInfo libraries",
      "authority" : "CQF",
      "product" : ["fhir"],
      "country" : "us",
      "history" : "http://fhir.org/guides/cqf/common/history.html",
      "language" : ["en"],
      "canonical" : "http://fhir.org/guides/cqf/common",
      "ci-build" : "http://build.fhir.org/ig/cqframework/cqf",
      "editions" : [
        {
          "name" : "Release 1",
          "ig-version" : "4.0.1",
          "package" : "fhir.cqf.common#4.0.1",
          "fhir-version" : ["4.0.1"],
          "url" : "http://fhir.org/guides/cqf/common/4.0.1"
        }
      ],
      "analysis" : {
        "valuesets" : 2
      }
    },
    {
      "name" : "Maternal and Infant Health Research",
      "category" : "Medication / Immunization",
      "npm-name" : "hl7.fhir.us.mihr",
      "description" : "This guide focuses on calculation of maternal-related cohorts from available maternal care information sources. It specifies how to calculate two maternal-related cohort measures and link to maternal longitudinal record with associated child record(s). Initial use cases focus on pregnancy and subsequent death within a specific time frame and hypertensive disorders of pregnancy pre, ante, and postpartum. The IG leverages MedMorph, SANER, US Core profiles, and broader public health IGs",
      "authority" : "HL7",
      "product" : ["fhir"],
      "country" : "us",
      "history" : "http://hl7.org/fhir/us/mihr/history.html",
      "language" : ["en"],
      "canonical" : "http://hl7.org/fhir/us/mihr",
      "ci-build" : "http://build.fhir.org/ig/HL7/fhir-mmm-ig",
      "analysis" : {
        "valuesets" : 9,
        "examples" : 24
      },
      "editions" : [
        {
          "name" : "STU1",
          "ig-version" : "1.0.0",
          "package" : "hl7.fhir.us.mihr#1.0.0",
          "fhir-version" : ["4.0.1"],
          "url" : "http://hl7.org/fhir/us/mihr/STU1"
        }
      ]
    },
    {
      "name" : "Patient Request for Corrections Implementation Guide",
      "category" : "Personal Healthcare",
      "npm-name" : "hl7.fhir.uv.patient-corrections",
      "description" : "The Patient Corrections FHIR implementation guide standardizes the method of electronically exchanging the required information to facilitate the patient’s request for corrections and the electronic communication that reflects the workflow of the correction process. ",
      "authority" : "HL7",
      "product" : ["fhir"],
      "country" : "uv",
      "history" : "http://hl7.org/fhir/uv/patient-corrections/history.html",
      "language" : ["en"],
      "canonical" : "http://hl7.org/fhir/uv/patient-corrections",
      "ci-build" : "http://build.fhir.org/ig/HL7/fhir-patient-correction",
      "analysis" : {
        "content" : true,
        "rest" : true,
        "carePlanning" : true,
        "profiles" : 3,
        "operations" : 1,
        "valuesets" : 4,
        "codeSystems" : 4,
        "examples" : 17
      },
      "editions" : [
        {
          "name" : "STU 1 Ballot",
          "ig-version" : "1.0.0-ballot",
          "package" : "hl7.fhir.uv.patient-corrections#1.0.0-ballot",
          "fhir-version" : ["4.0.1"],
          "url" : "http://hl7.org/fhir/uv/patient-corrections/2022May"
        }
      ]
    },
    {
      "name" : "Interoperable Digital Identity and Patient Matching",
      "category" : "Privacy / Security",
      "npm-name" : "hl7.fhir.us.identity-matching",
      "description" : "This FHIR implementation Guide provides guidance on leveraging Patient Matching and Digital Identity capabilities together to improve match quality and overall identity assurance in FHIR transactions. It defines methods to inform and execute cross organizational and internal patient matches via FHIR when requested for a permitted purpose or authorized by the Patient directly or by the Patient’s delegate. ",
      "authority" : "HL7",
      "product" : ["fhir"],
      "country" : "us",
      "history" : "http://hl7.org/fhir/us/identity-matching/history.html",
      "language" : ["en"],
      "canonical" : "http://hl7.org/fhir/us/identity-matching",
      "ci-build" : "http://build.fhir.org/ig/HL7/fhir-identity-matching-ig",
      "analysis" : {
        "content" : true,
        "clinicalCore" : true,
        "profiles" : 3,
        "valuesets" : 1,
        "codeSystems" : 1,
        "examples" : 3
      },
      "editions" : [
        {
          "name" : "STU2 Ballot",
          "ig-version" : "2.0.0-ballot",
          "package" : "hl7.fhir.us.identity-matching#2.0.0-ballot",
          "fhir-version" : ["4.0.1"],
          "url" : "http://hl7.org/fhir/us/identity-matching/2024SEP"
        }
      ]
    },
    {
      "name" : "CDC Opioid MME Calculator",
      "category" : "Quality / CDS",
      "npm-name" : "fhir.cdc.opioid-mme-r4",
      "description" : "This implementation guide provides Morphine Milligram Equivalent (MME) calculation logic as described by the Centers For Disease Control and Prevention (CDC) Guideline for Prescribing Opioids for Chronic Pain — United States, 2016",
      "authority" : "CQF",
      "product" : ["fhir"],
      "country" : "us",
      "history" : "http://fhir.org/guides/cdc/opioid-mme-r4/history.html",
      "language" : ["en"],
      "canonical" : "http://fhir.org/guides/cdc/opioid-mme-r4",
      "ci-build" : "http://build.fhir.org/ig/cqframework/opioid-mme-r4",
      "editions" : [
        {
          "name" : "Release 1",
          "ig-version" : "3.0.0",
          "package" : "fhir.cdc.opioid-mme-r4#3.0.0",
          "fhir-version" : ["4.0.1"],
          "url" : "http://fhir.org/guides/cdc/opioid-mme-r4/3.0.0"
        }
      ],
      "analysis" : {
        "content" : true,
        "clinicalCore" : true,
        "medsMgmt" : true,
        "profiles" : 1,
        "codeSystems" : 3,
        "examples" : 12
      }
    },
    {
      "name" : "FHIRcast",
      "category" : "Imaging",
      "npm-name" : "hl7.fhir.uv.fhircast",
      "description" : "Following a SMART on FHIR launch, FHIRcast enables a SMART app to subscribe to a user's session, synchronizing with other healthcare applications. Using OAuth 2.0, websockets and a few simple events: EHRs, PACS, SMART apps and other systems show the same patient (or study) to the same user at the same time. In advanced imaging integrations, the FHIRcast websocket connection is re-used by synchronized apps to collaboratively create and exchange draft image measurements and similar findings.",
      "authority" : "HL7",
      "product" : ["fhir"],
      "country" : "uv",
      "history" : "http://hl7.org/fhir/uv/fhircast/history.html",
      "language" : ["en"],
      "canonical" : "http://hl7.org/fhir/uv/fhircast",
      "ci-build" : "http://build.fhir.org/ig/HL7/fhircast-docs",
      "analysis" : {
        "content" : true,
        "clinicalCore" : true,
        "profiles" : 2,
        "extensions" : 1,
        "examples" : 1
      },
      "editions" : [
        {
          "name" : "STU3 (v3.0.0) Ballot",
          "ig-version" : "3.0.0-ballot",
          "package" : "hl7.fhir.uv.fhircast#3.0.0-ballot",
          "fhir-version" : ["4.0.1"],
          "url" : "http://hl7.org/fhir/uv/fhircast/2024May"
        }
      ]
    },
    {
      "name" : "IHE Mobile Health Document Sharing (MHDS)",
      "category" : "Clinical Documents",
      "npm-name" : "ihe.iti.mhds",
      "description" : "This Implementation Guide shows how to build a Document Sharing Exchange using IHE-profiled FHIR standard, rather than the legacy IHE profiles that are dominated by XDS and HL7 v2. This Implementation Guide assembles other IHE Implementation guides (Profiles) and defines a Document Registry Actor.",
      "authority" : "IHE",
      "product" : ["fhir"],
      "country" : "uv",
      "history" : "http://profiles.ihe.net/ITI/MHDS/history.html",
      "language" : ["en"],
      "canonical" : "https://profiles.ihe.net/ITI/MHDS",
      "analysis" : {
        "rest" : true
      },
      "ci-build" : "http://build.fhir.org/ig/IHE/ITI.MHDS/branches/master/index.html",
      "editions" : [
        {
          "name" : "Publication",
          "ig-version" : "2.3.1",
          "package" : "ihe.iti.mhds#2.3.1",
          "fhir-version" : ["4.0.1"],
          "url" : "https://profiles.ihe.net/ITI/MHDS/2.3.1"
        }
      ]
    },
    {
      "name" : "IHE Mobile Care Services Discovery (mCSD)",
      "category" : "Administration",
      "npm-name" : "ihe.iti.mcsd",
      "description" : "The IHE Mobile Care Services Discovery (mCSD) IG provides a transaction for mobile and lightweight browser-based applications to find and update care services resources.",
      "authority" : "IHE",
      "country" : "uv",
      "history" : "http://profiles.ihe.net/ITI/mCSD/history.html",
      "language" : ["en"],
      "ci-build" : "http://build.fhir.org/ig/IHE/ITI.mCSD/branches/main",
      "canonical" : "https://profiles.ihe.net/ITI/mCSD",
      "analysis" : {
        "content" : true,
        "rest" : true,
        "clinicalCore" : true,
        "profiles" : 14,
        "extensions" : 2,
        "valuesets" : 3,
        "codeSystems" : 3,
        "examples" : 21
      },
      "product" : ["fhir"],
      "editions" : [
        {
          "name" : "Publication Ballot",
          "ig-version" : "4.0.0-comment",
          "package" : "ihe.iti.mcsd#4.0.0-comment",
          "fhir-version" : ["4.0.1"],
          "url" : "https://profiles.ihe.net/ITI/mCSD/4.0.0-comment"
        }
      ]
    },
    {
      "name" : "Pan-Canadian Patient Summary",
      "category" : "Patient Summary",
      "npm-name" : "ca.infoway.io.psca",
      "description" : "The Pan-Canadian Patient Summary (PS-CA) IG and accompanying [PS-CA specification](https://infoscribe.infoway-inforoute.ca/pages/viewpage.action?pageId=149160290) adapt the HL7 [International Patient Summary](http://hl7.org/fhir/uv/ips/) (IPS) for use in a Canadian context.",
      "authority" : "Canada Health Infoway",
      "product" : ["fhir"],
      "country" : "ca",
      "history" : "https://simplifier.net/PS-CA-R1/~guides",
      "language" : ["en"],
      "canonical" : "http://fhir.infoway-inforoute.ca/io/psca",
      "ci-build" : "https://simplifier.net/PS-CA-R1",
      "editions" : [
        {
          "name" : "Trial Implementation",
          "ig-version" : "1.0.0",
          "package" : "ca.infoway.io.psca#1.0.0-pre",
          "fhir-version" : ["4.0.1"],
          "url" : "https://packages.simplifier.net/ca.infoway.io.psca/1.0.0-pre"
        },
        {
          "name" : "Public Comment 0.3",
          "ig-version" : "0.3.0",
          "package" : "ca.infoway.io.psca#0.3.2",
          "fhir-version" : ["4.0.1"],
          "url" : "https://packages.simplifier.net/ca.infoway.io.psca/0.3.2"
        },
        {
          "name" : "Public Comment 0.2",
          "ig-version" : "0.0.4",
          "package" : "ca.infoway.io.psca#0.0.4",
          "fhir-version" : ["4.0.1"],
          "url" : "https://packages.simplifier.net/ca.infoway.io.psca/0.0.4"
        },
        {
          "name" : "Public Comment 0.1",
          "ig-version" : "0.0.3",
          "package" : "ca.infoway.vc.ps#0.0.3",
          "fhir-version" : ["4.0.1"],
          "url" : "https://packages.simplifier.net/ca.infoway.vc.ps/0.0.3"
        }
      ],
      "analysis" : {
        "content" : true,
        "documents" : true,
        "clinicalCore" : true,
        "medsMgmt" : true,
        "profiles" : 19,
        "extensions" : 3,
        "valuesets" : 24,
        "codeSystems" : 1
      }
    },
    {
      "name" : "Canadian Baseline",
      "category" : "National Base",
      "npm-name" : "hl7.fhir.ca.baseline",
      "description" : "Base Canadian national implementation guide",
      "authority" : "HL7 Canada",
      "product" : ["fhir"],
      "country" : "ca",
      "history" : "https://simplifier.net/canadianfhirbaselineprofilesca-core",
      "language" : ["en"],
      "canonical" : "http://hl7.org/fhir/ca/baseline",
      "ci-build" : "https://build.fhir.org/ig/HL7-Canada/ca-baseline",
      "editions" : [
        {
          "name" : "Public Comment",
          "ig-version" : "1.1.0",
          "package" : "hl7.fhir.ca.baseline#1.1.3",
          "fhir-version" : ["4.0.1"],
          "url" : "https://packages.simplifier.net/hl7.fhir.ca.baseline/1.1.3"
        },
        {
          "name" : "Public Comment",
          "ig-version" : "1.0.0",
          "package" : "hl7.fhir.ca.baseline#1.0.2",
          "fhir-version" : ["4.0.1"],
          "url" : "https://packages.simplifier.net/hl7.fhir.ca.baseline/1.0.2"
        }
      ],
      "analysis" : {
        "content" : true,
        "documents" : true,
        "clinicalCore" : true,
        "medsMgmt" : true,
        "profiles" : 31,
        "extensions" : 13,
        "valuesets" : 9,
        "codeSystems" : 2
      }
    },
    {
      "name" : "IHE Mobile Access to Health Documents (MHD)",
      "category" : "EHR Access",
      "npm-name" : "ihe.iti.mhd",
      "description" : "Defines a simple HTTP interface to a Document Sharing environment, including: publishing/query (XDS-on-FHIR), point-to-point push (XDR, Direct, XDM), and federation of communities (XCA).",
      "authority" : "IHE",
      "product" : ["fhir"],
      "country" : "uv",
      "language" : ["en"],
      "history" : "https://profiles.ihe.net/ITI/MHD/history.html",
      "canonical" : "https://profiles.ihe.net/ITI/MHD",
      "ci-build" : "http://build.fhir.org/ig/IHE/ITI.MHD",
      "analysis" : {
        "content" : true,
        "rest" : true,
        "documents" : true,
        "profiles" : 24,
        "extensions" : 4,
        "valuesets" : 3,
        "codeSystems" : 1,
        "examples" : 48
      },
      "editions" : [
        {
          "name" : "Publication",
          "ig-version" : "4.2.2",
          "package" : "ihe.iti.mhd#4.2.2",
          "fhir-version" : ["4.0.1"],
          "url" : "https://profiles.ihe.net/ITI/MHD/4.2.2"
        }
      ]
    },
    {
      "name" : "IHE Basic Audit Log Patterns (BALP)",
      "category" : "Privacy / Security",
      "npm-name" : "ihe.iti.balp",
      "description" : "The Basic Audit Log Patterns (BALP) **Content Profile** defines some basic and reusable AuditEvent patterns. This includes basic audit log profiles for FHIR RESTful operations, to be used when there is not a more specific audit event defined. Where a more specific audit event can be defined it should be derived off of these basic patterns.",
      "authority" : "IHE",
      "product" : ["fhir"],
      "country" : "uv",
      "history" : "https://profiles.ihe.net/ITI/BALP/history.html",
      "language" : ["en"],
      "canonical" : "https://profiles.ihe.net/ITI/BALP",
      "analysis" : {
        "content" : true,
        "profiles" : 20,
        "extensions" : 2,
        "valuesets" : 6,
        "codeSystems" : 5,
        "examples" : 63
      },
      "ci-build" : "http://build.fhir.org/ig/IHE/ITI.BasicAudit/branches/main/index.html",
      "editions" : [
        {
          "name" : "Publication",
          "ig-version" : "1.1.3",
          "package" : "ihe.iti.balp#1.1.3",
          "fhir-version" : ["4.0.1"],
          "url" : "https://profiles.ihe.net/ITI/BALP/1.1.3"
        }
      ]
    },
    {
      "name" : "IHE Interactive Multimedia Report (IMR)",
      "category" : "Imaging",
      "npm-name" : "ihe.rad.imr",
      "description" : "Support encoding and presentation of an interactive multimedia report",
      "authority" : "IHE",
      "product" : ["fhir"],
      "country" : "uv",
      "history" : "https://profiles.ihe.net/RAD/IMR/history.html",
      "language" : ["en"],
      "canonical" : "https://profiles.ihe.net/RAD/IMR",
      "ci-build" : "http://build.fhir.org/ig/IHE/RAD.IMR",
      "analysis" : {
        "content" : true,
        "rest" : true,
        "clinicalCore" : true,
        "diagnostics" : true,
        "profiles" : 8,
        "extensions" : 2,
        "valuesets" : 7,
        "examples" : 19
      },
      "editions" : [
        {
          "name" : "Publication",
          "ig-version" : "1.1.0",
          "package" : "ihe.rad.imr#1.1.0",
          "fhir-version" : ["4.0.1"],
          "url" : "https://profiles.ihe.net/RAD/IMR/1.1.0"
        }
      ]
    },
    {
      "name" : "HL7 Belgium FHIR Implementation Guide - Core profiles",
      "category" : "National Base",
      "npm-name" : "hl7.fhir.be.core",
      "description" : "HL7 Belgium FHIR Implementation Guide - Core profiles",
      "authority" : "eHealth Platform (BE)",
      "product" : ["fhir"],
      "country" : "be",
      "history" : "https://www.ehealth.fgov.be/standards/fhir/core/history.html",
      "language" : ["en"],
      "canonical" : "https://www.ehealth.fgov.be/standards/fhir/core",
      "ci-build" : "http://build.fhir.org/ig/hl7-be/core",
      "editions" : [
        {
          "name" : "Trial Use Test",
          "ig-version" : "2.0.0",
          "package" : "hl7.fhir.be.core#2.0.0",
          "fhir-version" : ["4.0.1"],
          "url" : "https://www.ehealth.fgov.be/standards/fhir/core/2.0.0"
        },
        {
          "name" : "Trial Use",
          "ig-version" : "2.0.1",
          "package" : "hl7.fhir.be.core#2.0.1",
          "fhir-version" : ["4.0.1"],
          "url" : "https://www.ehealth.fgov.be/standards/fhir/core/2.0.1"
        }
      ]
    },
    {
      "name" : "HL7 Belgium FHIR Implementation Guide - Prescription Search Support profiles",
      "category" : "National Base",
      "npm-name" : "hl7.fhir.be.pss",
      "description" : "HL7 Belgium FHIR Implementation Guide - Prescription Search Support profiles",
      "authority" : "eHealth Platform (BE)",
      "product" : ["fhir"],
      "country" : "be",
      "history" : "https://www.ehealth.fgov.be/standards/fhir/pss/history.html",
      "language" : ["en"],
      "canonical" : "https://www.ehealth.fgov.be/standards/fhir/pss",
      "ci-build" : "http://build.fhir.org/ig/hl7-be/pss",
      "editions" : [
        {
          "name" : "Trial Use Test",
          "ig-version" : "1.0.0",
          "package" : "hl7.fhir.be.pss#1.0.0",
          "fhir-version" : ["4.0.1"],
          "url" : "https://www.ehealth.fgov.be/standards/fhir/pss/1.0.0"
        }
      ]
    },
    {
      "name" : "HL7 Belgium FHIR Implementation Guide - Core clinical profiles - transversal",
      "category" : "National Base",
      "npm-name" : "hl7.fhir.be.core-clinical",
      "description" : "HL7 Belgium FHIR Implementation Guide - Core clinical profiles - transversal",
      "authority" : "eHealth Platform (BE)",
      "product" : ["fhir"],
      "country" : "be",
      "history" : "https://www.ehealth.fgov.be/standards/fhir/core-clinical/history.html",
      "language" : ["en"],
      "canonical" : "https://www.ehealth.fgov.be/standards/fhir/core-clinical",
      "ci-build" : "http://build.fhir.org/ig/hl7-be/core-clinical",
      "editions" : [
        {
          "name" : "Trial Use",
          "ig-version" : "1.0.0",
          "package" : "hl7.fhir.be.core-clinical#1.0.0",
          "fhir-version" : ["4.0.1"],
          "url" : "https://www.ehealth.fgov.be/standards/fhir/core-clinical/1.0.0"
        }
      ]
    },
    {
      "name" : "HL7 Belgium FHIR Implementation Guide - Medication profiles",
      "category" : "National Base",
      "npm-name" : "hl7.fhir.be.medication",
      "description" : "HL7 Belgium FHIR Implementation Guide - Medication profiles",
      "authority" : "eHealth Platform (BE)",
      "product" : ["fhir"],
      "country" : "be",
      "history" : "https://www.ehealth.fgov.be/standards/fhir/medication/history.html",
      "language" : ["en"],
      "canonical" : "https://www.ehealth.fgov.be/standards/fhir/medication",
      "ci-build" : "http://build.fhir.org/ig/hl7-be/medication",
      "editions" : [
        {
          "name" : "Trial Use",
          "ig-version" : "1.0.0",
          "package" : "hl7.fhir.be.medication#1.0.0",
          "fhir-version" : ["4.0.1"],
          "url" : "https://www.ehealth.fgov.be/standards/fhir/medication/1.0.0"
        }
      ]
    },
    {
      "name" : "HL7 Belgium FHIR Implementation Guide - Vaccination profiles",
      "category" : "National Base",
      "npm-name" : "hl7.fhir.be.vaccination",
      "description" : "HL7 Belgium FHIR Implementation Guide - Vaccination profiles",
      "authority" : "eHealth Platform (BE)",
      "product" : ["fhir"],
      "country" : "be",
      "history" : "https://www.ehealth.fgov.be/standards/fhir/vaccination/history.html",
      "language" : ["en"],
      "canonical" : "https://www.ehealth.fgov.be/standards/fhir/vaccination",
      "ci-build" : "http://build.fhir.org/ig/hl7-be/vaccination",
      "analysis" : {
        "content" : true,
        "clinicalCore" : true,
        "profiles" : 6,
        "extensions" : 1,
        "valuesets" : 3,
        "codeSystems" : 5,
        "examples" : 6
      },
      "editions" : [
        {
          "name" : "Trial Use",
          "ig-version" : "1.0.0",
          "package" : "hl7.fhir.be.vaccination#1.0.0",
          "fhir-version" : ["4.0.1"],
          "url" : "https://www.ehealth.fgov.be/standards/fhir/vaccination/1.0.0"
        },
        {
          "name" : "Trial Use",
          "ig-version" : "1.0.0",
          "package" : "hl7.fhir.be.vaccination#1.0.1",
          "fhir-version" : ["4.0.1"],
          "url" : "https://www.ehealth.fgov.be/standards/fhir/vaccination/1.0.1"
        },
        {
          "name" : "Trial Use",
          "ig-version" : "1.0.0",
          "package" : "hl7.fhir.be.vaccination#1.0.2",
          "fhir-version" : ["4.0.1"],
          "url" : "https://www.ehealth.fgov.be/standards/fhir/vaccination/1.0.2"
        },
        {
          "name" : "Trial Use",
          "ig-version" : "1.0.0",
          "package" : "hl7.fhir.be.vaccination#1.0.3",
          "fhir-version" : ["4.0.1"],
          "url" : "https://www.ehealth.fgov.be/standards/fhir/vaccination/1.0.3"
        }
      ]
    },
    {
      "name" : "HL7 Belgium FHIR Implementation Guide - MyCareNet profiles",
      "category" : "National Base",
      "npm-name" : "hl7.fhir.be.mycarenet",
      "description" : "HL7 Belgium FHIR Implementation Guide - MyCareNet profiles",
      "authority" : "eHealth Platform (BE)",
      "product" : ["fhir"],
      "country" : "be",
      "history" : "https://www.ehealth.fgov.be/standards/fhir/mycarenet/history.html",
      "language" : ["en"],
      "canonical" : "https://www.ehealth.fgov.be/standards/fhir/mycarenet",
      "ci-build" : "http://build.fhir.org/ig/hl7-be/mycarenet",
      "editions" : [
        {
          "name" : "Trial Use",
          "ig-version" : "2.0.0",
          "package" : "hl7.fhir.be.mycarenet#2.0.0",
          "fhir-version" : ["4.0.1"],
          "url" : "https://www.ehealth.fgov.be/standards/fhir/mycarenet/2.0.0"
        }
      ]
    },
    {
      "name" : "HL7 Belgium FHIR Implementation Guide - Lab related profiles",
      "category" : "National Base",
      "npm-name" : "hl7.fhir.be.lab",
      "description" : "HL7 Belgium FHIR Implementation Guide - Lab related profiles",
      "authority" : "eHealth Platform (BE)",
      "product" : ["fhir"],
      "country" : "be",
      "history" : "https://www.ehealth.fgov.be/standards/fhir/lab/history.html",
      "language" : ["en"],
      "canonical" : "https://www.ehealth.fgov.be/standards/fhir/lab",
      "ci-build" : "http://build.fhir.org/ig/hl7-be/lab",
      "editions" : [
        {
          "name" : "Trial Use",
          "ig-version" : "1.0.0",
          "package" : "hl7.fhir.be.lab#1.0.0",
          "fhir-version" : ["4.0.1"],
          "url" : "https://www.ehealth.fgov.be/standards/fhir/lab/1.0.0"
        }
      ]
    },
    {
      "name" : "HL7 Belgium FHIR Implementation Guide - Allergy profiles",
      "category" : "National Base",
      "npm-name" : "hl7.fhir.be.allergy",
      "description" : "HL7 Belgium FHIR Implementation Guide - Allergy profiles",
      "authority" : "eHealth Platform (BE)",
      "product" : ["fhir"],
      "country" : "be",
      "history" : "https://www.ehealth.fgov.be/standards/fhir/allergy/history.html",
      "language" : ["en"],
      "canonical" : "https://www.ehealth.fgov.be/standards/fhir/allergy",
      "ci-build" : "http://build.fhir.org/ig/hl7-be/allergy",
      "editions" : [
        {
          "name" : "Trial Use",
          "ig-version" : "1.0.0",
          "package" : "hl7.fhir.be.allergy#1.0.0",
          "fhir-version" : ["4.0.1"],
          "url" : "https://www.ehealth.fgov.be/standards/fhir/allergy/1.0.0"
        },
        {
          "name" : "Trial Use",
          "ig-version" : "1.0.1",
          "package" : "hl7.fhir.be.allergy#1.0.1",
          "fhir-version" : ["4.0.1"],
          "url" : "https://www.ehealth.fgov.be/standards/fhir/allergy/1.0.1"
        },
        {
          "name" : "Trial Use",
          "ig-version" : "1.1.0",
          "package" : "hl7.fhir.be.allergy#1.1.0",
          "fhir-version" : ["4.0.1"],
          "url" : "https://www.ehealth.fgov.be/standards/fhir/allergy/1.1.0"
        },
        {
          "name" : "Trial Use",
          "ig-version" : "1.2.0",
          "package" : "hl7.fhir.be.allergy#1.2.0",
          "fhir-version" : ["4.0.1"],
          "url" : "https://www.ehealth.fgov.be/standards/fhir/allergy/1.2.0"
        }
      ]
    },
    {
      "name" : "eHealth FHIR Patient Will Profiles for Belgium",
      "category" : "National Base",
      "npm-name" : "hl7.fhir.be.patientwill",
      "description" : "eHealth FHIR Patient Will Profiles for Belgium",
      "authority" : "eHealth Platform (BE)",
      "country" : "be",
      "history" : "https://www.ehealth.fgov.be/standards/fhir/patientwill/history.html",
      "language" : ["en"],
      "canonical" : "https://www.ehealth.fgov.be/standards/fhir/patientwill",
      "ci-build" : "http://build.fhir.org/ig/hl7-be/patientwill",
      "editions" : [
        {
          "name" : "Trial Use",
          "ig-version" : "1.0.0",
          "package" : "hl7.fhir.be.patientwill#1.0.0",
          "fhir-version" : ["4.0.1"],
          "url" : "https://www.ehealth.fgov.be/standards/fhir/patientwill/1.0.0"
        }
      ],
      "product" : ["fhir"]
    },
    {
      "name" : "TW Core",
      "category" : "National Base",
      "npm-name" : "tw.gov.mohw.twcore",
      "description" : "Taiwan Core Implementation Guide",
      "authority" : "MOHW (TW)",
      "product" : ["fhir"],
      "country" : "tw",
      "history" : "https://twcore.mohw.gov.tw/ig/twcore/history.html",
      "language" : ["zh-TW"],
      "canonical" : "https://twcore.mohw.gov.tw/ig/twcore",
      "ci-build" : "https://build.fhir.org/ig/cctwFHIRterm/MOHW_TWCoreIG_Build",
      "editions" : [
        {
          "name" : "Trial Use",
          "ig-version" : "0.3.2",
          "package" : "tw.gov.mohw.twcore#0.3.2",
          "fhir-version" : ["4.0.1"],
          "url" : "https://twcore.mohw.gov.tw/ig/twcore/0.3.2"
        }
      ]
    },
    {
      "name" : "TWIDIR",
      "category" : "Medication / Immunization",
      "npm-name" : "tw.gov.mohw.cdc.twidir",
      "description" : "Taiwan Infectious Disease Inspection Report Implementation Guide",
      "authority" : "CDC (TW)",
      "product" : ["fhir"],
      "country" : "tw",
      "history" : "https://twidir.cdc.gov.tw/twidir/history.html",
      "language" : ["zh-TW"],
      "canonical" : "https://twidir.cdc.gov.tw/twidir",
      "editions" : [
        {
          "name" : "STU1",
          "ig-version" : "0.1.0",
          "package" : "tw.gov.mohw.cdc.twidir#0.1.0",
          "fhir-version" : ["4.0.1"],
          "url" : "https://twidir.cdc.gov.tw/twidir/0.1.0"
        },
        {
          "name" : "STU1",
          "ig-version" : "0.1.1",
          "package" : "tw.gov.mohw.cdc.twidir#0.1.1",
          "fhir-version" : ["4.0.1"],
          "url" : "https://twidir.cdc.gov.tw/twidir/0.1.1"
        },
        {
          "name" : "STU1",
          "ig-version" : "0.1.2",
          "package" : "tw.gov.mohw.cdc.twidir#0.1.2",
          "fhir-version" : ["4.0.1"],
          "url" : "https://twidir.cdc.gov.tw/twidir/0.1.2"
        }
      ]
    },
    {
      "name" : "EMR",
      "category" : "Clinical Observations",
      "npm-name" : "tw.gov.mohw.emr",
      "description" : "Taiwan EMR Implementation Guide",
      "authority" : "MOHW (TW)",
      "product" : ["fhir"],
      "country" : "tw",
      "history" : "https://twcore.mohw.gov.tw/ig/emr/history.html",
      "language" : ["zh-TW"],
      "canonical" : "https://twcore.mohw.gov.tw/ig/emr",
      "editions" : [
        {
          "name" : "Trial Use",
          "ig-version" : "0.1.0",
          "package" : "tw.gov.mohw.emr#0.1.0",
          "fhir-version" : ["4.0.1"],
          "url" : "https://twcore.mohw.gov.tw/ig/emr/0.1.0"
        }
      ]
    },
    {
      "name" : "TWPAS",
      "category" : "Financial",
      "npm-name" : "tw.gov.mohw.nhi.pas",
      "description" : "Taiwan NHI Cancer Prior Authorization Support Implementation Guide",
      "authority" : "NHIA (TW)",
      "product" : ["fhir"],
      "country" : "tw",
      "history" : "https://twcore.mohw.gov.tw/ig/pas/history.html",
      "language" : ["zh-TW"],
      "canonical" : "https://twcore.mohw.gov.tw/ig/pas",
      "ci-build" : "https://hitstdio.ntunhs.edu.tw/pas",
      "editions" : [
        {
          "name" : "STU1",
          "ig-version" : "1.0.1",
          "package" : "tw.gov.mohw.nhi.pas#1.0.1",
          "fhir-version" : ["4.0.1"],
          "url" : "https://twcore.mohw.gov.tw/ig/pas/1.0.1"
        },
        {
          "name" : "STU1",
          "ig-version" : "1.0.0",
          "package" : "tw.gov.mohw.nhi.pas#1.0.0",
          "fhir-version" : ["4.0.1"],
          "url" : "https://twcore.mohw.gov.tw/ig/pas/1.0.0"
        },
        {
          "name" : "Trial Use",
          "ig-version" : "0.2.0",
          "package" : "tw.gov.mohw.nhi.pas#0.2.0",
          "fhir-version" : ["4.0.1"],
          "url" : "https://twcore.mohw.gov.tw/ig/pas/0.2.0"
        },
        {
          "name" : "Trial Use",
          "ig-version" : "0.1.1",
          "package" : "tw.gov.mohw.nhi.pas#0.1.1",
          "fhir-version" : ["4.0.1"],
          "url" : "https://twcore.mohw.gov.tw/ig/pas/0.1.1"
        },
        {
          "name" : "Trial Use",
          "ig-version" : "0.1.0",
          "package" : "tw.gov.mohw.nhi.pas#0.1.0",
          "fhir-version" : ["4.0.1"],
          "url" : "https://twcore.mohw.gov.tw/ig/pas/0.1.0"
        }
      ]
    },
    {
      "name" : "IClaim",
      "category" : "Financial",
      "npm-name" : "tw.cathay.fhir.iclaim",
      "description" : "Guidelines for Medical Insurance Claims Implementation",
      "authority" : "國泰綜合醫院",
      "product" : ["fhir"],
      "country" : "tw",
      "history" : "https://claim.cgh.org.tw/iclaim/history.html",
      "language" : ["zh-TW"],
      "canonical" : "https://claim.cgh.org.tw/iclaim",
      "editions" : [
        {
          "name" : "STU1",
          "ig-version" : "1.0.0",
          "package" : "tw.cathay.fhir.iclaim#1.0.0",
          "fhir-version" : ["4.0.1"],
          "url" : "https://claim.cgh.org.tw/iclaim/1.0.0"
        },
        {
          "name" : "Trial Use",
          "ig-version" : "0.1.3",
          "package" : "tw.cathay.fhir.iclaim#0.1.3",
          "fhir-version" : ["4.0.1"],
          "url" : "https://claim.cgh.org.tw/iclaim/0.1.3"
        },
        {
          "name" : "Trial Use",
          "ig-version" : "0.1.2",
          "package" : "tw.cathay.fhir.iclaim#0.1.2",
          "fhir-version" : ["4.0.1"],
          "url" : "https://claim.cgh.org.tw/iclaim/0.1.2"
        },
        {
          "name" : "Trial Use",
          "ig-version" : "0.1.1",
          "package" : "tw.cathay.fhir.iclaim#0.1.1",
          "fhir-version" : ["4.0.1"],
          "url" : "https://claim.cgh.org.tw/iclaim/0.1.1"
        },
        {
          "name" : "Trial Use",
          "ig-version" : "0.1.0",
          "package" : "tw.cathay.fhir.iclaim#0.1.0",
          "fhir-version" : ["4.0.1"],
          "url" : "https://claim.cgh.org.tw/iclaim/0.1.0"
        }
      ]
    },
    {
      "name" : "CodeX™ Radiation Therapy",
      "category" : "Care Management",
      "npm-name" : "hl7.fhir.us.codex-radiation-therapy",
      "description" : "The CodeX Radiation Therapy (RT) Implementation Guide (IG) describes how to represent and exchange radiation therapy treatment information. The CodeX RT IG enables radiation oncology information systems to generate treatment summaries that are retrievable by health systems, or other information systems, for display within the EHR interface to be used for care coordination and data reuse. ",
      "authority" : "HL7",
      "country" : "us",
      "history" : "http://hl7.org/fhir/us/codex-radiation-therapy/history.html",
      "language" : ["en"],
      "canonical" : "http://hl7.org/fhir/us/codex-radiation-therapy",
      "ci-build" : "http://build.fhir.org/ig/codex-radiation-therapy",
      "product" : ["fhir"],
      "editions" : [
        {
          "name" : "STU 2",
          "ig-version" : "2.0.0",
          "package" : "hl7.fhir.us.codex-radiation-therapy#2.0.0",
          "fhir-version" : ["4.0.1"],
          "url" : "http://hl7.org/fhir/us/codex-radiation-therapy/STU2"
        }
      ]
    },
    {
      "name" : "At-Home In-Vitro Test Report",
      "category" : "Clinical Documents",
      "npm-name" : "hl7.fhir.us.home-lab-report",
      "description" : "This Implementation Guide describes a framework for use for transmitting At-Home Point-of-Care lab test results to local, state, territorial and federal health agencies. This version also contains workflow description and profiles and vocabulary for transmitting Covid-At-Home tests.",
      "authority" : "HL7",
      "product" : ["fhir"],
      "country" : "us",
      "history" : "http://hl7.org/fhir/us/home-lab-report/history.html",
      "language" : ["en"],
      "canonical" : "http://hl7.org/fhir/us/home-lab-report",
      "ci-build" : "http://build.fhir.org/ig/HL7/home-lab-report",
      "editions" : [
        {
          "name" : "STU 1",
          "ig-version" : "1.1.0",
          "package" : "hl7.fhir.us.home-lab-report#1.1.0",
          "fhir-version" : ["4.0.1"],
          "url" : "http://hl7.org/fhir/us/home-lab-report/STU1.1"
        }
      ]
    },
    {
      "name" : "PACIO Personal Functioning and Engagement Implementation Guide",
      "category" : "Patient Summary",
      "npm-name" : "hl7.fhir.us.pacio-pfe",
      "description" : "The Personal Functioning and Engagement IG provides a framework for communicating the functioning of an individual, including their body functions and structure and their activities and participation in society, as well as related clinical care. The IG draws on the health and health-related domains defined within the International Classification of Functioning, Disability and Health (commonly known as ICF).",
      "authority" : "HL7",
      "product" : ["fhir"],
      "country" : "us",
      "history" : "http://hl7.org/fhir/us/pacio-pfe/history.html",
      "language" : ["en"],
      "canonical" : "http://hl7.org/fhir/us/pacio-pfe",
      "ci-build" : "http://build.fhir.org/ig/HL7/fhir-pacio-pfe",
      "editions" : [
        {
          "name" : "STU 2 Ballot",
          "ig-version" : "2.0.0-ballot",
          "package" : "hl7.fhir.us.pacio-pfe#2.0.0-ballot",
          "fhir-version" : ["4.0.1"],
          "url" : "http://hl7.org/fhir/us/pacio-pfe/2024Sep"
        }
      ]
    },
    {
      "name" : "US Public Health Profiles Library",
      "category" : "Medication / Immunization",
      "npm-name" : "hl7.fhir.us.ph-library",
      "description" : "The US Public Health Profiles Library is a collection of reusable architecture and content profiles representing common public health concepts and patterns. It provides a framework for inclusion in multiple use case specific implementation guides focused on the exchange of Public Health information.",
      "authority" : "HL7",
      "product" : ["fhir"],
      "country" : "us",
      "history" : "http://hl7.org/fhir/us/ph-library/history.html",
      "language" : ["en"],
      "canonical" : "http://hl7.org/fhir/us/ph-library",
      "ci-build" : "http://build.fhir.org/ig/HL7/fhir-us-ph-library",
      "editions" : [
        {
          "name" : "STU 1",
          "ig-version" : "1.0.0",
          "package" : "hl7.fhir.us.ph-library#1.0.0",
          "fhir-version" : ["4.0.1"],
          "url" : "http://hl7.org/fhir/us/ph-library/STU1"
        }
      ]
    },
    {
      "name" : "National Healthcare Query",
      "category" : "Administration",
      "npm-name" : "hl7.fhir.us.directory-query",
      "description" : "Standard for endpoint query request and response for Validated National Directory federated access directories",
      "authority" : "HL7",
      "product" : ["fhir"],
      "country" : "us",
      "history" : "http://hl7.org/fhir/us/directory-query/history.html",
      "language" : ["en"],
      "canonical" : "http://hl7.org/fhir/us/directory-query",
      "ci-build" : "http://build.fhir.org/ig/HL7/fhir-directory-query",
      "editions" : [
        {
          "name" : "STU 1 Ballot",
          "ig-version" : "1.0.0-ballot",
          "package" : "hl7.fhir.us.directory-query#1.0.0-ballot",
          "fhir-version" : ["4.0.1"],
          "url" : "http://hl7.org/fhir/us/directory-query/2022Sep"
        }
      ]
    },
    {
      "name" : "National Healthcare Directory Exchange",
      "category" : "Administration",
      "npm-name" : "hl7.fhir.us.directory-exchange",
      "description" : "Standard for exchange of Health and Social Care Directory information between a Validated National Directory and a federated directory (primarily for workflow integration).",
      "authority" : "HL7",
      "product" : ["fhir"],
      "country" : "us",
      "history" : "http://hl7.org/fhir/us/directory-exchange/history.html",
      "language" : ["en"],
      "canonical" : "http://hl7.org/fhir/us/directory-exchange",
      "ci-build" : "http://build.fhir.org/ig/HL7/fhir-directory-exchange",
      "editions" : [
        {
          "name" : "STU 1 Ballot",
          "ig-version" : "1.0.0-ballot",
          "package" : "hl7.fhir.us.directory-exchange#1.0.0-ballot",
          "fhir-version" : ["4.0.1"],
          "url" : "http://hl7.org/fhir/us/directory-exchange/2022Sep"
        }
      ]
    },
    {
      "name" : "National Healthcare Directory Attestation",
      "category" : "Administration",
      "npm-name" : "hl7.fhir.us.directory-attestation",
      "description" : "Provides the methods and standards for the contribution, attestation, and validation of information in the National Directory.  This applies to individual demographics, organizational demographics, relationship between individuals and organizations, services provided, and electronic endpoint metadata.",
      "authority" : "HL7",
      "product" : ["fhir"],
      "country" : "us",
      "history" : "http://hl7.org/fhir/us/directory-attestation/history.html",
      "language" : ["en"],
      "canonical" : "http://hl7.org/fhir/us/directory-attestation",
      "ci-build" : "http://build.fhir.org/ig/HL7/fhir-directory-attestation",
      "editions" : [
        {
          "name" : "STU 1 Ballot",
          "ig-version" : "1.0.0-ballot",
          "package" : "hl7.fhir.us.directory-attestation#1.0.0-ballot",
          "fhir-version" : ["4.0.1"],
          "url" : "http://hl7.org/fhir/us/directory-attestation/2022Sep"
        }
      ]
    },
    {
      "name" : "Sharing Valuesets, Codes, and Maps (SVCM)",
      "category" : "Terminology",
      "npm-name" : "ihe.iti.svcm",
      "description" : "The Sharing Valuesets, Codes, and Maps (SVCM) Profile defines a lightweight interface through which healthcare systems may retrieve centrally managed uniform nomenclature and mappings between code systems based on the HL7 Fast Healthcare Interoperability Resources (FHIR) specification.",
      "authority" : "IHE",
      "product" : ["fhir"],
      "country" : "uv",
      "history" : "https://profiles.ihe.net/ITI/SVCM/history.html",
      "language" : ["en"],
      "canonical" : "https://profiles.ihe.net/ITI/SVCM",
      "ci-build" : "http://build.fhir.org/ig/IHE/ITI.SVCM",
      "editions" : [
        {
          "name" : "Publication",
          "ig-version" : "1.5.1",
          "package" : "ihe.iti.svcm#1.5.1",
          "fhir-version" : ["4.0.1"],
          "url" : "https://profiles.ihe.net/ITI/SVCM/1.5.1"
        }
      ]
    },
    {
      "name" : "IHE SDC/eCC on FHIR",
      "category" : "Diagnostics",
      "npm-name" : "hl7.fhir.uv.ihe-sdc-ecc",
      "description" : "Integrating the Healthcare Enterprise (IHE) Structured Data Capture (SDC) on FHIR uses a form-driven workflow to capture and transmit encoded data by creating FHIR Observations. The primary use case for this is transmitting data captured in College of American Pathologists electronic Cancer Checklists (eCCs), which are distributed as IHE SDC templates.",
      "authority" : "HL7",
      "product" : ["fhir"],
      "country" : "uv",
      "history" : "http://hl7.org/fhir/uv/ihe-sdc-ecc/history.html",
      "language" : ["en"],
      "canonical" : "http://hl7.org/fhir/uv/ihe-sdc-ecc",
      "ci-build" : "http://build.fhir.org/ig/HL7/ihe-sdc-ecc-on-fhir",
      "editions" : [
        {
          "name" : "STU1",
          "ig-version" : "1.0.0",
          "package" : "hl7.fhir.uv.ihe-sdc-ecc#1.0.0",
          "fhir-version" : ["4.0.1"],
          "url" : "http://hl7.org/fhir/uv/ihe-sdc-ecc/STU1"
        }
      ]
    },
    {
      "name" : "Vital Signs FHIR IG",
      "category" : "Clinical Observations",
      "npm-name" : "hl7.fhir.us.vitals",
      "description" : "US Realm Implementation Guide for Vital Signs observations with extensions for qualifying data.",
      "authority" : "HL7",
      "product" : ["fhir"],
      "country" : "us",
      "history" : "http://hl7.org/fhir/us/vitals/history.html",
      "canonical" : "http://hl7.org/fhir/us/vitals",
      "ci-build" : "http://build.fhir.org/ig/HL7/cimi-vital-signs",
      "language" : ["en"],
      "analysis" : {
        "content" : true,
        "clinicalCore" : true,
        "profiles" : 15,
        "extensions" : 11,
        "valuesets" : 27,
        "codeSystems" : 3,
        "examples" : 15
      },
      "editions" : [
        {
          "name" : "STU1",
          "ig-version" : "1.0.0",
          "package" : "hl7.fhir.us.vitals#1.0.0",
          "fhir-version" : ["4.0.1"],
          "url" : "http://hl7.org/fhir/us/vitals/STU1"
        }
      ]
    },
    {
      "name" : "HL7 Cross Paradigm IG: Gender Harmony - Sex and Gender Representation",
      "category" : "Administration",
      "npm-name" : "hl7.xprod.uv.gender-harmony",
      "description" : "Provide profile components and guidance on how to properly represent Gender Identity as distinct from clinical sex characterization via Sex For Clinical Use, as well as other aligned sex- or gender-related data elements (Recorded Sex or Gender, Name to Use, Pronouns, etc.) Covers implementation approaches for FHIR, CDA, and V2.",
      "authority" : "HL7",
      "product" : ["fhir", "cda", "v2"],
      "country" : "uv",
      "history" : "http://hl7.org/xprod/ig/uv/gender-harmony/history.html",
      "language" : ["en"],
      "canonical" : "http://hl7.org/xprod/ig/uv/gender-harmony",
      "ci-build" : "http://build.fhir.org/ig/HL7/fhir-gender-harmony",
      "editions" : [
        {
          "name" : "Informative Edition 1",
          "ig-version" : "1.0.0",
          "package" : "hl7.xprod.uv.gender-harmony#1.0.0",
          "fhir-version" : ["5.0.0"],
          "url" : "http://hl7.org/xprod/ig/uv/gender-harmony/informative1"
        }
      ]
    },
    {
      "name" : "HL7 UK FHIR UKCore Implementation Guide",
      "category" : "National Base",
      "npm-name" : "fhir.r4.ukcore.stu3.currentbuild",
      "description" : "HL7 UK FHIR UKCore Implementation Guide",
      "authority" : "HL7 UK",
      "country" : "gb",
      "history" : "https://simplifier.net/guide/ukcoreversionhistory/home?version=current",
      "language" : ["en"],
      "canonical" : "https://simplifier.net/guide/uk-core-implementation-guide-stu3-sequence?version=current",
      "editions" : [
        {
          "name" : "STU 3",
          "ig-version" : "0.0.18-pre-release",
          "package" : "fhir.r4.ukcore.stu3.currentbuild 0.0.18-pre-release",
          "fhir-version" : ["4.0.1"],
          "url" : "https://simplifier.net/guide/UK-Core-Implementation-Guide-STU3-Sequence/Home?version=current"
        },
        {
          "name" : "STU 2",
          "ig-version" : "2.0.1",
          "package" : "fhir.r4.ukcore.stu2 2.0.1",
          "fhir-version" : ["4.0.1"],
          "url" : "https://simplifier.net/guide/uk-core-implementation-guide-stu2?version=2.0.1"
        },
        {
          "name" : "STU 1",
          "ig-version" : "1.0.0",
          "package" : "fhir.r4.ukcore.stu1 1.0.4",
          "fhir-version" : ["4.0.1"],
          "url" : "https://simplifier.net/guide/uk-core-implementation-guide?version=1.0.0"
        }
      ],
      "product" : ["fhir"]
    },
    {
      "name" : "Electronic Medicinal Product Information (ePI) FHIR Implementation Guide",
      "category" : "Pharmaceutical Mgmt",
      "npm-name" : "hl7.fhir.uv.emedicinal-product-info",
      "description" : "This guide provides best practice guidance for creating and representing electronic product information for medicinal products.",
      "authority" : "HL7",
      "country" : "uv",
      "history" : "http://hl7.org/fhir/uv/emedicinal-product-info/history.html",
      "language" : ["en"],
      "canonical" : "http://hl7.org/fhir/uv/emedicinal-product-info",
      "ci-build" : "http://build.fhir.org/ig/HL7/emedicinal-product-info",
      "editions" : [
        {
          "name" : "STU1",
          "ig-version" : "1.0.0",
          "package" : "hl7.fhir.uv.emedicinal-product-info#1.0.0",
          "fhir-version" : ["5.0.0"],
          "url" : "http://hl7.org/fhir/uv/emedicinal-product-info/STU1"
        }
      ],
      "product" : ["fhir"]
    },
    {
      "name" : "Retrieval of Real World Data for Clinical Research",
      "category" : "Research",
      "npm-name" : "hl7.fhir.uv.vulcan-rwd",
      "description" : "This IG provides profiles that define the data needed from EHRs to answer research questions arising from clinical studies.  It will demonstrate how FHIR and EHRs can directly support clinical trials.",
      "authority" : "HL7",
      "country" : "uv",
      "history" : "http://hl7.org/fhir/uv/vulcan-rwd/history.html",
      "language" : ["en"],
      "canonical" : "http://hl7.org/fhir/uv/vulcan-rwd",
      "ci-build" : "http://build.fhir.org/ig/HL7/vulcan-rwd",
      "editions" : [
        {
          "name" : "STU1",
          "ig-version" : "1.0.0",
          "package" : "hl7.fhir.uv.vulcan-rwd#1.0.0",
          "fhir-version" : ["4.0.1"],
          "url" : "http://hl7.org/fhir/uv/vulcan-rwd/STU1"
        }
      ],
      "product" : ["fhir"]
    },
    {
      "name" : "MCC eCare Plan Implementation Guide",
      "category" : "Care Management",
      "npm-name" : "hl7.fhir.us.mcc",
      "description" : "Provides representation of clinical and social data elements in the FHIR Care Plan format. Focuses on 4 common chronic conditions: 1) chronic kidney disease (CKD), 2) type 2 diabetes mellitus (T2DM), 3) cardiovascular diseases (specifically, hypertension, ischemic heart disease and heart failure), and 4) pain.",
      "authority" : "HL7",
      "country" : "us",
      "history" : "http://hl7.org/fhir/us/mcc/history.html",
      "language" : ["en"],
      "canonical" : "http://hl7.org/fhir/us/mcc",
      "ci-build" : "http://build.fhir.org/ig/HL7/fhir-us-mcc",
      "editions" : [
        {
          "name" : "STU 1",
          "ig-version" : "1.0.0",
          "package" : "hl7.fhir.us.mcc#1.0.0",
          "fhir-version" : ["4.0.1"],
          "url" : "http://hl7.org/fhir/us/mcc/STU1"
        }
      ],
      "product" : ["fhir"]
    },
    {
      "name" : "Clinical Study Schedule of Activities",
      "category" : "Research",
      "npm-name" : "hl7.fhir.uv.vulcan-schedule",
      "description" : "This guide provides best practice guidance for representing the schedule of activities (visits/encounters) in a Research Study and for relating EHR data to that schedule.  It also includes definition of blocks of standard activities that can subsequently be used as components of studies.",
      "authority" : "HL7",
      "country" : "uv",
      "history" : "http://hl7.org/fhir/uv/vulcan-schedule/history.html",
      "language" : ["en"],
      "canonical" : "http://hl7.org/fhir/uv/vulcan-schedule",
      "ci-build" : "http://build.fhir.org/ig/HL7/Vulcan-schedule-ig",
      "editions" : [
        {
          "name" : "STU1",
          "ig-version" : "1.0.0",
          "package" : "hl7.fhir.uv.vulcan-schedule#1.0.0",
          "fhir-version" : ["4.0.1"],
          "url" : "http://hl7.org/fhir/uv/vulcan-schedule/STU1"
        }
      ],
      "product" : ["fhir"]
    },
    {
      "name" : "EHRS Functional Model - Record Lifecycle Events Implementation Guide",
      "category" : "Mappings to Other Standards",
      "npm-name" : "hl7.fhir.uv.ehrs-rle",
      "description" : "This implementation guide describes the expected capabilities for an Electronic Health Record System (EHR-S) that intends to adhere to the ISO/HL7 10781 Electronic Health Record System Functional Model Release 2 which covers the logging of record lifecycle events.",
      "authority" : "HL7",
      "country" : "uv",
      "history" : "http://hl7.org/fhir/uv/ehrs-rle/history.html",
      "language" : ["en"],
      "canonical" : "http://hl7.org/fhir/uv/ehrs-rle",
      "ci-build" : "http://build.fhir.org/ig/HL7/ehrs-rle-ig",
      "editions" : [
        {
          "name" : "Informative Release 1 Informative",
          "ig-version" : "1.1.0",
          "package" : "hl7.fhir.uv.ehrs-rle#1.1.0",
          "fhir-version" : ["5.0.0"],
          "url" : "http://hl7.org/fhir/uv/ehrs-rle/Informative1"
        }
      ],
      "product" : ["fhir"]
    },
    {
      "name" : "ICHOM breast cancer patient-centered outcome measure set FHIR IG",
      "category" : "Quality / CDS",
      "npm-name" : "hl7.fhir.uv.ichom-breast-cancer",
      "description" : "This Implementation Guide describes the representation of the ICHOM Breast Cancer Patient Centered Outcomes Measures in HL7 FHIR and a description of the use cases for which these are be intended to be used.",
      "authority" : "HL7",
      "country" : "uv",
      "history" : "http://hl7.org/fhir/uv/ichom-breast-cancer/history.html",
      "language" : ["en"],
      "canonical" : "http://hl7.org/fhir/uv/ichom-breast-cancer",
      "ci-build" : "http://build.fhir.org/ig/HL7/fhir-ichom-breast-cancer-ig",
      "editions" : [
        {
          "name" : "STU 1",
          "ig-version" : "1.0.0",
          "package" : "hl7.fhir.uv.ichom-breast-cancer#1.0.0",
          "fhir-version" : ["4.0.1"],
          "url" : "http://hl7.org/fhir/uv/ichom-breast-cancer/STU1"
        }
      ],
      "product" : ["fhir"]
    },
    {
      "name" : "FHIR IG Human Services Directory",
      "category" : "Care Management",
      "npm-name" : "hl7.fhir.us.hsds",
      "description" : "FHIR API-based data exchange enabling healthcare provider, community-based organization, payer, and consumer-facing application systems to search standardized directories of organizations providing human and social services, providing foundational support for downstream care planning and management use cases, including closed loop referrals, care coordination and care management activities, consumer-based search for assistance, etc. This guide is a US Realm specification.",
      "authority" : "HL7",
      "country" : "us",
      "history" : "http://hl7.org/fhir/us/hsds/history.html",
      "language" : ["en"],
      "canonical" : "http://hl7.org/fhir/us/hsds",
      "ci-build" : "http://build.fhir.org/ig/HL7/FHIR-IG-Human-Services-Directory",
      "editions" : [
        {
          "name" : "STU1",
          "ig-version" : "1.0.0",
          "package" : "hl7.fhir.us.hsds#1.0.0",
          "fhir-version" : ["4.0.1"],
          "url" : "http://hl7.org/fhir/us/hsds/STU1"
        }
      ],
      "product" : ["fhir"]
    },
    {
      "name" : "DK MedCom CareCommunication",
      "category" : "Care Management",
      "npm-name" : "medcom.fhir.dk.carecommunication",
      "description" : "This IG includes profiles used in MedCom's CareCommunication standard. The purpose of CareCommunication is to support messagebased, digital communication between parties within Danish healthcare and the social area.",
      "authority" : "MedCom (DK)",
      "country" : "dk",
      "history" : "http://medcomfhir.dk/ig/carecommunication/history.html",
      "language" : ["en"],
      "canonical" : "http://medcomfhir.dk/ig/carecommunication",
      "ci-build" : "http://build.fhir.org/ig/medcomdk/dk-medcom-carecommunication",
      "editions" : [
        {
          "name" : "Release",
          "ig-version" : "3.0.0",
          "package" : "medcom.fhir.dk.carecommunication#3.0.0",
          "fhir-version" : ["4.0.1"],
          "url" : "http://medcomfhir.dk/ig/carecommunication/3.0.0"
        },
        {
          "name" : "Release",
          "ig-version" : "2.0.0",
          "package" : "medcom.fhir.dk.carecommunication#2.0.0",
          "fhir-version" : ["4.0.1"],
          "url" : "http://medcomfhir.dk/ig/carecommunication/2.0.0"
        },
        {
          "name" : "STU",
          "ig-version" : "1.0.0",
          "package" : "medcom.fhir.dk.carecommunication#1.0.0",
          "fhir-version" : ["4.0.1"],
          "url" : "http://medcomfhir.dk/fhir/ig/dk-medcom-carecommunication"
        }
      ],
      "product" : ["fhir"]
    },
    {
      "name" : "DK MedCom Core",
      "category" : "Frameworks",
      "npm-name" : "medcom.fhir.dk.core",
      "description" : "This IG includes core profiles defined by MedCom. These profiles are used in MedCom's FHIR standards.",
      "authority" : "MedCom (DK)",
      "country" : "dk",
      "history" : "http://medcomfhir.dk/ig/core/history.html",
      "language" : ["en"],
      "canonical" : "http://medcomfhir.dk/ig/core",
      "ci-build" : "http://build.fhir.org/ig/medcomdk/dk-medcom-core",
      "editions" : [
        {
          "name" : "Release",
          "ig-version" : "2.3.0",
          "package" : "medcom.fhir.dk.core#2.3.0",
          "fhir-version" : ["4.0.1"],
          "url" : "http://medcomfhir.dk/ig/core/2.3.0"
        },
        {
          "name" : "Release",
          "ig-version" : "2.2.0",
          "package" : "medcom.fhir.dk.core#2.2.0",
          "fhir-version" : ["4.0.1"],
          "url" : "http://medcomfhir.dk/ig/core/2.2.0"
        },
        {
          "name" : "Release",
          "ig-version" : "2.1.0",
          "package" : "medcom.fhir.dk.core#2.1.0",
          "fhir-version" : ["4.0.1"],
          "url" : "http://medcomfhir.dk/ig/core/2.1.0"
        },
        {
          "name" : "Release",
          "ig-version" : "2.0.0",
          "package" : "medcom.fhir.dk.core#2.0.0",
          "fhir-version" : ["4.0.1"],
          "url" : "http://medcomfhir.dk/ig/core/2.0.0"
        }
      ],
      "product" : ["fhir"]
    },
    {
      "name" : "DK MedCom Terminology",
      "category" : "Terminology",
      "npm-name" : "medcom.fhir.dk.terminology",
      "description" : "This IG includes CodeSystems, ValueSets and ConceptMaps defined by MedCom and used in MedCom's FHIR standards.",
      "authority" : "MedCom (DK)",
      "country" : "dk",
      "history" : "http://medcomfhir.dk/ig/terminology/history.html",
      "language" : ["en"],
      "canonical" : "http://medcomfhir.dk/ig/terminology",
      "ci-build" : "http://build.fhir.org/ig/medcomdk/dk-medcom-terminology",
      "editions" : [
        {
          "name" : "Release",
          "ig-version" : "1.6.0",
          "package" : "medcom.fhir.dk.terminology#1.6.0",
          "fhir-version" : ["4.0.1"],
          "url" : "http://medcomfhir.dk/ig/terminology/1.6.0"
        },
        {
          "name" : "Release",
          "ig-version" : "1.5.0",
          "package" : "medcom.fhir.dk.terminology#1.5.0",
          "fhir-version" : ["4.0.1"],
          "url" : "http://medcomfhir.dk/ig/terminology/1.5.0"
        },
        {
          "name" : "Release",
          "ig-version" : "1.4.0",
          "package" : "medcom.fhir.dk.terminology#1.4.0",
          "fhir-version" : ["4.0.1"],
          "url" : "http://medcomfhir.dk/ig/terminology/1.4.0"
        },
        {
          "name" : "Release",
          "ig-version" : "1.3.0",
          "package" : "medcom.fhir.dk.terminology#1.3.0",
          "fhir-version" : ["4.0.1"],
          "url" : "http://medcomfhir.dk/ig/terminology/1.3.0"
        },
        {
          "name" : "Release",
          "ig-version" : "1.2.0",
          "package" : "medcom.fhir.dk.terminology#1.2.0",
          "fhir-version" : ["4.0.1"],
          "url" : "http://medcomfhir.dk/ig/terminology/1.2.0"
        },
        {
          "name" : "Release",
          "ig-version" : "1.1.1",
          "package" : "medcom.fhir.dk.terminology#1.1.1",
          "fhir-version" : ["4.0.1"],
          "url" : "http://medcomfhir.dk/ig/terminology/1.1.1"
        },
        {
          "name" : "Release",
          "ig-version" : "1.1.0",
          "package" : "medcom.fhir.dk.terminology#1.1.0",
          "fhir-version" : ["4.0.1"],
          "url" : "http://medcomfhir.dk/ig/terminology/1.1.0"
        },
        {
          "name" : "Release",
          "ig-version" : "1.0.0",
          "package" : "medcom.fhir.dk.terminology#1.0.0",
          "fhir-version" : ["4.0.1"],
          "url" : "http://medcomfhir.dk/ig/terminology/1.0.0"
        }
      ],
      "product" : ["fhir"]
    },
    {
      "name" : "DK MedCom HospitalNotification",
      "category" : "Care Management",
      "npm-name" : "medcom.fhir.dk.hospitalnotification",
      "description" : "This IG includes profiles used in MedCom's HospitalNotification standard. The purpose of HospitalNotification is to inform the citizen’s current care and health provider in the primary sector about the start, end, and period of leave of the citizen’s stay at the hospital. The communication is messagebased.",
      "authority" : "MedCom (DK)",
      "country" : "dk",
      "history" : "http://medcomfhir.dk/ig/hospitalnotification/history.html",
      "language" : ["en"],
      "canonical" : "http://medcomfhir.dk/ig/hospitalnotification",
      "ci-build" : "http://build.fhir.org/ig/medcomdk/dk-medcom-hospitalnotification",
      "editions" : [
        {
          "name" : "Release",
          "ig-version" : "3.0.1",
          "package" : "medcom.fhir.dk.hospitalnotification#3.0.1",
          "fhir-version" : ["4.0.1"],
          "url" : "http://medcomfhir.dk/ig/hospitalnotification/3.0.1"
        },
        {
          "name" : "Release",
          "ig-version" : "3.0.0",
          "package" : "medcom.fhir.dk.hospitalnotification#3.0.0",
          "fhir-version" : ["4.0.1"],
          "url" : "http://medcomfhir.dk/ig/hospitalnotification/3.0.0"
        },
        {
          "name" : "Release",
          "ig-version" : "2.0.0",
          "package" : "medcom.fhir.dk.hospitalnotification#2.0.0",
          "fhir-version" : ["4.0.1"],
          "url" : "http://medcomfhir.dk/ig/hospitalnotification/2.0.0"
        },
        {
          "name" : "STU",
          "ig-version" : "1.0.0",
          "package" : "medcom.fhir.dk.hospitalnotification#1.0.0",
          "fhir-version" : ["4.0.1"],
          "url" : "http://medcomfhir.dk/fhir/ig/dk-medcom-hospitalnotification"
        }
      ],
      "product" : ["fhir"]
    },
    {
      "name" : "DK MedCom Acknowledgement",
      "category" : "Frameworks",
      "npm-name" : "medcom.fhir.dk.acknowledgement",
      "description" : "This IG includes profiles used in MedCom's Acknowledgement standard. An Acknowledgement is used as a receipt in messagebased communication.",
      "authority" : "MedCom (DK)",
      "country" : "dk",
      "history" : "http://medcomfhir.dk/ig/acknowledgement/history.html",
      "language" : ["en"],
      "canonical" : "http://medcomfhir.dk/ig/acknowledgement/",
      "ci-build" : "http://build.fhir.org/ig/medcomdk/dk-medcom-acknowledgement",
      "editions" : [
        {
          "name" : "Release",
          "ig-version" : "2.0.1",
          "package" : "medcom.fhir.dk.acknowledgement#2.0.1",
          "fhir-version" : ["4.0.1"],
          "url" : "http://medcomfhir.dk/ig/acknowledgement/2.0.1"
        },
        {
          "name" : "Release",
          "ig-version" : "2.0.0",
          "package" : "medcom.fhir.dk.acknowledgement#2.0.0",
          "fhir-version" : ["4.0.1"],
          "url" : "http://medcomfhir.dk/ig/acknowledgement/2.0.0"
        },
        {
          "name" : "STU",
          "ig-version" : "1.0.0",
          "package" : "medcom.fhir.dk.acknowledgement#1.0.0",
          "fhir-version" : ["4.0.1"],
          "url" : "http://medcomfhir.dk/fhir/ig/dk-medcom-acknowledgement"
        }
      ],
      "product" : ["fhir"]
    },
    {
      "name" : "DK MedCom HomeCareObservation",
      "category" : "Care Management",
      "npm-name" : "medcom.fhir.dk.homecareobservation",
      "description" : "This Implementation Guide contains profiles developed to be part of a production trial of the communication between the general practitioner and municipal acute care team.      ",
      "authority" : "MedCom",
      "country" : "dk",
      "history" : "http://medcomfhir.dk/ig/homecareobservation/history.html",
      "language" : ["en"],
      "canonical" : "http://medcomfhir.dk/ig/homecareobservation",
      "ci-build" : "http://build.fhir.org/ig/medcomdk/dk-medcom-homecareobservation",
      "editions" : [
        {
          "name" : "Release",
          "ig-version" : "1.0.0",
          "package" : "medcom.fhir.dk.homecareobservation#1.0.0",
          "fhir-version" : ["4.0.1"],
          "url" : "http://medcomfhir.dk/ig/homecareobservation/1.0.0"
        }
      ],
      "product" : ["fhir"]
    },
    {
      "name" : "DK MedCom Messaging",
      "category" : "Frameworks",
      "npm-name" : "medcom.fhir.dk.messaging",
      "description" : "This IG includes messaging profiles defined by MedCom. These profiles are used in messagebased communication.",
      "authority" : "MedCom (DK)",
      "country" : "dk",
      "history" : "http://medcomfhir.dk/ig/messaging/history.html",
      "language" : ["en"],
      "canonical" : "http://medcomfhir.dk/ig/messaging/",
      "ci-build" : "http://build.fhir.org/ig/medcomdk/dk-medcom-messaging",
      "editions" : [
        {
          "name" : "Release",
          "ig-version" : "2.1.0",
          "package" : "medcom.fhir.dk.messaging#2.1.0",
          "fhir-version" : ["4.0.1"],
          "url" : "http://medcomfhir.dk/ig/messaging/2.1.0"
        },
        {
          "name" : "Release",
          "ig-version" : "2.0.0",
          "package" : "medcom.fhir.dk.messaging#2.0.0",
          "fhir-version" : ["4.0.1"],
          "url" : "http://medcomfhir.dk/ig/messaging/2.0.0"
        },
        {
          "name" : "STU",
          "ig-version" : "1.0.0",
          "package" : "medcom.fhir.dk.messaging#1.0.0",
          "fhir-version" : ["4.0.1"],
          "url" : "http://medcomfhir.dk/fhir/ig/dk-medcom-messaging"
        }
      ],
      "product" : ["fhir"]
    },
    {
      "name" : "CDA: Clinical Document Architecture",
      "category" : "Clinical Documents",
      "npm-name" : "hl7.cda.uv.core",
      "description" : "This Implementation Guide is a representation of the Clinical Document Architecture (CDA) specification using FHIR Logical Models expressed as FHIR StructureDefinition instances.",
      "authority" : "HL7",
      "country" : "uv",
      "history" : "http://hl7.org/cda/stds/core/history.html",
      "language" : ["en"],
      "canonical" : "http://hl7.org/cda/stds/core",
      "ci-build" : "http://build.fhir.org/ig/HL7/CDA-core-sd",
      "product" : ["fhir", "cda"],
      "editions" : [
        {
          "name" : "CDA 2.0 Informative",
          "ig-version" : "2.0.1-sd",
          "package" : "hl7.cda.uv.core#2.0.1-sd",
          "fhir-version" : ["5.0.0"],
          "url" : "http://hl7.org/cda/stds/core/2.0.1-sd"
        }
      ]
    },
    {
      "name" : "Integrated Reporting Applications",
      "category" : "Imaging",
      "npm-name" : "ihe.rad.ira",
      "description" : "The Integrated Reporting Applications (IRA) profile helps applications that are used together during reporting (e.g., image display, report creator, clinical applications, AI tools, etc) to share information using a standard called FHIRcast. Each application can share what it is doing and the data it is creating, referred to as Context and Content, respectively. Other applications are notified so they can then intelligently synchronize their behavior or use the new data.",
      "authority" : "IHE",
      "country" : "uv",
      "history" : "https://profiles.ihe.net/RAD/IRA/history.html",
      "language" : ["en"],
      "canonical" : "https://profiles.ihe.net/RAD/IRA",
      "ci-build" : "http://build.fhir.org/ig/IHE/RAD.IRA/branches/master/index.html",
      "editions" : [
        {
          "name" : "Publication",
          "ig-version" : "1.0.0",
          "package" : "ihe.rad.ira#1.0.0",
          "fhir-version" : ["5.0.0"],
          "url" : "https://profiles.ihe.net/RAD/IRA/1.0.0"
        }
      ],
      "product" : ["fhir"]
    },
    {
      "name" : "PDSm",
      "category" : "Clinical Documents",
      "npm-name" : "ans.fhir.fr.pdsm",
      "description" : "Partage de Documents de Santé en mobilité (PDSm)",
      "authority" : "ANS (FR)",
      "country" : "fr",
      "language" : "fr",
      "history" : "https://interop.esante.gouv.fr/ig/fhir/pdsm/history.html",
      "canonical" : "https://interop.esante.gouv.fr/ig/fhir/pdsm",
      "ci-build" : "https://build.interop.esante.gouv.fr/ig/fhir/pdsm",
      "editions" : [
        {
          "name" : "Release 17.3.2023 (3.0.0)",
          "ig-version" : "3.0.0",
          "fhir-version" : ["4.0.1"],
          "package" : "ans.fhir.fr.pdsm#3.0.0",
          "url" : "https://interop.esante.gouv.fr/ig/fhir/pdsm/3.0.0"
        }
      ],
      "product" : ["fhir"]
    },
    {
      "name" : "U.S. Physical Activity IG",
      "category" : "Care Management",
      "npm-name" : "hl7.fhir.us.physical-activity",
      "description" : "Defines U.S. interoperability expectations related to physical activity, including primary assessment, supporting measures, plans, goals, referrals and patient-engagement.  Supports interoperability between care managers (e.g. EHRs, community health systems, etc.), service providers (physical activity professionals including exercise physiologists, personal trainers, community fitness centers, etc.), as well as patient-facing applications.",
      "authority" : "HL7",
      "country" : "us",
      "history" : "http://hl7.org/fhir/us/physical-activity/history.html",
      "language" : ["en"],
      "canonical" : "http://hl7.org/fhir/us/physical-activity",
      "ci-build" : "http://build.fhir.org/ig/HL7/physical-activity",
      "editions" : [
        {
          "name" : "STU 1.0",
          "ig-version" : "1.0.0",
          "package" : "hl7.fhir.us.physical-activity#1.0.0",
          "fhir-version" : ["4.0.1"],
          "url" : "http://hl7.org/fhir/us/physical-activity/STU1"
        }
      ],
      "product" : ["fhir"]
    },
    {
      "name" : "Protocols for Clinical Registry Extraction and Data Submission (CREDS) IG",
      "category" : "Clinical Registries",
      "npm-name" : "hl7.fhir.us.registry-protocols",
      "description" : "This guide profiles how a registry says what needs to be sent, and how a healthcare provider organization can use that to automate the collection and formatting the data into a submission, conforming to registry or FHIR implementation guide defined profiles and protocols.",
      "authority" : "HL7",
      "country" : "us",
      "history" : "http://hl7.org/fhir/us/registry-protocols/history.html",
      "language" : ["en"],
      "canonical" : "http://hl7.org/fhir/us/registry-protocols",
      "ci-build" : "http://build.fhir.org/ig/HL7/fhir-registry-protocols-ig",
      "editions" : [
        {
          "name" : "STU1",
          "ig-version" : "1.0.0",
          "package" : "hl7.fhir.us.registry-protocols#1.0.0",
          "fhir-version" : ["4.0.1"],
          "url" : "http://hl7.org/fhir/us/registry-protocols/STU1"
        }
      ],
      "product" : ["fhir"]
    },
    {
      "name" : "Real Time Location Services Implementation Guide",
      "category" : "Administration",
      "npm-name" : "hl7.fhir.uv.rtls",
      "description" : "This implementation guide defines the use of FHIR resources to exchange real time data about where patients, staff, device, or other assets are located within a hospital or other healthcare facility. This data is typically exchanged between a healthcare system and a Real Time Location System (RTLS) that captures, processes, and stores information about the location of tracking tags.",
      "authority" : "HL7",
      "country" : "uv",
      "history" : "http://hl7.org/fhir/uv/rtls/history.html",
      "language" : ["en"],
      "canonical" : "http://hl7.org/fhir/uv/rtls",
      "ci-build" : "http://build.fhir.org/ig/HL7/rtls-ig",
      "editions" : [
        {
          "name" : "STU 1.0 Ballot",
          "ig-version" : "1.0.0-ballot",
          "package" : "hl7.fhir.uv.rtls#1.0.0-ballot",
          "fhir-version" : ["5.0.0"],
          "url" : "http://hl7.org/fhir/uv/rtls/2023May"
        }
      ],
      "product" : ["fhir"]
    },
    {
      "name" : "Adverse Event Clinical Research R4 Backport",
      "category" : "Research",
      "npm-name" : "hl7.fhir.uv.ae-research-backport-ig",
      "description" : "This IG is for the clinical research setting. It defines the data elements needed to support the workflow for collecting and reporting serious and non-serious adverse events in clinical research to meet the need for regulatory submission requirements.",
      "authority" : "HL7",
      "country" : "uv",
      "history" : "http://hl7.org/fhir/uv/ae-research-backport-ig/history.html",
      "language" : ["en"],
      "canonical" : "http://hl7.org/fhir/uv/ae-research-backport-ig",
      "ci-build" : "http://build.fhir.org/ig/HL7/fhir-ae-research-backport-ig",
      "editions" : [
        {
          "name" : "STU 1",
          "ig-version" : "1.0.1",
          "package" : "hl7.fhir.uv.ae-research-backport-ig#1.0.1",
          "fhir-version" : ["4.0.1"],
          "url" : "http://hl7.org/fhir/uv/ae-research-backport-ig/STU1"
        }
      ],
      "product" : ["fhir"]
    },
    {
      "name" : "CCDA: Consolidated CDA Release",
      "category" : "Clinical Documents",
      "npm-name" : "hl7.cda.us.ccda",
      "description" : "C-CDA 3.0 merges the C-CDA R2.1 and the C-CDA Companion Guides, adds C-CDA enhancement requests, and incorporates new design and guidance for USCDI V4. The guide represents C-CDA templates using HL7 FHIR StructureDefinition. It is built upon the underlying CDA standard’s structures defined as Logical Models. These FHIR Logical models are abstract data structures which have been instantiated into physical CDA templates to be implemented in CDA data exchange. As such, it adheres to the CDA Release 2.0 standard and remains a CDA-based Implementation Guide (IG).",
      "authority" : "HL7",
      "country" : "us",
      "history" : "http://hl7.org/cda/stds/ccda/history.html",
      "language" : ["en"],
      "canonical" : "http://hl7.org/cda/us/ccda",
      "ci-build" : "http://build.fhir.org/ig/HL7/CDA-ccda",
      "product" : ["fhir", "cda"],
      "editions" : [
        {
          "name" : "CCDA 4.0 Ballot",
          "ig-version" : "4.0.0-ballot",
          "package" : "hl7.cda.us.ccda#4.0.0-ballot",
          "fhir-version" : ["5.0.0"],
          "url" : "http://hl7.org/cda/us/ccda/2025Jan"
        }
      ]
    },
    {
      "name" : "Adverse Event Clinical Research",
      "category" : "Research",
      "npm-name" : "hl7.fhir.uv.ae-research-ig",
      "description" : "This IG is for the clinical research setting. It defines the data elements needed to support the workflow for collecting and reporting serious and non-serious adverse events in clinical research to meet the need for regulatory submission requirements.",
      "authority" : "HL7",
      "country" : "uv",
      "history" : "http://hl7.org/fhir/uv/ae-research-ig/history.html",
      "language" : ["en"],
      "canonical" : "http://hl7.org/fhir/uv/ae-research-ig",
      "ci-build" : "http://build.fhir.org/ig/HL7/fhir-ae-research-ig",
      "editions" : [
        {
          "name" : "STU 1",
          "ig-version" : "1.0.1",
          "package" : "hl7.fhir.uv.ae-research-ig#1.0.1",
          "fhir-version" : ["5.0.0"],
          "url" : "http://hl7.org/fhir/uv/ae-research-ig/STU1"
        }
      ],
      "product" : ["fhir"]
    },
    {
      "name" : "FHIR Core Extensions Registry",
      "category" : "Extensions",
      "npm-name" : "hl7.fhir.uv.extensions",
      "description" : "This package defines the 'core extensions' - the extensions defined globally and available to all implementers",
      "authority" : "HL7",
      "country" : "uv",
      "history" : "http://hl7.org/fhir/extensions/history.html",
      "language" : ["en"],
      "canonical" : "http://hl7.org/fhir/extensions",
      "ci-build" : "http://build.fhir.org/ig/HL7/fhir-extensions",
      "product" : ["fhir"],
      "editions" : [
        {
          "name" : "Release 5.2",
          "ig-version" : "5.2.0",
          "package" : "hl7.fhir.uv.extensions#5.2.0",
          "fhir-version" : ["5.0.0"],
          "url" : "http://hl7.org/fhir/extensions/5.2.0"
        }
      ]
    },
    {
      "name" : "National Directory of Healthcare Providers and Services (NDH) Implementation Guide",
      "category" : "Administration",
      "npm-name" : "hl7.fhir.us.ndh",
      "description" : "Standard for the population, verification and exchange of Health and Social Care Directory information between a Validated National Directory and local directories (primarily for workflow integration).  This applies to individual demographics, organizational demographics, relationship between individuals and organizations, services provided, and electronic endpoint metadata",
      "authority" : "HL7",
      "country" : "us",
      "history" : "http://hl7.org/fhir/us/ndh/history.html",
      "language" : ["en"],
      "canonical" : "http://hl7.org/fhir/us/ndh",
      "ci-build" : "http://build.fhir.org/ig/HL7/fhir-us-ndh",
      "product" : ["fhir"],
      "editions" : [
        {
          "name" : "STU1",
          "ig-version" : "1.0.0",
          "package" : "hl7.fhir.us.ndh#1.0.0",
          "fhir-version" : ["4.0.1"],
          "url" : "http://hl7.org/fhir/us/ndh/STU1"
        }
      ]
    },
    {
      "name" : "Privacy Consent on FHIR (PCF)",
      "category" : "Privacy / Security",
      "npm-name" : "ihe.iti.pcf",
      "description" : "The Privacy Consent on FHIR (PCF) Profile provides support for patient privacy consents and access control where a FHIR API is used to access Document Sharing Health Information Exchanges.",
      "authority" : "IHE",
      "country" : "uv",
      "history" : "https://profiles.ihe.net/ITI/PCF/history.html",
      "language" : ["en"],
      "canonical" : "https://profiles.ihe.net/ITI/PCF",
      "ci-build" : "http://build.fhir.org/ig/IHE/ITI.PCF/branches/master/index.html",
      "editions" : [
        {
          "name" : "Publication",
          "ig-version" : "1.1.0",
          "package" : "ihe.iti.pcf#1.1.0",
          "fhir-version" : ["4.0.1"],
          "url" : "https://profiles.ihe.net/ITI/PCF/1.1.0"
        }
      ],
      "product" : ["fhir"]
    },
    {
      "name" : "HL7 Sweden base profiles",
      "category" : "National Base",
      "npm-name" : "hl7se.fhir.base",
      "description" : "Implementation Guide for Swedish Base Profiles",
      "authority" : "HL7 Sweden",
      "country" : "se",
      "history" : "http://hl7.se/fhir/ig/base/history.html",
      "language" : ["en"],
      "canonical" : "http://hl7.se/fhir/ig/base",
      "ci-build" : "http://build.fhir.org/ig/HL7Sweden/basprofiler-r4",
      "editions" : [
        {
          "name" : "Releases",
          "ig-version" : "1.0.0",
          "package" : "hl7se.fhir.base#1.0.0",
          "fhir-version" : ["4.0.1"],
          "url" : "http://hl7.se/fhir/ig/base/1.0.0"
        },
        {
          "name" : "Releases",
          "ig-version" : "1.1.0",
          "package" : "hl7se.fhir.base#1.1.0",
          "fhir-version" : ["4.0.1"],
          "url" : "http://hl7.se/fhir/ig/base/1.1.0"
        }
      ],
      "product" : ["fhir"]
    },
    {
      "name" : "Da Vinci Value-Based Performance Reporting Implementation Guide",
      "category" : "Financial",
      "npm-name" : "hl7.fhir.us.davinci-vbpr",
      "description" : "This implementation guide enables value-based performance reports to be specified in a standard format and exchanged using standardized mechanisms between payers and providers to support the shift from fee-for-service to value-based care.",
      "authority" : "HL7",
      "country" : "us",
      "history" : "http://hl7.org/fhir/us/davinci-vbpr/history.html",
      "language" : ["en"],
      "canonical" : "http://hl7.org/fhir/us/davinci-vbpr",
      "ci-build" : "http://build.fhir.org/ig/HL7/davinci-vbpr",
      "editions" : [
        {
          "name" : "STU1",
          "ig-version" : "1.0.0",
          "package" : "hl7.fhir.us.davinci-vbpr#1.0.0",
          "fhir-version" : ["4.0.1"],
          "url" : "http://hl7.org/fhir/us/davinci-vbpr/STU1"
        }
      ],
      "product" : ["fhir"]
    },
    {
      "name" : "International Birth And Child Model Implementation Guide",
      "category" : "Clinical Observations",
      "npm-name" : "hl7.fhir.uv.ibcm",
      "description" : "During a pregnancy clinical systems communicate data about the mother, the unborn fetus(es), the pregnancy, and child(ren). This includes information shared among EHR, ultrasound, radiology, lab and pharmacy systems. This IG explains how you model and communicate data and relate the fetus(es) to the mother using the FHIR resource Patient with extension indicating a distinct fetal record. Options for referencing information such as observation about the fetus as a body site within the maternal record will also be included. Examples and diagrams are provided to illustrate the use cases.",
      "authority" : "HL7",
      "country" : "uv",
      "history" : "http://hl7.org/fhir/uv/ibcm/history.html",
      "language" : ["en"],
      "canonical" : "http://hl7.org/fhir/uv/ibcm",
      "ci-build" : "http://build.fhir.org/ig/HL7/fetal_records",
      "editions" : [
        {
          "name" : "STU 1 Ballot",
          "ig-version" : "1.0.0-ballot2",
          "package" : "hl7.fhir.uv.ibcm#1.0.0-ballot2",
          "fhir-version" : ["5.0.0"],
          "url" : "http://hl7.org/fhir/uv/ibcm/2024Sep"
        }
      ],
      "product" : ["fhir"]
    },
    {
      "name" : "Canonical Resource Management Infrastructure Implementation Guide",
      "category" : "Infrastructure",
      "npm-name" : "hl7.fhir.uv.crmi",
      "description" : "The Canonical Resource Management Infrastructure implementation guide defines profiles, operations, capability statements and guidance to facilitate the content management lifecycle for authoring, publishing, distribution, and implementation of FHIR knowledge artifacts such as value sets, profiles, libraries, rules, and measures. The guide is intended to be used by specification and content implementation guide authors as both a dependency for validation of published artifacts, and a guide for construction and publication of content.",
      "authority" : "HL7",
      "country" : "uv",
      "history" : "http://hl7.org/fhir/uv/crmi/history.html",
      "language" : ["en"],
      "canonical" : "http://hl7.org/fhir/uv/crmi",
      "ci-build" : "http://build.fhir.org/ig/HL7/crmi-ig",
      "editions" : [
        {
          "name" : "STU1",
          "ig-version" : "1.0.0",
          "package" : "hl7.fhir.uv.crmi#1.0.0",
          "fhir-version" : ["4.0.1"],
          "url" : "http://hl7.org/fhir/uv/crmi/STU1"
        }
      ],
      "product" : ["fhir"]
    },
    {
      "name" : "Evidence Based Medicine on FHIR Implementation Guide",
      "category" : "Evidence Base Medicine",
      "npm-name" : "hl7.fhir.uv.ebm",
      "description" : "This implementation guide covers the broad scope of representation of scientific knowledge, including (1) citations to represent identification, location, classification, and attribution for knowledge artifacts; (2) components of research study design including study eligibility criteria (cohort definitions) and endpoint analysis plans; (3) research results including the statistic findings, definition of variables for which those findings apply, and the certainty of these findings; (4) assessments of research results; (5) aggregation and synthesis of research results; (6) judgments regarding evidence syntheses and contextual factors related to recommendations; (7) recommendations; and (8) compositions of combinations of these types of knowledge. The types of interoperability covered include syntactic (Resource StructureDefinitions) and semantic (value sets).",
      "authority" : "HL7",
      "country" : "uv",
      "history" : "http://hl7.org/fhir/uv/ebm/history.html",
      "language" : ["en"],
      "canonical" : "http://hl7.org/fhir/uv/ebm",
      "ci-build" : "http://build.fhir.org/ig/HL7/ebm",
      "product" : ["fhir"],
      "editions" : [
        {
          "name" : "STU1 Ballot",
          "ig-version" : "1.0.0-ballot2",
          "package" : "hl7.fhir.uv.ebm#1.0.0-ballot2",
          "fhir-version" : ["6.0.0"],
          "url" : "http://hl7.org/fhir/uv/ebm/2025May"
        }
      ]
    },
    {
      "name" : "KLTerm",
      "category" : "Terminology",
      "npm-name" : "kl.dk.fhir.term",
      "description" : "Base Terminology for KL",
      "authority" : "Kommunernes Landsforening (DK)",
      "country" : "dk",
      "history" : "http://fhir.kl.dk/term/history.html",
      "language" : ["en"],
      "canonical" : "http://fhir.kl.dk/term",
      "ci-build" : "http://build.fhir.org/ig/hl7dk/kl-term",
      "product" : ["fhir"],
      "editions" : [
        {
          "name" : "Releases",
          "ig-version" : "2.2.0",
          "package" : "kl.dk.fhir.term#2.2.0",
          "fhir-version" : ["4.0.1"],
          "url" : "http://fhir.kl.dk/term/2.2.0"
        }
      ]
    },
    {
      "name" : "KLCore",
      "category" : "Frameworks",
      "npm-name" : "kl.dk.fhir.core",
      "description" : "Base Profiles for KL",
      "authority" : "Kommunernes Landsforening (DK)",
      "country" : "dk",
      "history" : "http://fhir.kl.dk/core/history.html",
      "language" : ["en"],
      "canonical" : "http://fhir.kl.dk/core",
      "ci-build" : "http://build.fhir.org/ig/hl7dk/KL-dk",
      "editions" : [
        {
          "name" : "Releases",
          "ig-version" : "1.2.0",
          "package" : "kl.dk.fhir.core#1.2.0",
          "fhir-version" : ["4.0.1"],
          "url" : "http://fhir.kl.dk/core/1.2.0"
        }
      ],
      "product" : ["fhir"]
    },
    {
      "name" : "KLGateway",
      "category" : "Clinical Registries",
      "npm-name" : "kl.dk.fhir.gateway",
      "description" : "KL Submission Guide of data for reporting of various elements",
      "authority" : "Kommunernes Landsforening (DK)",
      "country" : "dk",
      "history" : "http://fhir.kl.dk/gateway/history.html",
      "language" : ["en"],
      "canonical" : "http://fhir.kl.dk/gateway",
      "product" : ["fhir"],
      "ci-build" : "http://build.fhir.org/ig/hl7dk/kl-gateway/branches/main",
      "editions" : [
        {
          "name" : "Releases",
          "ig-version" : "1.2.0",
          "package" : "kl.dk.fhir.gateway#1.2.0",
          "fhir-version" : ["4.0.1"],
          "url" : "http://fhir.kl.dk/gateway/1.2.0"
        }
      ]
    },
    {
      "name" : "HL7 FHIR Implementation Guide: Public Health IG Release 1 - BE Realm | STU1",
      "category" : "National Base",
      "npm-name" : "hl7.fhir.be.public-health",
      "description" : "Public Health IG",
      "authority" : "eHealth Platform Belgium",
      "country" : "be",
      "history" : "https://www.ehealth.fgov.be/standards/fhir/public-health/history.html",
      "language" : ["en"],
      "canonical" : "https://www.ehealth.fgov.be/standards/fhir/public-health",
      "ci-build" : "http://build.fhir.org/ig/hl7-be/public-health",
      "editions" : [
        {
          "name" : "Trial Use",
          "ig-version" : "1.0.0",
          "package" : "hl7.fhir.be.public-health#1.0.0",
          "fhir-version" : ["4.0.1"],
          "url" : "https://www.ehealth.fgov.be/standards/fhir/public-health/1.0.0"
        }
      ],
      "product" : ["fhir"]
    },
    {
      "name" : "Sharing of IPS (sIPS)",
      "category" : "Clinical Documents",
      "npm-name" : "ihe.iti.sips",
      "description" : "Defines how HL7 FHIR IPS is communicated using IHE Document Sharing",
      "authority" : "IHE",
      "country" : "uv",
      "history" : "https://profiles.ihe.net/ITI/sIPS/history.html",
      "language" : ["en"],
      "canonical" : "https://profiles.ihe.net/ITI/sIPS",
      "ci-build" : "http://build.fhir.org/ig/IHE/ITI.sIPS/branches/master/index.html",
      "editions" : [
        {
          "name" : "Publication",
          "ig-version" : "1.0.0",
          "package" : "ihe.iti.sips#1.0.0",
          "fhir-version" : ["4.0.1"],
          "url" : "https://profiles.ihe.net/ITI/sIPS/1.0.0"
        }
      ],
      "product" : ["fhir"]
    },
    {
      "name" : "KLFFBMessaging",
      "category" : "Frameworks",
      "npm-name" : "kl.dk.fhir.ffbmessaging",
      "description" : "Danish municipalities implementation guide for FFB messaging. A standard for exchanging social information from citizen journals between municipalities. The aim is to support citizens continuously, e.g. when they move, or receives interventions outside their home municipality.",
      "authority" : "HL7 Denmark",
      "country" : "dk",
      "history" : "http://fhir.kl.dk/ffbmessaging/history.html",
      "language" : ["en"],
      "canonical" : "http://fhir.kl.dk/ffbmessaging",
      "ci-build" : "http://build.fhir.org/ig/hl7dk/kl-ffb-messaging",
      "editions" : [
        {
          "name" : "Releases",
          "ig-version" : "1.0.0",
          "package" : "kl.dk.fhir.ffbmessaging#1.0.0",
          "fhir-version" : ["4.0.1"],
          "url" : "http://fhir.kl.dk/ffbmessaging/1.0.0"
        }
      ],
      "product" : ["fhir"]
    },
    {
      "name" : "KLFFinst",
      "category" : "Frameworks",
      "npm-name" : "kl.dk.fhir.ffinst",
      "description" : "Danish municipalities implementation guide for FFInst ",
      "authority" : "HL7 Denmark",
      "country" : "dk",
      "history" : "http://fhir.kl.dk/ffinst/history.html",
      "language" : ["en"],
      "canonical" : "http://fhir.kl.dk/ffinst",
      "ci-build" : "http://build.fhir.org/ig/hl7dk/KL-dk-tools",
      "editions" : [
        {
          "name" : "Releases",
          "ig-version" : "1.0.0",
          "package" : "kl.dk.fhir.ffinst#1.0.0",
          "fhir-version" : ["4.0.1"],
          "url" : "http://fhir.kl.dk/ffinst/1.0.0"
        }
      ],
      "product" : ["fhir"]
    },
    {
      "name" : "KLFFBReporting",
      "category" : "Clinical Registries",
      "npm-name" : "kl.dk.fhir.ffbreporting",
      "description" : "Danish municipalities implementation guide for FFB reporting. A standard for reporting social information from citizen journals to a gateway. The aim is to use the data in population based studies and management information systems",
      "authority" : "HL7 Denmark",
      "country" : "dk",
      "history" : "http://fhir.kl.dk/ffbreporting/history.html",
      "language" : ["en"],
      "canonical" : "http://fhir.kl.dk/ffbreporting",
      "ci-build" : "http://build.fhir.org/ig/hl7dk/kl-ffb-reporting",
      "editions" : [
        {
          "name" : "Releases",
          "ig-version" : "1.0.0",
          "package" : "kl.dk.fhir.ffbreporting#1.0.0",
          "fhir-version" : ["4.0.1"],
          "url" : "http://fhir.kl.dk/ffbreporting/1.0.0"
        }
      ],
      "product" : ["fhir"]
    },
    {
      "name" : "Animal terapeuta (não humano)",
      "category" : "Research",
      "npm-name" : "animal.terapeuta",
      "description" : "Cadastro de animais terapeutas visando a facilidade de localização deles pelas habilidades.",
      "authority" : "CGIS (UFG) (BR)",
      "country" : "br",
      "history" : "https://fhir.fabrica.inf.ufg.br/ig/history.html",
      "language" : ["pt"],
      "canonical" : "https://fhir.fabrica.inf.ufg.br/ig",
      "ci-build" : "https://fhir.fabrica.inf.ufg.br/ig",
      "editions" : [
        {
          "name" : "Releases",
          "ig-version" : "0.1.2",
          "package" : "animal.terapeuta#0.1.2",
          "fhir-version" : ["4.0.1"],
          "url" : "https://fhir.fabrica.inf.ufg.br/ig"
        }
      ],
      "product" : ["fhir"]
    },
    {
      "name" : "Guia de Implementação da SES GO - CORE",
      "category" : "Medication / Immunization",
      "npm-name" : "br.go.ses.core",
      "description" : "Guia de Implementação da SES GO - CORE",
      "authority" : "Secretaria de Estado da Saúde de Goiás",
      "country" : "br",
      "history" : "https://fhir.saude.go.gov.br/r4/core/history.html",
      "language" : ["pt"],
      "canonical" : "https://fhir.saude.go.gov.br/r4/core",
      "ci-build" : "https://fhir.saude.go.gov.br/r4/core",
      "editions" : [
        {
          "name" : "Releases",
          "ig-version" : "0.0.1",
          "package" : "br.go.ses.core#0.0.1",
          "fhir-version" : ["4.0.1"],
          "url" : "https://fhir.saude.go.gov.br/r4/core"
        }
      ],
      "product" : ["fhir"]
    },
    {
      "name" : "Common FHIR profile vendor collaboration",
      "category" : "EHR Access",
      "npm-name" : "care.commonprofiles.fhir",
      "description" : "ImplementationGuide published by a collaborative group of Swedish stakeholders of healthcare IT systems.",
      "authority" : "CommonProfiles.care (SE)",
      "country" : "se",
      "history" : "https://commonprofiles.care/fhir/history.html",
      "language" : ["en"],
      "canonical" : "https://commonprofiles.care/fhir",
      "ci-build" : "https://build.fhir.org/ig/commonprofiles-care/fhir/",
      "editions" : [
        {
          "name" : "Releases",
          "ig-version" : "1.0.1",
          "package" : "care.commonprofiles.fhir#1.0.1",
          "fhir-version" : ["4.0.1"],
          "url" : "https://commonprofiles.care/fhir/1.0.1/"
        }
      ],
      "product" : ["fhir"]
    },
    {
      "name" : "KLGatewayRehab",
      "category" : "Clinical Registries",
      "npm-name" : "kl.dk.fhir.rehab",
      "description" : "This implementation guide describes the delivery of §140 rehabilitation data to KL Gateway.",
      "authority" : "HL7 Denmark",
      "country" : "dk",
      "history" : "http://fhir.kl.dk/rehab/history.html",
      "language" : ["en"],
      "canonical" : "http://fhir.kl.dk/rehab",
      "ci-build" : "http://build.fhir.org/ig/hl7dk/kl-gateway-rehab",
      "product" : ["fhir"],
      "editions" : [
        {
          "name" : "Releases",
          "ig-version" : "2.2.0",
          "package" : "kl.dk.fhir.rehab#2.2.0",
          "fhir-version" : ["4.0.1"],
          "url" : "http://fhir.kl.dk/rehab/2.2.0"
        }
      ]
    },
    {
      "name" : "KLGatewayPrevention",
      "category" : "Clinical Registries",
      "npm-name" : "kl.dk.fhir.prevention",
      "description" : "This implementation guide describes the delivery of §119 prevention/health promotion data to KL Gateway.",
      "authority" : "HL7 Denmark",
      "country" : "dk",
      "history" : "http://fhir.kl.dk/prevention/history.html",
      "language" : ["en"],
      "canonical" : "http://fhir.kl.dk/prevention",
      "ci-build" : "http://build.fhir.org/ig/hl7dk/kl-gateway-prevention",
      "editions" : [
        {
          "name" : "Releases",
          "ig-version" : "2.0.0",
          "package" : "kl.dk.fhir.prevention#2.0.0",
          "fhir-version" : ["4.0.1"],
          "url" : "http://fhir.kl.dk/prevention/2.0.0"
        }
      ],
      "product" : ["fhir"]
    },
    {
      "name" : "KLChildren",
      "category" : "Clinical Registries",
      "npm-name" : "kl.dk.fhir.children",
      "description" : "This implementation guide describes the delivery of children health data to KL Gateway.",
      "authority" : "HL7 Denmark",
      "country" : "dk",
      "history" : "http://fhir.kl.dk/children/history.html",
      "language" : ["en"],
      "canonical" : "http://fhir.kl.dk/children",
      "ci-build" : "http://build.fhir.org/ig/hl7dk/kl-children",
      "product" : ["fhir"],
      "editions" : [
        {
          "name" : "Releases",
          "ig-version" : "2.1.0",
          "package" : "kl.dk.fhir.children#2.1.0",
          "fhir-version" : ["4.0.1"],
          "url" : "http://fhir.kl.dk/children/2.1.0"
        }
      ]
    },
    {
      "name" : "KR Core Implementation Guide",
      "category" : "National Base",
      "npm-name" : "hl7.fhir.kr.core",
      "description" : "Base Korean national implementation guide",
      "authority" : "HL7 Korea",
      "product" : ["fhir"],
      "country" : "kr",
      "language" : ["kr", "en"],
      "history" : "http://www.hl7korea.or.kr/fhir/krcore/history.html",
      "canonical" : "http://www.hl7korea.or.kr/fhir/krcore",
      "editions" : [
        {
          "name" : "STU 1",
          "ig-version" : "1.0.1",
          "package" : "hl7.fhir.kr.core#1.0.1",
          "fhir-version" : ["4.0.1"],
          "url" : "http://www.hl7korea.or.kr/fhir/krcore/STU1.0.1/"
        }
      ]
    },
    {
      "name" : "FHIRJPCoreImplementationGuide",
      "category" : "National Base",
      "npm-name" : "hl7.fhir.jp.core",
      "description" : "HL7 FHIR JP Core ImplementationGuide",
      "authority" : "FHIR Japan / JAMI",
      "product" : ["fhir"],
      "country" : "jp",
      "language" : ["ja"],
      "implementations" : [
        {
          "name" : "Source Code",
          "type" : "source",
          "url" : "https://github.com/jami-fhir-jp-wg/jp-core-v1x"
        }
      ],
      "history" : "https://jpfhir.jp/fhir/core/history.html",
      "canonical" : "http://jpfhir.jp/fhir/core",
      "editions" : [
        {
          "name" : "jp-core.r4",
          "ig-version" : "1.1.1",
          "package" : "hl7.fhir.r4.core#1.1.1",
          "fhir-version" : ["4.0.1"],
          "url" : "https://jpfhir.jp/fhir/core/1.1.1"
        }
      ]
    },
    {
      "name" : "HL7Japan_JAMIeReferralImplementationGuide",
      "category" : "Clinical Documents",
      "npm-name" : "eReferral",
      "description" : "診療情報提供書　HL7 Japan-JAMI eReferral ImplementationGuide",
      "authority" : "FHIR Japan / JAMI",
      "product" : ["fhir"],
      "country" : "jp",
      "language" : ["ja"],
      "history" : "https://jpfhir.jp/fhir/eReferral/igv1/updateHistory.html",
      "canonical" : "https://jpfhir.jp/fhir/eReferral",
      "editions" : [
        {
          "name" : "eReferral",
          "ig-version" : "1.1.4",
          "package" : "eReferral#1.1.4",
          "fhir-version" : ["4.0.1"],
          "url" : "https://jpfhir.jp/fhir/eReferral/igv1"
        }
      ]
    },
    {
      "name" : "HL7JapanJAMIeDischargeSummaryImplementationGuide",
      "category" : "Clinical Documents",
      "npm-name" : "eDischargeSummary",
      "description" : "退院時サマリー　HL7 Japan-JAMI eDischargeSummary ImplementationGuide",
      "authority" : "FHIR Japan / JAMI",
      "product" : ["fhir"],
      "country" : "jp",
      "language" : ["ja"],
      "history" : "https://jpfhir.jp/fhir/eDisSummary/igv1/updateHistory.html",
      "canonical" : "https://jpfhir.jp/fhir/eDisSummary",
      "editions" : [
        {
          "name" : "eDischargeSummary",
          "ig-version" : "1.1.4",
          "package" : "eDischargeSummary#1.1.4",
          "fhir-version" : ["4.0.1"],
          "url" : "https://jpfhir.jp/fhir/eDisSummary/igv1"
        }
      ]
    },
    {
      "name" : "HL7 Europe Laboratory Report",
      "category" : "Diagnostics",
      "npm-name" : "hl7.fhir.eu.laboratory",
      "description" : "This guide defines a set of common rules to be applied to HL7 FHIR to represent a Laboratory Report in the European Context, coherently with the European eHN Guidelines",
      "authority" : "HL7 Europe",
      "country" : "eu",
      "history" : "http://hl7.eu/fhir/laboratory/history.html",
      "language" : ["en"],
      "canonical" : "http://hl7.eu/fhir/laboratory",
      "ci-build" : "http://build.fhir.org/ig/hl7-eu/laboratory",
      "product" : ["fhir"],
      "editions" : [
        {
          "name" : "STU 1",
          "ig-version" : "0.1.1",
          "package" : "hl7.fhir.eu.laboratory#0.1.1",
          "fhir-version" : ["4.0.1"],
          "url" : "http://hl7.eu/fhir/laboratory/0.1.1"
        }
      ]
    },
    {
      "name" : "HL7 FHIR Implementation Guide: Public Health IG Release 1 - BE Realm | STU1",
      "category" : "National Base",
      "npm-name" : "hl7.fhir.be.public-health",
      "description" : "HL7 FHIR Implementation Guide: Public Health IG Release 1 - BE Realm | STU1",
      "authority" : "eHealth Platform Belgium",
      "country" : "be",
      "history" : "https://www.ehealth.fgov.be/standards/fhir/public-health/history.html",
      "language" : ["en"],
      "canonical" : "https://www.ehealth.fgov.be/standards/fhir/public-health",
      "ci-build" : "http://build.fhir.org/ig/hl7-be/public-health",
      "editions" : [
        {
          "name" : "Trial Use",
          "ig-version" : "1.0.2",
          "package" : "hl7.fhir.be.public-health#1.0.2",
          "fhir-version" : ["4.0.1"],
          "url" : "https://www.ehealth.fgov.be/standards/fhir/public-health/1.0.2"
        }
      ],
      "product" : ["fhir"]
    },
    {
      "name" : "eHealth FHIR Infrastructure and Security Profiles for Belgium",
      "category" : "National Base",
      "npm-name" : "hl7.fhir.be.infsec",
      "description" : "eHealth FHIR Infrastructure and Security Profiles for Belgium",
      "authority" : "eHealth Platform Belgium",
      "country" : "be",
      "history" : "https://www.ehealth.fgov.be/standards/fhir/infsec/history.html",
      "language" : ["en"],
      "canonical" : "https://www.ehealth.fgov.be/standards/fhir/infsec",
      "ci-build" : "http://build.fhir.org/ig/hl7-be/infsec",
      "editions" : [
        {
          "name" : "Trial Use",
          "ig-version" : "1.0.0",
          "package" : "hl7.fhir.be.infsec#1.0.0",
          "fhir-version" : ["4.0.1"],
          "url" : "https://www.ehealth.fgov.be/standards/fhir/infsec/1.0.0"
        }
      ],
      "product" : ["fhir"]
    },
    {
      "name" : "Finnish Implementation Guide for SMART App Launch",
      "npm-name" : "hl7.fhir.fi.smart",
      "category" : "National Base",
      "description" : "Guidelines for using the SMART App Launch mechanism in Finland, published and maintained by HL7 Finland.",
      "authority" : "HL7",
      "country" : "fi",
      "history" : "https://hl7.fi/fhir/finnish-smart/history.html",
      "language" : ["en"],
      "canonical" : "https://hl7.fi/fhir/finnish-smart",
      "ci-build" : "https://fhir.fi/finnish-smart",
      "editions" : [
        {
          "name" : "STU 1",
          "ig-version" : "1.0.0",
          "package" : "hl7.fhir.fi.smart#1.0.0",
          "fhir-version" : ["4.0.1"],
          "url" : "https://hl7.fi/fhir/finnish-smart/1.0.0"
        }
      ],
      "product" : ["fhir"]
    },
    {
      "name" : "Finnish Base Profiles",
      "category" : "National Base",
      "npm-name" : "hl7.fhir.fi.base",
      "description" : "A core set of FHIR resources profiled for use in Finland, published and maintained by HL7 Finland",
      "authority" : "HL7",
      "country" : "fi",
      "history" : "https://hl7.fi/fhir/finnish-base-profiles/history.html",
      "language" : ["en"],
      "canonical" : "https://hl7.fi/fhir/finnish-base-profiles",
      "ci-build" : "https://fhir.fi/finnish-base-profiles",
      "editions" : [
        {
          "name" : "STU 1",
          "ig-version" : "1.0.0",
          "package" : "hl7.fhir.fi.base#1.0.0",
          "fhir-version" : ["4.0.1"],
          "url" : "https://hl7.fi/fhir/finnish-base-profiles/1.0.0"
        }
      ],
      "product" : ["fhir"]
    },
    {
      "name" : "Finnish Scheduling",
      "category" : "Care Management",
      "npm-name" : "hl7.fhir.fi.scheduling",
      "description" : "Finnish HL7 FHIR implementation guide for scheduling, published and maintained by HL7 Finland",
      "authority" : "HL7",
      "country" : "fi",
      "history" : "https://hl7.fi/fhir/finnish-scheduling/history.html",
      "language" : ["en"],
      "canonical" : "https://hl7.fi/fhir/finnish-scheduling",
      "ci-build" : "https://fhir.fi/finnish-scheduling",
      "editions" : [
        {
          "name" : "STU 1 Draft",
          "ig-version" : "0.1.0",
          "package" : "hl7.fhir.fi.scheduling#0.1.0",
          "fhir-version" : ["4.0.1"],
          "url" : "https://hl7.fi/fhir/finnish-scheduling/0.1.0"
        }
      ],
      "product" : ["fhir"]
    },
    {
      "name" : "Document Subscription for Mobile (DSUBm)",
      "category" : "Clinical Documents",
      "npm-name" : "ihe.iti.dsubm",
      "description" : "The Document Subscription for Mobile (DSUBm) profile provides a FHIR based subscription and notification mechanisms for Document Sharing. Enabling a subscription and notification when a document publication event matches the criteria expressed in the subscription.",
      "authority" : "IHE",
      "country" : "uv",
      "history" : "https://profiles.ihe.net/ITI/DSUBm/history.html",
      "language" : ["en"],
      "canonical" : "https://profiles.ihe.net/ITI/DSUBm",
      "ci-build" : "http://build.fhir.org/ig/IHE/ITI.DSUBm/branches/master/index.html",
      "editions" : [
        {
          "name" : "Publication",
          "ig-version" : "1.0.0",
          "package" : "ihe.iti.dsubm#1.0.0",
          "fhir-version" : ["4.0.1"],
          "url" : "https://profiles.ihe.net/ITI/DSUBm/1.0.0"
        }
      ],
      "product" : ["fhir"]
    },
    {
      "name" : "HRSA Uniform Data System (UDS) Patient Level Submission (PLS) (UDS+ or uds-plus) FHIR IG",
      "category" : "Surveillience / Reporting",
      "npm-name" : "fhir.hrsa.uds-plus",
      "description" : "UDS+ is part of HRSA`s modernization initiatives and requires health centers to report data annually as part of the funding grants. UDS is a standard data set that provides consistent information about Federally Qualified Health Centers. It is the source of non duplicated data for the entire scope of services included in the grant or designation for the calendar year. HRSA uses UDS data to assess the impact and performance of the Health Center Program, and to promote data-driven quality improvement",
      "authority" : "US Government",
      "country" : "us",
      "history" : "http://fhir.org/guides/hrsa/uds-plus/history.html",
      "language" : ["en"],
      "canonical" : "http://fhir.org/guides/hrsa/uds-plus",
      "ci-build" : "http://build.fhir.org/ig/drajer-health/uds-plus",
      "product" : ["fhir"],
      "editions" : [
        {
          "name" : "STU2",
          "ig-version" : "2.0.0",
          "package" : "fhir.hrsa.uds-plus#2.0.0",
          "fhir-version" : ["4.0.1"],
          "url" : "http://fhir.org/guides/hrsa/uds-plus/STU2"
        }
      ]
    },
    {
      "name" : "Pharmaceutical Quality (Industry)",
      "category" : "Pharmaceutical",
      "npm-name" : "hl7.fhir.uv.pharm-quality",
      "description" : "The FHIR resource profiles specified in this implementation guide represent data in the ICH Quality Guidelines (https://www.ich.org/page/quality-guidelines). This implementation guide defines universal realm structured data elements to support structured authoring (e.g., master data; advanced analysis) for the creation and exchange of Quality information internationally.",
      "authority" : "HL7",
      "country" : "uv",
      "history" : "http://hl7.org/fhir/uv/pharm-quality/history.html",
      "language" : ["en"],
      "canonical" : "http://hl7.org/fhir/uv/pharm-quality",
      "ci-build" : "http://build.fhir.org/ig/HL7/uv-dx-pq",
      "editions" : [
        {
          "name" : "STU1",
          "ig-version" : "1.0.0",
          "package" : "hl7.fhir.uv.pharm-quality#1.0.0",
          "fhir-version" : ["5.0.0"],
          "url" : "http://hl7.org/fhir/uv/pharm-quality/STU1"
        }
      ],
      "product" : ["fhir"]
    },
    {
      "name" : "Using CQL with FHIR Implementation Guide",
      "category" : "Infrastructure",
      "npm-name" : "hl7.fhir.uv.cql",
      "description" : "The Using CQL with FHIR implementation guide defines profiles, operations and guidance for the use of CQL with FHIR, both as a mechanism for querying, as well as inline and integrated usage as part of knowledge artifacts.",
      "authority" : "HL7",
      "country" : "uv",
      "history" : "http://hl7.org/fhir/uv/cql/history.html",
      "language" : ["en"],
      "canonical" : "http://hl7.org/fhir/uv/cql",
      "ci-build" : "http://build.fhir.org/ig/HL7/cql-ig",
      "product" : ["fhir"],
      "editions" : [
        {
          "name" : "STU2 Ballot",
          "ig-version" : "2.0.0-ballot",
          "package" : "hl7.fhir.uv.cql#2.0.0-ballot",
          "fhir-version" : ["4.0.1"],
          "url" : "http://hl7.org/fhir/uv/cql/2025Jan"
        }
      ]
    },
    {
      "name" : "Respiratory Virus Hospitalization Surveillance Network (RESP-NET) Content Implementation Guide",
      "category" : "Medication / Immunization",
      "npm-name" : "hl7.fhir.us.resp-net",
      "description" : "The Respiratory Virus Hospitalization Surveillance Network (RESP-NET) comprises three platforms that conduct population-based surveillance for laboratory-confirmed hospitalizations associated with COVID-19, Influenza, and Respiratory Syncytial Virus (RSV) among children and adults.",
      "authority" : "HL7",
      "country" : "us",
      "history" : "http://hl7.org/fhir/us/resp-net/history.html",
      "language" : ["en"],
      "canonical" : "http://hl7.org/fhir/us/resp-net",
      "ci-build" : "http://build.fhir.org/ig/HL7/fhir-resp-net-ig",
      "editions" : [
        {
          "name" : "STU1 Ballot",
          "ig-version" : "1.0.0-ballot",
          "package" : "hl7.fhir.us.resp-net#1.0.0-ballot",
          "fhir-version" : ["4.0.1"],
          "url" : "http://hl7.org/fhir/us/resp-net/2024Jan"
        }
      ],
      "product" : ["fhir"]
    },
    {
      "name" : "US Prescription Drug Monitoring Program (PDMP)",
      "category" : "Medications / Immunizations",
      "npm-name" : "hl7.fhir.us.pdmp",
      "description" : "Guidance on the use of FHIR resources and search operations to allow requestors (prescribers, pharmacists, others) to obtain a patient's medication records held in one or more Prescription Drug Monitoring Programs (PDMPs).  Also describes how the information supplied by the PDMPs is contained in the other information exchanges in the larger PDMP environment.",
      "authority" : "HL7",
      "country" : "us",
      "history" : "http://hl7.org/fhir/us/pdmp/history.html",
      "language" : ["en"],
      "canonical" : "http://hl7.org/fhir/us/pdmp",
      "ci-build" : "http://build.fhir.org/ig/HL7/fhir-pdmp",
      "editions" : [
        {
          "name" : "STU1",
          "ig-version" : "1.0.0",
          "package" : "hl7.fhir.us.pdmp#1.0.0",
          "fhir-version" : ["4.0.1"],
          "url" : "http://hl7.org/fhir/us/pdmp/STU1"
        }
      ],
      "product" : ["fhir"]
    },
    {
      "name" : "US Medication REMS",
      "category" : "Medications / Immunizations",
      "npm-name" : "hl7.fhir.us.medication-rems",
      "description" : "A Risk Evaluation and Mitigation Strategies (REMS) is a drug safety program that the U.S. FDA requires for certain medications with serious safety concerns. Complying with REMS can introduce manual work for the provider and potential delays in getting the medication to the patient. This IG provides guidance on using FHIR to automate notifications and information exchange between the provider and the REMS Administrator--to reduce burden on the provider and prevent delays in patient care.",
      "authority" : "HL7",
      "country" : "us",
      "history" : "http://hl7.org/fhir/us/medication-rems/history.html",
      "language" : ["en"],
      "canonical" : "http://hl7.org/fhir/us/medication-rems",
      "ci-build" : "http://build.fhir.org/ig/HL7/fhir-medication-rems-ig",
      "editions" : [
        {
          "name" : "STU1",
          "ig-version" : "1.0.0",
          "package" : "hl7.fhir.us.medication-rems#1.0.0",
          "fhir-version" : ["4.0.1"],
          "url" : "http://hl7.org/fhir/us/medication-rems/STU1"
        }
      ],
      "product" : ["fhir"]
    },
    {
      "name" : "CardX Hypertension Management IG",
      "category" : "Diagnostics",
      "npm-name" : "hl7.fhir.uv.cardx-htn-mng",
      "description" : "This implementation guide is intended to increase the quality of blood pressure data observed by the patient taken in a non-clinical setting or at home.",
      "authority" : "HL7",
      "country" : "uv",
      "history" : "http://hl7.org/fhir/uv/cardx-htn-mng/history.html",
      "language" : ["en"],
      "canonical" : "http://hl7.org/fhir/uv/cardx-htn-mng",
      "ci-build" : "http://build.fhir.org/ig/HL7/cardx-htn-mng",
      "product" : ["fhir"],
      "editions" : [
        {
          "name" : "STU1",
          "ig-version" : "1.0.0",
          "package" : "hl7.fhir.uv.cardx-htn-mng#1.0.0",
          "fhir-version" : ["4.0.1"],
          "url" : "http://hl7.org/fhir/uv/cardx-htn-mng/STU1"
        }
      ]
    },
    {
      "name" : "Pharmaceutical Quality - Chemistry, Manufacturing and Controls (PQ-CMC) Submissions to FDA",
      "category" : "Pharmaceutical",
      "npm-name" : "hl7.fhir.us.pq-cmc-fda",
      "description" : "The FDA PQ-CMC FHIR IG is for submission of structured and standardized information regarding drug product quality, chemistry, manufacturing and processes controls.  This data is intended for submission to the US FDA by biopharmaceutical companies for the purpose of drug application review.",
      "authority" : "HL7",
      "country" : "us",
      "history" : "http://hl7.org/fhir/us/pq-cmc-fda/history.html",
      "language" : ["en"],
      "canonical" : "http://hl7.org/fhir/us/pq-cmc-fda",
      "ci-build" : "http://build.fhir.org/ig/HL7/FHIR-us-pq-cmc-fda",
      "product" : ["fhir"],
      "editions" : [
        {
          "name" : "STU2 Ballot",
          "ig-version" : "2.0.0-ballot",
          "package" : "hl7.fhir.us.pq-cmc-fda#2.0.0-ballot",
          "fhir-version" : ["5.0.0"],
          "url" : "http://hl7.org/fhir/us/pq-cmc-fda/2025Jan"
        }
      ]
    },
    {
      "name" : "HL7 Tools Extension IG",
      "category" : "Infrastructure",
      "npm-name" : "hl7.fhir.uv.tools",
      "description" : "Definitions of the code systems and extensions used by the FHIR tools (validators, code generators, IG publication, etc)",
      "authority" : "HL7",
      "country" : "uv",
      "history" : "http://hl7.org/fhir/tools/history.html",
      "language" : ["en"],
      "canonical" : "http://hl7.org/fhir/tools",
      "ci-build" : "http://build.fhir.org/ig/FHIR/fhir-tools-ig",
      "product" : ["fhir"],
      "editions" : [
        {
          "name" : "Releases Informative",
          "ig-version" : "0.5.0",
          "package" : "hl7.fhir.uv.tools#0.5.0",
          "fhir-version" : ["5.0.0"],
          "url" : "http://hl7.org/fhir/tools/0.5.0"
        }
      ]
    },
        {
      "name" : "FHIR Implementation Guide for ABDM",
      "category" : "National Base",
      "npm-name" : "ndhm.in",
      "description" : "FHIR Implementation Guide for Ayushman Bharat Digital Mission",
      "authority" : "NRCeS",
      "country" : "in",
      "history" : "https://nrces.in/ndhm/fhir/r4/history.html",
      "language" : ["en"],
      "canonical" : "https://nrces.in/ndhm/fhir/r4",
      "ci-build" : "https://nrces.in/ndhm/fhir/r4",
      "product" : ["fhir", "fhir"],
      "editions" : [
        {
          "name" : "Releases",
          "ig-version" : "6.5.0",
          "package" : "ndhm.in#6.5.0",
          "fhir-version" : ["4.0.1"],
          "url" : "https://nrces.in/ndhm/fhir/r4/6.5.0"
        }
      ]
    },
    {
      "name" : "IHE FHIR Profile: Occupational Data for Health (ODH) - International",
      "category" : "Clinical Observations",
      "npm-name" : "ihe.pcc.odh",
      "description" : "This IG covers the specific data that covers past or present jobs, usual work, employment status, retirement date and combat zone period for the subject. It also includes the past or present jobs and usual work of other household members. This IG is International scope",
      "authority" : "IHE",
      "country" : "uv",
      "history" : "https://profiles.ihe.net/PCC/ODH/history.html",
      "language" : ["en"],
      "canonical" : "https://profiles.ihe.net/PCC/ODH",
      "ci-build" : "http://build.fhir.org/ig/IHE/PCC.ODH/branches/master/index.html",
      "product" : ["fhir"],
      "editions" : [
        {
          "name" : "Publication",
          "ig-version" : "1.0.0",
          "package" : "ihe.pcc.odh#1.0.0",
          "fhir-version" : ["4.0.1"],
          "url" : "https://profiles.ihe.net/PCC/ODH/1.0.0"
        }
      ]
    },
    {
      "name" : "HL7 Europe Extensions",
      "category" : "Extensions",
      "npm-name" : "hl7.fhir.eu.extensions",
      "description" : "This guide lists the extensions specified for the European REALM.",
      "authority" : "HL7 Europe",
      "country" : "eu",
      "history" : "http://hl7.eu/fhir/extensions/history.html",
      "language" : ["en"],
      "canonical" : "http://hl7.eu/fhir/extensions",
      "ci-build" : "http://build.fhir.org/ig/hl7-eu/extensions",
      "editions" : [
        {
          "name" : "Release",
          "ig-version" : "0.1.0",
          "package" : "hl7.fhir.eu.extensions#0.1.0",
          "fhir-version" : ["4.0.1"],
          "url" : "http://hl7.eu/fhir/extensions/0.1.0"
        },
        {
          "name" : "Release",
          "ig-version" : "0.1.1",
          "package" : "hl7.fhir.eu.extensions#0.1.1",
          "fhir-version" : ["5.0.0"],
          "url" : "http://hl7.eu/fhir/extensions/0.1.1"
        }
      ],
      "product" : ["fhir"]
    },
    {
      "name" : "HL7 FHIR Implementation Guide Laboratory Report",
      "category" : "Diagnostics",
      "npm-name" : "hl7.fhir.it.lab-report",
      "description" : "This guide defines a set of common rules to be applied to HL7 FHIR to represent a Laboratory Report in the Italian Context, coherently with the European FHIR Implementation Guide",
      "authority" : "HL7 Italia",
      "country" : "it",
      "history" : "http://hl7.it/fhir/lab-report/history.html",
      "language" : ["it"],
      "canonical" : "http://hl7.it/fhir/lab-report",
      "ci-build" : "http://build.fhir.org/ig/hl7-it/lab-report",
      "editions" : [
        {
          "name" : "Release 1",
          "ig-version" : "0.2.0",
          "package" : "hl7.fhir.it.lab-report#0.2.0",
          "fhir-version" : ["4.0.1"],
          "url" : "http://hl7.it/fhir/lab-report/0.2.0"
        }
      ],
      "product" : ["fhir"]
    },
    {
      "name" : "IG Tooling by GKL",
      "category" : "Research",
      "npm-name" : "hl7.at.fhir.gkl.ig-tooling",
      "description" : "This IG is built in order to describe the IG tooling.",
      "country" : "at",
      "authority" : "Unspecified",
      "history" : "https://gabriel0316.github.io/ig-tooling-pages/ig/ig-tooling/history.html",
      "language" : ["en"],
      "canonical" : "https://gabriel0316.github.io/ig-tooling-pages/ig/ig-tooling",
      "ci-build" : "http://build.fhir.org/ig/gabriel0316/ig-tooling",
      "product" : ["fhir"],
      "editions" : [
        {
          "name" : "DSTU 1",
          "ig-version" : "0.4.0",
          "package" : "hl7.at.fhir.gkl.ig-tooling#0.4.0",
          "fhir-version" : ["4.0.1"],
          "url" : "https://gabriel0316.github.io/ig-tooling-pages/ig/ig-tooling/0.4.0"
        }
      ]
    },
    {
      "name" : "FHIR Clinical Documents",
      "category" : "Clinical Documents",
      "npm-name" : "hl7.fhir.uv.fhir-clinical-document",
      "description" : "The FHIR Clinical Document Implementation Guide is a canonical representation of a clinical document in FHIR. The IG serves as a common universal starting point for those creating their own FHIR clinical document specifications, and supports those CDA users wishing to migrate to a FHIR-based representation of clinical documents.",
      "authority" : "HL7",
      "country" : "uv",
      "history" : "http://hl7.org/fhir/uv/fhir-clinical-document/history.html",
      "language" : ["en"],
      "canonical" : "http://hl7.org/fhir/uv/fhir-clinical-document",
      "ci-build" : "http://build.fhir.org/ig/HL7/fhir-clinical-document/index.html",
      "editions" : [
        {
          "name" : "STU1 Ballot",
          "ig-version" : "1.0.0-ballot",
          "package" : "hl7.fhir.uv.fhir-clinical-document#1.0.0-ballot",
          "fhir-version" : ["4.0.1"],
          "url" : "http://hl7.org/fhir/uv/fhir-clinical-document/2024Sep"
        }
      ],
      "product" : ["fhir"]
    },
    {
      "name" : "SMART Health Cards and Links FHIR IG",
      "category" : "Communications",
      "npm-name" : "hl7.fhir.uv.smart-health-cards-and-links",
      "description" : "This Implementation Guide defines secure, standards-based mechanisms for individuals to store, share, and manage their health data. It encompasses SMART Health Cards (SHC) for verifiable clinical records and SMART Health Links (SHL) for flexible sharing of FHIR data, including patient-supplied information, dynamic records, and authorization delegation.",
      "authority" : "HL7",
      "country" : "uv",
      "history" : "http://hl7.org/fhir/uv/smart-health-cards-and-links/history.html",
      "language" : ["en"],
      "canonical" : "http://hl7.org/fhir/uv/smart-health-cards-and-links",
      "ci-build" : "http://build.fhir.org/ig/HL7/smart-health-cards-and-links",
      "editions" : [
        {
          "name" : "STU1 Ballot",
          "ig-version" : "1.0.0-ballot",
          "package" : "hl7.fhir.uv.smart-health-cards-and-links#1.0.0-ballot",
          "fhir-version" : ["4.0.1"],
          "url" : "http://hl7.org/fhir/uv/smart-health-cards-and-links/2024Sep"
        }
      ],
      "product" : ["fhir"]
    },
    {
      "name" : "RIVO-Noord Zorgviewer",
      "npm-name" : "hl7.fhir.nl.zorgviewer",
      "category" : "EHR Access",
      "description" : "De zorgviewer biedt zorgverleners een 360° beeld van de patiënt of cliënt. Opgebouwd uit alle beschikbare zorginformatie, waarvoor de patiënt of cliënt toestemming heeft gegeven.",
      "authority" : "RIVO-Noord (NL)",
      "product" : ["fhir"],
      "country" : "nl",
      "language" : ["nl"],
      "history" : "https://implementatiegids.zorgviewer.nl/changes.html",
      "canonical" : "http://fhir.hl7.nl/zorgviewer",
      "ci-build" : "https://build.fhir.org/ig/RIVO-Noord/zorgviewer-ig",
      "editions" : [
        {
          "name" : "Sprint 49",
          "ig-version" : "1.11.0",
          "package" : "hl7.fhir.nl.zorgviewer#1.11.0",
          "fhir-version" : ["3.0.2"],
          "url" : "https://implementatiegids.zorgviewer.nl"
        }
      ]
    },
    {
      "name" : "Mobile Antepartum Summary",
      "category" : "Clinical Observations",
      "npm-name" : "ihe.pcc.maps",
      "description" : "Antepartum Summary is a content profile that defines the structure for the aggregation of significant events, diagnoses, and plans of care derived from the visits over the course of an antepartum episode.",
      "authority" : "IHE",
      "country" : "uv",
      "history" : "https://profiles.ihe.net/PCC/mAPS/history.html",
      "language" : ["en"],
      "canonical" : "https://profiles.ihe.net/PCC/mAPS",
      "ci-build" : "http://build.fhir.org/ig/IHE/PCC.mAPS/branches/master/index.html",
      "editions" : [
        {
          "name" : "Publication Ballot",
          "ig-version" : "1.0.0-comment",
          "package" : "ihe.pcc.maps#1.0.0-comment",
          "fhir-version" : ["4.0.1"],
          "url" : "https://profiles.ihe.net/PCC/mAPS/1.0.0-comment"
        }
      ],
      "product" : ["fhir"]
    },
    {
      "name" : "Mobile Antepartum Summary US Realm",
      "category" : "Clinical Observations",
      "npm-name" : "ihe.pcc.maps.us",
      "description" : "Antepartum Summary is a content profile that defines the structure for the aggregation of significant events, diagnoses, and plans of care derived from the visits over the course of an antepartum episode.",
      "authority" : "IHE",
      "country" : "us",
      "history" : "https://profiles.ihe.net/us/PCC/mAPS/history.html",
      "language" : ["en"],
      "canonical" : "https://profiles.ihe.net/us/PCC/mAPS",
      "ci-build" : "http://build.fhir.org/ig/IHE/PCC.mAPS.us/branches/master/index.html",
      "editions" : [
        {
          "name" : "Publication Ballot",
          "ig-version" : "1.0.0-comment",
          "package" : "ihe.pcc.maps.us#1.0.0-comment",
          "fhir-version" : ["4.0.1"],
          "url" : "https://profiles.ihe.net/us/PCC/mAPS/1.0.0-comment"
        }
      ],
      "product" : ["fhir"]
    },
    {
      "name" : "IHE ITI Finance and Insurance Services",
      "category" : "Financial",
      "npm-name" : "ihe.iti.fais",
      "description" : "The Finance and Insurance Service (FAIS) stores, categorizes, and facilitates the administration of centralized claims and finance data for patient care. The service receives claims/financial data from Point of Service applications (including financing applications acting as a point of service interface outside of other PoS systems) and curates the management of them.",
      "authority" : "IHE",
      "country" : "uv",
      "history" : "https://profiles.ihe.net/ITI/FAIS/history.html",
      "language" : ["en"],
      "canonical" : "https://profiles.ihe.net/ITI/FAIS",
      "ci-build" : "http://build.fhir.org/ig/IHE/ITI.Finance ",
      "product" : ["fhir"],
      "editions" : [
        {
          "name" : "Publication",
          "ig-version" : "1.0.0",
          "package" : "ihe.iti.fais#1.0.0",
          "fhir-version" : ["4.0.1"],
          "url" : "https://profiles.ihe.net/ITI/FAIS/1.0.0"
        }
      ]
    },
    {
      "name" : "IHE ITI Scheduling",
      "category" : "Administration",
      "npm-name" : "ihe.iti.scheduling",
      "description" : "The IHE FHIR Scheduling Profile is a specification providing FHIR APIs and guidance for access to and booking of appointments for patients by both patient and practitioner end users. This specification is based on FHIR Version 4 and specifically the Schedule, Slot, and Appointment resources, and on the previous work of the [Argonaut Project](https://fhir.org/guides/argonaut/scheduling/release1/)",
      "authority" : "IHE",
      "country" : "uv",
      "history" : "https://profiles.ihe.net/ITI/Scheduling/history.html",
      "language" : ["en"],
      "canonical" : "https://profiles.ihe.net/ITI/Scheduling",
      "ci-build" : "http://build.fhir.org/ig/IHE/ITI.Scheduling",
      "product" : ["fhir"],
      "editions" : [
        {
          "name" : "Publication",
          "ig-version" : "1.0.0",
          "package" : "ihe.iti.scheduling#1.0.0",
          "fhir-version" : ["4.0.1"],
          "url" : "https://profiles.ihe.net/ITI/Scheduling/1.0.0"
        }
      ]
    },
    {
      "name" : "US Standardized Medication Profile (SMP)",
      "category" : "Medications ",
      "npm-name" : "hl7.fhir.us.smp",
      "description" : "Standardized Medication Profile",
      "authority" : "HL7",
      "country" : "us",
      "history" : "http://hl7.org/fhir/us/smp/history.html",
      "language" : ["en"],
      "canonical" : "http://hl7.org/fhir/us/smp",
      "ci-build" : "http://build.fhir.org/ig/HL7/smp",
      "product" : ["fhir"],
      "editions" : [
        {
          "name" : "STU1",
          "ig-version" : "1.0.0",
          "package" : "hl7.fhir.us.smp#1.0.0",
          "fhir-version" : ["4.0.1"],
          "url" : "http://hl7.org/fhir/us/smp/STU1"
        }
      ]
    },
    {
      "name" : "DICOM® SR to FHIR Resource Mapping IG",
      "category" : "Imaging",
      "npm-name" : "hl7.fhir.uv.dicom-sr",
      "description" : "Provides guidance for extracting key content from DICOM Structured Report (SR) objects into FHIR Observations  to make use of the results with  the larger hospital enterprise.",
      "authority" : "HL7",
      "country" : "uv",
      "history" : "http://hl7.org/fhir/uv/dicom-sr/history.html",
      "language" : ["en"],
      "canonical" : "http://hl7.org/fhir/uv/dicom-sr",
      "ci-build" : "http://build.fhir.org/ig/HL7/dicom-sr",
      "editions" : [
        {
          "name" : "STU1 Ballot",
          "ig-version" : "1.0.0-ballot",
          "package" : "hl7.fhir.uv.dicom-sr#1.0.0-ballot",
          "fhir-version" : ["5.0.0"],
          "url" : "http://hl7.org/fhir/uv/dicom-sr/2024Sep"
        }
      ],
      "product" : ["fhir"]
    },
    {
      "name" : "National Healthcare Safety Network (NHSN) Digital Quality Measure (dQM) Reporting Implementation Guide",
      "category" : "Medication / Immunization",
      "npm-name" : "hl7.fhir.us.nhsn-dqm",
      "description" : "This implementation guide creates a framework for reporting to the National Healthcare Safety Network (NHSN) using digital quality measures (dQMs). NHSN will create FHIR Measure resources that comply with this framework and receive the resulting MeasureReport and related resources. The Measure resources will be processed by a measure evaluation engine, which can either pull data from an EHR FHIR API for evaluation, or be implemented inside an EHR directly.",
      "authority" : "HL7",
      "country" : "us",
      "history" : "http://hl7.org/fhir/us/nhsn-dqm/history.html",
      "language" : ["en"],
      "canonical" : "http://hl7.org/fhir/us/nhsn-dqm",
      "ci-build" : "http://build.fhir.org/ig/HL7/nhsn-dqm",
      "editions" : [
        {
          "name" : "STU 1 Ballot",
          "ig-version" : "1.0.0-ballot",
          "package" : "hl7.fhir.us.nhsn-dqm#1.0.0-ballot",
          "fhir-version" : ["4.0.1"],
          "url" : "http://hl7.org/fhir/us/nhsn-dqm/2024Sep"
        }
      ],
      "product" : ["fhir"]
    },
    {
      "name" : "FHIR Application Feature Framework Implementation Guide",
      "category" : "Infrastructure",
      "npm-name" : "hl7.fhir.uv.application-feature",
      "description" : "This IG defines profiles and extensions to implement features that were formerly considered for what was known as CapabilityStatement2. This includes a terminology-based approach to managing new assertions around system capabilities, which will allow for feature negotiation.",
      "authority" : "HL7",
      "country" : "uv",
      "history" : "http://hl7.org/fhir/uv/application-feature/history.html",
      "language" : ["en"],
      "canonical" : "http://hl7.org/fhir/uv/application-feature",
      "ci-build" : "http://build.fhir.org/ig/HL7/capstmt",
      "editions" : [
        {
          "name" : "STU 1 Ballot",
          "ig-version" : "1.0.0-ballot",
          "package" : "hl7.fhir.uv.application-feature#1.0.0-ballot",
          "fhir-version" : ["4.0.1"],
          "url" : "http://hl7.org/fhir/uv/application-feature/2024Sep"
        }
      ],
      "product" : ["fhir"]
    },
    {
      "name" : "Terminology Change Set Exchange",
      "category" : "Terminology",
      "npm-name" : "hl7.fhir.uv.termchangeset",
      "description" : "This IG provides profiles and implementation guidance for exchanging terminology change sets that include full semantic detail from the source terminology utilizing the CodeSystem resource.  It also addresses exchanging terminology change sets containing provisional concepts not yet incorporated in source terminologies. Analysis of semantic detail to include in a change set is informed by the Tinkar Standardized Terminology Knowledgebase (https://www.hl7.org/implement/standards/product_brief.cfm?product_id=573) Reference Model, and mappings from that model are included on CodeSystem profiles.",
      "authority" : "HL7",
      "country" : "uv",
      "history" : "http://hl7.org/fhir/uv/termchangeset/history.html",
      "language" : ["en"],
      "canonical" : "http://hl7.org/fhir/uv/termchangeset",
      "ci-build" : "http://build.fhir.org/ig/HL7/termchangeset-ig",
      "editions" : [
        {
          "name" : "STU1 Ballot",
          "ig-version" : "1.0.0-ballot",
          "package" : "hl7.fhir.uv.termchangeset#1.0.0-ballot",
          "fhir-version" : ["4.0.1"],
          "url" : "http://hl7.org/fhir/uv/termchangeset/2024Sep"
        }
      ],
      "product" : ["fhir"]
    },
    {
      "name" : "HL7 Laboratory Report",
      "category" : "Diagnostics",
      "npm-name" : "hl7.fhir.uv.lab-report",
      "description" : "Universal implementation guide for laboratory reporting using FHIR (based on FHIR document or DiagnosticReport)",
      "authority" : "HL7",
      "country" : "uv",
      "history" : "http://hl7.org/fhir/uv/lab-report/history.html",
      "language" : ["en"],
      "canonical" : "http://hl7.org/fhir/uv/lab-report",
      "ci-build" : "http://build.fhir.org/ig/HL7/uv-lab-rep-ig",
      "editions" : [
        {
          "name" : "STU 1 Ballot",
          "ig-version" : "1.0.0-ballot",
          "package" : "hl7.fhir.uv.lab-report#1.0.0-ballot",
          "fhir-version" : ["4.0.1"],
          "url" : "http://hl7.org/fhir/uv/lab-report/2024Sep"
        }
      ],
      "product" : ["fhir"]
    },
    {
      "name" : "FUT Infrastructure",
      "category" : "Frameworks",
      "npm-name" : "dk.ehealth.sundhed.fhir.ig.core",
      "description" : "The Danish eHealth Infrastructure Implementation Guide defines a set of FHIR profiles with extensions and bindings needed to create interoperable, quality-focused applications.",
      "authority" : "Den telemedicinske infrastruktur (eHealth Infrastructure)",
      "country" : "dk",
      "history" : "http://ehealth.sundhed.dk/fhir/history.html",
      "language" : ["en"],
      "canonical" : "http://ehealth.sundhed.dk/fhir",
      "ci-build" : "http://build.fhir.org/ig/fut-infrastructure/implementation-guide",
      "editions" : [
        {
          "name" : "Releases",
          "ig-version" : "3.4.1",
          "package" : "dk.ehealth.sundhed.fhir.ig.core#3.4.1",
          "fhir-version" : ["4.0.1"],
          "url" : "http://ehealth.sundhed.dk/fhir/3.4.1"
        },
        {
          "name" : "Releases",
          "ig-version" : "3.4.0",
          "package" : "dk.ehealth.sundhed.fhir.ig.core#3.4.0",
          "fhir-version" : ["4.0.1"],
          "url" : "http://ehealth.sundhed.dk/fhir/3.4.0"
        },
        {
          "name" : "Releases",
          "ig-version" : "3.3.0",
          "package" : "dk.ehealth.sundhed.fhir.ig.core#3.3.0",
          "fhir-version" : ["4.0.1"],
          "url" : "http://ehealth.sundhed.dk/fhir/3.3.0"
        },
        {
          "name" : "Releases",
          "ig-version" : "3.2.0",
          "package" : "dk.ehealth.sundhed.fhir.ig.core#3.2.0",
          "fhir-version" : ["4.0.1"],
          "url" : "http://ehealth.sundhed.dk/fhir/3.2.0"
        },
        {
          "name" : "Releases",
          "ig-version" : "3.1.0",
          "package" : "dk.ehealth.sundhed.fhir.ig.core#3.1.0",
          "fhir-version" : ["4.0.1"],
          "url" : "http://ehealth.sundhed.dk/fhir/3.1.0"
        }
      ],
      "product" : ["fhir"]
    },
    {
      "name" : "SMART Base",
      "category" : "SMART (WHO)",
      "npm-name" : "smart.who.int.base",
      "description" : "Base SMART Guidelines implementation guide to be used as the base dependency for all SMART Guidelines IGs",
      "authority" : "World Health Organization",
      "country" : "uv",
      "history" : "http://smart.who.int/base/history.html",
      "language" : ["en"],
      "canonical" : "http://smart.who.int/base",
      "ci-build" : "http://worldhealthorganization.github.io/smart-base",
      "product" : ["fhir"],
      "editions" : [
        {
          "name" : "Releases Draft",
          "ig-version" : "0.2.0",
          "package" : "smart.who.int.base#0.2.0",
          "fhir-version" : ["4.0.1"],
          "url" : "http://smart.who.int/base/0.2.0"
        }
      ]
    },
    {
      "name" : "SMART TS",
      "category" : "SMART (WHO)",
      "npm-name" : "smart.who.int.ts",
      "description" : "SMART Guidelines Terminology artifacts and resources to be used as the across all SMART Guidelines IGs",
      "authority" : "World Health Organization",
      "country" : "uv",
      "history" : "http://smart.who.int/ts/history.html",
      "language" : ["en"],
      "canonical" : "http://smart.who.int/ts",
      "ci-build" : "http://worldhealthorganization.github.io/smart-ts",
      "editions" : [
        {
          "name" : "Releases Draft",
          "ig-version" : "0.1.0",
          "package" : "smart.who.int.ts#0.1.0",
          "fhir-version" : ["4.0.1"],
          "url" : "http://smart.who.int/ts/0.1.0"
        }
      ],
      "product" : ["fhir"]
    },
    {
      "name" : "SMART ICVP",
      "category" : "SMART (WHO)",
      "npm-name" : "smart.who.int.icvp",
      "description" : "SMART Guidelines for International Certificate for Vaccination or Prophylaxis",
      "authority" : "World Health Organization",
      "country" : "uv",
      "history" : "http://smart.who.int/icvp/history.html",
      "language" : ["en"],
      "canonical" : "http://smart.who.int/icvp",
      "ci-build" : "http://worldhealthorganization.github.io/smart-icvp",
      "editions" : [
        {
          "name" : "Releases Draft",
          "ig-version" : "0.1.0",
          "package" : "smart.who.int.icvp#0.1.0",
          "fhir-version" : ["4.0.1"],
          "url" : "http://smart.who.int/icvp/0.1.0"
        }
      ],
      "product" : ["fhir"]
    },
    {
      "name" : "WHO Digital Documentation of COVID-19 Certificates (DDCC)",
      "category" : "SMART (WHO)",
      "npm-name" : "who.ddcc",
      "description" : "This WHO Digital Documentation of COVID-19 Certificates (DDCC) Implementation Guide details how to use Health Level 7 (HL7) Fast Healthcare Interoperability Resources (FHIR) for consistent digital representation of COVID-19 certificates and interoperability",
      "authority" : "World Health Organization",
      "country" : "uv",
      "history" : "http://smart.who.int/ddcc/history.html",
      "language" : ["en"],
      "canonical" : "http://smart.who.int/ddcc",
      "ci-build" : "http://worldhealthorganization.github.io/ddcc",
      "editions" : [
        {
          "name" : "releases Draft",
          "ig-version" : "1.0.1",
          "package" : "who.ddcc#1.0.1",
          "fhir-version" : ["4.0.1"],
          "url" : "http://smart.who.int/ddcc/1.0.1"
        }
      ],
      "product" : ["fhir"]
    },
    {
      "name" : "SMART Trust",
      "category" : "Privacy / Security",
      "npm-name" : "smart.who.int.trust",
      "description" : "SMART Trust Implementation Guide",
      "authority" : "World Health Organization",
      "country" : "uv",
      "history" : "http://smart.who.int/trust/history.html",
      "language" : ["en"],
      "canonical" : "http://smart.who.int/trust",
      "ci-build" : "http://worldhealthorganization.github.io/smart-trust",
      "product" : ["fhir"],
      "editions" : [
        {
          "name" : "Releases",
          "ig-version" : "1.2.0",
          "package" : "smart.who.int.trust#1.2.0",
          "fhir-version" : ["5.0.0"],
          "url" : "http://smart.who.int/trust/1.2.0"
        }
      ]
    },
    {
      "name" : "SMART DAK IMMZ",
      "category" : "SMART (WHO)",
      "npm-name" : "smart.who.int.dak-immz",
      "description" : "SMART Guidelines Digital Adaptation Kit (DAK) for Immunizations",
      "authority" : "World Health Organization",
      "country" : "uv",
      "history" : "http://smart.who.int/dak-immz/history.html",
      "language" : ["en"],
      "canonical" : "http://smart.who.int/dak-immz",
      "ci-build" : "http://worldhealthorganization.github.io/smart-dak-immz",
      "product" : ["fhir"],
      "editions" : [
        {
          "name" : "Releases",
          "ig-version" : "1.0.0",
          "package" : "smart.who.int.dak-immz#1.0.0",
          "fhir-version" : ["4.0.1"],
          "url" : "http://smart.who.int/dak-immz/v1.0.0"
        }
      ]
    },
    {
      "name" : "DaVinci Postable Remittance FHIR Implementation Guide",
      "category" : "Financial",
      "npm-name" : "hl7.fhir.us.davinci-pr",
      "description" : "This IG provides a FHIR API to search for and retrieve a copy of a previously issued postable remittance.",
      "authority" : "HL7",
      "country" : "us",
      "history" : "http://hl7.org/fhir/us/davinci-pr/history.html",
      "language" : ["en"],
      "canonical" : "http://hl7.org/fhir/us/davinci-pr",
      "ci-build" : "http://build.fhir.org/ig/HL7/davinci-pr",
      "product" : ["fhir"],
      "editions" : [
        {
          "name" : "STU 1",
          "ig-version" : "1.0.0",
          "package" : "hl7.fhir.us.davinci-pr#1.0.0",
          "fhir-version" : ["4.0.1"],
          "url" : "http://hl7.org/fhir/us/davinci-pr/STU1"
        }
      ]
    },
    {
      "name" : "Quality Measure Implementation Guide",
      "category" : "Quality / CDS",
      "npm-name" : "hl7.fhir.uv.cqm",
      "description" : "The Quality Measure Implementation Guide (QM IG) describes an approach to representing Quality Measures (QMs) using the FHIR Clinical Reasoning Module and Clinical Quality Language (CQL). This Implementation Guide can be used for multiple use cases across many domains.",
      "authority" : "HL7",
      "country" : "uv",
      "history" : "http://hl7.org/fhir/uv/cqm/history.html",
      "language" : ["en"],
      "canonical" : "http://hl7.org/fhir/uv/cqm",
      "ci-build" : "http://build.fhir.org/ig/HL7/fhir-cqm",
      "product" : ["fhir"],
      "editions" : [
        {
          "name" : "STU1 (v1.0.0) Ballot",
          "ig-version" : "1.0.0-ballot",
          "package" : "hl7.fhir.uv.cqm#1.0.0-ballot",
          "fhir-version" : ["4.0.1"],
          "url" : "http://hl7.org/fhir/uv/cqm/2025Jan"
        }
      ]
    },
    {
      "name" : "How to Publish a FHIR Implementation Guide",
      "category" : "Infrastructure",
      "npm-name" : "ca.argentixinfo.howtopub",
      "description" : "An instruction guide showing how to use the HL7 IG Publisher's -go-publish feature to publish an implementation guide to a website.",
      "authority" : "Argentix Informatics, Inc.",
      "country" : "ca",
      "history" : "http://argentixinfo.com/ig/howtopub/history.html",
      "language" : ["en"],
      "canonical" : "http://argentixinfo.com/ig/howtopub",
      "ci-build" : "http://build.fhir.org/ig/ElliotSilver/how-to-publish",
      "product" : ["fhir"],
      "editions" : [
        {
          "name" : "Release 1",
          "ig-version" : "1.1.0",
          "package" : "ca.argentixinfo.howtopub#1.1.0",
          "fhir-version" : ["4.0.1"],
          "url" : "http://argentixinfo.com/ig/howtopub/1.1.0"
        }
      ]
    },
    {
      "name" : "Standard Personal Health Record",
      "category" : "Personal Healthcare",
      "npm-name" : "hl7.fhir.uv.phr",
      "description" : "A specifcation for a standard personal health record file format, for collecting and assembling longitudinal records from multiple EHR vendors.",
      "authority" : "HL7",
      "country" : "uv",
      "history" : "http://hl7.org/fhir/uv/phr/history.html",
      "language" : ["en"],
      "canonical" : "http://hl7.org/fhir/uv/phr",
      "ci-build" : "http://build.fhir.org/ig/HL7/personal-health-record-format-ig",
      "product" : ["fhir"],
      "editions" : [
        {
          "name" : "STU1 Ballot",
          "ig-version" : "1.0.0-ballot2",
          "package" : "hl7.fhir.uv.phr#1.0.0-ballot2",
          "fhir-version" : ["4.0.1"],
          "url" : "http://hl7.org/fhir/uv/phr/2025May"
        }
      ]
    },
    {
      "name" : "FHIRPath Specification",
      "category" : "Infrastructure",
      "npm-name" : "hl7.fhirpath",
      "description" : "FHIRPath specification",
      "authority" : "HL7",
      "country" : "uv",
      "history" : "http://hl7.org/fhirpath/history.html",
      "language" : ["en"],
      "canonical" : "http://hl7.org/fhirpath",
      "ci-build" : "http://build.fhir.org/ig/HL7/FHIRPath",
      "product" : ["fhir"],
      "editions" : [
        {
          "name" : "R2 Ballot",
          "ig-version" : "3.0.0-ballot",
          "package" : "hl7.fhirpath#3.0.0-ballot",
          "fhir-version" : ["4.0.1"],
          "url" : "http://hl7.org/fhirpath/2025Jan"
        }
      ]
    },
    {
      "name" : "CH VACD (R4)",
      "category" : "National Base",
      "npm-name" : "ch.fhir.ig.ch-vacd",
      "description" : "The CH VACD implementation guide describes the FHIR representation of the defined documents for the exchange of immuniuzation",
      "authority" : "HL7 Switzerland",
      "country" : "ch",
      "history" : "http://fhir.ch/ig/ch-vacd/history.html",
      "language" : ["en"],
      "canonical" : "http://fhir.ch/ig/ch-vacd",
      "ci-build" : "http://build.fhir.org/ig/hl7ch/ch-vacd",
      "product" : ["fhir"],
      "editions" : [
        {
          "name" : "STU 5",
          "ig-version" : "5.0.0",
          "package" : "ch.fhir.ig.ch-vacd#5.0.0",
          "fhir-version" : ["4.0.1"],
          "url" : "http://fhir.ch/ig/ch-vacd/5.0.0"
        }
      ]
    },
    {
      "name" : "CH-AllergyIntolerance (R4)",
      "category" : "National Base",
      "npm-name" : "ch.fhir.ig.ch-allergyintolerance",
      "description" : "Swiss Implementation Guide for Allergy & Intolerance based on the recommendations of the interprofessional working group EPR (IPAG).",
      "authority" : "HL7 Switzerland",
      "country" : "ch",
      "history" : "http://fhir.ch/ig/ch-allergyintolerance/history.html",
      "language" : ["en"],
      "canonical" : "http://fhir.ch/ig/ch-allergyintolerance",
      "ci-build" : "http://build.fhir.org/ig/hl7ch/ch-allergyintolerance",
      "product" : ["fhir"],
      "editions" : [
        {
          "name" : "STU 3",
          "ig-version" : "3.0.0",
          "package" : "ch.fhir.ig.ch-allergyintolerance#3.0.0",
          "fhir-version" : ["4.0.1"],
          "url" : "http://fhir.ch/ig/ch-allergyintolerance/3.0.0"
        }
      ]
    },
    {
      "name" : "CH LAB-Order (R4)",
      "category" : "National Base",
      "npm-name" : "ch.fhir.ig.ch-lab-order",
      "description" : "Swiss Implementation Guide for the exchange of order data in the laboratory sector.",
      "authority" : "HL7 Switzerland",
      "country" : "ch",
      "history" : "http://fhir.ch/ig/ch-lab-order/history.html",
      "language" : ["en"],
      "canonical" : "http://fhir.ch/ig/ch-lab-order",
      "ci-build" : "http://build.fhir.org/ig/hl7ch/ch-lab-order",
      "editions" : [
        {
          "name" : "STU 2",
          "ig-version" : "2.0.0",
          "package" : "ch.fhir.ig.ch-lab-order#2.0.0",
          "fhir-version" : ["4.0.1"],
          "url" : "http://fhir.ch/ig/ch-lab-order/2.0.0"
        }
      ]
    },
    {
      "name" : "CH eTOC (R4)",
      "category" : "National Base",
      "npm-name" : "ch.fhir.ig.ch-etoc",
      "description" : "Transition of Care Implementation Guide based on the IPAG report.",
      "authority" : "HL7 Switzerland",
      "country" : "ch",
      "history" : "http://fhir.ch/ig/ch-etoc/history.html",
      "language" : ["en"],
      "canonical" : "http://fhir.ch/ig/ch-etoc",
      "ci-build" : "http://build.fhir.org/ig/hl7ch/ch-etoc",
      "product" : ["fhir"],
      "editions" : [
        {
          "name" : "STU 3",
          "ig-version" : "3.0.0",
          "package" : "ch.fhir.ig.ch-etoc#3.0.0",
          "fhir-version" : ["4.0.1"],
          "url" : "http://fhir.ch/ig/ch-etoc/3.0.0"
        }
      ]
    },
    {
      "name" : "CH ATC (R4)",
      "category" : "National Base",
      "npm-name" : "ch.fhir.ig.ch-atc",
      "description" : "The profile CH ATC defines the audit trail consumption requirements for the EPR in Switzerland which a community has to provide for a patients audit trail.",
      "authority" : "FOPH",
      "country" : "ch",
      "history" : "http://fhir.ch/ig/ch-atc/history.html",
      "language" : ["en"],
      "canonical" : "http://fhir.ch/ig/ch-atc",
      "ci-build" : "http://build.fhir.org/ig/ehealthsuisse/ch-atc",
      "product" : ["fhir"],
      "editions" : [
        {
          "name" : "Draft Draft",
          "ig-version" : "3.3.0",
          "package" : "ch.fhir.ig.ch-atc#3.3.0",
          "fhir-version" : ["4.0.1"],
          "url" : "http://fhir.ch/ig/ch-atc/3.3.0"
        }
      ]
    },
    {
      "name" : "Observations of notifiable communicable infectious diseases",
      "category" : "Medication / Immunization",
      "npm-name" : "ch.fhir.ig.ch-elm",
      "description" : "CH ELM is a project of the Swiss Federal Office of Public Health (FOPH), Communicable Diseases Division, to enable laboratories to send their observations of notifiable communicable infectious diseases to the FOPH electronically.",
      "authority" : "FOPH",
      "country" : "ch",
      "history" : "http://fhir.ch/ig/ch-elm/history.html",
      "language" : ["en"],
      "canonical" : "http://fhir.ch/ig/ch-elm",
      "ci-build" : "http://build.fhir.org/ig/ahdis/ch-elm/index.html",
      "product" : ["fhir"],
      "editions" : [
        {
          "name" : "STU 1",
          "ig-version" : "1.7.0",
          "package" : "ch.fhir.ig.ch-elm#1.7.0",
          "fhir-version" : ["4.0.1"],
          "url" : "http://fhir.ch/ig/ch-elm/1.7.0"
        }
      ]
    },
    {
      "name" : "CH LAB-Report (R4)",
      "category" : "National Base",
      "npm-name" : "ch.fhir.ig.ch-lab-report",
      "description" : "Implementation Guide for Laboratory Reports in Switzerland.",
      "authority" : "HL7 Switzerland",
      "country" : "ch",
      "history" : "http://fhir.ch/ig/ch-lab-report/history.html",
      "language" : ["en"],
      "canonical" : "http://fhir.ch/ig/ch-lab-report",
      "ci-build" : "http://build.fhir.org/ig/hl7ch/ch-lab-report",
      "product" : ["fhir"],
      "editions" : [
        {
          "name" : "STU 1",
          "ig-version" : "1.0.0",
          "package" : "ch.fhir.ig.ch-lab-report#1.0.0",
          "fhir-version" : ["4.0.1"],
          "url" : "http://fhir.ch/ig/ch-lab-report/1.0.0"
        }
      ]
    },
    {
      "name" : "FHIR eMedication exchange formats for the implementation effort of CARA within its EPR community",
      "category" : "Medications / Immunizations",
      "npm-name" : "ch.fhir.ig.ch-emed-epr",
      "description" : "FHIR eMedication exchange formats for the implementation effort of CARA within its EPR community.",
      "authority" : "CARA",
      "country" : "ch",
      "history" : "http://fhir.ch/ig/ch-emed-epr/history.html",
      "language" : ["en"],
      "canonical" : "http://fhir.ch/ig/ch-emed-epr",
      "ci-build" : "http://build.fhir.org/ig/CARA-ch/ch-emed-epr",
      "editions" : [
        {
          "name" : "STU1",
          "ig-version" : "1.0.0",
          "package" : "ch.fhir.ig.ch-emed-epr#1.0.0",
          "fhir-version" : ["4.0.1"],
          "url" : "http://fhir.ch/ig/ch-emed-epr/1.0.0"
        }
      ]
    },
    {
      "name" : "CH Term (R4)",
      "category" : "National Base",
      "npm-name" : "ch.fhir.ig.ch-term",
      "description" : "FHIR implementation guide containing terminology that is used in Switzerland for the core profiles, various exchange formats and also in the context of the Swiss electronic patient record (EPR).",
      "authority" : "HL7 Switzerland",
      "country" : "ch",
      "history" : "http://fhir.ch/ig/ch-term/history.html",
      "language" : ["en"],
      "canonical" : "http://fhir.ch/ig/ch-term",
      "ci-build" : "http://build.fhir.org/ig/hl7ch/ch-term",
      "product" : ["fhir"],
      "editions" : [
        {
          "name" : "STU",
          "ig-version" : "3.1.0",
          "package" : "ch.fhir.ig.ch-term#3.1.0",
          "fhir-version" : ["4.0.1"],
          "url" : "http://fhir.ch/ig/ch-term/3.1.0"
        }
      ]
    },
    {
      "name" : "CH EPR FHIR (R4)",
      "category" : "National Base",
      "npm-name" : "ch.fhir.ig.ch-epr-fhir",
      "description" : "This national extension provides a FHIR based API for the Swiss EPR by extending the IHE FHIR based mobile profiles.",
      "authority" : "FOPH",
      "country" : "ch",
      "history" : "http://fhir.ch/ig/ch-epr-fhir/history.html",
      "language" : ["en"],
      "canonical" : "http://fhir.ch/ig/ch-epr-fhir",
      "ci-build" : "http://build.fhir.org/ig/ehealthsuisse/ch-epr-fhir",
      "product" : ["fhir"],
      "editions" : [
        {
          "name" : "DSTU 4",
          "ig-version" : "4.0.1",
          "package" : "ch.fhir.ig.ch-epr-fhir#4.0.1",
          "fhir-version" : ["4.0.1"],
          "url" : "http://fhir.ch/ig/ch-epr-fhir/4.0.1"
        }
      ]
    },
    {
      "name" : "CH IPS (R4)",
      "category" : "National Base",
      "npm-name" : "ch.fhir.ig.ch-ips",
      "description" : "Swiss IPS based on the International Patient Summary Implementation Guide.",
      "authority" : "HL7 Switzerland",
      "country" : "ch",
      "history" : "http://fhir.ch/ig/ch-ips/history.html",
      "language" : ["en"],
      "canonical" : "http://fhir.ch/ig/ch-ips",
      "ci-build" : "http://build.fhir.org/ig/hl7ch/ch-ips/index.html",
      "product" : ["fhir"],
      "editions" : [
        {
          "name" : "STU 1",
          "ig-version" : "1.0.0",
          "package" : "ch.fhir.ig.ch-ips#1.0.0",
          "fhir-version" : ["4.0.1"],
          "url" : "http://fhir.ch/ig/ch-ips/1.0.0"
        }
      ]
    },
    {
      "name" : "CH RAD-Order (R4)",
      "category" : "National Base",
      "npm-name" : "ch.fhir.ig.ch-rad-order",
      "description" : "Based on the CH ORF Implementation Guide for Order & Referral in the Radiology domain to achieve a syntactical and semantically consistent cross enterprise information exchange.",
      "authority" : "HL7 Switzerland",
      "country" : "ch",
      "history" : "http://fhir.ch/ig/ch-rad-order/history.html",
      "language" : ["en"],
      "canonical" : "http://fhir.ch/ig/ch-rad-order",
      "ci-build" : "http://build.fhir.org/ig/hl7ch/ch-rad-order",
      "product" : ["fhir"],
      "editions" : [
        {
          "name" : "STU 2",
          "ig-version" : "2.0.0",
          "package" : "ch.fhir.ig.ch-rad-order#2.0.0",
          "fhir-version" : ["4.0.1"],
          "url" : "http://fhir.ch/ig/ch-rad-order/2.0.0"
        }
      ]
    },
    {
      "name" : "HL7® Austria FHIR® Core Implementation Guide",
      "category" : "National Base",
      "npm-name" : "hl7.at.fhir.core.r5",
      "description" : "A FHIR® Implementation Guide for the HL7® Austria FHIR® Core Profiles.",
      "authority" : "HL7 Austria",
      "country" : "at",
      "history" : "http://hl7.at/fhir/HL7ATCoreProfiles/5.0.0/history.html",
      "language" : ["en"],
      "canonical" : "http://hl7.at/fhir/HL7ATCoreProfiles/5.0.0",
      "ci-build" : "http://build.fhir.org/ig/HL7Austria/HL7-AT-FHIR-Core-R5",
      "product" : ["fhir"],
      "editions" : [
        {
          "name" : "STU2",
          "ig-version" : "2.0.0",
          "package" : "hl7.at.fhir.core.r5#2.0.0",
          "fhir-version" : ["5.0.0"],
          "url" : "http://hl7.at/fhir/HL7ATCoreProfiles/5.0.0/2.0.0"
        }
      ]
    },
    {
      "name" : "HL7® Austria FHIR® Core Implementation Guide",
      "category" : "National Base",
      "npm-name" : "hl7.at.fhir.core.r4",
      "description" : "A FHIR® Implementation Guide for the HL7® Austria FHIR® Core Profiles.",
      "authority" : "HL7 Austria",
      "country" : "at",
      "history" : "http://hl7.at/fhir/HL7ATCoreProfiles/4.0.1/history.html",
      "language" : ["en"],
      "canonical" : "http://hl7.at/fhir/HL7ATCoreProfiles/4.0.1",
      "ci-build" : "http://build.fhir.org/ig/HL7Austria/HL7-AT-FHIR-Core-R4",
      "product" : ["fhir"],
      "editions" : [
        {
          "name" : "STU2",
          "ig-version" : "2.0.0",
          "package" : "hl7.at.fhir.core.r4#2.0.0",
          "fhir-version" : ["4.0.1"],
          "url" : "http://hl7.at/fhir/HL7ATCoreProfiles/4.0.1/2.0.0"
        }
      ]
    },
    {
      "name" : "HL7 Terminology Ecosystem IG",
      "category" : "Infrastructure",
      "npm-name" : "hl7.fhir.uv.tx-ecosystem",
      "description" : "Terminology Ecosystem documentation and test cases",
      "authority" : "HL7",
      "country" : "uv",
      "history" : "http://hl7.org/fhir/uv/tx-ecosystem/history.html",
      "language" : ["en"],
      "canonical" : "http://hl7.org/fhir/uv/tx-ecosystem",
      "ci-build" : "http://build.fhir.org/ig/HL7/fhir-tx-ecosystem-ig",
      "product" : ["fhir"],
      "editions" : [
        {
          "name" : "Releases Informative",
          "ig-version" : "1.7.6",
          "package" : "hl7.fhir.uv.tx-ecosystem#1.7.6",
          "fhir-version" : ["5.0.0"],
          "url" : "http://hl7.org/fhir/uv/tx-ecosystem/1.7.6"
        }
      ]
    },
    {
      "name" : "HL7 FHIR Implementation Guide: DK SMART",
      "category" : "National Base",
      "npm-name" : "hl7.fhir.dk.smart",
      "description" : "Base danish national implementation guide for SMART",
      "authority" : "HL7 Denmark",
      "country" : "dk",
      "history" : "http://hl7.dk/fhir/smart/history.html",
      "language" : ["en"],
      "canonical" : "http://hl7.dk/fhir/smart",
      "ci-build" : "http://build.fhir.org/ig/hl7dk/dk-smart",
      "product" : ["fhir"],
      "editions" : [
        {
          "name" : "Release",
          "ig-version" : "1.0.0",
          "package" : "hl7.fhir.dk.smart#1.0.0",
          "fhir-version" : ["4.0.1"],
          "url" : "http://hl7.dk/fhir/smart/1.0.0"
        }
      ]
    },
    {
      "name" : "CDS Hooks Specification",
      "category" : "Clinical Decision Support",
      "npm-name" : "hl7.fhir.uv.cds-hooks",
      "description" : "CDA-Hooks Specification",
      "authority" : "HL7",
      "country" : "uv",
      "history" : "http://cds-hooks.hl7.org/history.html",
      "language" : ["en"],
      "canonical" : "http://cds-hooks.hl7.org",
      "ci-build" : "http://build.fhir.org/ig/HL7/cds-hooks",
      "product" : ["fhir"],
      "editions" : [
        {
          "name" : "STU2",
          "ig-version" : "2.0.1",
          "package" : "hl7.fhir.uv.cds-hooks#2.0.1",
          "fhir-version" : ["4.0.1"],
          "url" : "http://cds-hooks.hl7.org/STU2"
        }
      ]
    },
    {
      "name" : "CDS Hooks Hook Library",
      "category" : "Clinical Decision Support",
      "npm-name" : "hl7.fhir.uv.cds-hooks-library",
      "description" : "CDS Hooks Hook Library",
      "authority" : "HL7",
      "country" : "uv",
      "history" : "http://cds-hooks.hl7.org/hooks/history.html",
      "language" : ["en"],
      "canonical" : "http://cds-hooks.hl7.org/hooks",
      "ci-build" : "http://build.fhir.org/ig/HL7/cds-hooks-library",
      "product" : ["fhir"],
      "editions" : [
        {
          "name" : "STU1",
          "ig-version" : "1.0.1",
          "package" : "hl7.fhir.uv.cds-hooks-library#1.0.1",
          "fhir-version" : ["4.0.1"],
          "url" : "http://cds-hooks.hl7.org/hooks/STU1"
        }
      ]
    },
    {
      "name" : "NIHDI Terminology Profiles for Belgium",
      "category" : "National Base",
      "npm-name" : "hl7.fhir.be.nihdi-terminology",
      "description" : "NIHDI Terminology Profiles for Belgium",
      "authority" : "eHealth Platform (BE)",
      "country" : "be",
      "history" : "https://www.ehealth.fgov.be/standards/fhir/nihdi-terminology/history.html",
      "language" : ["en"],
      "canonical" : "https://www.ehealth.fgov.be/standards/fhir/nihdi-terminology",
      "ci-build" : "http://build.fhir.org/ig/hl7-be/nihdi-terminology",
      "product" : ["fhir"],
      "editions" : [
        {
          "name" : "Trial Use",
          "ig-version" : "1.0.0",
          "package" : "hl7.fhir.be.nihdi-terminology#1.0.0",
          "fhir-version" : ["4.0.1"],
          "url" : "https://www.ehealth.fgov.be/standards/fhir/nihdi-terminology/1.0.0"
        }
      ]
    },
    {
      "name" : "PACIO Transitions of Care Implementation Guide",
      "category" : "Clinical Documents",
      "npm-name" : "hl7.fhir.us.pacio-toc",
      "description" : "Transitions of Care Implementation Guide",
      "authority" : "HL7",
      "country" : "us",
      "history" : "http://hl7.org/fhir/us/pacio-toc/history.html",
      "language" : ["en"],
      "canonical" : "http://hl7.org/fhir/us/pacio-toc",
      "ci-build" : "http://build.fhir.org/ig/HL7/fhir-transitions-of-care-ig",
      "product" : ["fhir"],
      "editions" : [
        {
          "name" : "STU 1 Ballot",
          "ig-version" : "1.0.0-ballot",
          "package" : "hl7.fhir.us.pacio-toc#1.0.0-ballot",
          "fhir-version" : ["4.0.1"],
          "url" : "http://hl7.org/fhir/us/pacio-toc/2025May"
        }
      ]
    },
    {
      "name" : "US Situational Awareness Framework for Reporting (US SAFR) Implementation Guide",
      "category" : "Public Health",
      "npm-name" : "hl7.fhir.us.safr",
      "description" : "Situational Awareness Framework for Reporting (US SAFR)",
      "authority" : "HL7",
      "country" : "us",
      "history" : "http://hl7.org/fhir/us/safr/history.html",
      "language" : ["en"],
      "canonical" : "http://hl7.org/fhir/us/safr",
      "ci-build" : "http://build.fhir.org/ig/HL7/us-safr",
      "product" : ["fhir"],
      "editions" : [
        {
          "name" : "STU 1 Ballot",
          "ig-version" : "1.0.0-ballot",
          "package" : "hl7.fhir.us.safr#1.0.0-ballot",
          "fhir-version" : ["4.0.1"],
          "url" : "http://hl7.org/fhir/us/safr/2025May"
        }
      ]
    },
    {
      "name" : "Person-Centered Outcomes (PCO) Implementation Guide",
      "category" : "Care Management",
      "npm-name" : "hl7.fhir.us.pco",
      "description" : "Person-Centered Outcomes (PCO) Implementation Guide",
      "authority" : "HL7",
      "country" : "us",
      "history" : "http://hl7.org/fhir/us/pco/history.html",
      "language" : ["en"],
      "canonical" : "http://hl7.org/fhir/us/pco",
      "ci-build" : "http://build.fhir.org/ig/HL7/pco-ig",
      "product" : ["fhir"],
      "editions" : [
        {
          "name" : "STU 1 Ballot",
          "ig-version" : "1.0.0-ballot",
          "package" : "hl7.fhir.us.pco#1.0.0-ballot",
          "fhir-version" : ["4.0.1"],
          "url" : "http://hl7.org/fhir/us/pco/2025May"
        }
      ]
    },
    {
      "name" : "Continuous Glucose Monitoring",
      "category" : "Diagnostics",
      "npm-name" : "hl7.fhir.uv.cgm",
      "description" : "Continuous Glucose Monitoring",
      "authority" : "HL7",
      "country" : "uv",
      "history" : "http://hl7.org/fhir/uv/cgm/history.html",
      "language" : ["en"],
      "canonical" : "http://hl7.org/fhir/uv/cgm",
      "ci-build" : "http://build.fhir.org/ig/HL7/cgm",
      "product" : ["fhir"],
      "editions" : [
        {
          "name" : "STU 1 Ballot",
          "ig-version" : "1.0.0-ballot",
          "package" : "hl7.fhir.uv.cgm#1.0.0-ballot",
          "fhir-version" : ["4.0.1"],
          "url" : "http://hl7.org/fhir/uv/cgm/2025May"
        }
      ]
    },
    {
      "name" : "Common CQL Assets for FHIR (US-Based)",
      "category" : "Quality/CDS",
      "npm-name" : "hl7.fhir.us.cql",
      "description" : "Common CQL Assets for FHIR",
      "authority" : "HL7",
      "country" : "us",
      "history" : "http://hl7.org/fhir/us/cql/history.html",
      "language" : ["en"],
      "canonical" : "http://hl7.org/fhir/us/cql",
      "ci-build" : "http://build.fhir.org/ig/HL7/us-cql-ig",
      "product" : ["fhir"],
      "editions" : [
        {
          "name" : "STU 1 Ballot",
          "ig-version" : "1.0.0-ballot",
          "package" : "hl7.fhir.us.cql#1.0.0-ballot",
          "fhir-version" : ["4.0.1"],
          "url" : "http://hl7.org/fhir/us/cql/2025May"
        }
      ]
    },
    {
      "name" : "Clinical Order Workflows",
      "category" : "Care Management",
      "npm-name" : "hl7.fhir.uv.cow",
      "description" : "Clinical Order Workflows",
      "authority" : "HL7",
      "country" : "uv",
      "history" : "http://hl7.org/fhir/uv/cow/history.html",
      "language" : ["en"],
      "canonical" : "http://hl7.org/fhir/uv/cow",
      "ci-build" : "http://build.fhir.org/ig/HL7/fhir-cow-ig",
      "product" : ["fhir"],
      "editions" : [
        {
          "name" : "STU 1 Ballot",
          "ig-version" : "1.0.0-ballot",
          "package" : "hl7.fhir.uv.cow#1.0.0-ballot",
          "fhir-version" : ["4.0.1"],
          "url" : "http://hl7.org/fhir/uv/cow/2025May"
        }
      ]
    },
    {
      "name" : "HL7 Electronic Health Record System Functional Model, Release 2.1.1",
      "category" : "EHR-S Family",
      "npm-name" : "hl7.ehrs.uv.ehrsfmr2",
      "description" : "Electronic Health Record System Functional Model",
      "authority" : "HL7",
      "country" : "uv",
      "history" : "http://hl7.org/ehrs/uv/ehrsfmr2/history.html",
      "language" : ["en"],
      "canonical" : "http://hl7.org/ehrs/uv/ehrsfmr2",
      "ci-build" : "http://build.fhir.org/ig/HL7/ehrsfm-ig",
      "product" : ["fhir"],
      "editions" : [
        {
          "name" : "Normative 1 Ballot",
          "ig-version" : "2.1.1-ballot",
          "package" : "hl7.ehrs.uv.ehrsfmr2#2.1.1-ballot",
          "fhir-version" : ["5.0.0"],
          "url" : "http://hl7.org/ehrs/uv/ehrsfmr2/2025May"
        }
      ]
    },
    {
      "name" : "HL7 Personal Health Record System Functional Model, Release 2",
      "category" : "EHR-S Family",
      "npm-name" : "hl7.ehrs.uv.phrsfmr2",
      "description" : "Personal Health Record System Functional Model",
      "authority" : "HL7",
      "country" : "uv",
      "history" : "http://hl7.org/ehrs/uv/phrsfmr2/history.html",
      "language" : ["en"],
      "canonical" : "http://hl7.org/ehrs/uv/phrsfmr2",
      "ci-build" : "http://build.fhir.org/ig/HL7/phrsfm-ig",
      "product" : ["fhir"],
      "editions" : [
        {
          "name" : "Normative 1 Ballot",
          "ig-version" : "2.0.1-ballot",
          "package" : "hl7.ehrs.uv.phrsfmr2#2.0.1-ballot",
          "fhir-version" : ["5.0.0"],
          "url" : "http://hl7.org/ehrs/uv/phrsfmr2/2025May"
        }
      ]
    },
    {
      "name" : "MyHealth@Eu Laboratory Report",
      "category" : "Laboratory Report",
      "npm-name" : "myhealth.eu.fhir.laboratory",
      "description" : "MyHealth@EU Laboratory Report Implementaion Guide for European Cross border services.",
      "authority" : "eHMSEG STF Architecture WG",
      "country" : "eu",
      "history" : "http://fhir.ehdsi.eu/laboratory/history.html",
      "language" : ["en"],
      "canonical" : "http://fhir.ehdsi.eu/laboratory",
      "ci-build" : "https://build-fhir.ehdsi.eu/laboratory",
      "editions" : [
        {
          "name" : "MyHealth@EU wave 8 trial use release",
          "ig-version" : "0.1.1",
          "package" : "myhealth.eu.fhir.laboratory#0.1.1",
          "fhir-version" : ["4.0.1"],
          "url" : "http://fhir.ehdsi.eu/laboratory/0.1.1"
        }
      ]
    },
    {
      "name" : "HL7 Europe Base and Core (R4)",
      "category" : "Regional Base",
      "npm-name" : "hl7.fhir.eu.base",
      "description" : "This guide lists the base and core profiles specified for the European REALM.",
      "authority" : "HL7 Europe",
      "country" : "eu",
      "history" : "http://hl7.eu/fhir/base/history.html",
      "language" : ["en"],
      "canonical" : "http://hl7.eu/fhir/base",
      "ci-build" : "http://build.fhir.org/ig/hl7-eu/base",
      "product" : ["fhir"],
      "editions" : [
        {
          "name" : "STU 1",
          "ig-version" : "0.1.0-ballot",
          "package" : "hl7.fhir.eu.base#0.1.0-ballot",
          "fhir-version" : ["4.0.1"],
          "url" : "http://hl7.eu/fhir/base/0.1.0-ballot"
        }
      ]
    },
    {
      "name" : "HL7 Europe Base and Core (R5)",
      "category" : "Regional Base",
      "npm-name" : "hl7.fhir.eu.base-r5",
      "description" : "This guide lists the base and core profiles specified for the European REALM.",
      "authority" : "HL7 Europe",
      "country" : "eu",
      "history" : "http://hl7.eu/fhir/base-r5/history.html",
      "language" : ["en"],
      "canonical" : "http://hl7.eu/fhir/base-r5",
      "ci-build" : "http://build.fhir.org/ig/hl7-eu/base-r5",
      "product" : ["fhir"],
      "editions" : [
        {
          "name" : "STU 1",
          "ig-version" : "0.1.0-ballot",
          "package" : "hl7.fhir.eu.base-r5#0.1.0-ballot",
          "fhir-version" : ["5.0.0"],
          "url" : "http://hl7.eu/fhir/base-r5/0.1.0-ballot"
        }
      ]
    },
    {
<<<<<<< HEAD
      "name" : "Medication Prescription and Dispense (MPD)",
      "category" : "Medication",
      "npm-name" : "ihe.pharm.mpd",
      "description" : "The Medication Prescription and Dispense (MPD) profile defines profiles and actors for interoperable systems handling medication ordering and dispensing.",
      "authority" : "IHE",
      "country" : "uv",
      "history" : "https://profiles.ihe.net/PHARM/MPD/history.html",
      "language" : ["en"],
      "canonical" : "https://profiles.ihe.net/PHARM/MPD",
      "ci-build" : "http://build.fhir.org/ig/IHE/pharm-mpd/branches/master/index.html",
      "product" : ["fhir"],
      "editions" : [
        {
          "name" : "Publication",
          "ig-version" : "1.0.0-preview",
          "package" : "ihe.pharm.mpd#1.0.0-comment",
          "fhir-version" : ["5.0.0"],
          "url" : "https://profiles.ihe.net/PHARM/MPD/1.0.0-comment"
=======
      "name" : "ÚNICAS Rare Diseases HL7 FHIR Implementation Guide",
      "category" : "Rare Diseases",
      "npm-name" : "unicas-ig",
      "description" : "This is the implementation guide for ÚNICAS, a project whose objective is to create an ecosystem of partnerships to improve healthcare for pediatric patients with complex rare diseases. Through the network within the National Health System, the project aims to improve the diagnosis and care of patients with rare diseases.",
      "authority" : "TIC Salut Social, CatSalut Departament de Salut de Catalunya, Sistema Nacional de Salud Ministerio de Sanidad de España",
      "country" : "es",
      "history" : "https://unicas-fhir.sanidad.gob.es/history.html",
      "language" : ["es"],
      "canonical" : "https://unicas-fhir.sanidad.gob.es",
      "ci-build" : "https://unicas-fhir.sanidad.gob.es",
      "product" : ["fhir"],
      "editions" : [
        {
          "name" : "STU 1 Draft",
          "ig-version" : "0.0.1",
          "package" : "unicas-ig#0.0.1",
          "fhir-version" : ["5.0.0"],
          "url" : "https://unicas-fhir.sanidad.gob.es/"
>>>>>>> df8d1712
        }
      ]
    }
  ]
}<|MERGE_RESOLUTION|>--- conflicted
+++ resolved
@@ -8381,7 +8381,6 @@
       ]
     },
     {
-<<<<<<< HEAD
       "name" : "Medication Prescription and Dispense (MPD)",
       "category" : "Medication",
       "npm-name" : "ihe.pharm.mpd",
@@ -8400,7 +8399,10 @@
           "package" : "ihe.pharm.mpd#1.0.0-comment",
           "fhir-version" : ["5.0.0"],
           "url" : "https://profiles.ihe.net/PHARM/MPD/1.0.0-comment"
-=======
+        }
+      ]
+    },
+    {
       "name" : "ÚNICAS Rare Diseases HL7 FHIR Implementation Guide",
       "category" : "Rare Diseases",
       "npm-name" : "unicas-ig",
@@ -8419,7 +8421,6 @@
           "package" : "unicas-ig#0.0.1",
           "fhir-version" : ["5.0.0"],
           "url" : "https://unicas-fhir.sanidad.gob.es/"
->>>>>>> df8d1712
         }
       ]
     }
