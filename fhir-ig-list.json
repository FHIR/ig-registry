{
  "guides": [
    {
      "name": "US Core",
      "category": "National Base",
      "npm-name": "hl7.fhir.us.core",
      "description": "Base US national implementation guide",
      "authority": "HL7",
      "product": [
        "fhir"
      ],
      "country": "us",
      "language": [
        "en"
      ],
      "implementations": [
        {
          "name": "Test Server",
          "type": "server",
          "url": "http://test.fhir.org"
        },
        {
          "name": "Source Code",
          "type": "source",
          "url": "http://github.com/HealthIntersections/fhirserver"
        }
      ],
      "history": "http://hl7.org/fhir/us/core/history.html",
      "canonical": "http://hl7.org/fhir/us/core",
      "ci-build": "http://build.fhir.org/ig/HL7/US-Core",
      "analysis": {
        "content": true,
        "rest": true,
        "documents": true,
        "clinicalCore": true,
        "medsMgmt": true,
        "profiles": 42,
        "extensions": 5,
        "operations": 1,
        "valuesets": 31,
        "codeSystems": 4,
        "examples": 111
      },
      "editions": [
        {
          "name": "STU Update",
          "ig-version": "6.1.0",
          "package": "hl7.fhir.us.core#6.1.0",
          "fhir-version": [
            "4.0.1"
          ],
          "url": "http://hl7.org/fhir/us/core/STU6.1"
        }
      ]
    },
    {
      "name": "AU Base",
      "category": "National Base",
      "npm-name": "hl7.fhir.au.base",
      "description": "Base Australian national implementation guide",
      "authority": "HL7",
      "product": [
        "fhir"
      ],
      "country": "au",
      "language": [
        "en"
      ],
      "history": "http://fhir.hl7.org.au/fhir/base/history.html",
      "canonical": "http://fhir.hl7.org.au/fhir/base",
      "ci-build": "http://build.fhir.org/ig/hl7au/au-fhir-base",
      "editions": [
        {
          "name": "Release 1 Draft",
          "ig-version": "1.0.1",
          "package": "hl7.fhir.au.base#1.0.1",
          "fhir-version": [
            "3.0.1"
          ],
          "url": "http://hl7.org.au/fhir/base/2019Feb"
        }
      ],
      "analysis": {
        "error": "JsonObject"
      }
    },
    {
      "name": "NZ Base",
      "category": "National Base",
      "npm-name": "fhir.org.nz.ig.base",
      "description": "Base New Zealand national implementation guide",
      "authority": "HL7",
      "product": [
        "fhir"
      ],
      "country": "nz",
      "language": [
        "en"
      ],
      "canonical": "http://fhir.org.nz/ig/base",
      "ci-build": "http://build.fhir.org/ig/HL7NZ/nzbase/branches/master/index.html",
      "editions": [
        {
          "name": "Release 2",
          "ig-version": "2.0.0",
          "package": "fhir.org.nz.ig.base#2.0.0",
          "fhir-version": [
            "4.0.1"
          ],
          "url": "http://fhir.org.nz/ig/base"
        }
      ],
      "analysis": {
        "error": "Error fetching package directly (http://fhir.org.nz/ig/base/1.0.0/package.tgz), or fetching package list for fhir.org.nz.ig.base from http://fhir.org.nz/ig/base/package-list.json: Unable to fetch: Invalid HTTP response 404 from https://fhir.org.nz/ig/base/1.0.0/package.tgz (Not Found) (content in /var/folders/85/j9nrkr152ds51j69d7nrxq7r0000gn/T/fhir-http-6.log)"
      }
    },
    {
      "name": "CCDA on FHIR",
      "category": "Clinical Documents",
      "npm-name": "hl7.fhir.us.ccda",
      "description": "US Realm Implementation Guide (IG) addressing the key aspects of Consolidated CDA (C-CDA) required for Meaningful Use (MU). This IG focuses on the clinical document header and narrative constraints necessary for human readability, and references the Data Access Framework (DAF) implementation guide for coded data representation",
      "authority": "HL7",
      "product": [
        "fhir"
      ],
      "country": "us",
      "language": [
        "en"
      ],
      "history": "http://hl7.org/fhir/us/ccda/history.html",
      "canonical": "http://hl7.org/fhir/us/ccda",
      "ci-build": "http://build.fhir.org/ig/HL7/ccda-on-fhir",
      "analysis": {
        "content": true,
        "rest": true,
        "profiles": 12,
        "extensions": 8,
        "valuesets": 10,
        "examples": 32
      },
      "editions": [
        {
          "name": "STU 1 Ballot",
          "ig-version": "1.2.0-ballot",
          "package": "hl7.fhir.us.ccda#1.2.0-ballot",
          "fhir-version": [
            "4.0.1"
          ],
          "url": "http://hl7.org/fhir/us/ccda/2023May"
        }
      ]
    },
    {
      "name": "SDC (Structured Data Capture)",
      "category": "Forms Management",
      "npm-name": "hl7.fhir.uv.sdc",
      "description": "Defines expectations for sharing of Questionnaires and answers, including mechanisms for automatically populating portions of a questionnaire based on embedded mappings to underlying data elements",
      "authority": "HL7",
      "product": [
        "fhir"
      ],
      "country": "uv",
      "language": [
        "en"
      ],
      "history": "http://hl7.org/fhir/us/sdc/history.html",
      "canonical": "http://hl7.org/fhir/uv/sdc",
      "ci-build": "http://build.fhir.org/ig/HL7/sdc",
      "analysis": {
        "content": true,
        "rest": true,
        "clinicalCore": true,
        "carePlanning": true,
        "questionnaire": true,
        "profiles": 26,
        "extensions": 42,
        "logicals": 2,
        "operations": 7,
        "valuesets": 9,
        "codeSystems": 7,
        "examples": 48
      },
      "editions": [
        {
          "name": "STU 3",
          "ig-version": "3.0.0",
          "package": "hl7.fhir.uv.sdc#3.0.0",
          "fhir-version": [
            "4.0.1"
          ],
          "url": "http://hl7.org/fhir/uv/sdc/STU3"
        },
        {
          "name": "STU 2",
          "ig-version": "2.0.0",
          "package": "hl7.fhir.uv.sdc#2.0.0",
          "fhir-version": [
            "3.0.1"
          ],
          "url": "http://hl7.org/fhir/us/sdc/STU2"
        },
        {
          "name": "DSTU 1",
          "ig-version": "1.0.2",
          "package": "hl7.fhir.uv.sdc#1.0.2",
          "fhir-version": [
            "1.0.2"
          ],
          "url": "http://hl7.org/fhir/DSTU2/sdc/sdc.html"
        }
      ]
    },
    {
      "name": "SDC Data Elements Registry",
      "category": "Forms Management",
      "npm-name": "hl7.fhir.us.sdcde",
      "description": "Defines expectations for sharing of data elements between registries",
      "authority": "HL7",
      "product": [
        "fhir"
      ],
      "country": "us",
      "language": [
        "en"
      ],
      "history": "http://hl7.org/fhir/us/sdcde/history.html",
      "canonical": "http://hl7.org/fhir/us/sdcde",
      "ci-build": "http://build.fhir.org/ig/HL7/sdc-de",
      "analysis": {
        "error": "Unable to resolve package id hl7.fhir.us.sdcde#1.0.2"
      },
      "editions": [
        {
          "name": "STU 2",
          "ig-version": "2.0",
          "package": "hl7.fhir.us.sdcde#2.0",
          "fhir-version": [
            "3.0.1"
          ],
          "url": "http://hl7.org/fhir/us/sdcde/STU2"
        },
        {
          "name": "STU 1",
          "ig-version": "1.0.2",
          "package": "hl7.fhir.us.sdcde#1.0.2",
          "fhir-version": [
            "1.0.2"
          ],
          "url": "http://hl7.org/fhir/DSTU2/sdcde/sdcde.html"
        }
      ]
    },
    {
      "name": "US Lab",
      "category": "Diagnostics",
      "npm-name": "hl7.fhir.us.lab",
      "description": "US Realm Laboratory ordering and reporting between ambulatory care setting and the laboratory and laboratory reporting to public health jurisdictions",
      "authority": "HL7",
      "product": [
        "fhir"
      ],
      "country": "us",
      "language": [
        "en"
      ],
      "editions": [
        {
          "name": "DSTU2",
          "ig-version": "n/a",
          "package": "hl7.fhir.us.lab#n/a",
          "fhir-version": [
            "1.0.2"
          ],
          "url": "http://hl7.org/fhir/DSTU2/uslab/uslab.html"
        }
      ],
      "analysis": {
        "error": "Unable to resolve package id hl7.fhir.us.lab#n/a"
      }
    },
    {
      "name": "RCPA Cancer Reports",
      "category": "Diagnostics",
      "npm-name": "hl7.fhir.au.rcpa",
      "description": "Structured Cancer Reporting Protocols (FHIR adaptation of joint CAP/RCPA protocols)",
      "authority": "HL7",
      "product": [
        "fhir"
      ],
      "country": "au",
      "language": [
        "en"
      ],
      "ci-build": "http://build.fhir.org/ig/hl7au/au-fhir-rcpa",
      "canonical": "http://hl7.org.au/fhir/rcpa",
      "editions": [
        {
          "name": "Release 1 Draft",
          "ig-version": "0.1.0",
          "package": "hl7.fhir.au.rcpa#0.1.0",
          "fhir-version": [
            "3.0.1"
          ],
          "url": "http://hl7.org.au/fhir/rcpa/0.1.0"
        }
      ],
      "analysis": {}
    },
    {
      "name": "DAF",
      "category": "EHR Access",
      "npm-name": "hl7.fhir.us.daf",
      "description": "Basic arrangements for accessing meaningful use data from EHR systems **NOTE: DAF has been superseded by Argonaut, DAF-Research and US-Core**",
      "authority": "HL7",
      "product": [
        "fhir"
      ],
      "country": "us",
      "language": [
        "en"
      ],
      "history": "http://hl7.org/fhir/us/daf/history.html",
      "canonical": "http://hl7.org/fhir/us/daf",
      "ci-build": "http://build.fhir.org/ig/HL7/daf-research",
      "analysis": {
        "content": true,
        "rest": true,
        "clinicalCore": true,
        "carePlanning": true,
        "profiles": 5,
        "extensions": 2,
        "operations": 3,
        "valuesets": 2,
        "codeSystems": 2
      },
      "editions": [
        {
          "name": "STU 2",
          "ig-version": "2.0.0",
          "package": "hl7.fhir.us.daf#2.0.0",
          "fhir-version": [
            "3.0.1"
          ],
          "url": "http://hl7.org/fhir/us/daf-research/STU2"
        },
        {
          "name": "DSTU 1",
          "ig-version": "1.0.2",
          "package": "hl7.fhir.us.daf#1.0.2",
          "fhir-version": [
            "1.0.2"
          ],
          "url": "http://hl7.org/fhir/DSTU2/daf/daf.html"
        }
      ]
    },
    {
      "name": "Argonaut Data Query",
      "category": "EHR Access",
      "npm-name": "fhir.argonaut.r2",
      "description": "This implementation guide is based upon DSTU2 FHIR standard and covers the US EHR data access for the ONC Common Clinical Data Set and retrieval of static documents",
      "authority": "Argonaut",
      "product": [
        "fhir"
      ],
      "country": "us",
      "language": [
        "en"
      ],
      "history": "http://www.fhir.org/guides/argonaut/r2/history.html",
      "ci-build": "http://build.fhir.org/ig/argonautproject/data-query",
      "canonical": "http://fhir.org/guides/argonaut/r2",
      "editions": [
        {
          "name": "First Release",
          "ig-version": "1.0.0",
          "package": "fhir.argonaut.r2#1.0.0",
          "fhir-version": [
            "1.0.2"
          ],
          "url": "http://fhir.org/guides/argonaut/r2/1.0"
        }
      ],
      "analysis": {
        "content": true,
        "rest": true,
        "documents": true,
        "clinicalCore": true,
        "medsMgmt": true,
        "profiles": 17,
        "extensions": 5,
        "operations": 1,
        "valuesets": 25
      }
    },
    {
      "name": "HSPC EHR Guide",
      "category": "EHR Access",
      "npm-name": "fhir.hspc.core",
      "description": "Builds on Argonaut to make agreements around consistent data (in progress)",
      "authority": "HSPC",
      "product": [
        "fhir"
      ],
      "country": "us",
      "language": [
        "en"
      ],
      "history": "http://fhir.org/guides/hspc/core/history.html",
      "canonical": "http://fhir.org/guides/hspc/core",
      "ci-build": "http://build.fhir.org/ig/hspc/core",
      "editions": [],
      "analysis": {}
    },
    {
      "name": "US Meds Maturity Project",
      "category": "Medications / Immunizations",
      "npm-name": "hl7.fhir.us.meds",
      "description": "US Meds Maturity Project: promote consistent use of the FHIR pharmacy resources in the US Realm",
      "authority": "HL7",
      "product": [
        "fhir"
      ],
      "country": "us",
      "language": [
        "en"
      ],
      "history": "http://hl7.org/fhir/us/meds/history.html",
      "canonical": "http://hl7.org/fhir/us/meds",
      "ci-build": "http://build.fhir.org/ig/HL7/FHIR-ONC-Meds",
      "analysis": {
        "content": true,
        "rest": true,
        "clinicalCore": true,
        "medsMgmt": true,
        "profiles": 2
      },
      "editions": [
        {
          "name": "STU 2",
          "ig-version": "1.2.0",
          "package": "hl7.fhir.us.meds#1.2.0",
          "fhir-version": [
            "3.0.1"
          ],
          "url": "http://hl7.org/fhir/us/meds/STU2"
        },
        {
          "name": "STU 1",
          "ig-version": "1.0.0",
          "package": "hl7.fhir.us.meds#1.0.0",
          "fhir-version": [
            "3.0.1"
          ],
          "url": "http://hl7.org/fhir/us/meds/STU1"
        }
      ]
    },
    {
      "name": "QICore",
      "category": "Quality / CDS",
      "npm-name": "hl7.fhir.us.qicore",
      "description": "QICore defines a uniform way for quality measurement and decision support knowledge to refer to clinical data. The profiles align as much as possible with DAF and incorporate content from the (Quality Data Model) and the (Virtual Medical Record) specifications",
      "authority": "HL7",
      "product": [
        "fhir"
      ],
      "country": "us",
      "language": [
        "en"
      ],
      "history": "http://hl7.org/fhir/us/qicore/history.html",
      "canonical": "http://hl7.org/fhir/us/qicore",
      "ci-build": "http://build.fhir.org/ig/HL7/fhir-qi-core",
      "analysis": {
        "content": true,
        "clinicalCore": true,
        "carePlanning": true,
        "financials": true,
        "medsMgmt": true,
        "diagnostics": true,
        "profiles": 51,
        "extensions": 8,
        "valuesets": 21,
        "codeSystems": 5,
        "examples": 66
      },
      "editions": [
        {
          "name": "STU6 (v6.0.0) Ballot",
          "ig-version": "6.0.0-ballot",
          "package": "hl7.fhir.us.qicore#6.0.0-ballot",
          "fhir-version": [
            "4.0.1"
          ],
          "url": "http://hl7.org/fhir/us/qicore/2023Sep"
        }
      ]
    },
    {
      "name": "DAF-Research",
      "category": "Research",
      "npm-name": "hl7.fhir.us.daf-research",
      "description": "DAF-Research IG focuses on enabling researchers to access data from multiple organizations",
      "authority": "HL7",
      "product": [
        "fhir"
      ],
      "country": "us",
      "language": [
        "en"
      ],
      "history": "http://hl7.org/fhir/us/daf/history.html",
      "canonical": "http://hl7.org/fhir/us/daf",
      "ci-build": "http://build.fhir.org/ig/HL7/daf-research",
      "editions": [
        {
          "name": "STU",
          "ig-version": "2.0.0",
          "package": "hl7.fhir.us.daf-research#2.0.0",
          "fhir-version": [
            "3.0.1"
          ],
          "url": "http://hl7.org/fhir/us/daf-research"
        }
      ],
      "analysis": {
        "error": "Unable to resolve package id hl7.fhir.us.daf-research#2.0.0"
      }
    },
    {
      "name": "US HAI",
      "category": "Public Health",
      "npm-name": "hl7.fhir.us.hai",
      "description": "Specifies standards for electronic submission of Healthcare Associated Infection (HAI) reports to the National Healthcare Safety Network (NHSN) of the Centers for Disease Control and Prevention (CDC)",
      "authority": "HL7",
      "product": [
        "fhir"
      ],
      "country": "us",
      "language": [
        "en"
      ],
      "history": "http://hl7.org/fhir/us/hai/history.html",
      "canonical": "http://hl7.org/fhir/us/hai",
      "ci-build": "http://build.fhir.org/ig/HL7/HAI",
      "analysis": {
        "content": true,
        "questionnaire": true,
        "profiles": 4,
        "valuesets": 15,
        "codeSystems": 2
      },
      "editions": [
        {
          "name": "STU 2",
          "ig-version": "2.0.0",
          "package": "hl7.fhir.us.hai#2.0.0",
          "fhir-version": [
            "4.0.0"
          ],
          "url": "http://hl7.org/fhir/us/hai/STU2"
        },
        {
          "name": "STU 1",
          "ig-version": "1.0.0",
          "package": "hl7.fhir.us.hai#1.0.0",
          "fhir-version": [
            "3.0.1"
          ],
          "url": "http://hl7.org/fhir/us/hai/STU1"
        }
      ]
    },
    {
      "name": "US Breast Cancer Data",
      "category": "Diagnostics",
      "npm-name": "hl7.fhir.us.breastcancer",
      "description": "Logical models and FHIR profiles for supporting breast cancer staging estimation, including the traditional three-component staging involving primary tumor classification, regional lymph nodes and distant metastases, as well as other factors important to prognosis and recurrence risk, such as tumor grade, hormone receptor status (progesterone and estrogen), as well as human epidermal growth factor 2 (HER 2) status",
      "authority": "HL7",
      "product": [
        "fhir"
      ],
      "country": "us",
      "language": [
        "en"
      ],
      "history": "http://hl7.org/fhir/us/breastcancer/history.html",
      "canonical": "http://hl7.org/fhir/us/breastcancer",
      "ci-build": "http://build.fhir.org/ig/HL7/us-breastcancer",
      "analysis": {
        "content": true,
        "clinicalCore": true,
        "medsMgmt": true,
        "diagnostics": true,
        "profiles": 57,
        "extensions": 46,
        "logicals": 260,
        "valuesets": 35,
        "codeSystems": 9
      },
      "editions": [
        {
          "name": "STU 1 Draft",
          "ig-version": "0.2.0",
          "package": "hl7.fhir.us.breastcancer#0.2.0",
          "fhir-version": [
            "3.0.1"
          ],
          "url": "http://hl7.org/fhir/us/breastcancer/2018Sep"
        }
      ]
    },
    {
      "name": "Genomics Reporting",
      "category": "Diagnostics",
      "npm-name": "hl7.fhir.uv.genomics-reporting",
      "description": "This implementation guide tries to provide guidance that will enable improved interoperable and computable sharing of genetic testing results",
      "authority": "HL7",
      "product": [
        "fhir"
      ],
      "country": "uv",
      "language": [
        "en"
      ],
      "history": "http://hl7.org/fhir/uv/genomics-reporting/history.html",
      "canonical": "http://hl7.org/fhir/uv/genomics-reporting",
      "ci-build": "http://build.fhir.org/ig/HL7/genomics-reporting",
      "analysis": {
        "content": true,
        "clinicalCore": true,
        "carePlanning": true,
        "profiles": 18,
        "extensions": 4,
        "operations": 1,
        "valuesets": 10,
        "codeSystems": 3,
        "examples": 65
      },
      "editions": [
        {
          "name": "STU 2",
          "ig-version": "2.0.0",
          "package": "hl7.fhir.uv.genomics-reporting#2.0.0",
          "fhir-version": [
            "4.0.1"
          ],
          "url": "http://hl7.org/fhir/uv/genomics-reporting/STU2"
        },
        {
          "name": "STU 1",
          "ig-version": "1.0.0",
          "package": "hl7.fhir.uv.genomics-reporting#1.0.0",
          "fhir-version": [
            "4.0.1"
          ],
          "url": "http://hl7.org/fhir/uv/genomics-reporting/STU1"
        }
      ]
    },
    {
      "name": "Argonaut Provider Directory",
      "category": "Administration",
      "npm-name": "fhir.argonaut.pd",
      "description": "This implementation guide is based upon STU3 FHIR standard and outlines the key data elements for any provider directory and basic query guidance. The components developed in this guide are intended to provide a foundation for a central or distributed Provider or Healthcare Directory",
      "authority": "Argonaut",
      "product": [
        "fhir"
      ],
      "country": "us",
      "language": [
        "en"
      ],
      "history": "http://www.fhir.org/guides/argonaut/pd/history.html",
      "ci-build": "http://build.fhir.org/ig/argonautproject/provider-directory",
      "canonical": "http://fhir.org/guides/argonaut/pd",
      "editions": [
        {
          "name": "Release 1",
          "ig-version": "1.0.0",
          "package": "fhir.argonaut.pd#1.0.0",
          "fhir-version": [
            "3.0.1"
          ],
          "url": "http://fhir.org/guides/argonaut/pd/release1"
        }
      ],
      "analysis": {
        "error": "Unknown FHIRVersion code \u0027STU3\u0027"
      }
    },
    {
      "name": "Argonaut Scheduling",
      "category": "Administration",
      "npm-name": "fhir.argonaut.scheduling",
      "description": "This implementation guide is based upon STU3 FHIR standard and provides FHIR RESTful APIs and guidance for access to and booking of appointments for patients by both patient and practitioner end users",
      "authority": "Argonaut",
      "product": [
        "fhir"
      ],
      "country": "us",
      "language": [
        "en"
      ],
      "history": "http://www.fhir.org/guides/argonaut/scheduling/history.html",
      "ci-build": "http://build.fhir.org/ig/argonautproject/scheduling",
      "canonical": "http://fhir.org/guides/argonaut/scheduling",
      "editions": [
        {
          "name": "First Release",
          "ig-version": "1.0.0",
          "package": "fhir.argonaut.scheduling#1.0.0",
          "fhir-version": [
            "3.0.1"
          ],
          "url": "http://fhir.org/guides/argonaut/scheduling/release1"
        }
      ],
      "analysis": {
        "content": true,
        "rest": true,
        "financials": true,
        "scheduling": true,
        "profiles": 7,
        "extensions": 4,
        "operations": 4,
        "valuesets": 7,
        "codeSystems": 3
      }
    },
    {
      "name": "International Patient Summary",
      "category": "Patient Summary",
      "npm-name": "hl7.fhir.uv.ips",
      "description": "The International Patient Summary (IPS) is a minimal and non-exhaustive patient summary, specialty-agnostic, condition-independent, but readily usable by clinicians for the cross-border unscheduled care of a patient",
      "authority": "HL7",
      "product": [
        "fhir"
      ],
      "country": "uv",
      "language": [
        "en"
      ],
      "history": "http://hl7.org/fhir/uv/ips/history.html",
      "canonical": "http://hl7.org/fhir/uv/ips",
      "ci-build": "http://build.fhir.org/ig/HL7/fhir-ips",
      "analysis": {
        "content": true,
        "clinicalCore": true,
        "medsMgmt": true,
        "diagnostics": true,
        "profiles": 33,
        "extensions": 1,
        "valuesets": 44,
        "codeSystems": 1,
        "examples": 33
      },
      "editions": [
        {
          "name": "STU 1",
          "ig-version": "1.1.0",
          "package": "hl7.fhir.uv.ips#1.1.0",
          "fhir-version": [
            "4.0.1"
          ],
          "url": "http://hl7.org/fhir/uv/ips/STU1.1"
        },
        {
          "name": "STU 1",
          "ig-version": "1.0.0",
          "package": "hl7.fhir.uv.ips#1.0.0",
          "fhir-version": [
            "4.0.1"
          ],
          "url": "http://hl7.org/fhir/uv/ips/STU1"
        }
      ]
    },
    {
      "name": "IHE Patient Demographics Query for Mobile (PDQm)",
      "category": "Administration",
      "npm-name": "ihe.iti.pdqm",
      "description": "Defines a lightweight RESTful interface to a patient demographics supplier leveraging technologies readily available to mobile applications and lightweight browser based applications",
      "authority": "IHE",
      "product": [
        "fhir"
      ],
      "country": "uv",
      "language": [
        "en"
      ],
      "history": "http://profiles.ihe.net/ITI/PDQm/history.html",
      "ci-build": "http://build.fhir.org/ig/IHE/ITI.PDQm/branches/main",
      "canonical": "https://profiles.ihe.net/ITI/PDQm",
      "analysis": {
        "content": true,
        "rest": true,
        "clinicalCore": true,
        "profiles": 3,
        "examples": 4
      },
      "editions": [
        {
          "name": "Publication",
          "ig-version": "2.4.0",
          "package": "ihe.iti.pdqm#2.4.0",
          "fhir-version": [
            "4.0.1"
          ],
          "url": "https://profiles.ihe.net/ITI/PDQm/2.4.0"
        },
        {
          "name": "Publication",
          "ig-version": "2.3.0",
          "package": "ihe.iti.pdqm#2.3.0",
          "fhir-version": [
            "4.0.1"
          ],
          "url": "https://profiles.ihe.net/ITI/PDQm/2.3.0"
        },
        {
          "name": "Publication",
          "ig-version": "2.2.0",
          "package": "ihe.iti.pdqm#2.2.0",
          "fhir-version": [
            "4.0.1"
          ],
          "url": "https://www.ihe.net/uploadedFiles/Documents/ITI/IHE_ITI_Suppl_PDQm_Rev2-2_TI_2020-08-28.pdf"
        }
      ]
    },
    {
      "name": "IHE Patient Identifier Cross-referencing for Mobile (PIXm)",
      "category": "Administration",
      "npm-name": "ihe.iti.pixm",
      "description": "Defines a lightweight RESTful interface to a Patient Identifier Cross-reference Manager, leveraging technologies readily available to mobile applications and lightweight browser based applications",
      "authority": "IHE",
      "product": [
        "fhir"
      ],
      "country": "uv",
      "history": "https://profiles.ihe.net/ITI/PIXm/history.html",
      "language": [
        "en"
      ],
      "canonical": "https://profiles.ihe.net/ITI/PIXm",
      "ci-build": "http://build.fhir.org/ig/IHE/ITI.PIXm",
      "analysis": {
        "content": true,
        "rest": true,
        "clinicalCore": true,
        "profiles": 8,
        "operations": 1,
        "examples": 17
      },
      "editions": [
        {
          "name": "Publication",
          "ig-version": "3.0.2",
          "package": "ihe.iti.pixm#3.0.2",
          "fhir-version": [
            "4.0.1"
          ],
          "url": "https://profiles.ihe.net/ITI/PIXm/3.0.2"
        },
        {
          "name": "Publication",
          "ig-version": "3.0.0",
          "package": "ihe.iti.pixm#3.0.0",
          "fhir-version": [
            "4.0.1"
          ],
          "url": "https://profiles.ihe.net/ITI/PIXm/3.0.0"
        },
        {
          "name": "Publication",
          "ig-version": "2.1.0",
          "package": "ihe.iti.pixm#2.1.0",
          "fhir-version": [
            "4.0.1"
          ],
          "url": "https://www.ihe.net/uploadedFiles/Documents/ITI/IHE_ITI_Suppl_PIXm_Rev2-1_TI_2019-12-05.pdf"
        }
      ]
    },
    {
      "name": "IHE Patient Master Identity Registry (PMIR)",
      "category": "Administration",
      "npm-name": "ihe.iti.pmir",
      "description": "Supports the creating, updating and deprecating of patient master identity information about a subject of care, as well as subscribing to these changes, using the HL7 FHIR standard and its RESTful transactions. In PMIR, “patient identity” information includes all information found in the FHIR Patient Resource such as identifier, name, phone, gender, birth date, address, marital status, photo, others to contact, preference for language, general practitioner, and links to other instances of identities. The “patient master identity” is a dominant identity managed centrally among many participating organizations (a.k.a., “Golden Patient Identity”).",
      "authority": "IHE",
      "product": [
        "fhir"
      ],
      "country": "uv",
      "language": [
        "en"
      ],
      "history": "https://profiles.ihe.net/ITI/PMIR/history.html",
      "analysis": {
        "error": "Error fetching package directly (https://profiles.ihe.net/ITI/PMIR/0.1.0/package.tgz), or fetching package list for ihe.iti.pmir from https://profiles.ihe.net/ITI/PMIR/package-list.json: Unable to fetch: Invalid HTTP response 404 from https://profiles.ihe.net/ITI/PMIR/0.1.0/package.tgz (Not Found) (content in /var/folders/85/j9nrkr152ds51j69d7nrxq7r0000gn/T/fhir-http-23.log)"
      },
      "ci-build": "http://build.fhir.org/ig/IHE/ITI.PMIR/branches/master/index.html",
      "canonical": "https://profiles.ihe.net/ITI/PMIR",
      "editions": [
        {
          "name": "Publication",
          "ig-version": "1.5.0",
          "package": "ihe.iti.pmir#1.5.0",
          "fhir-version": [
            "4.0.1"
          ],
          "url": "https://profiles.ihe.net/ITI/PMIR/1.5.0"
        },
        {
          "name": "Publication",
          "ig-version": "1.3.0",
          "package": "ihe.iti.pmir#1.3.0",
          "fhir-version": [
            "4.0.1"
          ],
          "url": "https://www.ihe.net/wp-content/uploads/uploadedFiles/Documents/ITI/IHE_ITI_Suppl_PMIR_Rev1-3_TI_2020-12-11.pdf"
        }
      ]
    },
    {
      "name": "IHE FHIR AuditEvent query and feed to ATNA",
      "category": "Security",
      "npm-name": "ihe.iti.atna",
      "description": "Enable audit log recording (feed) and access to ATNA Audit Repository queries using FHIR AuditEvent resource",
      "authority": "IHE",
      "product": [
        "fhir"
      ],
      "country": "uv",
      "language": [
        "en"
      ],
      "history": "https://wiki.ihe.net/index.php/Audit_Trail_and_Node_Authentication",
      "canonical": "https://wiki.ihe.net/index.php/Audit_Trail_and_Node_Authentication",
      "editions": [
        {
          "name": "R4 Trial-Implementation",
          "ig-version": "0.2.0",
          "package": "ihe.iti.atna#0.2.0",
          "fhir-version": [
            "4.0.1"
          ],
          "url": "https://wiki.ihe.net/index.php/Audit_Trail_and_Node_Authentication"
        }
      ],
      "analysis": {
        "error": "Unable to resolve package id ihe.iti.atna#0.2.0"
      }
    },
    {
      "name": "IHE Mobile Alert Communication Management(mACM)",
      "category": "Communications",
      "npm-name": "ihe.iti.macm",
      "description": "Provides the infrastructural components needed to send short, unstructured text alerts to human recipients and can record the outcomes of any human interactions upon receipt of the alert. ",
      "authority": "IHE",
      "product": [
        "fhir"
      ],
      "country": "uv",
      "language": [
        "en"
      ],
      "history": "http://wiki.ihe.net/index.php/Mobile_Alert_Communication_Management(mACM)",
      "canonical": "http://wiki.ihe.net/index.php/Mobile_Alert_Communication_Management(mACM)",
      "editions": [
        {
          "name": "R4 Trial-Implementation",
          "ig-version": "0.2.0",
          "package": "ihe.iti.macm#0.2.0",
          "fhir-version": [
            "4.0.1"
          ],
          "url": "http://wiki.ihe.net/index.php/Mobile_Alert_Communication_Management(mACM)"
        }
      ],
      "analysis": {
        "error": "Unable to resolve package id ihe.iti.macm#0.2.0"
      }
    },
    {
      "name": "IHE Mobile Cross-Enterprise Document Data Element Extraction (mXDE)",
      "category": "Clinical Documents",
      "npm-name": "ihe.iti.mxde",
      "description": "Provides the means to access data elements extracted from shared structured documents",
      "authority": "IHE",
      "product": [
        "fhir"
      ],
      "country": "uv",
      "language": [
        "en"
      ],
      "history": "http://wiki.ihe.net/index.php/Mobile_Cross-Enterprise_Document_Data_Element_Extraction",
      "analysis": {
        "error": "Unable to resolve package id ihe.iti.mxde#0.1.2"
      },
      "canonical": "https://profiles.ihe.net/ITI/mXDE",
      "ci-build": "http://build.fhir.org/ig/IHE/ITI.mXDE/branches/master/index.html",
      "editions": [
        {
          "name": "Publication Ballot",
          "ig-version": "1.3.0-comment",
          "package": "ihe.iti.mxde#1.3.0-comment",
          "fhir-version": [
            "4.0.1"
          ],
          "url": "https://profiles.ihe.net/ITI/mXDE/1.3.0-comment"
        }
      ]
    },
    {
      "name": "IHE Query for Existing Data for Mobile (QEDm)",
      "category": "EHR Access",
      "npm-name": "ihe.pcc.qedm",
      "description": "Supports queries for clinical data elements, including observations, allergy and intolerances, conditions, diagnostic results, medications, immunizations, procedures, encounters and provenance by making the information widely available to other systems within and across enterprises",
      "authority": "IHE",
      "product": [
        "fhir"
      ],
      "country": "uv",
      "language": [
        "en"
      ],
      "history": "http://wiki.ihe.net/index.php/Query_for_Existing_Data_for_Mobile",
      "canonical": "http://wiki.ihe.net/index.php/Query_for_Existing_Data_for_Mobile",
      "editions": [
        {
          "name": "R4 Trial-Implementation",
          "ig-version": "0.2.1",
          "package": "ihe.pcc.qedm#0.2.1",
          "fhir-version": [
            "4.0.1"
          ],
          "url": "http://wiki.ihe.net/index.php/Query_for_Existing_Data_for_Mobile"
        }
      ],
      "analysis": {
        "error": "Unable to resolve package id ihe.pcc.qedm#0.2.1"
      }
    },
    {
      "name": "IHE Non-Patient File Sharing (NPFS)",
      "category": "Administration",
      "npm-name": "ihe.iti.npfs",
      "description": "Defines how to enable the sharing of non-patient files such as workflow definitions, privacy policies, blank forms, and stylesheets",
      "authority": "IHE",
      "product": [
        "fhir"
      ],
      "country": "uv",
      "language": [
        "en"
      ],
      "history": "http://wiki.ihe.net/index.php/Non-patient_File_Sharing_(NPFS)",
      "analysis": {
        "error": "Unable to resolve package id ihe.iti.npfs#0.2.0"
      },
      "canonical": "https://profiles.ihe.net/ITI/NPFS",
      "ci-build": "http://build.fhir.org/ig/IHE/ITI.NPFS/branches/master/index.html",
      "editions": [
        {
          "name": "Publication Ballot",
          "ig-version": "2.2.0-comment",
          "package": "ihe.iti.npfs#2.2.0-comment",
          "fhir-version": [
            "4.0.1"
          ],
          "url": "https://profiles.ihe.net/ITI/NPFS/2.2.0-comment"
        }
      ]
    },
    {
      "name": "IHE Standardized Operational Log of Events (SOLE)",
      "category": "Administration",
      "npm-name": "ihe.rad.sole",
      "description": "Defines a way to exchange information about events that can then be collected and displayed using standard methods",
      "authority": "IHE",
      "product": [
        "fhir"
      ],
      "country": "uv",
      "language": [
        "en"
      ],
      "history": "http://wiki.ihe.net/index.php/Standardized_Operational_Log_of_Events",
      "canonical": "http://wiki.ihe.net/index.php/Standardized_Operational_Log_of_Events",
      "editions": [
        {
          "name": "STU3 Trial-Implementation",
          "ig-version": "0.1.0",
          "package": "ihe.rad.sole#0.1.0",
          "fhir-version": [
            "3.0.1"
          ],
          "url": "http://wiki.ihe.net/index.php/Standardized_Operational_Log_of_Events"
        }
      ],
      "analysis": {
        "error": "Unable to resolve package id ihe.rad.sole#0.1.0"
      }
    },
    {
      "name": "IHE Mobile Medication Administration (MMA)",
      "category": "Medications / Immunizations",
      "npm-name": "ihe.pharm.mma",
      "description": "Defines the integration between healthcare systems and mobile (or any other) clients using RESTful web services. This allows connecting EHRs with smartphones, smart pill boxes, and other personal or professional devices",
      "authority": "IHE",
      "product": [
        "fhir"
      ],
      "country": "uv",
      "language": [
        "en"
      ],
      "history": "http://wiki.ihe.net/index.php/Mobile_Medication_Administration",
      "canonical": "http://wiki.ihe.net/index.php/Mobile_Medication_Administration",
      "editions": [
        {
          "name": "STU3 Trial-Implementation",
          "ig-version": "0.1.0",
          "package": "ihe.pharm.mma#0.1.0",
          "fhir-version": [
            "3.0.1"
          ],
          "url": "http://wiki.ihe.net/index.php/Mobile_Medication_Administration"
        }
      ],
      "analysis": {
        "error": "Unable to resolve package id ihe.pharm.mma#0.1.0"
      }
    },
    {
      "name": "IHE Uniform Barcode Processing (UBP)",
      "category": "Medications / Immunizations",
      "npm-name": "ihe.pharm.ubp",
      "description": "Uniform Barcode Processing for Medications",
      "authority": "IHE",
      "product": [
        "fhir"
      ],
      "country": "uv",
      "language": [
        "en"
      ],
      "history": "http://wiki.ihe.net/index.php/Uniform_Barcode_Processing",
      "canonical": "http://wiki.ihe.net/index.php/Uniform_Barcode_Processing",
      "editions": [
        {
          "name": "STU3 Trial-Implementation",
          "ig-version": "0.1.0",
          "package": "ihe.pharm.ubp#0.1.0",
          "fhir-version": [
            "3.0.1"
          ],
          "url": "http://wiki.ihe.net/index.php/Uniform_Barcode_Processing"
        }
      ],
      "analysis": {
        "error": "Unable to resolve package id ihe.pharm.ubp#0.1.0"
      }
    },
    {
      "name": "IHE Mobile Retrieve Form for Data Capture (mRFD)",
      "category": "Forms Management",
      "npm-name": "ihe.qrph.mrfd",
      "description": "Provides a method for gathering data within a user’s current application to meet the requirements of an external system. mRFD supports RESTful retrieval of forms from a form source, display and completion of a form, and return of instance data from the display application to the source application. The workflows defined in this profile are based on those defined by the Retrieve Form for Data Capture (RFD) profile",
      "authority": "IHE",
      "product": [
        "fhir"
      ],
      "country": "uv",
      "language": [
        "en"
      ],
      "history": "http://wiki.ihe.net/index.php/Mobile_Retrieve_Form_for_Data_Capture",
      "canonical": "http://wiki.ihe.net/index.php/Mobile_Retrieve_Form_for_Data_Capture",
      "editions": [
        {
          "name": "STU3 Trial-Implementation",
          "ig-version": "0.1.0",
          "package": "ihe.qrph.mrfd#0.1.0",
          "fhir-version": [
            "3.0.1"
          ],
          "url": "http://wiki.ihe.net/index.php/Mobile_Retrieve_Form_for_Data_Capture"
        }
      ],
      "analysis": {
        "error": "Unable to resolve package id ihe.qrph.mrfd#0.1.0"
      }
    },
    {
      "name": "IHE Vital Records Death Reporting (VRDR)",
      "category": "Public Health",
      "npm-name": "ihe.qrph.vrdr",
      "description": "Defines a Retrieve Form for Data Capture (RFD) content profile that will specify derivation of source content from a medical summary document. by defining requirements for form filler content and form manager handling of the content",
      "authority": "IHE",
      "product": [
        "fhir"
      ],
      "country": "uv",
      "language": [
        "en"
      ],
      "history": "http://wiki.ihe.net/index.php/Vital_Records_Death_Reporting",
      "canonical": "http://wiki.ihe.net/index.php/Vital_Records_Death_Reporting",
      "editions": [
        {
          "name": "STU3 Trial-Implementation",
          "ig-version": "0.1.0",
          "package": "ihe.qrph.vrdr#0.1.0",
          "fhir-version": [
            "3.0.1"
          ],
          "url": "http://wiki.ihe.net/index.php/Vital_Records_Death_Reporting"
        }
      ],
      "analysis": {
        "error": "Unable to resolve package id ihe.qrph.vrdr#0.1.0"
      }
    },
    {
      "name": "IHE Dynamic Care Planning (DCP)",
      "category": "Care Planning",
      "npm-name": "ihe.pcc.dcp",
      "description": "Provides the structures and transactions for care planning, sharing Care Plans that meet the needs of many, such as providers, patients and payers",
      "authority": "IHE",
      "product": [
        "fhir"
      ],
      "country": "uv",
      "language": [
        "en"
      ],
      "history": "http://wiki.ihe.net/index.php/Dynamic_Care_Planning",
      "canonical": "http://wiki.ihe.net/index.php/Dynamic_Care_Planning",
      "editions": [
        {
          "name": "R4 Trial-Implementation",
          "ig-version": "0.2.0",
          "package": "ihe.pcc.dcp#0.2.0",
          "fhir-version": [
            "4.0.1"
          ],
          "url": "http://wiki.ihe.net/index.php/Dynamic_Care_Planning"
        }
      ],
      "analysis": {
        "error": "Unable to resolve package id ihe.pcc.dcp#0.2.0"
      }
    },
    {
      "name": "IHE Dynamic Care Team Management (DCTM)",
      "category": "Care Planning",
      "npm-name": "ihe.pcc.dctm",
      "description": "Provides the means for sharing care team information about a patient’s care teams that meet the needs of many users, such as providers, patients and payers",
      "authority": "IHE",
      "product": [
        "fhir"
      ],
      "country": "uv",
      "language": [
        "en"
      ],
      "history": "http://wiki.ihe.net/index.php/Dynamic_Care_Team_Management",
      "canonical": "http://wiki.ihe.net/index.php/Dynamic_Care_Team_Management",
      "editions": [
        {
          "name": "STU3 Trial-Implementation",
          "ig-version": "0.2.0",
          "package": "ihe.pcc.dctm#0.2.0",
          "fhir-version": [
            "4.0.1"
          ],
          "url": "http://wiki.ihe.net/index.php/Dynamic_Care_Team_Management"
        }
      ],
      "analysis": {
        "error": "Unable to resolve package id ihe.pcc.dctm#0.2.0"
      }
    },
    {
      "name": "Point-of-Care Medical Device Tracking (PMDT)",
      "category": "Administration",
      "npm-name": "ihe.pcc.pmdt",
      "description": "provides definition for a mobile Device",
      "authority": "IHE",
      "product": [
        "fhir"
      ],
      "country": "uv",
      "language": [
        "en"
      ],
      "history": "http://wiki.ihe.net/index.php/Point-of-Care_Medical_Device_Tracking",
      "canonical": "http://wiki.ihe.net/index.php/Point-of-Care_Medical_Device_Tracking",
      "editions": [
        {
          "name": "STU3 Trial-Implementation",
          "ig-version": "0.1.0",
          "package": "ihe.pcc.pmdt#0.1.0",
          "fhir-version": [
            "3.0.1"
          ],
          "url": "http://wiki.ihe.net/index.php/Point-of-Care_Medical_Device_Tracking"
        }
      ],
      "analysis": {
        "error": "Unable to resolve package id ihe.pcc.pmdt#0.1.0"
      }
    },
    {
      "name": "IHE Reconciliation of Clinical Content and Care Providers (RECON)",
      "category": "Administration",
      "npm-name": "ihe.pcc.recon",
      "description": "Provides the ability to communicate lists of clinical data that were reconciled, when they were reconciled and who did the reconciliation using CDA® constructs and FHIR® Resource attributes",
      "authority": "IHE",
      "product": [
        "fhir"
      ],
      "country": "uv",
      "language": [
        "en"
      ],
      "history": "http://wiki.ihe.net/index.php/Reconciliation_of_Clinical_Content_and_Care_Providers",
      "canonical": "http://wiki.ihe.net/index.php/Reconciliation_of_Clinical_Content_and_Care_Providers",
      "editions": [
        {
          "name": "STU3 Trial-Implementation",
          "ig-version": "0.1.0",
          "package": "ihe.pcc.recon#0.1.0",
          "fhir-version": [
            "3.0.1"
          ],
          "url": "http://wiki.ihe.net/index.php/Reconciliation_of_Clinical_Content_and_Care_Providers"
        }
      ],
      "analysis": {
        "error": "Unable to resolve package id ihe.pcc.recon#0.1.0"
      }
    },
    {
      "name": "IHE Remote Patient Monitoring (RPM)",
      "category": "Personal Healthcare",
      "npm-name": "ihe.pcc.rpm",
      "description": "Provides means of reporting measurements taken by Personal Healthcare Devices in a remote location",
      "authority": "IHE",
      "product": [
        "fhir"
      ],
      "country": "uv",
      "language": [
        "en"
      ],
      "history": "http://wiki.ihe.net/index.php/Remote_Patient_Monitoring",
      "canonical": "http://wiki.ihe.net/index.php/Remote_Patient_Monitoring",
      "editions": [
        {
          "name": "STU3 Trial-Implementation",
          "ig-version": "0.1.0",
          "package": "ihe.pcc.rpm#0.1.0",
          "fhir-version": [
            "3.0.1"
          ],
          "url": "http://wiki.ihe.net/index.php/Remote_Patient_Monitoring"
        }
      ],
      "analysis": {
        "error": "Unable to resolve package id ihe.pcc.rpm#0.1.0"
      }
    },
    {
      "name": "IHE Routine Interfacility Patient Transport (RIPT)",
      "category": "Communications",
      "npm-name": "ihe.pcc.ript",
      "description": "Provides means of updating a Transport team with critical and necessary medical information on a patient to be transported",
      "authority": "IHE",
      "product": [
        "fhir"
      ],
      "country": "uv",
      "language": [
        "en"
      ],
      "history": "http://wiki.ihe.net/index.php/Routine_Interfacility_Patient_Transport",
      "canonical": "http://wiki.ihe.net/index.php/Routine_Interfacility_Patient_Transport",
      "editions": [
        {
          "name": "STU3 Trial-Implementation",
          "ig-version": "0.1.0",
          "package": "ihe.pcc.ript#0.1.0",
          "fhir-version": [
            "3.0.1"
          ],
          "url": "http://wiki.ihe.net/index.php/Routine_Interfacility_Patient_Transport"
        }
      ],
      "analysis": {
        "error": "Error fetching package directly (http://profiles.ihe.net/PCC/RIPT/0.1.0/package.tgz), or fetching package list for ihe.pcc.ript from http://profiles.ihe.net/PCC/RIPT/package-list.json: Unable to fetch: Invalid HTTP response 404 from https://profiles.ihe.net/PCC/RIPT/0.1.0/package.tgz (Not Found) (content in /var/folders/85/j9nrkr152ds51j69d7nrxq7r0000gn/T/fhir-http-73.log)"
      }
    },
    {
      "name": "IHE Assessment Curation and Data Collection (ACDC)",
      "category": "EHR Access",
      "npm-name": "ihe.iti.acdc",
      "description": "Enables assessment developers and curators a means by which they can distribute assessment instruments to healthcare providers, supporting exchange of assessment data in a standardized form using the HL7 FHIR Questionnaire resource.",
      "authority": "IHE",
      "product": [
        "fhir"
      ],
      "country": "uv",
      "language": [
        "en"
      ],
      "history": "https://wiki.ihe.net/index.php/Assessment_Curation_and_Data_Collection",
      "canonical": "https://wiki.ihe.net/index.php/Assessment_Curation_and_Data_Collection",
      "editions": [
        {
          "name": "R4 Trial-Implementation",
          "ig-version": "1.1.0",
          "package": "ihe.pcc.acdc#1.1.0",
          "fhir-version": [
            "4.0.1"
          ],
          "url": "https://wiki.ihe.net/index.php/Assessment_Curation_and_Data_Collection"
        }
      ],
      "analysis": {
        "error": "Unable to resolve package id ihe.pcc.acdc#1.1.0"
      }
    },
    {
      "name": "IHE Mobile Aggregate Data Exchange (mADX)",
      "category": "EHR Access",
      "npm-name": "ihe.qrph.madx",
      "description": "Supports interoperable public health reporting of aggregate health data.",
      "authority": "IHE",
      "product": [
        "fhir"
      ],
      "country": "uv",
      "language": [
        "en"
      ],
      "history": "https://wiki.ihe.net/index.php/Mobile_Aggregate_Data_Exchange_(mADX)",
      "canonical": "https://wiki.ihe.net/index.php/Mobile_Aggregate_Data_Exchange_(mADX)",
      "editions": [
        {
          "name": "R4 Trial-Implementation",
          "ig-version": "1.1.0",
          "package": "ihe.qrph.madx#0.1.0",
          "fhir-version": [
            "4.0.1"
          ],
          "url": "https://wiki.ihe.net/index.php/Mobile_Aggregate_Data_Exchange_(mADX)"
        }
      ],
      "analysis": {
        "error": "Unable to resolve package id ihe.qrph.madx#0.1.0"
      }
    },
    {
      "name": "Electronic Case Reporting",
      "category": "Public Health",
      "npm-name": "hl7.fhir.us.ecr",
      "description": "The Electronic Case Reporting (eCR) Implementation Guide supports Reporting, investigation, and management via electronic transmission of clinical data from Electronic Health Records to Public Health Agencies, along with the management and processing of population cases. Ths IG covers Bi-directional information exchange and triggering and decision support",
      "authority": "HL7",
      "product": [
        "fhir"
      ],
      "country": "uv",
      "language": [
        "en"
      ],
      "history": "http://hl7.org/fhir/uv/ecr/history.html",
      "canonical": "http://hl7.org/fhir/us/ecr",
      "ci-build": "http://build.fhir.org/ig/HL7/case-reporting",
      "analysis": {
        "content": true,
        "rest": true,
        "documents": true,
        "clinicalCore": true,
        "carePlanning": true,
        "profiles": 57,
        "extensions": 25,
        "operations": 1,
        "valuesets": 8,
        "codeSystems": 8,
        "examples": 94
      },
      "editions": [
        {
          "name": "STU 2",
          "ig-version": "2.1.0",
          "package": "hl7.fhir.us.ecr#2.1.0",
          "fhir-version": [
            "4.0.1"
          ],
          "url": "http://hl7.org/fhir/us/ecr/STU2.1"
        },
        {
          "name": "STU 2 on FHIR R4",
          "ig-version": "2.0.0",
          "package": "hl7.fhir.us.ecr#2.0.0",
          "fhir-version": [
            "4.0.1"
          ],
          "url": "http://hl7.org/fhir/us/ecr/STU2"
        },
        {
          "name": "STU 1",
          "ig-version": "1.0.0",
          "package": "hl7.fhir.us.ecr#1.0.0",
          "fhir-version": [
            "4.0.1"
          ],
          "url": "http://hl7.org/fhir/us/ecr/STU1"
        }
      ]
    },
    {
      "name": "Loinc/IVD Test mapping",
      "category": "Diagnostics",
      "npm-name": "hl7.fhir.uv.livd",
      "description": "The LIVD Implementation Guide provides a industry standard expression for an IVD device manufacturer\u0027s suggestions for a specific device\u0027s mapping from the internal, proprietary IVD test codes to suggested LOINC codes when a LIS manager is connecting and configuring a device to the LIS",
      "authority": "HL7",
      "product": [
        "fhir"
      ],
      "country": "uv",
      "language": [
        "en"
      ],
      "history": "http://hl7.org/fhir/uv/livd/history.html",
      "canonical": "http://hl7.org/fhir/uv/livd",
      "ci-build": "http://build.fhir.org/ig/HL7/livd",
      "analysis": {
        "content": true,
        "diagnostics": true,
        "profiles": 10,
        "extensions": 4,
        "valuesets": 6,
        "codeSystems": 5,
        "examples": 8
      },
      "editions": [
        {
          "name": "STU 1 (FHIR R4) Ballot",
          "ig-version": "0.3.0",
          "package": "hl7.fhir.uv.livd#0.3.0",
          "fhir-version": [
            "4.0.1"
          ],
          "url": "http://hl7.org/fhir/uv/livd/2021Jan"
        }
      ]
    },
    {
      "name": "Point of Care Devices",
      "category": "Diagnostics",
      "npm-name": "hl7.fhir.uv.pocd",
      "description": "Defines the use of FHIR resources to convey measurements and supporting data from acute care point-of-care medical devices (PoCD) to receiving systems for electronic medical records, clinical decision support, and medical data archiving for aggregate quality measurement and research purposes",
      "authority": "HL7",
      "product": [
        "fhir"
      ],
      "country": "uv",
      "language": [
        "en"
      ],
      "history": "http://hl7.org/fhir/uv/pocd/history.html",
      "canonical": "http://hl7.org/fhir/uv/pocd",
      "ci-build": "http://build.fhir.org/ig/HL7/uv-pocd",
      "analysis": {
        "content": true,
        "rest": true,
        "clinicalCore": true,
        "profiles": 13,
        "extensions": 12,
        "valuesets": 8,
        "codeSystems": 5,
        "examples": 21
      },
      "editions": [
        {
          "name": "STU 1 Ballot",
          "ig-version": "0.3.0",
          "package": "hl7.fhir.uv.pocd#0.3.0",
          "fhir-version": [
            "4.0.1"
          ],
          "url": "http://hl7.org/fhir/uv/pocd/2021Sep"
        }
      ]
    },
    {
      "name": "Potential Drug/Drug Interaction",
      "category": "Medications / Immunizations",
      "npm-name": "hl7.fhir.uv.pddi",
      "description": "This implementation guide is targeted at stakeholders who seek to increase the specificity and clinical relevance of drug-drug interaction alerts presented through the electronic health record. The approach is service-oriented and uses Web standards, a minimum information model for potential drug interactions, and emerging Health Information Technology standards including CDS Hooks, FHIR, and Clinical Quality Language (CQL)",
      "authority": "HL7",
      "product": [
        "fhir"
      ],
      "country": "uv",
      "language": [
        "en"
      ],
      "history": "http://hl7.org/fhir/uv/pddi/history.html",
      "canonical": "http://hl7.org/fhir/uv/pddi",
      "ci-build": "http://build.fhir.org/ig/HL7/PDDI-CDS",
      "analysis": {
        "valuesets": 88,
        "codeSystems": 1,
        "examples": 36
      },
      "editions": [
        {
          "name": "STU 1 Ballot",
          "ig-version": "1.0.0-ballot",
          "package": "hl7.fhir.uv.pddi#1.0.0-ballot",
          "fhir-version": [
            "4.0.1"
          ],
          "url": "http://hl7.org/fhir/uv/pddi/2023Jan"
        }
      ]
    },
    {
      "name": "Validated Healthcare Directory",
      "category": "Administration",
      "npm-name": "hl7.fhir.uv.vhdir",
      "description": "Defines the minimum conformance requirements for accessing or exposing validated healthcare directory data and provides a specification for the exchange of directory data between a source of validated provider data and local workflow environments (e.g. local directories)",
      "authority": "HL7",
      "product": [
        "fhir"
      ],
      "country": "uv",
      "language": [
        "en"
      ],
      "history": "http://hl7.org/fhir/uv/vhdir/history.html",
      "canonical": "http://hl7.org/fhir/uv/vhdir",
      "ci-build": "http://build.fhir.org/ig/HL7/VhDir",
      "analysis": {},
      "editions": []
    },
    {
      "name": "Coverage Requirements Determination (Da Vinci)",
      "category": "Financial",
      "npm-name": "hl7.fhir.us.davinci-crd",
      "description": "Provides a mechanism for healthcare providers to discover guidelines, pre-authorization requirements and other expectations from payor organizations related to a proposed medication, procedure or other service associated with a patient\u0027s insurance coverage. Supports both patient-specific and patient-independent information retrieval",
      "authority": "HL7",
      "product": [
        "fhir"
      ],
      "country": "us",
      "language": [
        "en"
      ],
      "history": "http://hl7.org/fhir/us/davinci-crd/history.html",
      "canonical": "http://hl7.org/fhir/us/davinci-crd",
      "ci-build": "http://build.fhir.org/ig/HL7/davinci-crd",
      "analysis": {
        "content": true,
        "clinicalCore": true,
        "carePlanning": true,
        "financials": true,
        "medsMgmt": true,
        "scheduling": true,
        "profiles": 18,
        "extensions": 1,
        "valuesets": 8,
        "codeSystems": 3,
        "examples": 19
      },
      "editions": [
        {
          "name": "STU 1.1 Ballot",
          "ig-version": "1.1.0-ballot",
          "package": "hl7.fhir.us.davinci-crd#1.1.0-ballot",
          "fhir-version": [
            "4.0.1"
          ],
          "url": "http://hl7.org/fhir/us/davinci-crd/2022May"
        },
        {
          "name": "STU 1",
          "ig-version": "1.0.0",
          "package": "hl7.fhir.us.davinci-crd#1.0.0",
          "fhir-version": [
            "4.0.1"
          ],
          "url": "http://hl7.org/fhir/us/davinci-crd/STU1"
        }
      ]
    },
    {
      "name": "Data Exchange for Quality Measures (Da Vinci)",
      "category": "Financial",
      "npm-name": "hl7.fhir.us.davinci-deqm",
      "description": "Provides a mechanism for healthcare providers and data aggregators to exchange quality measure information using subscription, query, and push methods",
      "authority": "HL7",
      "product": [
        "fhir"
      ],
      "country": "us",
      "language": [
        "en"
      ],
      "history": "http://hl7.org/fhir/us/davinci-deqm/history.html",
      "canonical": "http://hl7.org/fhir/us/davinci-deqm",
      "ci-build": "http://build.fhir.org/ig/HL7/davinci-deqm",
      "analysis": {
        "content": true,
        "rest": true,
        "documents": true,
        "clinicalCore": true,
        "financials": true,
        "medsMgmt": true,
        "measures": true,
        "profiles": 11,
        "extensions": 8,
        "operations": 1,
        "valuesets": 2,
        "codeSystems": 2,
        "examples": 87
      },
      "editions": [
        {
          "name": "STU4 (v4.0.0) Ballot",
          "ig-version": "4.0.0-ballot",
          "package": "hl7.fhir.us.davinci-deqm#4.0.0-ballot",
          "fhir-version": [
            "4.0.1"
          ],
          "url": "http://hl7.org/fhir/us/davinci-deqm/2023Jan"
        },
        {
          "name": "STU 3",
          "ig-version": "3.1.0",
          "package": "hl7.fhir.us.davinci-deqm#3.1.0",
          "fhir-version": [
            "4.0.1"
          ],
          "url": "http://hl7.org/fhir/us/davinci-deqm/STU3.1"
        },
        {
          "name": "STU 3",
          "ig-version": "3.0.0",
          "package": "hl7.fhir.us.davinci-deqm#3.0.0",
          "fhir-version": [
            "4.0.1"
          ],
          "url": "http://hl7.org/fhir/us/davinci-deqm/STU3"
        },
        {
          "name": "STU 3",
          "ig-version": "2.1.0",
          "package": "hl7.fhir.us.davinci-deqm#2.1.0",
          "fhir-version": [
            "4.0.1"
          ],
          "url": "http://hl7.org/fhir/us/davinci-deqm/2020Sep"
        },
        {
          "name": "STU 2",
          "ig-version": "2.0.0",
          "package": "hl7.fhir.us.davinci-deqm#2.0.0",
          "fhir-version": [
            "4.0.1"
          ],
          "url": "http://hl7.org/fhir/us/davinci-deqm/STU2"
        },
        {
          "name": "STU 1",
          "ig-version": "1.0.0",
          "package": "hl7.fhir.us.davinci-deqm#1.0.0",
          "fhir-version": [
            "3.0.1"
          ],
          "url": "http://hl7.org/fhir/us/davinci-deqm/STU1"
        }
      ]
    },
    {
      "name": "Occupational Data for Health",
      "category": "Clinical Records",
      "npm-name": "hl7.fhir.us.odh",
      "description": "This IG covers the specific data that covers past or present jobs, usual work, employment status, retirement date and combat zone period for the subject. It also includes the past or present jobs and usual work of other household members",
      "authority": "HL7",
      "product": [
        "fhir"
      ],
      "country": "us",
      "language": [
        "en"
      ],
      "history": "http://hl7.org/fhir/us/odh/history.html",
      "canonical": "http://hl7.org/fhir/us/odh",
      "ci-build": "http://build.fhir.org/ig/HL7/us-odh",
      "analysis": {
        "content": true,
        "clinicalCore": true,
        "profiles": 6,
        "extensions": 2,
        "valuesets": 9,
        "codeSystems": 1,
        "examples": 8
      },
      "editions": [
        {
          "name": "STU 1.3 on FHIR R4",
          "ig-version": "1.3.0",
          "package": "hl7.fhir.us.odh#1.3.0",
          "fhir-version": [
            "4.0.1"
          ],
          "url": "http://hl7.org/fhir/us/odh/STU1.3"
        }
      ]
    },
    {
      "name": "IHE Paramedicine Care Summary (PCS)",
      "category": "Communications",
      "npm-name": "ihe.pcc.pcs",
      "description": "Provides means for Emergency Transport to inform destination Hospital with critical and necessary medical information on patient being transported",
      "authority": "IHE",
      "product": [
        "fhir"
      ],
      "country": "uv",
      "language": [
        "en"
      ],
      "history": "http://wiki.ihe.net/index.php/Paramedicine_Care_Summary",
      "canonical": "http://wiki.ihe.net/index.php/Paramedicine_Care_Summary",
      "editions": [
        {
          "name": "STU3 Trial-Implementation",
          "ig-version": "0.1.0",
          "package": "ihe.pcc.pcs#0.1.0",
          "fhir-version": [
            "3.0.1"
          ],
          "url": "http://wiki.ihe.net/index.php/Paramedicine_Care_Summary"
        }
      ],
      "analysis": {
        "error": "Error fetching package directly (https://profiles.ihe.net/PCC/PCS/0.1.0/package.tgz), or fetching package list for ihe.pcc.pcs from https://profiles.ihe.net/PCC/PCS/package-list.json: Unable to fetch: Invalid HTTP response 404 from https://profiles.ihe.net/PCC/PCS/0.1.0/package.tgz (Not Found) (content in /var/folders/85/j9nrkr152ds51j69d7nrxq7r0000gn/T/fhir-http-84.log)"
      }
    },
    {
      "name": "IHE Birth and Fetal Death Reporting - Enhanced (BFDE)",
      "category": "Public Health",
      "npm-name": "ihe.pcc.bfde",
      "description": "Provides means for pre-populating of data from electronic health record systems to electronic vital records systems for birth and fetal death reporting",
      "authority": "IHE",
      "product": [
        "fhir"
      ],
      "country": "uv",
      "language": [
        "en"
      ],
      "history": "http://wiki.ihe.net/index.php/Birth_and_Fetal_Death_Reporting_Enhanced_Profile",
      "canonical": "http://wiki.ihe.net/index.php/Birth_and_Fetal_Death_Reporting_Enhanced_Profile",
      "editions": [
        {
          "name": "STU3 Trial-Implementation",
          "ig-version": "0.1.0",
          "package": "ihe.pcc.bfde#0.1.0",
          "fhir-version": [
            "3.0.1"
          ],
          "url": "http://wiki.ihe.net/index.php/Birth_and_Fetal_Death_Reporting_Enhanced_Profile"
        }
      ],
      "analysis": {
        "error": "Unable to resolve package id ihe.pcc.bfde#0.1.0"
      }
    },
    {
      "name": "IHE Quality Outcome Reporting for EMS (QORE)",
      "category": "Public Health",
      "npm-name": "ihe.qrph.qore",
      "description": "Supports transmission of clinical data for use in calculating Emergency Medical Services Quality measures. Focus on Stroke, CPR, and STEMI",
      "authority": "IHE",
      "product": [
        "fhir"
      ],
      "country": "uv",
      "language": [
        "en"
      ],
      "history": "http://wiki.ihe.net/index.php/Quality_Outcome_Reporting_for_EMS",
      "canonical": "http://wiki.ihe.net/index.php/Quality_Outcome_Reporting_for_EMS",
      "editions": [
        {
          "name": "STU3 Trial-Implementation",
          "ig-version": "0.1.0",
          "package": "ihe.qrph.qore#0.1.0",
          "fhir-version": [
            "3.0.1"
          ],
          "url": "http://wiki.ihe.net/index.php/Quality_Outcome_Reporting_for_EMS"
        }
      ],
      "analysis": {
        "error": "Error fetching package directly (http://profiles.ihe.net/QRPH/QORE/0.1.0/package.tgz), or fetching package list for ihe.qrph.qore from http://profiles.ihe.net/QRPH/QORE/package-list.json: Unable to fetch: Invalid HTTP response 404 from https://profiles.ihe.net/QRPH/QORE/0.1.0/package.tgz (Not Found) (content in /var/folders/85/j9nrkr152ds51j69d7nrxq7r0000gn/T/fhir-http-92.log)"
      }
    },
    {
      "name": "Smart App Launch Implementation Guide",
      "category": "EHR Access",
      "npm-name": "hl7.fhir.uv.smart-app-launch",
      "description": "App access to Healthcare software",
      "authority": "HL7",
      "product": [
        "fhir"
      ],
      "country": "uv",
      "language": [
        "en"
      ],
      "history": "http://hl7.org/fhir/smart-app-launch/history.html",
      "canonical": "http://hl7.org/fhir/smart-app-launch",
      "ci-build": "http://build.fhir.org/ig/HL7/smart-app-launch",
      "analysis": {},
      "editions": [
        {
          "name": "STU 2.1",
          "ig-version": "2.1.0",
          "package": "hl7.fhir.uv.smart-app-launch#2.1.0",
          "fhir-version": [
            "4.0.1"
          ],
          "url": "http://hl7.org/fhir/smart-app-launch/STU2.1"
        }
      ]
    },
    {
      "name": "Bidirectional Services eReferrals (BSeR) FHIR IG",
      "category": "Public Health",
      "npm-name": "hl7.fhir.us.bser",
      "description": "The Bidirectional Services eReferrals (BSeR) FHIR IG provides guidance on STU3 FHIR Resources and US Core IG profiles for use in exchanging a referral request and specific program data from a clinical provider to a typically extra-clinical program service provider, such as a diabetes prevention program, a smoking quitline, or a hypertension management training program. And provides for the return of feedback information from the service program to the referring provider",
      "authority": "HL7",
      "product": [
        "fhir"
      ],
      "country": "us",
      "language": [
        "en"
      ],
      "history": "http://hl7.org/fhir/us/bser/history.html",
      "canonical": "http://hl7.org/fhir/us/bser",
      "ci-build": "http://build.fhir.org/ig/HL7/bser",
      "analysis": {
        "content": true,
        "rest": true,
        "documents": true,
        "clinicalCore": true,
        "carePlanning": true,
        "financials": true,
        "medsMgmt": true,
        "profiles": 40,
        "valuesets": 2,
        "codeSystems": 2,
        "examples": 59
      },
      "editions": [
        {
          "name": "STU 2",
          "ig-version": "2.0.0-ballot",
          "package": "hl7.fhir.us.bser#2.0.0-ballot",
          "fhir-version": [
            "4.0.1"
          ],
          "url": "http://hl7.org/fhir/us/bser/2023Sep"
        }
      ]
    },
    {
      "name": "FHIR Bulk Data Access",
      "category": "EHR Access",
      "npm-name": "hl7.fhir.us.bulkdata",
      "description": "This Implementation Guide defines secure FHIR export Operations that use this capability to provide an authenticated and authorized client with the ability to register as a backend service and retrieve any data in a FHIR server, data on all patients in a server, or data on a group of patients while optionally specifying data since a certain date",
      "authority": "HL7",
      "product": [
        "fhir"
      ],
      "country": "us",
      "language": [
        "en"
      ],
      "history": "http://hl7.org/fhir/us/bulkdata/history.html",
      "canonical": "http://hl7.org/fhir/us/bulkdata",
      "ci-build": "https://build.fhir.org/ig/HL7/bulk-data",
      "editions": [
        {
          "name": "STU 1 Ballot",
          "ig-version": "0.1.0",
          "package": "hl7.fhir.us.bulkdata#0.1.0",
          "fhir-version": [
            "4.0.0"
          ],
          "url": "http://hl7.org/fhir/us/bulkdata/2019May"
        }
      ],
      "analysis": {
        "operations": 3
      }
    },
    {
      "name": "Common Data Models Harmonization FHIR IG",
      "category": "Research",
      "npm-name": "hl7.fhir.us.cdmh",
      "description": "The CDMH FHIR IG provides the guidance necessary to map the four common data models namely Sentinel, PCORnet CDM, i2b2 and OMOP to FHIR resources and profiles",
      "authority": "HL7",
      "product": [
        "fhir"
      ],
      "country": "us",
      "language": [
        "en"
      ],
      "history": "http://hl7.org/fhir/us/cdmh/history.html",
      "canonical": "http://hl7.org/fhir/us/cdmh",
      "ci-build": "http://build.fhir.org/ig/HL7/cdmh",
      "analysis": {
        "content": true,
        "rest": true,
        "clinicalCore": true,
        "medsMgmt": true,
        "diagnostics": true,
        "trials": true,
        "profiles": 15,
        "extensions": 22,
        "valuesets": 25,
        "codeSystems": 38,
        "examples": 15
      },
      "editions": [
        {
          "name": "STU 1",
          "ig-version": "1.0.0",
          "package": "hl7.fhir.us.cdmh#1.0.0",
          "fhir-version": [
            "4.0.1"
          ],
          "url": "http://hl7.org/fhir/us/cdmh/STU1"
        }
      ]
    },
    {
      "name": "Quality Measure Implementation Guide",
      "category": "Quality / CDS",
      "npm-name": "hl7.fhir.us.cqfmeasures",
      "description": "Provides profiles and guidance for the representation of clinical quality measures in FHIR and Clincal Quality Language (CQL)",
      "authority": "HL7",
      "product": [
        "fhir"
      ],
      "country": "us",
      "language": [
        "en"
      ],
      "history": "http://hl7.org/fhir/us/cqfmeasures/history.html",
      "canonical": "http://hl7.org/fhir/us/cqfmeasures",
      "ci-build": "http://build.fhir.org/ig/HL7/cqf-measures",
      "analysis": {
        "content": true,
        "rest": true,
        "clinicalCore": true,
        "measures": true,
        "profiles": 21,
        "extensions": 36,
        "operations": 6,
        "valuesets": 5,
        "codeSystems": 5,
        "examples": 61
      },
      "editions": [
        {
          "name": "STU 4 Ballot",
          "ig-version": "4.0.0-ballot",
          "package": "hl7.fhir.us.cqfmeasures#4.0.0-ballot",
          "fhir-version": [
            "4.0.1"
          ],
          "url": "http://hl7.org/fhir/us/cqfmeasures/2023Jan"
        },
        {
          "name": "STU3",
          "ig-version": "3.0.0",
          "package": "hl7.fhir.us.cqfmeasures#3.0.0",
          "fhir-version": [
            "4.0.1"
          ],
          "url": "http://hl7.org/fhir/us/cqfmeasures/STU3"
        },
        {
          "name": "STU 2",
          "ig-version": "2.0.0",
          "package": "hl7.fhir.us.cqfmeasures#2.0.0",
          "fhir-version": [
            "4.0.1"
          ],
          "url": "http://hl7.org/fhir/us/cqfmeasures/STU2"
        },
        {
          "name": "STU 1",
          "ig-version": "1.0.0",
          "package": "hl7.fhir.us.cqfmeasures#1.0.0",
          "fhir-version": [
            "3.0.2"
          ],
          "url": "http://hl7.org/fhir/us/cqfmeasures/STU1"
        }
      ]
    },
    {
      "name": "Documentation Templates and Rules",
      "category": "Financial",
      "npm-name": "hl7.fhir.us.davinci-dtr",
      "description": "Provides a mechanism for delivering and executing payer rules related to documentation requirements for a proposed medication, procedure or other service associated with a patient\u0027s insurance coverage",
      "authority": "HL7",
      "product": [
        "fhir"
      ],
      "country": "us",
      "language": [
        "en"
      ],
      "history": "http://hl7.org/fhir/us/davinci-dtr/history.html",
      "canonical": "http://hl7.org/fhir/us/davinci-dtr",
      "ci-build": "http://build.fhir.org/ig/HL7/davinci-dtr",
      "analysis": {
        "content": true,
        "documents": true,
        "financials": true,
        "questionnaire": true,
        "profiles": 6,
        "extensions": 2,
        "operations": 1,
        "examples": 12
      },
      "editions": [
        {
          "name": "STU 1.1 Ballot",
          "ig-version": "1.1.0-ballot",
          "package": "hl7.fhir.us.davinci-dtr#1.1.0-ballot",
          "fhir-version": [
            "4.0.1"
          ],
          "url": "http://hl7.org/fhir/us/davinci-dtr/2022May"
        },
        {
          "name": "STU 1",
          "ig-version": "1.0.0",
          "package": "hl7.fhir.us.davinci-dtr#1.0.0",
          "fhir-version": [
            "4.0.1"
          ],
          "url": "http://hl7.org/fhir/us/davinci-dtr/STU1"
        }
      ]
    },
    {
      "name": "Da Vinci Health Record Exchange",
      "category": "Financial",
      "npm-name": "hl7.fhir.us.davinci-hrex",
      "description": "A library of shared artifacts used by other Da Vinci and payer related implementation guides",
      "authority": "HL7",
      "product": [
        "fhir"
      ],
      "country": "us",
      "language": [
        "en"
      ],
      "history": "http://hl7.org/fhir/us/davinci-hrex/history.html",
      "canonical": "http://hl7.org/fhir/us/davinci-hrex",
      "ci-build": "http://build.fhir.org/ig/HL7/davinci-ehrx",
      "analysis": {
        "content": true,
        "rest": true,
        "clinicalCore": true,
        "carePlanning": true,
        "financials": true,
        "profiles": 11,
        "extensions": 4,
        "operations": 1,
        "valuesets": 2,
        "codeSystems": 1,
        "examples": 22
      },
      "editions": [
        {
          "name": "STU1",
          "ig-version": "1.0.0",
          "package": "hl7.fhir.us.davinci-hrex#1.0.0",
          "fhir-version": [
            "4.0.1"
          ],
          "url": "http://hl7.org/fhir/us/davinci-hrex/STU1"
        }
      ]
    },
    {
      "name": "electronic Long-Term Services and Supports Implementation Guide",
      "category": "Public Health",
      "npm-name": "hl7.fhir.us.eltss",
      "description": "Provides guidance to US Realm implementers to use the FHIR for implementing access and exchange Electronic Long-Term Services \u0026 Supports (eLTSS) Dataset data elements",
      "authority": "HL7",
      "product": [
        "fhir"
      ],
      "country": "us",
      "language": [
        "en"
      ],
      "history": "http://hl7.org/fhir/us/eLTSS/history.html",
      "ci-build": "http://build.fhir.org/ig/HL7/eLTSS",
      "canonical": "http://hl7.org/fhir/us/eltss",
      "analysis": {
        "content": true,
        "rest": true,
        "clinicalCore": true,
        "financials": true,
        "questionnaire": true,
        "profiles": 13,
        "extensions": 3,
        "logicals": 3,
        "valuesets": 2,
        "codeSystems": 2,
        "examples": 5
      },
      "editions": [
        {
          "name": "STU 1",
          "ig-version": "1.0.0",
          "package": "hl7.fhir.us.eltss#1.0.0",
          "fhir-version": [
            "4.0.0"
          ],
          "url": "http://hl7.org/fhir/us/eltss/STU1"
        }
      ]
    },
    {
      "name": "Patient Reported Outcomes (PRO) FHIR IG",
      "category": "Personal Healthcare",
      "npm-name": "hl7.fhir.us.patient-reported-outcomes",
      "description": "This IG provides the necessary guidance to use FHIR for Patient Reported Outcomes",
      "authority": "HL7",
      "product": [
        "fhir"
      ],
      "country": "us",
      "language": [
        "en"
      ],
      "history": "http://hl7.org/fhir/us/patient-reported-outcomes/history.html",
      "canonical": "http://hl7.org/fhir/us/patient-reported-outcomes",
      "ci-build": "http://build.fhir.org/ig/HL7/patient-reported-outcomes",
      "analysis": {
        "rest": true
      },
      "editions": [
        {
          "name": "STU 1 Ballot",
          "ig-version": "0.2.0",
          "package": "hl7.fhir.us.patient-reported-outcomes#0.2.0",
          "fhir-version": [
            "4.0.0"
          ],
          "url": "http://hl7.org/fhir/us/patient-reported-outcomes/2019May"
        }
      ]
    },
    {
      "name": "Pharmacist Care Plan FHIR IG",
      "category": "Medications / Immunizations",
      "npm-name": "hl7.fhir.us.phcp",
      "description": "This is an electronic care plan with enhanced Medications / Immunizations content based on the templates in the HL7 Implementation Guide for C-CDA Release 2.1: Consolidated CDA for Clinical Notes, represented using FHIR profiles",
      "authority": "HL7",
      "product": [
        "fhir"
      ],
      "country": "us",
      "language": [
        "en"
      ],
      "history": "http://hl7.org/fhir/us/phcp/history.html",
      "canonical": "http://hl7.org/fhir/us/phcp",
      "ci-build": "http://build.fhir.org/ig/HL7/PhCP",
      "analysis": {
        "content": true,
        "rest": true,
        "clinicalCore": true,
        "carePlanning": true,
        "financials": true,
        "medsMgmt": true,
        "profiles": 10,
        "examples": 16
      },
      "editions": [
        {
          "name": "STU 1",
          "ig-version": "1.0.0",
          "package": "hl7.fhir.us.phcp#1.0.0",
          "fhir-version": [
            "4.0.1"
          ],
          "url": "http://hl7.org/fhir/us/phcp/STU1"
        }
      ]
    },
    {
      "name": "Vital Records Mortality and Morbidity Reporting FHIR IG",
      "category": "Public Health",
      "npm-name": "hl7.fhir.us.vrdr",
      "description": "The VRDR FHIR IG provides guidance regarding the use of FHIR resources for the bidirectional exchange of mortality data between State-run PHA Vital Records offices and NCHS",
      "authority": "HL7",
      "product": [
        "fhir"
      ],
      "country": "us",
      "language": [
        "en"
      ],
      "history": "http://hl7.org/fhir/us/vrdr/history.html",
      "canonical": "http://hl7.org/fhir/us/vrdr",
      "ci-build": "http://build.fhir.org/ig/HL7/vrdr",
      "analysis": {
        "content": true,
        "documents": true,
        "clinicalCore": true,
        "profiles": 34,
        "extensions": 4,
        "examples": 34
      },
      "editions": [
        {
          "name": "STU 2",
          "ig-version": "2.1.0",
          "package": "hl7.fhir.us.vrdr#2.1.0",
          "fhir-version": [
            "4.0.1"
          ],
          "url": "http://hl7.org/fhir/us/vrdr/STU2.1"
        }
      ]
    },
    {
      "name": "Womens Health Technology Coordinated Registry Network FHIR IG",
      "category": "Clinical Registries",
      "npm-name": "hl7.fhir.us.womens-health-registries",
      "description": "The purpose of the IG to provide the necessary guidance to use FHIR to build registries specific to monitoring Womens Health",
      "authority": "HL7",
      "product": [
        "fhir"
      ],
      "country": "us",
      "language": [
        "en"
      ],
      "history": "http://hl7.org/fhir/us/womens-health-registries/history.html",
      "canonical": "http://hl7.org/fhir/us/womens-health-registries",
      "ci-build": "http://build.fhir.org/ig/HL7/coordinated-registry-network",
      "analysis": {
        "content": true,
        "rest": true,
        "clinicalCore": true,
        "profiles": 3
      },
      "editions": [
        {
          "name": "STU 1 Ballot",
          "ig-version": "0.2.0",
          "package": "hl7.fhir.us.womens-health-registries#0.2.0",
          "fhir-version": [
            "4.0.0"
          ],
          "url": "http://hl7.org/fhir/us/womens-health-registries/2019May"
        }
      ]
    },
    {
      "name": "Personal Health Device FHIR IG",
      "category": "Personal Healthcare",
      "npm-name": "hl7.fhir.uv.phd",
      "description": "The IG provides a mapping of IEEE 11073 20601 Personal Health Device data to FHIR",
      "authority": "HL7",
      "product": [
        "fhir"
      ],
      "country": "uv",
      "language": [
        "en"
      ],
      "history": "http://hl7.org/fhir/uv/phd/history.html",
      "canonical": "http://hl7.org/fhir/uv/phd",
      "analysis": {
        "content": true,
        "rest": true,
        "clinicalCore": true,
        "profiles": 11,
        "valuesets": 7,
        "codeSystems": 4
      },
      "ci-build": "http://build.fhir.org/ig/HL7/phd",
      "editions": [
        {
          "name": "STU 1",
          "ig-version": "1.0.0",
          "package": "hl7.fhir.uv.phd#1.0.0",
          "fhir-version": [
            "4.0.1"
          ],
          "url": "http://hl7.org/fhir/uv/phd/STU1"
        }
      ]
    },
    {
      "name": "Provider Directory IG",
      "category": "Administration",
      "npm-name": "hl7.fhir.au.pd",
      "description": "This implementation guide is based upon STU3 FHIR standard and is the Australian variant of the Provider Directory IG. It outlines the key data elements for any provider directory and basic query guidance. The components developed in this guide are intended to provide a foundation for a central or distributed Provider or Healthcare Directory",
      "authority": "HL7",
      "product": [
        "fhir"
      ],
      "country": "au",
      "history": "http://hl7.org.au/fhir/pd/history.html",
      "canonical": "http://hl7.org.au/fhir/pd",
      "ci-build": "http://build.fhir.org/ig/hl7au/au-fhir-pd",
      "editions": [
        {
          "name": "Release 1 Qa-preview",
          "ig-version": "0.6.0",
          "package": "hl7.fhir.au.pd#0.6.0",
          "fhir-version": [
            "3.0.1"
          ],
          "url": "http://hl7.org.au/fhir"
        }
      ],
      "analysis": {
        "error": "Unable to find package hl7.fhir.au.pd#0.6.0"
      }
    },
    {
      "name": "Argonaut Clinical Notes Implementation Guide",
      "category": "EHR Access",
      "npm-name": "argonaut.us.clinicalnotes",
      "description": "This implementation guide provides implementers with FHIR profiles and guidance to create, use, and share Clinical Notes",
      "authority": "Argonaut",
      "product": [
        "fhir"
      ],
      "country": "us",
      "history": "http://fhir.org/guides/argonaut/clinicalnotes/history.html",
      "canonical": "http://fhir.org/guides/argonaut/clinicalnotes",
      "ci-build": "http://build.fhir.org/ig/argonautproject/clinicalnotes",
      "editions": [
        {
          "name": "Release 1",
          "ig-version": "1.0.0",
          "package": "argonaut.us.clinicalnotes#1.0.0",
          "fhir-version": [
            "3.0.1"
          ],
          "url": "http://fhir.org/guides/argonaut/clinicalnotes/1.0.0"
        }
      ],
      "analysis": {
        "error": "Unable to resolve package id argonaut.us.clinicalnotes#1.0.0"
      }
    },
    {
      "name": "Argonaut Questionnaire Implementation Guide",
      "category": "EHR Access",
      "npm-name": "argonaut.us.questionnaire",
      "description": "This implementation guide provides implementers with FHIR RESTful APIs and guidance to create, use and share between organizations standard assessment forms and the assessment responses",
      "authority": "Argonaut",
      "product": [
        "fhir"
      ],
      "country": "us",
      "history": "http://fhir.org/guides/argonaut/questionnaire/history.html",
      "canonical": "http://fhir.org/guides/argonaut/questionnaire",
      "ci-build": "http://build.fhir.org/ig/argonautproject/questionnaire",
      "editions": [
        {
          "name": "Release 1",
          "ig-version": "1.0.0",
          "package": "argonaut.us.questionnaire#1.0.0",
          "fhir-version": [
            "3.0.1"
          ],
          "url": "http://fhir.org/guides/argonaut/questionnaire/1.0.0"
        }
      ],
      "analysis": {
        "error": "Unable to resolve package id argonaut.us.questionnaire#1.0.0"
      }
    },
    {
      "name": "Danish Core Implementation Guide",
      "category": "National Base",
      "npm-name": "hl7.fhir.dk.core",
      "description": "Base danish national implementation guide",
      "authority": "HL7 Denmark",
      "product": [
        "fhir"
      ],
      "country": "dk",
      "language": [
        "en"
      ],
      "history": "http://hl7.dk/fhir/core/history.html",
      "canonical": "http://hl7.dk/fhir/core",
      "analysis": {
        "content": true,
        "clinicalCore": true,
        "profiles": 10,
        "extensions": 2,
        "valuesets": 6,
        "codeSystems": 15,
        "examples": 12
      },
      "ci-build": "http://build.fhir.org/ig/hl7dk/dk-core",
      "editions": [
        {
          "name": "Release",
          "ig-version": "2.2.0",
          "package": "hl7.fhir.dk.core#2.2.0",
          "fhir-version": [
            "4.0.1"
          ],
          "url": "http://hl7.dk/fhir/core/2.2.0"
        }
      ]
    },
    {
      "name": "Swiss Core Implementation Guide",
      "category": "National Base",
      "npm-name": "ch.fhir.ig.ch-core",
      "description": "Base swiss national implementation guide",
      "authority": "HL7 Switzerland",
      "product": [
        "fhir"
      ],
      "country": "ch",
      "history": "http://fhir.ch/ig/ch-core/history.html",
      "canonical": "http://fhir.ch/ig/ch-core",
      "ci-build": "http://build.fhir.org/ig/hl7ch/ch-core/index.html",
      "editions": [
        {
          "name": "STU",
          "ig-version": "1.0.0",
          "package": "ch.fhir.ig.ch-core#1.0.0",
          "fhir-version": [
            "4.0.1"
          ],
          "url": "http://fhir.ch/ig/ch-core/1.0.0"
        }
      ],
      "analysis": {
        "content": true,
        "documents": true,
        "clinicalCore": true,
        "financials": true,
        "profiles": 21,
        "extensions": 16,
        "valuesets": 16,
        "codeSystems": 13,
        "examples": 18
      }
    },
    {
      "name": "Swiss Guide Template",
      "category": "National Base",
      "npm-name": "ch.fhir.ig.template",
      "description": "HL7 Switzerland FHIR Implementation Guide Template",
      "authority": "HL7 Switzerland",
      "product": [
        "fhir"
      ],
      "country": "ch",
      "history": "http://fhir.ch/ig/template/history.html",
      "canonical": "http://fhir.ch/ig/template",
      "ci-build": "http://build.fhir.org/ig/hl7ch/ig-template/index.html",
      "editions": [
        {
          "name": "STU",
          "ig-version": "0.4.0",
          "package": "ch.fhir.ig.template#0.4.0",
          "fhir-version": [
            "4.0.1"
          ],
          "url": "http://fhir.ch/ig/template/0.4.0"
        }
      ],
      "analysis": {
        "error": "Unable to find package ch.fhir.ig.template#0.4.0"
      }
    },
    {
      "name": "Swiss EPR Metadata (CH-EPR-TERM)",
      "category": "National Base",
      "npm-name": "ch.fhir.ig.ch-epr-term",
      "description": "Implementation guide for the meta data specified in the framework of Annex 3 and 9 of the FDHA Ordinance on the electronic patient record in Switzerland",
      "authority": "HL7 Switzerland",
      "product": [
        "fhir"
      ],
      "country": "ch",
      "history": "http://fhir.ch/ig/ch-epr-term/history.html",
      "canonical": "http://fhir.ch/ig/ch-epr-term",
      "ci-build": "http://build.fhir.org/ig/hl7ch/ch-epr-term/index.html",
      "editions": [
        {
          "name": "STU",
          "ig-version": "2.0.4",
          "package": "ch.fhir.ig.ch-epr-term#2.0.4",
          "fhir-version": [
            "4.0.1"
          ],
          "url": "http://fhir.ch/ig/ch-epr-term/2.0.4"
        }
      ],
      "analysis": {
        "valuesets": 20,
        "codeSystems": 10
      }
    },
    {
      "name": "Swiss Cancer Registration Implementation Guide (CH-CRL)",
      "category": "National Base",
      "npm-name": "ch.fhir.ig.ch-crl",
      "description": "Implementation guide for the Cancer Registry Law (CRL)",
      "authority": "FOPH",
      "product": [
        "fhir"
      ],
      "country": "ch",
      "history": "http://fhir.ch/ig/ch-crl/history.html",
      "canonical": "http://fhir.ch/ig/ch-crl",
      "ci-build": "http://build.fhir.org/ig/ahdis/ch-crl/index.html",
      "editions": [
        {
          "name": "STU",
          "ig-version": "0.2.1",
          "package": "ch.fhir.ig.ch-crl#0.2.1",
          "fhir-version": [
            "4.0.1"
          ],
          "url": "http://fhir.ch/ig/ch-crl"
        },
        {
          "name": "STU",
          "ig-version": "0.1.1",
          "package": "ch.fhir.ig.ch-crl#0.1.1",
          "fhir-version": [
            "4.0.1"
          ],
          "url": "http://fhir.ch/ig/ch-crl/0.1.1"
        }
      ],
      "analysis": {
        "content": true,
        "documents": true,
        "clinicalCore": true,
        "carePlanning": true,
        "profiles": 34,
        "extensions": 1,
        "logicals": 1,
        "valuesets": 15,
        "codeSystems": 15,
        "examples": 137
      }
    },
    {
      "name": "Audit Trail Consumption (CH-ATC)",
      "category": "National Base",
      "npm-name": "ch.fhir.ig.atc",
      "description": "National Integration Profile for the Swiss Electronic Patient Record",
      "authority": "FOPH",
      "product": [
        "fhir"
      ],
      "country": "ch",
      "history": "http://fhir.ch/ig/ch-atc/history.html",
      "canonical": "http://fhir.ch/ig/ch-atc",
      "ci-build": "http://build.fhir.org/ig/ahdis/ch-atc/index.html",
      "editions": [
        {
          "ig-version": "3.1.0",
          "name": "2020-06-11",
          "package": "ch.fhir.ig.ch-atc#1.2.0",
          "fhir-version": [
            "4.0.1"
          ],
          "url": "http://fhir.ch/ig/ch-atc/index.html"
        },
        {
          "name": "Release 24.6.2019",
          "ig-version": "1.2.0",
          "package": "ch.fhir.ig.ch-atc#1.2.0",
          "fhir-version": [
            "3.0.1"
          ],
          "url": "http://fhir.ch/ig/ch-atc/1.2.0/index.html"
        }
      ],
      "analysis": {
        "error": "Attempt to import a mis-identified package. Expected ch.fhir.ig.ch-atc, got ch.fhir.ig.atc"
      }
    },
    {
      "name": "Order \u0026 Referral by Form (CH-ORF)",
      "category": "National Base",
      "npm-name": "ch.fhir.ig.ch-orf",
      "description": "The Order \u0026 Referral by Form (CH-ORF) Profile describes how forms for eReferrals, requests for information (such as diagnostic imaging results, lab results, discharge reports etc.) can be defined, deployed and used in order to achieve a syntactical and semantically consistent cross enterprise information exchange.",
      "authority": "eHealth Suisse",
      "product": [
        "fhir"
      ],
      "country": "ch",
      "history": "http://fhir.ch/ig/ch-orf/history.html",
      "canonical": "http://fhir.ch/ig/ch-orf",
      "ci-build": "http://build.fhir.org/ig/ahdis/ch-orf/index.html",
      "editions": [
        {
          "name": "STU",
          "ig-version": "0.9.1",
          "package": "ch.fhir.ig.ch-orf#0.9.1",
          "fhir-version": [
            "4.0.1"
          ],
          "url": "http://fhir.ch/ig/ch-orf/0.9.1"
        }
      ],
      "analysis": {
        "content": true,
        "documents": true,
        "clinicalCore": true,
        "questionnaire": true,
        "profiles": 5,
        "extensions": 7,
        "valuesets": 1,
        "codeSystems": 1,
        "examples": 9
      }
    },
    {
      "name": "CHMED20AF (R4)",
      "category": "National Base",
      "npm-name": "ch.chmed16af.emediplan",
      "description": "eMediplan CHMED16AF Implementation Guide",
      "authority": "IG eMediplan",
      "product": [
        "fhir"
      ],
      "country": "ch",
      "history": "http://chmed16af.emediplan.ch/fhir/history.html",
      "canonical": "http://chmed16af.emediplan.ch/fhir",
      "ci-build": "http://build.fhir.org/ig/ahdis/chmed20af/index.html",
      "editions": [
        {
          "name": "STU",
          "ig-version": "0.2.0",
          "package": "ch.chmed16af.emediplan#0.2.0",
          "fhir-version": [
            "4.0.0"
          ],
          "url": "http://chmed16af.emediplan.ch/fhir/0.2.0"
        }
      ],
      "analysis": {
        "error": "Unable to resolve package id ch.chmed16af.emediplan#0.2.0"
      }
    },
    {
      "name": "Swiss eMedication Implementation Guide",
      "category": "National Base",
      "npm-name": "ch.fhir.ig.ch-emed",
      "description": "The CH EMED implementation guide describes the FHIR representation of the defined documents for the exchange of medication information",
      "authority": "eHealth Suisse",
      "product": [
        "fhir"
      ],
      "country": "ch",
      "history": "http://fhir.ch/ig/ch-emed/history.html",
      "canonical": "http://fhir.ch/ig/ch-emed",
      "ci-build": "http://build.fhir.org/ig/hl7ch/ch-emed/index.html",
      "editions": [
        {
          "name": "DSTU",
          "ig-version": "0.1.1",
          "package": "ch.fhir.ig.ch-emed#0.1.1",
          "fhir-version": [
            "4.0.1"
          ],
          "url": "http://fhir.ch/ig/ch-emed/0.1.1"
        }
      ],
      "analysis": {
        "content": true,
        "documents": true,
        "clinicalCore": true,
        "medsMgmt": true,
        "profiles": 23,
        "extensions": 9,
        "valuesets": 3,
        "codeSystems": 2,
        "examples": 37
      }
    },
    {
      "name": "mednet Implementation Guide",
      "category": "Patient Summary",
      "npm-name": "swiss.mednet.fhir",
      "description": "The mednet.swiss implementation guide describes the FHIR profiles used to interface with the mednet software",
      "authority": "novcom AG",
      "product": [
        "fhir"
      ],
      "country": "ch",
      "history": "https://mednet.swiss/fhir/history.html",
      "canonical": "https://mednet.swiss/fhir",
      "analysis": {}
    },
    {
      "name": "US Drug Formulary",
      "category": "Medications / Immunizations",
      "npm-name": "hl7.fhir.us.Davinci-drug-formulary",
      "description": "API-based data exchange to Third-Party Applications via Member-authorized sharing of Health Plan\u0027s Prescription Drug Formulary.",
      "authority": "HL7",
      "product": [
        "fhir"
      ],
      "country": "us",
      "history": "http://hl7.org/fhir/us/Davinci-drug-formulary/history.html",
      "canonical": "http://hl7.org/fhir/us/Davinci-drug-formulary",
      "ci-build": "https://build.fhir.org/ig/HL7/davinci-pdex-formulary",
      "editions": [
        {
          "name": "STU 1",
          "ig-version": "1.0.0",
          "package": "hl7.fhir.us.Davinci-drug-formulary#1.0.0",
          "fhir-version": [
            "4.0.1"
          ],
          "url": "http://hl7.org/fhir/us/Davinci-drug-formulary/STU1"
        }
      ],
      "analysis": {
        "content": true,
        "medsMgmt": true,
        "profiles": 2,
        "extensions": 13,
        "valuesets": 4,
        "codeSystems": 4,
        "examples": 11
      }
    },
    {
      "name": "Da Vinci CDex",
      "category": "Financial",
      "npm-name": "hl7.fhir.us.davinci-cdex",
      "description": "Provider-to-payer and payer-related provider-to-provider data exchange to improve care coordination, support risk adjustment, ease quality management, facilitate claims auditing and confirm medical necessity, improve member experience, and support orders and referrals.",
      "authority": "HL7",
      "product": [
        "fhir"
      ],
      "country": "us",
      "history": "http://hl7.org/fhir/us/davinci-cdex/history.html",
      "canonical": "http://hl7.org/fhir/us/davinci-cdex",
      "ci-build": "http://build.fhir.org/ig/HL7/davinci-ecdx",
      "analysis": {
        "content": true,
        "rest": true,
        "carePlanning": true,
        "profiles": 1,
        "operations": 1,
        "valuesets": 3,
        "codeSystems": 1,
        "examples": 19
      },
      "editions": [
        {
          "name": "STU2",
          "ig-version": "2.0.0",
          "package": "hl7.fhir.us.davinci-cdex#2.0.0",
          "fhir-version": [
            "4.0.1"
          ],
          "url": "http://hl7.org/fhir/us/davinci-cdex/STU2"
        }
      ]
    },
    {
      "name": "Da Vinci PDex",
      "category": "Financial",
      "npm-name": "hl7.fhir.us.davinci-pdex",
      "description": "Payer data exchange with providers to support care coordination. Member-authorized sharing to Third-Party applications of Health Plan\u0027s Healthcare Service Network, Pharmacy Network and Prescription Drug Formulary",
      "authority": "HL7",
      "product": [
        "fhir"
      ],
      "country": "us",
      "history": "http://hl7.org/fhir/us/davinci-pdex/history.html",
      "canonical": "http://hl7.org/fhir/us/davinci-pdex",
      "ci-build": "http://build.fhir.org/ig/HL7/davinci-epdx",
      "analysis": {
        "content": true,
        "rest": true,
        "clinicalCore": true,
        "financials": true,
        "medsMgmt": true,
        "profiles": 5,
        "extensions": 6,
        "operations": 1,
        "valuesets": 12,
        "codeSystems": 13,
        "examples": 36
      },
      "editions": [
        {
          "name": "STU2 Ballot",
          "ig-version": "2.0.0-ballot",
          "package": "hl7.fhir.us.davinci-pdex#2.0.0-ballot",
          "fhir-version": [
            "4.0.1"
          ],
          "url": "http://hl7.org/fhir/us/davinci-pdex/2022May"
        },
        {
          "name": "STU1",
          "ig-version": "1.0.0",
          "package": "hl7.fhir.us.davinci-pdex#1.0.0",
          "fhir-version": [
            "4.0.1"
          ],
          "url": "http://hl7.org/fhir/us/davinci-pdex/STU1"
        }
      ]
    },
    {
      "name": "CDISC Lab Semantics in FHIR",
      "category": "Diagnostics",
      "npm-name": "hl7.fhir.uv.cdisc-lab",
      "description": "The IG shows how laboratory data in FHIR format can be converted into the CDISC LAB or LB format",
      "authority": "HL7",
      "product": [
        "fhir"
      ],
      "country": "uv",
      "history": "http://hl7.org/fhir/uv/cdisc-lab/history.html",
      "canonical": "http://hl7.org/fhir/uv/cdisc-lab",
      "ci-build": "http://build.fhir.org/ig/HL7/cdisc-lab",
      "analysis": {
        "rest": true
      },
      "editions": [
        {
          "name": "STU1",
          "ig-version": "1.0.0",
          "package": "hl7.fhir.uv.cdisc-lab#1.0.0",
          "fhir-version": [
            "4.0.1"
          ],
          "url": "http://hl7.org/fhir/uv/cdisc-lab/STU1"
        }
      ]
    },
    {
      "name": "Healthcare Associated Infection Reports (HAI) Long Term Care Facilities (LTCF)",
      "category": "Public Health",
      "npm-name": "hl7.fhir.us.hai-ltcf",
      "description": "Long term care facility (LTCF) healthcare-associated infection (HAI) reporting to CDC National Healthcare Safety Network (NHSN) to track infections and prevention process measures in a systematic way, which allows identification of problems and care improvement",
      "authority": "HL7",
      "product": [
        "fhir"
      ],
      "country": "us",
      "history": "http://hl7.org/fhir/us/hai-ltcf/history.html",
      "canonical": "http://hl7.org/fhir/us/hai-ltcf",
      "analysis": {
        "valuesets": 4,
        "codeSystems": 2
      },
      "ci-build": "http://build.fhir.org/ig/HL7/HAI-LTCF",
      "editions": [
        {
          "name": "STU 1.1",
          "ig-version": "1.1.0",
          "package": "hl7.fhir.us.hai-ltcf#1.1.0",
          "fhir-version": [
            "4.0.1"
          ],
          "url": "http://hl7.org/fhir/us/hai-ltcf/STU1.1"
        }
      ]
    },
    {
      "name": "Da Vinci Unsolicited Notifications (Alerts)",
      "category": "Financial",
      "npm-name": "hl7.fhir.us.davinci-alerts",
      "description": "The goal of this IG is to support the real-time exchange of alerts and notifications that impact patient care and value based or risk based services",
      "authority": "HL7",
      "product": [
        "fhir"
      ],
      "country": "us",
      "history": "http://hl7.org/fhir/us/davinci-alerts/history.html",
      "canonical": "http://hl7.org/fhir/us/davinci-alerts",
      "ci-build": "http://build.fhir.org/ig/HL7/davinci-alerts",
      "analysis": {
        "content": true,
        "rest": true,
        "clinicalCore": true,
        "financials": true,
        "profiles": 8,
        "valuesets": 4,
        "codeSystems": 1,
        "examples": 11
      },
      "editions": [
        {
          "name": "STU1",
          "ig-version": "1.0.0",
          "package": "hl7.fhir.us.davinci-alerts#1.0.0",
          "fhir-version": [
            "4.0.1"
          ],
          "url": "http://hl7.org/fhir/us/davinci-alerts/STU1"
        }
      ]
    },
    {
      "name": "Da Vinci Payer Coverage Decision Exchange (PCDE) FHIR IG",
      "category": "Financial",
      "npm-name": "hl7.fhir.us.davinci-pcde",
      "description": "Payer coverage decision exchange will promote continuity of treatment when a member moves from one covered payer to another without increasing provider burden or cost to the member. This IG enables member-authorized sharing of treatment, conditions, authorizations, relevant guidelines and supporting documentation from an original payer to a new payer when a patient changes coverage plans.",
      "authority": "HL7",
      "product": [
        "fhir"
      ],
      "country": "us",
      "history": "http://hl7.org/fhir/us/davinci-pcde/history.html",
      "canonical": "http://hl7.org/fhir/us/davinci-pcde",
      "ci-build": "http://build.fhir.org/ig/HL7/davinci-pcde",
      "analysis": {
        "content": true,
        "documents": true,
        "clinicalCore": true,
        "carePlanning": true,
        "profiles": 5,
        "valuesets": 3,
        "codeSystems": 1,
        "examples": 5
      },
      "editions": [
        {
          "name": "STU 1",
          "ig-version": "1.0.0",
          "package": "hl7.fhir.us.davinci-pcde#1.0.0",
          "fhir-version": [
            "4.0.1"
          ],
          "url": "http://hl7.org/fhir/us/davinci-pcde/STU1"
        }
      ]
    },
    {
      "name": "Breast Radiology Report (BRR)",
      "category": "Care Planning",
      "npm-name": "hl7.fhir.us.breast-radiology",
      "description": "Breast Radiology CIMI Logical Models and FHIR Profiles",
      "authority": "HL7",
      "product": [
        "fhir"
      ],
      "country": "us",
      "history": "http://hl7.org/fhir/us/breast-radiology/history.html",
      "canonical": "http://hl7.org/fhir/us/breast-radiology",
      "ci-build": "http://build.hl7.org/fhir/us/breast-radiology",
      "analysis": {
        "examples": 125
      },
      "editions": [
        {
          "name": "STU1 Ballot",
          "ig-version": "0.2.0",
          "package": "hl7.fhir.us.breast-radiology#0.2.0",
          "fhir-version": [
            "4.0.1"
          ],
          "url": "http://hl7.org/fhir/us/breast-radiology/2020May"
        }
      ]
    },
    {
      "name": "FHIR Clinical Guidelines",
      "category": "Quality / CDS",
      "npm-name": "hl7.fhir.uv.cpg",
      "description": "This implementation guide is a multi-stakeholder effort to use FHIR resources to build shareable and computable representations of the content of clinical care guidelines. The guide focuses on common patterns in clinical guidelines, establishing profiles, conformance requirements, and guidance for the patient-independent, as well as analogous patterns for the patient-specific representation of guideline recommendations",
      "authority": "HL7",
      "product": [
        "fhir"
      ],
      "country": "uv",
      "history": "http://hl7.org/fhir/uv/cpg/history.html",
      "canonical": "http://hl7.org/fhir/uv/cpg",
      "ci-build": "http://build.fhir.org/ig/HL7/cqf-recommendations",
      "analysis": {
        "content": true,
        "rest": true,
        "clinicalCore": true,
        "carePlanning": true,
        "medsMgmt": true,
        "measures": true,
        "questionnaire": true,
        "profiles": 102,
        "extensions": 38,
        "operations": 5,
        "valuesets": 9,
        "codeSystems": 7,
        "examples": 441
      },
      "editions": [
        {
          "name": "STU 1",
          "ig-version": "1.0.0",
          "package": "hl7.fhir.uv.cpg#1.0.0",
          "fhir-version": [
            "4.0.1"
          ],
          "url": "http://hl7.org/fhir/uv/cpg/STU1"
        }
      ]
    },
    {
      "name": "Minimal Common Oncology Data Elements (mCODE)",
      "category": "Care Planning",
      "npm-name": "hl7.fhir.us.mcode",
      "description": "This IG specifies a core set of common data elements for cancer that is clinically applicable in every electronic patient record with a cancer diagnosis. It is intended to enable standardized information exchange among EHRs/oncology information systems and reuse of data by other stakeholders (e.g. quality measurement, research).",
      "authority": "HL7",
      "product": [
        "fhir"
      ],
      "country": "us",
      "history": "http://hl7.org/fhir/us/mcode/history.html",
      "canonical": "http://hl7.org/fhir/us/mcode",
      "ci-build": "http://build.fhir.org/ig/HL7/fhir-mCODE-ig",
      "analysis": {
        "content": true,
        "rest": true,
        "clinicalCore": true,
        "medsMgmt": true,
        "diagnostics": true,
        "profiles": 28,
        "extensions": 14,
        "operations": 1,
        "valuesets": 96,
        "codeSystems": 2,
        "examples": 97
      },
      "editions": [
        {
          "name": "STU 3 Ballot",
          "ig-version": "3.0.0-ballot",
          "package": "hl7.fhir.us.mcode#3.0.0-ballot",
          "fhir-version": [
            "4.0.1"
          ],
          "url": "http://hl7.org/fhir/us/mcode/2023May"
        }
      ]
    },
    {
      "name": "Da Vinci Prior Authorization Support (PAS) FHIR IG",
      "category": "Financial",
      "npm-name": "hl7.fhir.us.davinci-pas",
      "description": "This IG allows providers the ability to easily identify the need for payer authorizations, assemble necessary information, identify and supply missing information and submit it to the payer electronically and receive a response in real time within the clinical workflow.",
      "authority": "HL7",
      "product": [
        "fhir"
      ],
      "country": "us",
      "history": "http://hl7.org/fhir/us/davinci-pas/history.html",
      "canonical": "http://hl7.org/fhir/us/davinci-pas",
      "ci-build": "http://build.fhir.org/ig/HL7/davinci-pas",
      "analysis": {
        "content": true,
        "clinicalCore": true,
        "carePlanning": true,
        "financials": true,
        "medsMgmt": true,
        "profiles": 23,
        "extensions": 37,
        "operations": 2,
        "valuesets": 12,
        "codeSystems": 6,
        "examples": 29
      },
      "editions": [
        {
          "name": "STU 1.2 Ballot",
          "ig-version": "1.2.0-ballot",
          "package": "hl7.fhir.us.davinci-pas#1.2.0-ballot",
          "fhir-version": [
            "4.0.1"
          ],
          "url": "http://hl7.org/fhir/us/davinci-pas/2022May"
        },
        {
          "name": "STU 1.1",
          "ig-version": "1.1.0",
          "package": "hl7.fhir.us.davinci-pas#1.1.0",
          "fhir-version": [
            "4.0.1"
          ],
          "url": "http://hl7.org/fhir/us/davinci-pas/STU1.1"
        },
        {
          "name": "STU 1",
          "ig-version": "1.0.0",
          "package": "hl7.fhir.us.davinci-pas#1.0.0",
          "fhir-version": [
            "4.0.1"
          ],
          "url": "http://hl7.org/fhir/us/davinci-pas/STU1"
        }
      ]
    },
    {
      "name": "FHIR Bulk Data Access (Flat FHIR)",
      "category": "EHR Access",
      "npm-name": "hl7.fhir.uv.bulkdata",
      "description": "Defines a way to efficiently access large volumes of information on a group of individuals from an EHR",
      "authority": "HL7",
      "product": [
        "fhir"
      ],
      "country": "uv",
      "history": "http://hl7.org/fhir/uv/bulkdata/history.html",
      "canonical": "http://hl7.org/fhir/uv/bulkdata",
      "ci-build": "http://build.fhir.org/ig/HL7/bulk-data",
      "analysis": {
        "rest": true,
        "operations": 3,
        "valuesets": 1,
        "codeSystems": 1
      },
      "editions": [
        {
          "name": "STU 2",
          "ig-version": "2.0.0",
          "package": "hl7.fhir.uv.bulkdata#2.0.0",
          "fhir-version": [
            "4.0.1"
          ],
          "url": "http://hl7.org/fhir/uv/bulkdata/STU2"
        },
        {
          "name": "STU 1",
          "ig-version": "1.0.1",
          "package": "hl7.fhir.uv.bulkdata#1.0.1",
          "fhir-version": [
            "4.0.1"
          ],
          "url": "http://hl7.org/fhir/uv/bulkdata/STU1.0.1"
        },
        {
          "name": "STU 1",
          "ig-version": "1.0.0",
          "package": "hl7.fhir.uv.bulkdata#1.0.0",
          "fhir-version": [
            "4.0.0"
          ],
          "url": "http://hl7.org/fhir/uv/bulkdata/STU1"
        }
      ]
    },
    {
      "name": "Basisgegevensset Zorg || Patient Summary",
      "category": "Patient Summary",
      "description": "The Basisgegevensset Zorg, aka BgZ, is the minimum set of patient data that is important for continuity of care and is relevant irrespective of specialism, patient conditions and type of physicians. This set of patient data is recorded comparatively by all healthcare providers. This facilitates information exchange. The BgZ has been made consistent with the European Patient Summary.",
      "authority": "Nictiz",
      "product": [
        "fhir"
      ],
      "country": "nl",
      "language": [
        "nl",
        "en"
      ],
      "history": "https://informatiestandaarden.nictiz.nl/wiki/MedMij:V2019.01_OntwerpBGZ_2017#Release_notes",
      "canonical": "https://informatiestandaarden.nictiz.nl/wiki/MedMij:V2019.01_OntwerpBGZ_2017",
      "ci-build": "https://informatiestandaarden.nictiz.nl/wiki/MedMij:Vdraft_OntwerpBGZ_2017",
      "editions": [
        {
          "name": "Normative - MMVN 3",
          "ig-version": "2.1.3",
          "package": "nictiz.fhir.nl.stu3.zib2017#2.1.3",
          "fhir-version": [
            "3.0.1"
          ],
          "url": "https://informatiestandaarden.nictiz.nl/wiki/MedMij:V2019.01_OntwerpBGZ_2017#Use_case_1:_Raadplegen_Basisgegevensset_Zorg_in_persoonlijke_gezondheidsomgeving"
        }
      ],
      "analysis": {
        "content": true,
        "rest": true,
        "documents": true,
        "clinicalCore": true,
        "carePlanning": true,
        "financials": true,
        "medsMgmt": true,
        "diagnostics": true,
        "profiles": 144,
        "extensions": 70,
        "valuesets": 261
      }
    },
    {
      "name": "Davinci pdex Plan Net",
      "category": "Administration",
      "npm-name": "hl7.fhir.us.davinci-pdex-plan-net",
      "description": "A subset of the functionality described in the Validated healthcare directory IG",
      "authority": "HL7",
      "product": [
        "fhir"
      ],
      "country": "us",
      "history": "http://hl7.org/fhir/us/davinci-pdex-plan-net/history.html",
      "canonical": "http://hl7.org/fhir/us/davinci-pdex-plan-net",
      "language": [
        "en"
      ],
      "ci-build": "http://build.fhir.org/ig/HL7/davinci-pdex-plan-net",
      "analysis": {
        "content": true,
        "rest": true,
        "clinicalCore": true,
        "financials": true,
        "profiles": 9,
        "extensions": 12,
        "valuesets": 24,
        "codeSystems": 14,
        "examples": 49
      },
      "editions": [
        {
          "name": "STU 1",
          "ig-version": "1.1.0",
          "package": "hl7.fhir.us.davinci-pdex-plan-net#1.1.0",
          "fhir-version": [
            "4.0.1"
          ],
          "url": "http://hl7.org/fhir/us/davinci-pdex-plan-net/STU1.1"
        },
        {
          "name": "STU 1",
          "ig-version": "1.0.0",
          "package": "hl7.fhir.us.davinci-pdex-plan-net#1.0.0",
          "fhir-version": [
            "4.0.1"
          ],
          "url": "http://hl7.org/fhir/us/davinci-pdex-plan-net/STU1"
        }
      ]
    },
    {
      "name": "Argonaut Clinical Notes Implementation Guide",
      "category": "EHR Access",
      "npm-name": "fhir.argonaut.clinicalnotes",
      "description": "This implementation guide provides implementers with FHIR profiles and guidance to create, use, and share Clinical Notes",
      "authority": "Argonaut",
      "product": [
        "fhir"
      ],
      "country": "us",
      "history": "http://fhir.org/guides/argonaut/clinicalnotes/history.html",
      "canonical": "http://fhir.org/guides/argonaut/clinicalnotes",
      "ci-build": "http://build.fhir.org/ig/argonautproject/clinicalnotes",
      "language": [
        "en"
      ],
      "editions": [
        {
          "name": "Release 1",
          "ig-version": "1.0.0",
          "package": "fhir.argonaut.clinicalnotes#1.0.0",
          "fhir-version": [
            "3.0.1"
          ],
          "url": "http://fhir.org/guides/argonaut/clinicalnotes/1.0.0"
        }
      ],
      "analysis": {
        "content": true,
        "rest": true,
        "documents": true,
        "clinicalCore": true,
        "profiles": 2,
        "valuesets": 3,
        "codeSystems": 1
      }
    },
    {
      "name": "Argonaut Questionnaire Implementation Guide",
      "category": "EHR Access",
      "npm-name": "fhir.argonaut.questionnaire",
      "description": "Thi IG provides guidance to support interchange of simple forms based on the Questionnaire and QuestionnaireResponse resources: it provides implementers with FHIR RESTful APIs and guidance to create, use and share between organizations standard assessment forms and the assessment responses",
      "authority": "Argonaut",
      "product": [
        "fhir"
      ],
      "country": "us",
      "history": "http://fhir.org/guides/argonaut/questionnaire/history.html",
      "canonical": "http://fhir.org/guides/argonaut/questionnaire",
      "ci-build": "http://build.fhir.org/ig/argonautproject/questionnaire",
      "language": [
        "en"
      ],
      "editions": [
        {
          "name": "Release 1",
          "ig-version": "1.0.0",
          "package": "fhir.argonaut.questionnaire#1.0.0",
          "fhir-version": [
            "3.0.1"
          ],
          "url": "http://fhir.org/guides/argonaut/questionnaire/1.0.0"
        }
      ],
      "analysis": {
        "content": true,
        "rest": true,
        "questionnaire": true,
        "profiles": 4,
        "extensions": 5,
        "operations": 1
      }
    },
    {
      "name": "CARIN Real-time Pharmacy Benefit Check",
      "category": "Financial",
      "npm-name": "hl7.fhir.us.carin-rtpbc",
      "description": "This is a guide for implementing a consumer-focused Real-time Pharmacy Benefit Check (RTPBC) process using HL7 FHIR® R4.Using RTPBC, a patient can learn the cost and insurance coverage related to medications they’ve been prescribed",
      "authority": "HL7",
      "product": [
        "fhir"
      ],
      "country": "us",
      "history": "http://hl7.org/fhir/us/carin-rtpbc/history.html",
      "canonical": "http://hl7.org/fhir/us/carin-rtpbc",
      "ci-build": "http://build.fhir.org/ig/HL7/carin-rtpbc",
      "language": [
        "en"
      ],
      "analysis": {
        "content": true,
        "rest": true,
        "messaging": true,
        "clinicalCore": true,
        "financials": true,
        "medsMgmt": true,
        "profiles": 10,
        "extensions": 2,
        "valuesets": 9,
        "codeSystems": 3,
        "examples": 16
      },
      "editions": [
        {
          "name": "STU 1",
          "ig-version": "1.0.0",
          "package": "hl7.fhir.us.carin-rtpbc#1.0.0",
          "fhir-version": [
            "4.0.1"
          ],
          "url": "http://hl7.org/fhir/us/carin-rtpbc/STU1"
        }
      ]
    },
    {
      "name": "CARIN Blue Button Implementation Guide",
      "category": "Financial",
      "npm-name": "hl7.fhir.us.carin-bb",
      "description": "Implementation guide for an API similar to the CMS Medicare Blue Button 2.0 API, FHIR R3 based, that will allow consumer-directed exchange of commercial Health Plan/Payer adjudicated claims data to meet the requirements of the CMS Interoperability and Patient Access proposed rule.",
      "authority": "HL7",
      "product": [
        "fhir"
      ],
      "country": "us",
      "history": "http://hl7.org/fhir/us/carin-bb/history.html",
      "canonical": "http://hl7.org/fhir/us/carin-bb",
      "ci-build": "http://build.fhir.org/ig/HL7/carin-bb",
      "language": [
        "en"
      ],
      "analysis": {
        "content": true,
        "rest": true,
        "clinicalCore": true,
        "financials": true,
        "profiles": 10,
        "valuesets": 48,
        "codeSystems": 36,
        "examples": 28
      },
      "editions": [
        {
          "name": "STU 2",
          "ig-version": "2.0.0",
          "package": "hl7.fhir.us.carin-bb#2.0.0",
          "fhir-version": [
            "4.0.1"
          ],
          "url": "http://hl7.org/fhir/us/carin-bb/STU2"
        },
        {
          "name": "STU 1",
          "ig-version": "1.1.0",
          "package": "hl7.fhir.us.carin-bb#1.1.0",
          "fhir-version": [
            "4.0.1"
          ],
          "url": "http://hl7.org/fhir/us/carin-bb/STU1.1"
        },
        {
          "name": "STU 1",
          "ig-version": "1.0.0",
          "package": "hl7.fhir.us.carin-bb#1.0.0",
          "fhir-version": [
            "4.0.1"
          ],
          "url": "http://hl7.org/fhir/us/carin-bb/STU1"
        }
      ]
    },
    {
      "name": "Risk Based Contracts Member Attribution List FHIR IG",
      "category": "Financial",
      "npm-name": "hl7.fhir.us.davinci-atr",
      "description": "Support the real-time exchange of alerts and notifications that impact patient care and value based or risk based services.",
      "authority": "HL7",
      "product": [
        "fhir"
      ],
      "country": "us",
      "history": "http://hl7.org/fhir/us/davinci-atr/history.html",
      "canonical": "http://hl7.org/fhir/us/davinci-atr",
      "ci-build": "http://build.fhir.org/ig/HL7/davinci-atr",
      "language": [
        "en"
      ],
      "analysis": {
        "content": true,
        "rest": true,
        "clinicalCore": true,
        "financials": true,
        "profiles": 8,
        "extensions": 5,
        "valuesets": 1,
        "codeSystems": 1,
        "examples": 14
      },
      "editions": [
        {
          "name": "STU2 Release 1 Ballot",
          "ig-version": "2.0.0-ballot",
          "package": "hl7.fhir.us.davinci-atr#2.0.0-ballot",
          "fhir-version": [
            "4.0.1"
          ],
          "url": "http://hl7.org/fhir/us/davinci-atr/2023Jan"
        },
        {
          "name": "STU 1",
          "ig-version": "1.0.0",
          "package": "hl7.fhir.us.davinci-atr#1.0.0",
          "fhir-version": [
            "4.0.1"
          ],
          "url": "http://hl7.org/fhir/us/davinci-atr/STU1"
        }
      ]
    },
    {
      "name": "Basisprofil DE",
      "category": "National Base",
      "npm-name": "basisprofil.de",
      "description": "German Base Profiles",
      "authority": "HL7 Deutschland",
      "product": [
        "fhir"
      ],
      "country": "de",
      "history": "http://ig.fhir.de/basisprofile-de",
      "canonical": "http://fhir.de",
      "ci-build": "https://simplifier.net/Basisprofil-DE-R4",
      "language": [
        "de"
      ],
      "editions": [
        {
          "name": "STU3",
          "ig-version": "0.2.30 ",
          "fhir-version": [
            "3.0.1"
          ],
          "package": "basisprofil.de#0.2.30",
          "url": "http://ig.fhir.de/basisprofile-de/0.2.30"
        },
        {
          "name": "R4",
          "ig-version": "0.9.1-alpha2",
          "fhir-version": [
            "4.0.1"
          ],
          "package": "de.basisprofil.r4#0.9.1-alpha2",
          "url": "https://simplifier.net/guide/basisprofil-de-r4/home"
        }
      ],
      "analysis": {
        "error": "no core dependency or FHIR Version found in the Package definition",
        "content": true,
        "clinicalCore": true,
        "financials": true,
        "profiles": 17,
        "extensions": 17,
        "valuesets": 10,
        "codeSystems": 17
      }
    },
    {
      "name": "FHIR Data Segmentation for Privacy",
      "category": "Security",
      "npm-name": "hl7.fhir.uv.security-label-ds4p",
      "description": "Guidance for applying security labels in FHIR",
      "authority": "HL7",
      "product": [
        "fhir"
      ],
      "country": "uv",
      "history": "http://hl7.org/fhir/uv/security-label-ds4p/history.html",
      "canonical": "http://hl7.org/fhir/uv/security-label-ds4p",
      "ci-build": "http://hl7.org/fhir/ig/HL7/security-label-ds4p",
      "language": [
        "en"
      ],
      "analysis": {
        "content": true,
        "extensions": 6,
        "valuesets": 8,
        "examples": 8
      },
      "editions": [
        {
          "name": "STU 1",
          "ig-version": "1.0.0",
          "package": "hl7.fhir.uv.security-label-ds4p#1.0.0",
          "fhir-version": [
            "4.0.1"
          ],
          "url": "http://hl7.org/fhir/uv/security-label-ds4p/STU1"
        }
      ]
    },
    {
      "name": "FHIR Shorthand",
      "category": "Administration",
      "npm-name": "hl7.fhir.uv.shorthand",
      "description": "FHIR Shorthand (FSH) is a domain-specific language (DSL) for defining the contents of FHIR IGs to allow the author to express their intent with fewer concerns about underlying FHIR mechanics",
      "authority": "HL7",
      "product": [
        "fhir"
      ],
      "country": "uv",
      "history": "http://hl7.org/fhir/uv/shorthand/history.html",
      "canonical": "http://hl7.org/fhir/uv/shorthand",
      "ci-build": "http://build.fhir.org/ig/HL7/fhir-shorthand",
      "language": [
        "en"
      ],
      "analysis": {},
      "editions": [
        {
          "name": "Release 3 Ballot",
          "ig-version": "3.0.0-ballot",
          "package": "hl7.fhir.uv.shorthand#3.0.0-ballot",
          "fhir-version": [
            "4.0.1"
          ],
          "url": "http://hl7.org/fhir/uv/shorthand/2023Sep"
        }
      ]
    },
    {
      "name": "Post Acute Orders FHIR IG",
      "category": "Care Planning",
      "npm-name": "hl7.fhir.us.dme-orders",
      "description": "Electronic exchange of post-acute orders",
      "authority": "HL7",
      "product": [
        "fhir"
      ],
      "country": "us",
      "history": "http://hl7.org/fhir/us/dme-orders/history.html",
      "canonical": "http://hl7.org/fhir/us/dme-orders",
      "ci-build": "http://build.fhir.org/ig/HL7/dme-orders",
      "language": [
        "en"
      ],
      "analysis": {
        "content": true,
        "clinicalCore": true,
        "carePlanning": true,
        "financials": true,
        "medsMgmt": true,
        "profiles": 11,
        "extensions": 3,
        "valuesets": 2,
        "codeSystems": 1,
        "examples": 26
      },
      "editions": [
        {
          "name": "STU 1 Ballot",
          "ig-version": "0.2.0",
          "package": "hl7.fhir.us.dme-orders#0.2.0",
          "fhir-version": [
            "4.0.1"
          ],
          "url": "http://hl7.org/fhir/us/dme-orders/2020Sep"
        }
      ]
    },
    {
      "name": "Application Data Exchange Assessment Framework and Functional Requirements for Mobile Health",
      "category": "Personal Healthcare",
      "npm-name": "hl7.fhir.uv.mhealth-framework",
      "description": "Document the functional requirements that can be used to assess devices, applications, and FHIR profiles to ensure that the essential data needed for clinical, patient and research uses is present in communications between applications",
      "authority": "HL7",
      "product": [
        "fhir"
      ],
      "country": "uv",
      "history": "http://hl7.org/fhir/uv/mhealth-framework/history.html",
      "canonical": "http://hl7.org/fhir/uv/mhealth-framework",
      "ci-build": "http://hl7.org/fhir/uv/mhealth-framework",
      "language": [
        "en"
      ],
      "analysis": {
        "content": true,
        "clinicalCore": true,
        "profiles": 2
      },
      "editions": [
        {
          "name": "STU 1 Ballot",
          "ig-version": "0.1.0",
          "package": "hl7.fhir.uv.mhealth-framework#0.1.0",
          "fhir-version": [
            "4.0.1"
          ],
          "url": "http://hl7.org/fhir/uv/mhealth-framework/2020May"
        }
      ]
    },
    {
      "name": "US Drug Formulary",
      "category": "Medications / Immunizations",
      "npm-name": "hl7.fhir.us.davinci-drug-formulary",
      "description": "API-based data exchange to Third-Party Applications via Member-authorized sharing of Health Plan\u0027s Prescription Drug Formulary.",
      "authority": "HL7",
      "product": [
        "fhir"
      ],
      "country": "us",
      "history": "http://hl7.org/fhir/us/davinci-drug-formulary/history.html",
      "canonical": "http://hl7.org/fhir/us/davinci-drug-formulary",
      "language": [
        "en"
      ],
      "ci-build": "http://build.fhir.org/ig/HL7/davinci-pdex-formulary",
      "analysis": {
        "content": true,
        "rest": true,
        "clinicalCore": true,
        "financials": true,
        "medsMgmt": true,
        "profiles": 5,
        "extensions": 11,
        "valuesets": 10,
        "codeSystems": 8,
        "examples": 22
      },
      "editions": [
        {
          "name": "STU 2",
          "ig-version": "2.0.0",
          "package": "hl7.fhir.us.davinci-drug-formulary#2.0.0",
          "fhir-version": [
            "4.0.1"
          ],
          "url": "http://hl7.org/fhir/us/davinci-drug-formulary/STU2"
        },
        {
          "name": "STU 1",
          "ig-version": "1.1.0",
          "package": "hl7.fhir.us.davinci-drug-formulary#1.1.0",
          "fhir-version": [
            "4.0.1"
          ],
          "url": "http://hl7.org/fhir/us/davinci-drug-formulary/STU1.1"
        },
        {
          "name": "STU 1",
          "ig-version": "1.0.1",
          "package": "hl7.fhir.us.davinci-drug-formulary#1.0.1",
          "fhir-version": [
            "4.0.1"
          ],
          "url": "http://hl7.org/fhir/us/davinci-drug-formulary/STU1.0.1"
        },
        {
          "name": "STU 1",
          "ig-version": "1.0.0",
          "package": "hl7.fhir.us.davinci-drug-formulary#1.0.0",
          "fhir-version": [
            "4.0.1"
          ],
          "url": "http://hl7.org/fhir/us/davinci-drug-formulary/STU1"
        }
      ]
    },
    {
      "name": "HL7 Italia FHIR Implementation Guide (base)",
      "category": "National Base",
      "npm-name": "hl7.fhir.it.base",
      "description": "This guide describes a set of FHIR base profiles and reference logical models to be used in the Italian context",
      "authority": "HL7 Italia",
      "product": [
        "fhir"
      ],
      "country": "it",
      "history": "http://hl7.it/fhir/history.html",
      "canonical": "http://hl7.it/fhir",
      "ci-build": "http://hl7.it/fhir/build/base",
      "language": [
        "it"
      ],
      "editions": [
        {
          "name": "Initial Public Comment ballot (Jun 2020 Ballot)",
          "ig-version": "0.1.0",
          "package": "hl7.fhir.it.base#0.1.0",
          "fhir-version": [
            "4.0.1"
          ],
          "url": "http://hl7.it/fhir/base/2020-06"
        }
      ],
      "analysis": {
        "error": "Unable to resolve package id hl7.fhir.it.base#0.1.0"
      }
    },
    {
      "name": "Dental Data Exchange",
      "category": "Clinical Records",
      "npm-name": "hl7.fhir.us.dental-data-exchange",
      "description": "This FHIR R4 IG defines exchange of medical and dental information exchange between medical/dental and dental/dental realms, including referral and corresponding consult note using US-core, CCDAonFHIR, Occupational Data for Health, and Da Vinci profiles.",
      "authority": "HL7",
      "product": [
        "fhir"
      ],
      "country": "us",
      "history": "http://hl7.org/fhir/us/dental-data-exchange/history.html",
      "canonical": "http://hl7.org/fhir/us/dental-data-exchange",
      "ci-build": "http://build.fhir.org/ig/HL7/dental-data-exchange",
      "language": [
        "en"
      ],
      "analysis": {
        "content": true,
        "rest": true,
        "documents": true,
        "clinicalCore": true,
        "carePlanning": true,
        "profiles": 7,
        "valuesets": 5,
        "codeSystems": 1,
        "examples": 64
      },
      "editions": [
        {
          "name": "STU1",
          "ig-version": "1.0.0",
          "package": "hl7.fhir.us.dental-data-exchange#1.0.0",
          "fhir-version": [
            "4.0.1"
          ],
          "url": "http://hl7.org/fhir/us/dental-data-exchange/STU1"
        }
      ]
    },
    {
      "name": "Order Catalog Implementation Guide",
      "category": "Administration",
      "npm-name": "hl7.fhir.uv.order-catalog",
      "description": "An Order Catalog is an administered homogeneous collection of items such as medication products, laboratory tests, procedures, medical devices or knowledge artifacts such as order sets, which support the ordering process, or more generally the healthcare process.",
      "authority": "HL7",
      "product": [
        "fhir"
      ],
      "country": "uv",
      "history": "http://hl7.org/fhir/uv/order-catalog/history.html",
      "canonical": "http://hl7.org/fhir/uv/order-catalog",
      "ci-build": "http://build.fhir.org/ig/HL7/fhir-order-catalog",
      "language": [
        "en"
      ],
      "analysis": {
        "content": true,
        "carePlanning": true,
        "financials": true,
        "diagnostics": true,
        "profiles": 11,
        "extensions": 8,
        "valuesets": 4,
        "codeSystems": 3,
        "examples": 60
      },
      "editions": [
        {
          "name": "STU 1 Ballot",
          "ig-version": "0.1.0",
          "package": "hl7.fhir.uv.order-catalog#0.1.0",
          "fhir-version": [
            "4.0.1"
          ],
          "url": "http://hl7.org/fhir/uv/order-catalog/2020Sep"
        }
      ]
    },
    {
      "name": "SMART Web Messaging Implementation Guide: STU1",
      "category": "Communications",
      "npm-name": "hl7.fhir.uv.smart-web-messaging",
      "description": "SMART Web Messaging enables tight UI integration between EHRs and embedded SMART apps via HTML5’s Web Messaging. SMART Web Messaging allows applications to push unsigned orders, note snippets, risk scores, or UI suggestions directly to the clinician’s EHR session. Built on the browser’s javascript window.postMessage function, SMART Web Messaging is a simple, native API for health apps embedded within the user’s workflow",
      "authority": "HL7",
      "product": [
        "fhir"
      ],
      "country": "uv",
      "history": "http://hl7.org/fhir/uv/smart-web-messaging/history.html",
      "language": [
        "en"
      ],
      "ci-build": "http://build.fhir.org/ig/HL7/smart-web-messaging",
      "canonical": "http://hl7.org/fhir/uv/smart-web-messaging",
      "analysis": {
        "examples": 1
      },
      "editions": [
        {
          "name": "STU1",
          "ig-version": "1.0.0",
          "package": "hl7.fhir.uv.smart-web-messaging#1.0.0",
          "fhir-version": [
            "4.0.1"
          ],
          "url": "http://hl7.org/fhir/uv/smart-web-messaging/STU1"
        }
      ]
    },
    {
      "name": "HL7 Version 2 to FHIR",
      "npm-name": "hl7.fhir.uv.v2mappings",
      "description": "The HL7 V2 to FHIR Implementation Guide supports the mapping of HL7 Version 2 messages segments, datatypes and vocabulary to HL7 FHIR Release 4.0 Bundles, Resources, Data Types and Coding Systems.",
      "authority": "HL7",
      "product": [
        "fhir"
      ],
      "country": "uv",
      "history": "http://hl7.org/fhir/uv/v2mappings/history.html",
      "canonical": "http://hl7.org/fhir/uv/v2mappings",
      "ci-build": "http://build.fhir.org/ig/HL7/v2-to-fhir",
      "language": [
        "en"
      ],
      "category": "Mappings to Other Standards",
      "analysis": {
        "content": true,
        "extensions": 57,
        "examples": 175
      },
      "editions": [
        {
          "name": "STU 1 Ballot",
          "ig-version": "0.1.0",
          "package": "hl7.fhir.uv.v2mappings#0.1.0",
          "fhir-version": [
            "4.0.1"
          ],
          "url": "http://hl7.org/fhir/uv/v2mappings/2020Sep"
        }
      ]
    },
    {
      "name": "IHE FormatCode vocabulary",
      "category": "EHR access",
      "npm-name": "ihe.formatcode.fhir",
      "description": "Defines IHE vocabulary for FormatCode and the IHE managed ValueSet for FormatCode for use with Document Sharing such as XDS, XCA, XDM, XDR, and MHD.",
      "authority": "IHE",
      "product": [
        "fhir"
      ],
      "country": "uv",
      "history": "http://profiles.ihe.net/fhir/ihe.formatcode.fhir/history.html",
      "ci-build": "http://build.fhir.org/ig/IHE/FormatCode",
      "canonical": "https://profiles.ihe.net/fhir/ihe.formatcode.fhir",
      "analysis": {
        "valuesets": 1,
        "codeSystems": 1
      },
      "editions": [
        {
          "name": "Publications",
          "ig-version": "1.1.0",
          "package": "ihe.formatcode.fhir#1.1.0",
          "fhir-version": [
            "4.0.1"
          ],
          "url": "https://profiles.ihe.net/fhir/ihe.formatcode.fhir/1.1.0"
        },
        {
          "name": "Publications",
          "ig-version": "1.0.0",
          "package": "ihe.formatcode.fhir#1.0.0",
          "fhir-version": [
            "4.0.1"
          ],
          "url": "https://profiles.ihe.net/fhir/ihe.formatcode.fhir/1.0.0"
        },
        {
          "name": "Publications",
          "ig-version": "0.2.4",
          "package": "ihe.formatcode.fhir#0.2.4",
          "fhir-version": [
            "4.0.1"
          ],
          "url": "https://profiles.ihe.net/fhir/ihe.formatcode.fhir/0.2.4"
        },
        {
          "name": "Publications",
          "ig-version": "0.2.2",
          "package": "ihe.formatcode.fhir#0.2.2",
          "fhir-version": [
            "4.0.1"
          ],
          "url": "https://profiles.ihe.net/fhir/ihe.formatcode.fhir/0.2.2"
        }
      ]
    },
    {
      "name": "HL7 Terminology",
      "category": "infrastructure",
      "npm-name": "hl7.terminology",
      "description": "Terminology",
      "authority": "HL7",
      "product": [
        "fhir"
      ],
      "country": "uv",
      "history": "http://terminology.hl7.org/history.html",
      "language": [
        "en"
      ],
      "canonical": "http://terminology.hl7.org",
      "ci-build": "http://build.fhir.org/ig/HL7/UTG",
      "analysis": {
        "content": true,
        "extensions": 9,
        "valuesets": 2483,
        "codeSystems": 1078
      },
      "editions": [
        {
          "name": "Publications",
          "ig-version": "5.2.0",
          "package": "hl7.terminology#5.2.0",
          "fhir-version": [
            "4.0.1"
          ],
          "url": "http://terminology.hl7.org/5.2.0"
        }
      ]
    },
    {
      "name": "Situational Awareness for Novel Epidemic Response",
      "category": "Public Health",
      "npm-name": "hl7.fhir.uv.saner",
      "description": "The SANER Implementation Guide enables transmission of high level situational awareness information from inpatient facilities to centralized data repositories to support the treatment of novel influenza-like illness.",
      "authority": "HL7",
      "product": [
        "fhir"
      ],
      "country": "uv",
      "history": "http://hl7.org/fhir/uv/saner/history.html",
      "language": [
        "en"
      ],
      "canonical": "http://hl7.org/fhir/uv/saner",
      "ci-build": "http://build.fhir.org/ig/HL7/fhir-saner",
      "analysis": {
        "content": true,
        "rest": true,
        "measures": true,
        "profiles": 10,
        "extensions": 5,
        "operations": 5,
        "valuesets": 49,
        "codeSystems": 6,
        "examples": 169
      },
      "editions": [
        {
          "name": "STU 1",
          "ig-version": "1.0.0",
          "package": "hl7.fhir.uv.saner#1.0.0",
          "fhir-version": [
            "4.0.1"
          ],
          "url": "http://hl7.org/fhir/uv/saner/STU1"
        }
      ]
    },
    {
      "name": "Making Ehr Data MOre Available to Research and Public Health (MedMorph)",
      "category": "Public Health",
      "npm-name": "hl7.fhir.us.fhir-medmorph",
      "description": "The The MedMorph FHIR IG enables Public Health and Research Organizations to access EHR data without increasing provider burden.",
      "authority": "HL7",
      "product": [
        "fhir"
      ],
      "country": "us",
      "history": "http://hl7.org/fhir/us/fhir-medmorph/history.html",
      "language": [
        "en"
      ],
      "canonical": "http://hl7.org/fhir/us/fhir-medmorph",
      "ci-build": "http://build.fhir.org/ig/HL7/fhir-medmorph",
      "editions": [
        {
          "name": "STU 1 Ballot",
          "ig-version": "0.1.0",
          "package": "hl7.fhir.us.fhir-medmorph#0.1.0",
          "fhir-version": [
            "4.0.1"
          ],
          "url": "http://hl7.org/fhir/us/fhir-medmorph/2021Jan"
        }
      ],
      "analysis": {
        "error": "Unable to resolve package id hl7.fhir.us.fhir-medmorph#0.1.0"
      }
    },
    {
      "name": "PACIO Functional Status Implementation Guide",
      "category": "Patient Summary",
      "npm-name": "hl7.fhir.us.pacio-fs",
      "description": "FHIR R4 IG that leverages eLTSS and utilizes the Self-Care, Mobility and Prior Device use sections of CMS assessment forms (IRF-PAI, MDS, OASIS, LTCH) to enable the sharing of functional status information when a patient moves from one clinical care setting to another.",
      "authority": "HL7",
      "product": [
        "fhir"
      ],
      "country": "us",
      "history": "http://hl7.org/fhir/us/pacio-fs/history.html",
      "language": [
        "en"
      ],
      "canonical": "http://hl7.org/fhir/us/pacio-fs",
      "ci-build": "http://build.fhir.org/ig/HL7/fhir-pacio-functional-status",
      "analysis": {
        "content": true,
        "rest": true,
        "clinicalCore": true,
        "profiles": 4,
        "extensions": 3,
        "valuesets": 1,
        "codeSystems": 1,
        "examples": 84
      },
      "editions": [
        {
          "name": "STU 1",
          "ig-version": "1.0.0",
          "package": "hl7.fhir.us.pacio-fs#1.0.0",
          "fhir-version": [
            "4.0.1"
          ],
          "url": "http://hl7.org/fhir/us/pacio-fs/STU1"
        }
      ]
    },
    {
      "name": "PACIO Cognitive Status Implementation Guide",
      "category": "Patient Summary",
      "npm-name": "hl7.fhir.us.pacio-cs",
      "description": "FHIR R4 IG that leverages eLTSS and utilizes the Confusion Assessment Method (CAM) assessment to enable the sharing of cognitive status information when a patient moves from one clinical care setting to another.",
      "authority": "HL7",
      "product": [
        "fhir"
      ],
      "country": "us",
      "history": "http://hl7.org/fhir/us/pacio-cs/history.html",
      "language": [
        "en"
      ],
      "canonical": "http://hl7.org/fhir/us/pacio-cs",
      "ci-build": "http://build.fhir.org/ig/HL7/fhir-pacio-cognitive-status",
      "analysis": {
        "content": true,
        "rest": true,
        "clinicalCore": true,
        "profiles": 4,
        "extensions": 3,
        "valuesets": 1,
        "codeSystems": 1,
        "examples": 68
      },
      "editions": [
        {
          "name": "STU 1",
          "ig-version": "1.0.0",
          "package": "hl7.fhir.us.pacio-cs#1.0.0",
          "fhir-version": [
            "4.0.1"
          ],
          "url": "http://hl7.org/fhir/us/pacio-cs/STU1"
        }
      ]
    },
    {
      "name": "Specialty Medication Enrollment",
      "category": "EHR Access",
      "npm-name": "hl7.fhir.us.specialty-rx",
      "description": "This FHIR IG focuses on the exchange of data (Demographic, prescription, clinical and financial) for dispensing specialty medications by pharmacies as well as facilitating the enrollment of patients in programs offered by third parties such as but not limited to Hub vendors and Pharmaceutical manufacturers.",
      "authority": "HL7",
      "product": [
        "fhir"
      ],
      "country": "us",
      "history": "http://hl7.org/fhir/us/specialty-rx/history.html",
      "language": [
        "en"
      ],
      "canonical": "http://hl7.org/fhir/us/specialty-rx",
      "analysis": {
        "content": true,
        "rest": true,
        "messaging": true,
        "clinicalCore": true,
        "carePlanning": true,
        "financials": true,
        "medsMgmt": true,
        "profiles": 18,
        "valuesets": 2,
        "codeSystems": 4,
        "examples": 16
      },
      "ci-build": "http://build.fhir.org/ig/HL7/fhir-specialty-rx",
      "editions": [
        {
          "name": "STU2",
          "ig-version": "2.0.0",
          "package": "hl7.fhir.us.specialty-rx#2.0.0",
          "fhir-version": [
            "4.0.1"
          ],
          "url": "http://hl7.org/fhir/us/specialty-rx/STU2"
        }
      ]
    },
    {
      "name": "Vital Records Common Profile Library",
      "category": "Public Health",
      "npm-name": "hl7.fhir.us.vr-common-library",
      "description": "Library containing profiles used by other Vital Records IGs such as Birth and Fetal Death Reporting and Birth Defects Reporting.",
      "authority": "HL7",
      "product": [
        "fhir"
      ],
      "country": "us",
      "history": "http://hl7.org/fhir/us/vr-common-library/history.html",
      "language": [
        "en"
      ],
      "canonical": "http://hl7.org/fhir/us/vr-common-library",
      "ci-build": "http://build.fhir.org/ig/HL7/vr-common-library",
      "analysis": {
        "content": true,
        "clinicalCore": true,
        "profiles": 30,
        "extensions": 4,
        "valuesets": 5,
        "examples": 35
      },
      "editions": [
        {
          "name": "STU 1 on FHIR R4",
          "ig-version": "1.0.0",
          "package": "hl7.fhir.us.vr-common-library#1.0.0",
          "fhir-version": [
            "4.0.1"
          ],
          "url": "http://hl7.org/fhir/us/vr-common-library/STU1"
        }
      ]
    },
    {
      "name": "Subscriptions R5 Backport",
      "category": "EHR Access",
      "npm-name": "hl7.fhir.uv.subscriptions-backport",
      "description": "This guide defines a standard method of back-porting the R5 subscriptions API to R4 implementations as to bridge for pre-adopting R5 Subscriptions prior to adoption of the R5 FHIR standard.",
      "authority": "HL7",
      "product": [
        "fhir"
      ],
      "country": "uv",
      "history": "http://hl7.org/fhir/uv/subscriptions-backport/history.html",
      "language": [
        "en"
      ],
      "canonical": "http://hl7.org/fhir/uv/subscriptions-backport",
      "ci-build": "http://build.fhir.org/ig/HL7/fhir-subscription-backport-ig",
      "analysis": {
        "content": true,
        "rest": true,
        "profiles": 4,
        "extensions": 7,
        "operations": 2,
        "valuesets": 4,
        "codeSystems": 4,
        "examples": 9
      },
      "editions": [
        {
          "name": "STU 1.1",
          "ig-version": "1.1.0",
          "package": "hl7.fhir.uv.subscriptions-backport#1.1.0",
          "fhir-version": [
            "4.3.0"
          ],
          "url": "http://hl7.org/fhir/uv/subscriptions-backport/STU1.1"
        }
      ]
    },
    {
      "name": "Vital Records Birth and Fetal Death Reporting",
      "category": "Public Health",
      "npm-name": "hl7.fhir.us.bfdr",
      "description": "Provides guidance to implementers and states on reporting birth and fetal death information based on the current revisions of the U.S. Standard Certificate of Live Birth and U.S. Standard Report of Fetal Death.",
      "authority": "HL7",
      "product": [
        "fhir"
      ],
      "country": "us",
      "history": "http://hl7.org/fhir/us/bfdr/history.html",
      "language": [
        "en"
      ],
      "canonical": "http://hl7.org/fhir/us/bfdr",
      "ci-build": "http://build.fhir.org/ig/HL7/bfdr",
      "analysis": {
        "content": true,
        "rest": true,
        "documents": true,
        "clinicalCore": true,
        "financials": true,
        "profiles": 49,
        "extensions": 6,
        "valuesets": 1,
        "examples": 137
      },
      "editions": [
        {
          "name": "STU 1 on FHIR R4",
          "ig-version": "1.0.0",
          "package": "hl7.fhir.us.bfdr#1.0.0",
          "fhir-version": [
            "4.0.1"
          ],
          "url": "http://hl7.org/fhir/us/bfdr/STU1"
        }
      ]
    },
    {
      "name": "Making EHR Data MOre available for Research and Public Health (MedMorph)",
      "category": "Public Health",
      "npm-name": "hl7.fhir.us.medmorph",
      "description": "Making EHR Data More Available for Research and Public Health (MedMorph) Reference Architecture enables clinical data exchange between EHR systems, public health systems/authorities, data repositories, and research organizations.  This data exchange utilizes if applicable, knowledge repositories and backend services applications (e.g. FHIR APIs) to determine the triggering event(s) for the data exchange, the process for the data exchange, and validation that the data being exchanged meets a set of rules in order to expedite the data exchange. ",
      "authority": "HL7",
      "product": [
        "fhir"
      ],
      "country": "us",
      "history": "http://hl7.org/fhir/us/medmorph/history.html",
      "language": [
        "en"
      ],
      "canonical": "http://hl7.org/fhir/us/medmorph",
      "ci-build": "http://build.fhir.org/ig/HL7/fhir-medmorph",
      "analysis": {
        "content": true,
        "rest": true,
        "clinicalCore": true,
        "carePlanning": true,
        "profiles": 13,
        "extensions": 9,
        "operations": 4,
        "valuesets": 4,
        "codeSystems": 5,
        "examples": 18
      },
      "editions": [
        {
          "name": "STU1 Release 1",
          "ig-version": "1.0.0",
          "package": "hl7.fhir.us.medmorph#1.0.0",
          "fhir-version": [
            "4.0.1"
          ],
          "url": "http://hl7.org/fhir/us/medmorph/STU1"
        }
      ]
    },
    {
      "name": "SDOH Clinical Care for Multiple Domains",
      "category": "Care Planning",
      "npm-name": "hl7.fhir.us.sdoh-clinicalcare",
      "description": "Profiles on FHIR R4 resources (using US Core as the basis where possible) used to document social determinants of health (SDOH) for an individual which covers many different factors considered social risks and social needs, e.g. Food Insecurity, Housing Stability and Quality, Transportation Access and others. The IG covers use cases identified from the clinical care setting that include : assessment of SDOH risks; evaluation of which risks can be addressed; setting goals,  documenting and tracking to completion SDOH interventions; and sharing SDOH information for an individual with organizations for secondary uses.",
      "authority": "HL7",
      "product": [
        "fhir"
      ],
      "country": "us",
      "history": "http://hl7.org/fhir/us/sdoh-clinicalcare/history.html",
      "language": [
        "en"
      ],
      "canonical": "http://hl7.org/fhir/us/sdoh-clinicalcare",
      "ci-build": "http://build.fhir.org/ig/HL7/fhir-sdoh-clinicalcare",
      "analysis": {
        "content": true,
        "rest": true,
        "clinicalCore": true,
        "carePlanning": true,
        "profiles": 9,
        "valuesets": 6,
        "codeSystems": 1,
        "examples": 31
      },
      "editions": [
        {
          "name": "STU 2.1",
          "ig-version": "2.1.0",
          "package": "hl7.fhir.us.sdoh-clinicalcare#2.1.0",
          "fhir-version": [
            "4.0.1"
          ],
          "url": "http://hl7.org/fhir/us/sdoh-clinicalcare/STU2.1"
        }
      ]
    },
    {
      "name": "CDISC Mapping FHIR IG",
      "category": "Research",
      "npm-name": "hl7.fhir.uv.cdisc-mapping",
      "description": "This implementation guide defines authoritative mappings between the CDISC LAB, SDTM and CDASH standards and the corresponding HL7 FHIR resources to ease interoperability and data conversion between systems implementing these standards.",
      "authority": "HL7",
      "product": [
        "fhir"
      ],
      "country": "uv",
      "history": "http://hl7.org/fhir/uv/cdisc-mapping/history.html",
      "language": [
        "en"
      ],
      "canonical": "http://hl7.org/fhir/uv/cdisc-mapping",
      "ci-build": "http://build.fhir.org/ig/HL7/cdisc-map",
      "analysis": {},
      "editions": [
        {
          "name": "STU 1",
          "ig-version": "1.0.0",
          "package": "hl7.fhir.uv.cdisc-mapping#1.0.0",
          "fhir-version": [
            "4.0.1"
          ],
          "url": "http://hl7.org/fhir/uv/cdisc-mapping/STU1"
        }
      ]
    },
    {
      "name": "NHSN Reporting of Adverse Drug Events - Hypoglycemia",
      "category": "Public Health",
      "npm-name": "hl7.fhir.us.nhsn-ade",
      "description": "??",
      "authority": "HL7",
      "product": [
        "fhir"
      ],
      "country": "us",
      "history": "http://hl7.org/fhir/us/nhsn-ade/history.html",
      "language": [
        "en"
      ],
      "canonical": "http://hl7.org/fhir/us/nhsn-ade",
      "ci-build": "http://build.fhir.org/ig/HL7/fhir-nhsn-ade-ig/branches/main/index.html",
      "analysis": {
        "content": true,
        "clinicalCore": true,
        "medsMgmt": true,
        "profiles": 3,
        "examples": 17
      },
      "editions": [
        {
          "name": "STU 1 on FHIR R4",
          "ig-version": "1.0.0",
          "package": "hl7.fhir.us.nhsn-ade#1.0.0",
          "fhir-version": [
            "4.0.1"
          ],
          "url": "http://hl7.org/fhir/us/nhsn-ade/STU1"
        }
      ]
    },
    {
      "name": "NHSN Reporting: Inpatient Medication Administration",
      "category": "Pharmacy",
      "npm-name": "hl7.fhir.us.nhsn-med-admin",
      "description": "??",
      "authority": "HL7",
      "product": [
        "fhir"
      ],
      "country": "us",
      "history": "http://hl7.org/fhir/us/nhsn-med-admin/history.html",
      "language": [
        "en"
      ],
      "canonical": "http://hl7.org/fhir/us/nhsn-med-admin",
      "ci-build": "http://build.fhir.org/ig/HL7/nhsn-med-admin-ig/branches/main/index.html",
      "analysis": {
        "content": true,
        "clinicalCore": true,
        "medsMgmt": true,
        "profiles": 5,
        "examples": 15
      },
      "editions": [
        {
          "name": "STU 1 on FHIR R4",
          "ig-version": "1.0.0",
          "package": "hl7.fhir.us.nhsn-med-admin#1.0.0",
          "fhir-version": [
            "4.0.1"
          ],
          "url": "http://hl7.org/fhir/us/nhsn-med-admin/STU1"
        }
      ]
    },
    {
      "name": "HL7 Norway no-basis",
      "category": "National Base",
      "npm-name": "hl7.fhir.no.basis",
      "description": "HL7 FHIR Base profiles for Norway",
      "authority": "HL7",
      "product": [
        "fhir"
      ],
      "country": "no",
      "language": [
        "en"
      ],
      "canonical": "http://hl7.no/fhir/",
      "editions": [
        {
          "name": "HL7 Norway no-basis",
          "ig-version": "2.0.15",
          "package": "hl7.fhir.no.basis#2.0.15",
          "fhir-version": [
            "4.0.1"
          ],
          "url": "https://simplifier.net/guide/no-basis-entities-individuals/introduction"
        }
      ],
      "analysis": {
        "content": true,
        "rest": true,
        "documents": true,
        "clinicalCore": true,
        "medsMgmt": true,
        "profiles": 17,
        "extensions": 8,
        "valuesets": 6,
        "codeSystems": 4
      }
    },
    {
      "name": "Clinical Quality Language Specification",
      "category": "infrastructure",
      "npm-name": "hl7.cql",
      "description": "??",
      "authority": "HL7",
      "product": [
        "fhir"
      ],
      "country": "uv",
      "history": "http://cql.hl7.org/history.html",
      "language": [
        "en"
      ],
      "canonical": "http://cql.hl7.org",
      "ci-build": "http://build.fhir.org/ig/HL7/cql",
      "analysis": {
        "error": "Error reading http://cql.hl7.org/N1/package.tgz: null"
      },
      "editions": [
        {
          "name": "Normative Normative",
          "ig-version": "1.5.2",
          "package": "hl7.cql#1.5.2",
          "fhir-version": [
            "4.0.1"
          ],
          "url": "http://cql.hl7.org/N1"
        }
      ]
    },
    {
      "name": "Immunization Decision Support Forecast FHIR IG",
      "category": "Medications / Immunizations",
      "npm-name": "hl7.fhir.us.immds",
      "description": "A common FHIR implementation guide that expert systems may use to provide a common consistent interface enable decisioin support recommending which vaccinations a patient is due for next",
      "authority": "HL7",
      "product": [
        "fhir"
      ],
      "country": "us",
      "language": [
        "en"
      ],
      "history": "http://hl7.org/fhir/us/immds/history.html",
      "canonical": "http://hl7.org/fhir/us/immds",
      "ci-build": "http://build.fhir.org/ig/HL7/ImmunizationFHIRDS",
      "analysis": {
        "content": true,
        "clinicalCore": true,
        "medsMgmt": true,
        "profiles": 4,
        "operations": 1,
        "valuesets": 4,
        "codeSystems": 3,
        "examples": 6
      },
      "editions": [
        {
          "name": "STU 1",
          "ig-version": "1.0.0",
          "package": "hl7.fhir.us.immds#1.0.0",
          "fhir-version": [
            "4.0.1"
          ],
          "url": "http://hl7.org/fhir/us/immds/STU1"
        }
      ]
    },
    {
      "name": "Profiles for ICSR Transfusion and Vaccination Adverse Event Detection and Reporting",
      "category": "Pharmaceutical",
      "npm-name": "hl7.fhir.us.icsr-ae-reporting",
      "description": "??",
      "authority": "HL7",
      "product": [
        "fhir"
      ],
      "country": "us",
      "history": "http://hl7.org/fhir/us/icsr-ae-reporting/history.html",
      "language": [
        "en"
      ],
      "canonical": "http://hl7.org/fhir/us/icsr-ae-reporting",
      "ci-build": "http://build.fhir.org/ig/HL7/icsr-ae-reporting",
      "analysis": {
        "content": true,
        "clinicalCore": true,
        "medsMgmt": true,
        "diagnostics": true,
        "profiles": 22,
        "extensions": 20,
        "valuesets": 13,
        "codeSystems": 2,
        "examples": 42
      },
      "editions": [
        {
          "name": "STU 1",
          "ig-version": "1.0.0",
          "package": "hl7.fhir.us.icsr-ae-reporting#1.0.0",
          "fhir-version": [
            "4.0.1"
          ],
          "url": "http://hl7.org/fhir/us/icsr-ae-reporting/STU1"
        }
      ]
    },
    {
      "name": "Immunization Decision Support Forecast FHIR IG",
      "category": "Medications / Immunizations",
      "npm-name": "hl7.fhir.uv.immds",
      "description": "??",
      "authority": "HL7",
      "product": [
        "fhir"
      ],
      "country": "uv",
      "history": "http://hl7.org/fhir/uv/immds/history.html",
      "language": [
        "en"
      ],
      "canonical": "http://hl7.org/fhir/uv/immds",
      "ci-build": "http://build.fhir.org/ig/HL7/ImmunizationFHIRDS",
      "analysis": {
        "content": true,
        "rest": true,
        "clinicalCore": true,
        "medsMgmt": true,
        "profiles": 3,
        "operations": 1
      },
      "editions": [
        {
          "name": "STU 1 Ballot",
          "ig-version": "0.2.0",
          "package": "hl7.fhir.uv.immds#0.2.0",
          "fhir-version": [
            "4.0.0"
          ],
          "url": "http://hl7.org/fhir/uv/immds/2019Sep"
        }
      ]
    },
    {
      "name": "Security for Scalable Registration, Authentication, and Authorization",
      "category": "Security",
      "npm-name": "hl7.fhir.us.udap-security",
      "description": "??",
      "authority": "HL7",
      "product": [
        "fhir"
      ],
      "country": "us",
      "history": "http://hl7.org/fhir/us/udap-security/history.html",
      "language": [
        "en"
      ],
      "canonical": "http://hl7.org/fhir/us/udap-security",
      "ci-build": "http://build.fhir.org/ig/HL7/fhir-udap-security-ig",
      "analysis": {
        "rest": true
      },
      "editions": [
        {
          "name": "STU 1",
          "ig-version": "1.0.0",
          "package": "hl7.fhir.us.udap-security#1.0.0",
          "fhir-version": [
            "4.0.1"
          ],
          "url": "http://hl7.org/fhir/us/udap-security/STU1"
        }
      ]
    },
    {
      "name": "Single Institutional Review Board (sIRB) Implementation Guide",
      "category": "Research",
      "npm-name": "hl7.fhir.us.sirb",
      "description": "??",
      "authority": "HL7",
      "product": [
        "fhir"
      ],
      "country": "us",
      "history": "http://hl7.org/fhir/us/sirb/history.html",
      "language": [
        "en"
      ],
      "canonical": "http://hl7.org/fhir/us/sirb",
      "ci-build": "http://build.fhir.org/ig/HL7/fhir-sirb",
      "analysis": {
        "codeSystems": 1,
        "examples": 16
      },
      "editions": [
        {
          "name": "STU 1",
          "ig-version": "1.0.0",
          "package": "hl7.fhir.us.sirb#1.0.0",
          "fhir-version": [
            "4.0.1"
          ],
          "url": "http://hl7.org/fhir/us/sirb/STU1"
        }
      ]
    },
    {
      "name": "Sharing eCC Data from Pathology Labs to EHR",
      "category": "Documents",
      "npm-name": "hl7.fhir.us.cancer-reporting",
      "description": "??",
      "authority": "HL7",
      "product": [
        "fhir"
      ],
      "country": "us",
      "history": "http://hl7.org/fhir/us/cancer-reporting/history.html",
      "language": [
        "en"
      ],
      "canonical": "http://hl7.org/fhir/us/cancer-reporting",
      "ci-build": "http://build.fhir.org/ig/HL7/cancer-reporting",
      "analysis": {
        "content": true,
        "clinicalCore": true,
        "diagnostics": true,
        "profiles": 6,
        "valuesets": 1,
        "codeSystems": 1,
        "examples": 27
      },
      "editions": [
        {
          "name": "STU 1",
          "ig-version": "1.0.0",
          "package": "hl7.fhir.us.cancer-reporting#1.0.0",
          "fhir-version": [
            "4.0.1"
          ],
          "url": "http://hl7.org/fhir/us/cancer-reporting/STU1"
        }
      ]
    },
    {
      "name": "HL7 FHIR® Implementation Guide: Ophthalmology Retinal, Release 1",
      "category": "Diagnostics",
      "npm-name": "hl7.fhir.uv.eyecare",
      "description": "??",
      "authority": "HL7",
      "product": [
        "fhir"
      ],
      "country": "uv",
      "history": "http://hl7.org/fhir/uv/eyecare/history.html",
      "language": [
        "en"
      ],
      "canonical": "http://hl7.org/fhir/uv/eyecare",
      "ci-build": "http://build.fhir.org/ig/HL7/fhir-eyecare-ig",
      "analysis": {
        "content": true,
        "clinicalCore": true,
        "diagnostics": true,
        "profiles": 15,
        "valuesets": 13,
        "codeSystems": 3,
        "examples": 32
      },
      "editions": [
        {
          "name": "STU1 Ballot",
          "ig-version": "0.1.0",
          "package": "hl7.fhir.uv.eyecare#0.1.0",
          "fhir-version": [
            "4.0.1"
          ],
          "url": "http://hl7.org/fhir/uv/eyecare/2021Sep"
        }
      ]
    },
    {
      "name": "SMART Health Cards Vaccination and Testing, Release 1 | STU 1",
      "category": "Public Health",
      "npm-name": "hl7.fhir.uv.shc-vaccination",
      "description": "??",
      "authority": "HL7",
      "product": [
        "fhir"
      ],
      "country": "uv",
      "history": "http://hl7.org/fhir/uv/shc-vaccination/history.html",
      "language": [
        "en"
      ],
      "canonical": "http://hl7.org/fhir/uv/shc-vaccination",
      "ci-build": "http://build.fhir.org/ig/HL7/fhir-shc-vaccination-ig",
      "analysis": {
        "content": true,
        "clinicalCore": true,
        "profiles": 16,
        "valuesets": 10,
        "codeSystems": 1
      },
      "editions": [
        {
          "name": "STU 1 Ballot",
          "ig-version": "0.6.2",
          "package": "hl7.fhir.uv.shc-vaccination#0.6.2",
          "fhir-version": [
            "4.0.1"
          ],
          "url": "http://hl7.org/fhir/uv/shc-vaccination/2021Sep"
        }
      ]
    },
    {
      "name": "HL7 FHIR Implementation Guide for Military Service History and Status",
      "category": "Clinical Records",
      "npm-name": "hl7.fhir.us.military-service",
      "description": "??",
      "authority": "HL7",
      "product": [
        "fhir"
      ],
      "country": "us",
      "history": "http://hl7.org/fhir/us/military-service/history.html",
      "language": [
        "en"
      ],
      "canonical": "http://hl7.org/fhir/us/military-service",
      "ci-build": "http://build.fhir.org/ig/HL7/fhir-military-service",
      "analysis": {
        "content": true,
        "clinicalCore": true,
        "profiles": 5,
        "extensions": 1,
        "operations": 1,
        "valuesets": 7,
        "codeSystems": 1,
        "examples": 5
      },
      "editions": [
        {
          "name": "STU1",
          "ig-version": "1.0.0",
          "package": "hl7.fhir.us.military-service#1.0.0",
          "fhir-version": [
            "4.0.1"
          ],
          "url": "http://hl7.org/fhir/us/military-service/STU1"
        }
      ]
    },
    {
      "name": "Taiwan Digital COVID-19 Certificate",
      "category": "Immunication and Observation",
      "npm-name": "dccfhirig.mohw.gov.tw",
      "description": "Taiwan Digital COVID-19 Certificate",
      "authority": "MOHW",
      "product": [
        "fhir"
      ],
      "country": "tw",
      "history": "https://dccfhirig.mohw.gov.tw/fhir/history.html",
      "language": [
        "en"
      ],
      "canonical": "https://dccfhirig.mohw.gov.tw/ig",
      "ci-build": "https://dccfhirig.mohw.gov.tw/ig",
      "editions": [
        {
          "name": "DSTU 1",
          "ig-version": "1.1.1",
          "package": "dccfhirig.mohw.gov.tw#1.1.1",
          "fhir-version": [
            "4.0.1"
          ],
          "url": "https://dccfhirig.mohw.gov.tw/ig"
        }
      ]
    },
    {
      "name": "Logica COVID-19 FHIR Profile Library IG",
      "category": "Public Health",
      "npm-name": "hl7.fhir.us.covid19library",
      "description": "??",
      "authority": "HL7",
      "product": [
        "fhir"
      ],
      "country": "us",
      "history": "http://hl7.org/fhir/us/covid19library/history.html",
      "language": [
        "en"
      ],
      "canonical": "http://hl7.org/fhir/us/covid19library",
      "ci-build": "http://build.fhir.org/ig/HL7/covid19library",
      "analysis": {
        "content": true,
        "clinicalCore": true,
        "profiles": 146,
        "extensions": 4,
        "valuesets": 43,
        "codeSystems": 2,
        "examples": 141
      },
      "editions": [
        {
          "name": "Informative Informative",
          "ig-version": "1.0.0",
          "package": "hl7.fhir.us.covid19library#1.0.0",
          "fhir-version": [
            "4.0.1"
          ],
          "url": "http://hl7.org/fhir/us/covid19library/informative1"
        }
      ]
    },
    {
      "name": "FHIR for FAIR - FHIR Implementation Guide",
      "category": "Research",
      "npm-name": "hl7.fhir.uv.fhir-for-fair",
      "description": "??",
      "authority": "HL7",
      "product": [
        "fhir"
      ],
      "country": "uv",
      "history": "http://hl7.org/fhir/uv/fhir-for-fair/history.html",
      "language": [
        "en"
      ],
      "canonical": "http://hl7.org/fhir/uv/fhir-for-fair",
      "ci-build": "http://build.fhir.org/ig/HL7/fhir-for-fair",
      "analysis": {
        "error": "Unsupported version: 4.1.0"
      },
      "editions": [
        {
          "name": "STU 1",
          "ig-version": "1.0.0",
          "package": "hl7.fhir.uv.fhir-for-fair#1.0.0",
          "fhir-version": [
            "4.3.0"
          ],
          "url": "http://hl7.org/fhir/uv/fhir-for-fair/STU1"
        }
      ]
    },
    {
      "name": "Da Vinci Patient Cost Transparency Implementation Guide",
      "category": "Financial",
      "npm-name": "hl7.fhir.us.davinci-pct",
      "description": "??",
      "authority": "HL7",
      "product": [
        "fhir"
      ],
      "country": "us",
      "history": "http://hl7.org/fhir/us/davinci-pct/history.html",
      "language": [
        "en"
      ],
      "canonical": "http://hl7.org/fhir/us/davinci-pct",
      "analysis": {
        "content": true,
        "clinicalCore": true,
        "financials": true,
        "profiles": 11,
        "extensions": 17,
        "operations": 1,
        "valuesets": 18,
        "codeSystems": 14,
        "examples": 18
      },
      "ci-build": "http://build.fhir.org/ig/HL7/davinci-pct",
      "editions": [
        {
          "name": "STU 1",
          "ig-version": "1.0.0",
          "package": "hl7.fhir.us.davinci-pct#1.0.0",
          "fhir-version": [
            "4.0.1"
          ],
          "url": "http://hl7.org/fhir/us/davinci-pct/STU1"
        }
      ]
    },
    {
      "name": "Hybrid / Intermediary Exchange",
      "category": "EHR Access",
      "npm-name": "hl7.fhir.us.exchange-routing",
      "description": "??",
      "authority": "HL7",
      "product": [
        "fhir"
      ],
      "country": "us",
      "history": "http://hl7.org/fhir/us/exchange-routing/history.html",
      "language": [
        "en"
      ],
      "canonical": "http://hl7.org/fhir/us/exchange-routing",
      "ci-build": "http://build.fhir.org/ig/HL7/fhir-exchange-routing-ig",
      "analysis": {
        "rest": true
      },
      "editions": [
        {
          "name": "STU1",
          "ig-version": "1.0.0",
          "package": "hl7.fhir.us.exchange-routing#1.0.0",
          "fhir-version": [
            "4.0.1"
          ],
          "url": "http://hl7.org/fhir/us/exchange-routing/STU1"
        }
      ]
    },
    {
      "name": "PACIO Re-Assessment Timepoints Implementation Guide",
      "category": "Clinical Documents",
      "npm-name": "hl7.fhir.us.pacio-rt",
      "description": "??",
      "authority": "HL7",
      "product": [
        "fhir"
      ],
      "country": "us",
      "history": "http://hl7.org/fhir/us/pacio-rt/history.html",
      "language": [
        "en"
      ],
      "canonical": "http://hl7.org/fhir/us/pacio-rt",
      "ci-build": "http://build.fhir.org/ig/HL7/fhir-pacio-rt",
      "analysis": {
        "content": true,
        "rest": true,
        "clinicalCore": true,
        "profiles": 1,
        "extensions": 1,
        "valuesets": 4,
        "codeSystems": 3,
        "examples": 241
      },
      "editions": [
        {
          "name": "STU 1",
          "ig-version": "1.0.0",
          "package": "hl7.fhir.us.pacio-rt#1.0.0",
          "fhir-version": [
            "4.0.1"
          ],
          "url": "http://hl7.org/fhir/us/pacio-rt/STU1"
        }
      ]
    },
    {
      "name": "Da Vinci Risk Adjustment FHIR Implementation Guide",
      "category": "Financial",
      "npm-name": "hl7.fhir.us.davinci-ra",
      "description": "??",
      "authority": "HL7",
      "product": [
        "fhir"
      ],
      "country": "us",
      "history": "http://hl7.org/fhir/us/davinci-ra/history.html",
      "language": [
        "en"
      ],
      "canonical": "http://hl7.org/fhir/us/davinci-ra",
      "ci-build": "http://build.fhir.org/ig/HL7/davinci-ra",
      "analysis": {
        "content": true,
        "rest": true,
        "clinicalCore": true,
        "measures": true,
        "profiles": 4,
        "extensions": 6,
        "operations": 1,
        "valuesets": 3,
        "codeSystems": 3,
        "examples": 72
      },
      "editions": [
        {
          "name": "STU2 (v2.0.0) Ballot",
          "ig-version": "2.0.0-ballot",
          "package": "hl7.fhir.us.davinci-ra#2.0.0-ballot",
          "fhir-version": [
            "4.0.1"
          ],
          "url": "http://hl7.org/fhir/us/davinci-ra/2023May"
        }
      ]
    },
    {
      "name": "International Patient Access",
      "category": "Patient Summary",
      "npm-name": "hl7.fhir.uv.ipa",
      "description": "??",
      "authority": "HL7",
      "product": [
        "fhir"
      ],
      "country": "uv",
      "history": "http://hl7.org/fhir/uv/ipa/history.html",
      "language": [
        "en"
      ],
      "canonical": "http://hl7.org/fhir/uv/ipa",
      "ci-build": "http://build.fhir.org/ig/HL7/fhir-ipa",
      "analysis": {
        "content": true,
        "rest": true,
        "documents": true,
        "clinicalCore": true,
        "medsMgmt": true,
        "profiles": 11,
        "operations": 1,
        "examples": 13
      },
      "editions": [
        {
          "name": "STU 1",
          "ig-version": "1.0.0",
          "package": "hl7.fhir.uv.ipa#1.0.0",
          "fhir-version": [
            "4.0.1"
          ],
          "url": "http://hl7.org/fhir/uv/ipa/STU1"
        }
      ]
    },
    {
      "name": "PACIO Advance Directive Information Implementation Guide",
      "category": "Clinical Documents",
      "npm-name": "hl7.fhir.us.pacio-adi",
      "description": "??",
      "authority": "HL7",
      "product": [
        "fhir"
      ],
      "country": "us",
      "history": "http://hl7.org/fhir/us/pacio-adi/history.html",
      "language": [
        "en"
      ],
      "canonical": "http://hl7.org/fhir/us/pacio-adi",
      "ci-build": "http://build.fhir.org/ig/HL7/pacio-adi",
      "analysis": {
        "content": true,
        "rest": true,
        "documents": true,
        "clinicalCore": true,
        "profiles": 15,
        "extensions": 13,
        "valuesets": 17,
        "codeSystems": 2,
        "examples": 65
      },
      "editions": [
        {
          "name": "STU 1 Ballot",
          "ig-version": "0.1.0",
          "package": "hl7.fhir.us.pacio-adi#0.1.0",
          "fhir-version": [
            "4.0.1"
          ],
          "url": "http://hl7.org/fhir/us/pacio-adi/2022Jan"
        }
      ]
    },
    {
      "name": "CARIN Digital Insurance Card",
      "category": "Financial",
      "npm-name": "hl7.fhir.us.insurance-card",
      "description": "??",
      "authority": "HL7",
      "product": [
        "fhir"
      ],
      "country": "us",
      "history": "http://hl7.org/fhir/us/insurance-card/history.html",
      "language": [
        "en"
      ],
      "canonical": "http://hl7.org/fhir/us/insurance-card",
      "ci-build": "http://build.fhir.org/ig/HL7/insurance-card",
      "analysis": {
        "content": true,
        "rest": true,
        "clinicalCore": true,
        "financials": true,
        "profiles": 3,
        "extensions": 10,
        "valuesets": 5,
        "codeSystems": 5,
        "examples": 4
      },
      "editions": [
        {
          "name": "STU 1",
          "ig-version": "1.0.0",
          "package": "hl7.fhir.us.insurance-card#1.0.0",
          "fhir-version": [
            "4.0.1"
          ],
          "url": "http://hl7.org/fhir/us/insurance-card/STU1"
        }
      ]
    },
    {
      "name": "Radiation Dose Summary for Diagnostic Procedures on FHIR",
      "category": "Diagnostics",
      "npm-name": "hl7.fhir.uv.radiation-dose-summary",
      "description": "??",
      "authority": "HL7",
      "product": [
        "fhir"
      ],
      "country": "uv",
      "history": "http://hl7.org/fhir/uv/radiation-dose-summary/history.html",
      "language": [
        "en"
      ],
      "canonical": "http://hl7.org/fhir/uv/radiation-dose-summary",
      "ci-build": "http://build.fhir.org/ig/HL7/fhir-radiation-dose-summary-ig",
      "analysis": {
        "content": true,
        "rest": true,
        "clinicalCore": true,
        "profiles": 9,
        "valuesets": 5,
        "codeSystems": 1,
        "tests": 3,
        "examples": 15
      },
      "editions": [
        {
          "name": "STU 1 Ballot",
          "ig-version": "0.1.0",
          "package": "hl7.fhir.uv.radiation-dose-summary#0.1.0",
          "fhir-version": [
            "4.0.1"
          ],
          "url": "http://hl7.org/fhir/uv/radiation-dose-summary/2022Jan"
        }
      ]
    },
    {
      "name": "Making EHR Data MOre available for Research and Public Health (MedMorph) Central Cancer Registry Reporting Content IG",
      "category": "Public Health and Research",
      "npm-name": "hl7.fhir.us.central-cancer-registry-reporting",
      "description": "??",
      "authority": "HL7",
      "product": [
        "fhir"
      ],
      "country": "us",
      "history": "http://hl7.org/fhir/us/central-cancer-registry-reporting/history.html",
      "language": [
        "en"
      ],
      "canonical": "http://hl7.org/fhir/us/central-cancer-registry-reporting",
      "ci-build": "http://build.fhir.org/ig/HL7/fhir-central-cancer-registry-reporting",
      "analysis": {
        "content": true,
        "rest": true,
        "clinicalCore": true,
        "carePlanning": true,
        "profiles": 6,
        "extensions": 1,
        "valuesets": 1,
        "examples": 10
      },
      "editions": [
        {
          "name": "STU 1 Ballot",
          "ig-version": "0.1.0",
          "package": "hl7.fhir.us.central-cancer-registry-reporting#0.1.0",
          "fhir-version": [
            "4.0.1"
          ],
          "url": "http://hl7.org/fhir/us/central-cancer-registry-reporting/2022Jan"
        }
      ]
    },
    {
      "name": "Making EHR Data MOre available for Research and Public Health (MedMorph) Healthcare Surveys Reporting Content IG",
      "category": "Public Health and Research",
      "npm-name": "hl7.fhir.us.health-care-surveys-reporting",
      "description": "??",
      "authority": "HL7",
      "product": [
        "fhir"
      ],
      "country": "us",
      "history": "http://hl7.org/fhir/us/health-care-surveys-reporting/history.html",
      "language": [
        "en"
      ],
      "canonical": "http://hl7.org/fhir/us/health-care-surveys-reporting",
      "ci-build": "http://build.fhir.org/ig/HL7/fhir-health-care-surveys-reporting",
      "analysis": {
        "content": true,
        "rest": true,
        "clinicalCore": true,
        "carePlanning": true,
        "medsMgmt": true,
        "profiles": 4,
        "examples": 13
      },
      "editions": [
        {
          "name": "STU 1 Ballot",
          "ig-version": "0.1.0",
          "package": "hl7.fhir.us.health-care-surveys-reporting#0.1.0",
          "fhir-version": [
            "4.0.1"
          ],
          "url": "http://hl7.org/fhir/us/health-care-surveys-reporting/2022Jan"
        }
      ]
    },
    {
      "name": "Making EHR Data MOre available for Research and Public Health (MedMorph) Research Content IG",
      "category": "Public Health and Research",
      "npm-name": "hl7.fhir.us.medmorph-research-dex",
      "description": "??",
      "authority": "HL7",
      "product": [
        "fhir"
      ],
      "country": "us",
      "history": "http://hl7.org/fhir/us/medmorph-research-dex/history.html",
      "language": [
        "en"
      ],
      "canonical": "http://hl7.org/fhir/us/medmorph-research-dex",
      "ci-build": "http://build.fhir.org/ig/HL7/fhir-medmorph-research-dex",
      "analysis": {
        "content": true,
        "rest": true,
        "carePlanning": true,
        "profiles": 1,
        "examples": 6
      },
      "editions": [
        {
          "name": "STU 1 Ballot",
          "ig-version": "0.1.0",
          "package": "hl7.fhir.us.medmorph-research-dex#0.1.0",
          "fhir-version": [
            "4.0.1"
          ],
          "url": "http://hl7.org/fhir/us/medmorph-research-dex/2022Jan"
        }
      ]
    },
    {
      "name": "Medicolegal Death Investigation (MDI)",
      "category": "Public Health",
      "npm-name": "hl7.fhir.us.mdi",
      "description": "??",
      "authority": "HL7",
      "product": [
        "fhir"
      ],
      "country": "us",
      "history": "http://hl7.org/fhir/us/mdi/history.html",
      "language": [
        "en"
      ],
      "canonical": "http://hl7.org/fhir/us/mdi",
      "ci-build": "http://build.fhir.org/ig/HL7/fhir-mdi-ig",
      "analysis": {
        "content": true,
        "documents": true,
        "clinicalCore": true,
        "diagnostics": true,
        "profiles": 16,
        "extensions": 2,
        "valuesets": 7,
        "codeSystems": 2,
        "examples": 40
      },
      "editions": [
        {
          "name": "STU 1",
          "ig-version": "1.0.0",
          "package": "hl7.fhir.us.mdi#1.0.0",
          "fhir-version": [
            "4.0.1"
          ],
          "url": "http://hl7.org/fhir/us/mdi/STU1"
        }
      ]
    },
    {
      "name": "Clinical Quality Framework Common FHIR Assets",
      "category": "Quality / CDS",
      "npm-name": "fhir.cqf.common",
      "description": "This implementation guide contains common FHIR assets for use in CQFramework content IGs, including FHIRHelpers and the FHIR-ModelInfo libraries",
      "authority": "CQF",
      "product": [
        "fhir"
      ],
      "country": "us",
      "history": "http://fhir.org/guides/cqf/common/history.html",
      "language": [
        "en"
      ],
      "canonical": "http://fhir.org/guides/cqf/common",
      "ci-build": "http://build.fhir.org/ig/cqframework/cqf",
      "editions": [
        {
          "name": "Release 1",
          "ig-version": "4.0.1",
          "package": "fhir.cqf.common#4.0.1",
          "fhir-version": [
            "4.0.1"
          ],
          "url": "http://fhir.org/guides/cqf/common/4.0.1"
        }
      ],
      "analysis": {
        "valuesets": 2
      }
    },
    {
      "name": "Maternal and Infant Health Research",
      "category": "Public Health",
      "npm-name": "hl7.fhir.us.mihr",
      "description": "??",
      "authority": "HL7",
      "product": [
        "fhir"
      ],
      "country": "us",
      "history": "http://hl7.org/fhir/us/mihr/history.html",
      "language": [
        "en"
      ],
      "canonical": "http://hl7.org/fhir/us/mihr",
      "ci-build": "http://build.fhir.org/ig/HL7/fhir-mmm-ig",
      "analysis": {
        "valuesets": 9,
        "examples": 24
      },
      "editions": [
        {
          "name": "STU1",
          "ig-version": "1.0.0",
          "package": "hl7.fhir.us.mihr#1.0.0",
          "fhir-version": [
            "4.0.1"
          ],
          "url": "http://hl7.org/fhir/us/mihr/STU1"
        }
      ]
    },
    {
      "name": "Patient Request for Corrections Implementation Guide",
      "category": "tbd",
      "npm-name": "hl7.fhir.uv.patient-corrections",
      "description": "??",
      "authority": "HL7",
      "product": [
        "fhir"
      ],
      "country": "uv",
      "history": "http://hl7.org/fhir/uv/patient-corrections/history.html",
      "language": [
        "en"
      ],
      "canonical": "http://hl7.org/fhir/uv/patient-corrections",
      "ci-build": "http://build.fhir.org/ig/HL7/fhir-patient-correction",
      "analysis": {
        "content": true,
        "rest": true,
        "carePlanning": true,
        "profiles": 3,
        "operations": 1,
        "valuesets": 4,
        "codeSystems": 4,
        "examples": 17
      },
      "editions": [
        {
          "name": "STU 1 Ballot",
          "ig-version": "1.0.0-ballot",
          "package": "hl7.fhir.uv.patient-corrections#1.0.0-ballot",
          "fhir-version": [
            "4.0.1"
          ],
          "url": "http://hl7.org/fhir/uv/patient-corrections/2022May"
        }
      ]
    },
    {
      "name": "Interoperable Digital Identity and Patient Matching",
      "category": "Security",
      "npm-name": "hl7.fhir.us.identity-matching",
      "description": "??",
      "authority": "HL7",
      "product": [
        "fhir"
      ],
      "country": "us",
      "history": "http://hl7.org/fhir/us/identity-matching/history.html",
      "language": [
        "en"
      ],
      "canonical": "http://hl7.org/fhir/us/identity-matching",
      "ci-build": "http://build.fhir.org/ig/HL7/fhir-identity-matching-ig",
      "analysis": {
        "content": true,
        "clinicalCore": true,
        "profiles": 3,
        "valuesets": 1,
        "codeSystems": 1,
        "examples": 3
      },
      "editions": [
        {
          "name": "STU1",
          "ig-version": "1.0.0",
          "package": "hl7.fhir.us.identity-matching#1.0.0",
          "fhir-version": [
            "4.0.1"
          ],
          "url": "http://hl7.org/fhir/us/identity-matching/STU1"
        }
      ]
    },
    {
      "name": "CDC Opioid MME Calculator",
      "category": "Quality / CDS",
      "npm-name": "fhir.cdc.opioid-mme-r4",
      "description": "This implementation guide provides Morphine Milligram Equivalent (MME) calculation logic as described by the Centers For Disease Control and Prevention (CDC) Guideline for Prescribing Opioids for Chronic Pain — United States, 2016",
      "authority": "CQF",
      "product": [
        "fhir"
      ],
      "country": "us",
      "history": "http://fhir.org/guides/cdc/opioid-mme-r4/history.html",
      "language": [
        "en"
      ],
      "canonical": "http://fhir.org/guides/cdc/opioid-mme-r4",
      "ci-build": "http://build.fhir.org/ig/cqframework/opioid-mme-r4",
      "editions": [
        {
          "name": "Release 1",
          "ig-version": "3.0.0",
          "package": "fhir.cdc.opioid-mme-r4#3.0.0",
          "fhir-version": [
            "4.0.1"
          ],
          "url": "http://fhir.org/guides/cdc/opioid-mme-r4/3.0.0"
        }
      ],
      "analysis": {
        "content": true,
        "clinicalCore": true,
        "medsMgmt": true,
        "profiles": 1,
        "codeSystems": 3,
        "examples": 12
      }
    },
    {
      "name": "FHIRcast",
      "category": "Imaging",
      "npm-name": "hl7.fhir.uv.fhircast",
      "description": "??",
      "authority": "HL7",
      "product": [
        "fhir"
      ],
      "country": "uv",
      "history": "http://hl7.org/fhir/uv/fhircast/history.html",
      "language": [
        "en"
      ],
      "canonical": "http://hl7.org/fhir/uv/fhircast",
      "ci-build": "http://build.fhir.org/ig/HL7/fhircast-docs",
      "analysis": {
        "content": true,
        "clinicalCore": true,
        "profiles": 2,
        "extensions": 1,
        "examples": 1
      },
      "editions": [
        {
          "name": "STU3 Ballot",
          "ig-version": "2.1.0-ballot",
          "package": "hl7.fhir.uv.fhircast#2.1.0-ballot",
          "fhir-version": [
            "4.0.1"
          ],
          "url": "http://hl7.org/fhir/uv/fhircast/2022May"
        },
        {
          "name": "STU2",
          "ig-version": "2.0.0",
          "package": "hl7.fhir.uv.fhircast#2.0.0",
          "fhir-version": [
            "4.0.1"
          ],
          "url": "https://fhircast.hl7.org/specification/STU2"
        },
        {
          "name": "STU1",
          "ig-version": "1.0.0",
          "package": "hl7.fhir.uv.fhircast#1.0.0",
          "fhir-version": [
            "4.0.1"
          ],
          "url": "https://fhircast.hl7.org/specification/STU1"
        }
      ]
    },
    {
      "name": "IHE Mobile Health Document Sharing (MHDS)",
      "category": "Clinical Documents",
      "npm-name": "ihe.iti.mhds",
      "description": "This Implementation Guide shows how to build a Document Sharing Exchange using IHE-profiled FHIR standard, rather than the legacy IHE profiles that are dominated by XDS and HL7 v2. This Implementation Guide assembles other IHE Implementation guides (Profiles) and defines a Document Registry Actor.",
      "authority": "IHE",
      "product": [
        "fhir"
      ],
      "country": "uv",
      "history": "http://profiles.ihe.net/ITI/MHDS/history.html",
      "language": [
        "en"
      ],
      "canonical": "https://profiles.ihe.net/ITI/MHDS",
      "analysis": {
        "rest": true
      },
      "ci-build": "http://build.fhir.org/ig/IHE/ITI.MHDS/branches/master/index.html",
      "editions": [
        {
          "name": "Publication",
          "ig-version": "2.3.0",
          "package": "ihe.iti.mhds#2.3.0",
          "fhir-version": [
            "4.0.1"
          ],
          "url": "https://profiles.ihe.net/ITI/MHDS/2.3.0"
        },
        {
          "name": "Publication",
          "ig-version": "2.1.0",
          "package": "ihe.iti.mhds#2.1.0",
          "fhir-version": [
            "4.0.1"
          ],
          "url": "https://www.ihe.net/uploadedFiles/Documents/ITI/IHE_ITI_Suppl_MHDS.pdf"
        }
      ]
    },
    {
      "name": "IHE Mobile Care Services Discovery (mCSD)",
      "category": "Administration",
      "npm-name": "ihe.iti.mcsd",
      "description": "The IHE Mobile Care Services Discovery (mCSD) IG provides a transaction for mobile and lightweight browser-based applications to find and update care services resources.",
      "authority": "IHE",
      "product": [
        "fhir"
      ],
      "country": "uv",
      "history": "http://profiles.ihe.net/ITI/mCSD/history.html",
      "language": [
        "en"
      ],
      "ci-build": "http://build.fhir.org/ig/IHE/ITI.mCSD/branches/main",
      "canonical": "https://profiles.ihe.net/ITI/mCSD",
      "analysis": {
        "content": true,
        "rest": true,
        "clinicalCore": true,
        "profiles": 14,
        "extensions": 2,
        "valuesets": 3,
        "codeSystems": 3,
        "examples": 21
      },
      "editions": [
        {
          "name": "Publication",
          "ig-version": "3.8.0",
          "package": "ihe.iti.mcsd#3.8.0",
          "fhir-version": [
            "4.0.1"
          ],
          "url": "https://profiles.ihe.net/ITI/mCSD/3.8.0"
        },
        {
          "name": "Publication",
          "ig-version": "3.5.0",
          "package": "ihe.iti.mcsd#3.5.0",
          "fhir-version": [
            "4.0.1"
          ],
          "url": "https://profiles.ihe.net/ITI/mCSD/3.5.0"
        },
        {
          "name": "Publication",
          "ig-version": "3.3.0",
          "package": "ihe.iti.mcsd#3.3.0",
          "fhir-version": [
            "4.0.1"
          ],
          "url": "https://www.ihe.net/uploadedFiles/Documents/ITI/IHE_ITI_Suppl_mCSD_Rev3-3_TI_2021-07-02.pdf"
        }
      ]
    },
    {
      "name": "Pan-Canadian Patient Summary",
      "category": "Patient Summary",
      "npm-name": "ca.infoway.io.psca",
      "description": "The Pan-Canadian Patient Summary (PS-CA) IG and accompanying [PS-CA specification](https://infoscribe.infoway-inforoute.ca/pages/viewpage.action?pageId\u003d149160290) adapt the HL7 [International Patient Summary](http://hl7.org/fhir/uv/ips/) (IPS) for use in a Canadian context.",
      "authority": "Canada Health Infoway",
      "product": [
        "fhir"
      ],
      "country": "ca",
      "history": "https://simplifier.net/PS-CA-R1/~guides",
      "language": [
        "en"
      ],
      "canonical": "http://fhir.infoway-inforoute.ca/io/psca",
      "ci-build": "https://simplifier.net/PS-CA-R1",
      "editions": [
        {
          "name": "Trial Implementation",
          "ig-version": "1.0.0",
          "package": "ca.infoway.io.psca#1.0.0-pre",
          "fhir-version": [
            "4.0.1"
          ],
          "url": "https://packages.simplifier.net/ca.infoway.io.psca/1.0.0-pre"
        },
        {
          "name": "Public Comment 0.3",
          "ig-version": "0.3.0",
          "package": "ca.infoway.io.psca#0.3.2",
          "fhir-version": [
            "4.0.1"
          ],
          "url": "https://packages.simplifier.net/ca.infoway.io.psca/0.3.2"
        },
        {
          "name": "Public Comment 0.2",
          "ig-version": "0.0.4",
          "package": "ca.infoway.io.psca#0.0.4",
          "fhir-version": [
            "4.0.1"
          ],
          "url": "https://packages.simplifier.net/ca.infoway.io.psca/0.0.4"
        },
        {
          "name": "Public Comment 0.1",
          "ig-version": "0.0.3",
          "package": "ca.infoway.vc.ps#0.0.3",
          "fhir-version": [
            "4.0.1"
          ],
          "url": "https://packages.simplifier.net/ca.infoway.vc.ps/0.0.3"
        }
      ],
      "analysis": {
        "content": true,
        "documents": true,
        "clinicalCore": true,
        "medsMgmt": true,
        "profiles": 19,
        "extensions": 3,
        "valuesets": 24,
        "codeSystems": 1
      }
    },
    {
      "name": "Canadian Baseline",
      "category": "National Base",
      "npm-name": "hl7.fhir.ca.baseline",
      "description": "Base Canadian national implementation guide",
      "authority": "HL7 Canada",
      "product": [
        "fhir"
      ],
      "country": "ca",
      "history": "https://simplifier.net/canadianfhirbaselineprofilesca-core",
      "language": [
        "en"
      ],
      "canonical": "http://hl7.org/fhir/ca/baseline",
      "ci-build": "https://build.fhir.org/ig/HL7-Canada/ca-baseline",
      "editions": [
        {
          "name": "Public Comment",
          "ig-version": "1.1.0",
          "package": "hl7.fhir.ca.baseline#1.1.3",
          "fhir-version": [
            "4.0.1"
          ],
          "url": "https://packages.simplifier.net/hl7.fhir.ca.baseline/1.1.3"
        },
        {
          "name": "Public Comment",
          "ig-version": "1.0.0",
          "package": "hl7.fhir.ca.baseline#1.0.2",
          "fhir-version": [
            "4.0.1"
          ],
          "url": "https://packages.simplifier.net/hl7.fhir.ca.baseline/1.0.2"
        }
      ],
      "analysis": {
        "content": true,
        "documents": true,
        "clinicalCore": true,
        "medsMgmt": true,
        "profiles": 31,
        "extensions": 13,
        "valuesets": 9,
        "codeSystems": 2
      }
    },
    {
      "name": "IHE Mobile Access to Health Documents (MHD)",
      "category": "EHR Access",
      "npm-name": "ihe.iti.mhd",
      "description": "Defines a simple HTTP interface to a Document Sharing environment, including: publishing/query (XDS-on-FHIR), point-to-point push (XDR, Direct, XDM), and federation of communities (XCA).",
      "authority": "IHE",
      "product": [
        "fhir"
      ],
      "country": "uv",
      "language": [
        "en"
      ],
      "history": "https://profiles.ihe.net/ITI/MHD/history.html",
      "canonical": "https://profiles.ihe.net/ITI/MHD",
      "ci-build": "http://build.fhir.org/ig/IHE/ITI.MHD",
      "analysis": {
        "content": true,
        "rest": true,
        "documents": true,
        "profiles": 24,
        "extensions": 4,
        "valuesets": 3,
        "codeSystems": 1,
        "examples": 48
      },
      "editions": [
        {
          "name": "Publication",
          "ig-version": "4.2.1",
          "package": "ihe.iti.mhd#4.2.1",
          "fhir-version": [
            "4.0.1"
          ],
          "url": "https://profiles.ihe.net/ITI/MHD/4.2.1"
        }
      ]
    },
    {
      "name": "IHE Basic Audit Log Patterns (BALP)",
      "category": "Privacy / Security",
      "npm-name": "ihe.iti.balp",
      "description": "The Basic Audit Log Patterns (BALP) **Content Profile** defines some basic and reusable AuditEvent patterns. This includes basic audit log profiles for FHIR RESTful operations, to be used when there is not a more specific audit event defined. Where a more specific audit event can be defined it should be derived off of these basic patterns.",
      "authority": "IHE",
      "product": [
        "fhir"
      ],
      "country": "uv",
      "history": "https://profiles.ihe.net/ITI/BALP/history.html",
      "language": [
        "en"
      ],
      "canonical": "https://profiles.ihe.net/ITI/BALP",
      "analysis": {
        "content": true,
        "profiles": 20,
        "extensions": 2,
        "valuesets": 6,
        "codeSystems": 5,
        "examples": 63
      },
      "ci-build": "http://build.fhir.org/ig/IHE/ITI.BasicAudit/branches/main/index.html",
      "editions": [
        {
          "name": "Publication",
          "ig-version": "1.1.2",
          "package": "ihe.iti.balp#1.1.2",
          "fhir-version": [
            "4.0.1"
          ],
          "url": "https://profiles.ihe.net/ITI/BALP/1.1.2"
        }
      ]
    },
    {
      "name": "IHE Interactive Multimedia Report (IMR)",
      "category": "Imaging",
      "npm-name": "ihe.rad.imr",
      "description": "Support encoding and presentation of an interactive multimedia report",
      "authority": "IHE",
      "product": [
        "fhir"
      ],
      "country": "uv",
      "history": "https://profiles.ihe.net/RAD/IMR/history.html",
      "language": [
        "en"
      ],
      "canonical": "https://profiles.ihe.net/RAD/IMR",
      "ci-build": "http://build.fhir.org/ig/IHE/RAD.IMR",
      "analysis": {
        "content": true,
        "rest": true,
        "clinicalCore": true,
        "diagnostics": true,
        "profiles": 8,
        "extensions": 2,
        "valuesets": 7,
        "examples": 19
      },
      "editions": [
        {
          "name": "Publication",
          "ig-version": "1.0.0",
          "package": "ihe.rad.imr#1.0.0",
          "fhir-version": [
            "4.0.1"
          ],
          "url": "https://profiles.ihe.net/RAD/IMR/1.0.0"
        }
      ]
    },
    {
      "name": "HL7 Belgium FHIR Implementation Guide - Core profiles",
      "category": "National Base",
      "npm-name": "hl7.fhir.be.core",
      "description": "HL7 Belgium FHIR Implementation Guide - Core profiles",
      "authority": "eHealth Platform",
      "product": [
        "fhir"
      ],
      "country": "be",
      "history": "https://www.ehealth.fgov.be/standards/fhir/core/history.html",
      "language": [
        "en"
      ],
      "canonical": "https://www.ehealth.fgov.be/standards/fhir/core",
      "ci-build": "http://build.fhir.org/ig/hl7-be/core",
      "editions": [
        {
          "name": "Trial Use Test",
          "ig-version": "2.0.0",
          "package": "hl7.fhir.be.core#2.0.0",
          "fhir-version": [
            "4.0.1"
          ],
          "url": "https://www.ehealth.fgov.be/standards/fhir/core/2.0.0"
        },
        {
          "name": "Trial Use",
          "ig-version": "2.0.1",
          "package": "hl7.fhir.be.core#2.0.1",
          "fhir-version": [
            "4.0.1"
          ],
          "url": "https://www.ehealth.fgov.be/standards/fhir/core/2.0.1"
        }
      ]
    },
    {
      "name": "HL7 Belgium FHIR Implementation Guide - Core clinical profiles - transversal",
      "category": "National Base",
      "npm-name": "hl7.fhir.be.core-clinical",
      "description": "HL7 Belgium FHIR Implementation Guide - Core clinical profiles - transversal",
      "authority": "eHealth Platform",
      "product": [
        "fhir"
      ],
      "country": "be",
      "history": "https://www.ehealth.fgov.be/standards/fhir/core-clinical/history.html",
      "language": [
        "en"
      ],
      "canonical": "https://www.ehealth.fgov.be/standards/fhir/core-clinical",
      "ci-build": "http://build.fhir.org/ig/hl7-be/core-clinical",
      "editions": [
        {
          "name": "Trial Use",
          "ig-version": "1.0.0",
          "package": "hl7.fhir.be.core-clinical#1.0.0",
          "fhir-version": [
            "4.0.1"
          ],
          "url": "https://www.ehealth.fgov.be/standards/fhir/core-clinical/1.0.0"
        }
      ]
    },
    {
      "name": "HL7 Belgium FHIR Implementation Guide - Medication profiles",
      "category": "National Base",
      "npm-name": "hl7.fhir.be.medication",
      "description": "HL7 Belgium FHIR Implementation Guide - Medication profiles",
      "authority": "eHealth Platform",
      "product": [
        "fhir"
      ],
      "country": "be",
      "history": "https://www.ehealth.fgov.be/standards/fhir/medication/history.html",
      "language": [
        "en"
      ],
      "canonical": "https://www.ehealth.fgov.be/standards/fhir/medication",
      "ci-build": "http://build.fhir.org/ig/hl7-be/medication",
      "editions": [
        {
          "name": "Trial Use",
          "ig-version": "1.0.0",
          "package": "hl7.fhir.be.medication#1.0.0",
          "fhir-version": [
            "4.0.1"
          ],
          "url": "https://www.ehealth.fgov.be/standards/fhir/medication/1.0.0"
        }
      ]
    },
    {
      "name": "HL7 Belgium FHIR Implementation Guide - Vaccination profiles",
      "category": "National Base",
      "npm-name": "hl7.fhir.be.vaccination",
      "description": "HL7 Belgium FHIR Implementation Guide - Vaccination profiles",
      "authority": "eHealth Platform",
      "product": [
        "fhir"
      ],
      "country": "be",
      "history": "https://www.ehealth.fgov.be/standards/fhir/vaccination/history.html",
      "language": [
        "en"
      ],
      "canonical": "https://www.ehealth.fgov.be/standards/fhir/vaccination",
      "ci-build": "http://build.fhir.org/ig/hl7-be/vaccination",
      "analysis": {
        "content": true,
        "clinicalCore": true,
        "profiles": 6,
        "extensions": 1,
        "valuesets": 3,
        "codeSystems": 5,
        "examples": 6
      },
      "editions": [
        {
          "name": "Trial Use",
          "ig-version": "1.0.0",
          "package": "hl7.fhir.be.vaccination#1.0.0",
          "fhir-version": [
            "4.0.1"
          ],
          "url": "https://www.ehealth.fgov.be/standards/fhir/vaccination/1.0.0"
        },
        {
          "name": "Trial Use",
          "ig-version": "1.0.0",
          "package": "hl7.fhir.be.vaccination#1.0.1",
          "fhir-version": [
            "4.0.1"
          ],
          "url": "https://www.ehealth.fgov.be/standards/fhir/vaccination/1.0.1"
        },
        {
          "name": "Trial Use",
          "ig-version": "1.0.0",
          "package": "hl7.fhir.be.vaccination#1.0.2",
          "fhir-version": [
            "4.0.1"
          ],
          "url": "https://www.ehealth.fgov.be/standards/fhir/vaccination/1.0.2"
        },
        {
          "name": "Trial Use",
          "ig-version": "1.0.0",
          "package": "hl7.fhir.be.vaccination#1.0.3",
          "fhir-version": [
            "4.0.1"
          ],
          "url": "https://www.ehealth.fgov.be/standards/fhir/vaccination/1.0.3"
        }
      ]
    },
    {
      "name": "HL7 Belgium FHIR Implementation Guide - MyCareNet profiles",
      "category": "National Base",
      "npm-name": "hl7.fhir.be.mycarenet",
      "description": "HL7 Belgium FHIR Implementation Guide - MyCareNet profiles",
      "authority": "eHealth Platform",
      "product": [
        "fhir"
      ],
      "country": "be",
      "history": "https://www.ehealth.fgov.be/standards/fhir/mycarenet/history.html",
      "language": [
        "en"
      ],
      "canonical": "https://www.ehealth.fgov.be/standards/fhir/mycarenet",
      "ci-build": "http://build.fhir.org/ig/hl7-be/mycarenet",
      "editions": [
        {
          "name": "Trial Use",
          "ig-version": "2.0.0",
          "package": "hl7.fhir.be.mycarenet#2.0.0",
          "fhir-version": [
            "4.0.1"
          ],
          "url": "https://www.ehealth.fgov.be/standards/fhir/mycarenet/2.0.0"
        }
      ]
    },
    {
      "name": "HL7 Belgium FHIR Implementation Guide - Lab related profiles",
      "category": "National Base",
      "npm-name": "hl7.fhir.be.lab",
      "description": "HL7 Belgium FHIR Implementation Guide - Lab related profiles",
      "authority": "eHealth Platform",
      "product": [
        "fhir"
      ],
      "country": "be",
      "history": "https://www.ehealth.fgov.be/standards/fhir/lab/history.html",
      "language": [
        "en"
      ],
      "canonical": "https://www.ehealth.fgov.be/standards/fhir/lab",
      "ci-build": "http://build.fhir.org/ig/hl7-be/lab",
      "editions": [
        {
          "name": "Trial Use",
          "ig-version": "1.0.0",
          "package": "hl7.fhir.be.lab#1.0.0",
          "fhir-version": [
            "4.0.1"
          ],
          "url": "https://www.ehealth.fgov.be/standards/fhir/lab/1.0.0"
        }
      ]
    },
    {
      "name": "jp-core",
      "category": "National Draft",
      "npm-name": "jp-core.draft",
      "description": "Japan core draft v1.0.8",
      "authority": "JAMI FHIR Draft WG",
      "product": [
        "fhir"
      ],
      "country": "ja",
      "language": [
        "ja"
      ],
      "canonical": "http://jpfhir.jp/fhir/core",
      "editions": [
        {
          "name": "jp-core.draft",
          "ig-version": "1.0.8",
          "package": "jp-core.draft#1.0.8",
          "fhir-version": [
            "4.0.1"
          ],
          "url": "https://jpfhir.jp/jpcoreV1/packages"
        }
      ],
      "analysis": {
        "content": true,
        "rest": true,
        "clinicalCore": true,
        "financials": true,
        "medsMgmt": true,
        "diagnostics": true,
        "profiles": 30,
        "extensions": 28,
        "codeSystems": 1
      }
    },
    {
      "name": "HL7 Belgium FHIR Implementation Guide - Allergy profiles",
      "category": "National Base",
      "npm-name": "hl7.fhir.be.allergy",
      "description": "HL7 Belgium FHIR Implementation Guide - Allergy profiles",
      "authority": "eHealth Platform",
      "product": [
        "fhir"
      ],
      "country": "be",
      "history": "https://www.ehealth.fgov.be/standards/fhir/allergy/history.html",
      "language": [
        "en"
      ],
      "canonical": "https://www.ehealth.fgov.be/standards/fhir/allergy",
      "ci-build": "http://build.fhir.org/ig/hl7-be/allergy",
      "editions": [
        {
          "name": "Trial Use",
          "ig-version": "1.0.0",
          "package": "hl7.fhir.be.allergy#1.0.0",
          "fhir-version": [
            "4.0.1"
          ],
          "url": "https://www.ehealth.fgov.be/standards/fhir/allergy/1.0.0"
        },
        {
          "name": "Trial Use",
          "ig-version": "1.0.1",
          "package": "hl7.fhir.be.allergy#1.0.1",
          "fhir-version": [
            "4.0.1"
          ],
          "url": "https://www.ehealth.fgov.be/standards/fhir/allergy/1.0.1"
        },
        {
          "name": "Trial Use",
          "ig-version": "1.1.0",
          "package": "hl7.fhir.be.allergy#1.1.0",
          "fhir-version": [
            "4.0.1"
          ],
          "url": "https://www.ehealth.fgov.be/standards/fhir/allergy/1.1.0"
        }
      ]
    },
    {
      "name": "TW Core",
      "category": "National Base",
      "npm-name": "tw.gov.mohw.twcore",
      "description": "Taiwan Core Implementation Guide",
      "authority": "MOHW",
      "product": [
        "fhir"
      ],
      "country": "tw",
      "history": "https://twcore.mohw.gov.tw/ig/twcore/history.html",
      "language": [
        "zh-TW"
      ],
      "canonical": "https://twcore.mohw.gov.tw/ig/twcore",
      "ci-build": "https://twcore.mohw.gov.tw/ig/twcore",
      "editions": [
        {
          "name": "Trial Use",
          "ig-version": "0.1.0",
          "package": "tw.gov.mohw.twcore#0.1.0",
          "fhir-version": [
            "4.0.1"
          ],
          "url": "https://twcore.mohw.gov.tw/ig/twcore"
        }
      ]
    },
    {
      "name": "CodeX™ Radiation Therapy",
      "category": "Care Planning",
      "npm-name": "hl7.fhir.us.codex-radiation-therapy",
      "description": "??",
      "authority": "HL7",
      "product": [
        "fhir"
      ],
      "country": "us",
      "history": "http://hl7.org/fhir/us/codex-radiation-therapy/history.html",
      "language": [
        "en"
      ],
      "canonical": "http://hl7.org/fhir/us/codex-radiation-therapy",
      "ci-build": "http://build.fhir.org/ig/codex-radiation-therapy",
      "editions": [
        {
          "name": "STU 1",
          "ig-version": "1.0.0",
          "package": "hl7.fhir.us.codex-radiation-therapy#1.0.0",
          "fhir-version": [
            "4.0.1"
          ],
          "url": "http://hl7.org/fhir/us/codex-radiation-therapy/STU1"
        }
      ]
    },
    {
      "name": "At-Home In-Vitro Test Report",
      "category": "Clinical Documents",
      "npm-name": "hl7.fhir.us.home-lab-report",
      "description": "??",
      "authority": "HL7",
      "product": [
        "fhir"
      ],
      "country": "us",
      "history": "http://hl7.org/fhir/us/home-lab-report/history.html",
      "language": [
        "en"
      ],
      "canonical": "http://hl7.org/fhir/us/home-lab-report",
      "ci-build": "http://build.fhir.org/ig/HL7/home-lab-report",
      "editions": [
        {
          "name": "STU 1",
          "ig-version": "1.0.0",
          "package": "hl7.fhir.us.home-lab-report#1.0.0",
          "fhir-version": [
            "4.0.1"
          ],
          "url": "http://hl7.org/fhir/us/home-lab-report/STU1"
        }
      ]
    },
    {
      "name": "PACIO Personal Functioning and Engagement Implementation Guide",
      "category": "Patient Summary",
      "npm-name": "hl7.fhir.us.pacio-pfe",
      "description": "??",
      "authority": "HL7",
      "product": [
        "fhir"
      ],
      "country": "us",
      "history": "http://hl7.org/fhir/us/pacio-pfe/history.html",
      "language": [
        "en"
      ],
      "canonical": "http://hl7.org/fhir/us/pacio-pfe",
      "ci-build": "http://build.fhir.org/ig/HL7/fhir-pacio-pfe",
      "editions": [
        {
          "name": "STU 1 Ballot",
          "ig-version": "1.0.0-ballot",
          "package": "hl7.fhir.us.pacio-pfe#1.0.0-ballot",
          "fhir-version": [
            "4.0.1"
          ],
          "url": "http://hl7.org/fhir/us/pacio-pfe/2022Sep"
        }
      ]
    },
    {
      "name": "US Public Health Profiles Library",
      "category": "Public Health",
      "npm-name": "hl7.fhir.us.ph-library",
      "description": "??",
      "authority": "HL7",
      "product": [
        "fhir"
      ],
      "country": "us",
      "history": "http://hl7.org/fhir/us/ph-library/history.html",
      "language": [
        "en"
      ],
      "canonical": "http://hl7.org/fhir/us/ph-library",
      "ci-build": "http://build.fhir.org/ig/HL7/fhir-us-ph-library",
      "editions": [
        {
          "name": "STU 1 Ballot",
          "ig-version": "1.0.0-ballot",
          "package": "hl7.fhir.us.ph-library#1.0.0-ballot",
          "fhir-version": [
            "4.0.1"
          ],
          "url": "http://hl7.org/fhir/us/ph-library/2022Sep"
        }
      ]
    },
    {
      "name": "National Healthcare Query",
      "category": "Administration",
      "npm-name": "hl7.fhir.us.directory-query",
      "description": "??",
      "authority": "HL7",
      "product": [
        "fhir"
      ],
      "country": "us",
      "history": "http://hl7.org/fhir/us/directory-query/history.html",
      "language": [
        "en"
      ],
      "canonical": "http://hl7.org/fhir/us/directory-query",
      "ci-build": "http://build.fhir.org/ig/HL7/fhir-directory-query",
      "editions": [
        {
          "name": "STU 1 Ballot",
          "ig-version": "1.0.0-ballot",
          "package": "hl7.fhir.us.directory-query#1.0.0-ballot",
          "fhir-version": [
            "4.0.1"
          ],
          "url": "http://hl7.org/fhir/us/directory-query/2022Sep"
        }
      ]
    },
    {
      "name": "National Healthcare Directory Exchange",
      "category": "Administration",
      "npm-name": "hl7.fhir.us.directory-exchange",
      "description": "??",
      "authority": "HL7",
      "product": [
        "fhir"
      ],
      "country": "us",
      "history": "http://hl7.org/fhir/us/directory-exchange/history.html",
      "language": [
        "en"
      ],
      "canonical": "http://hl7.org/fhir/us/directory-exchange",
      "ci-build": "http://build.fhir.org/ig/HL7/fhir-directory-exchange",
      "editions": [
        {
          "name": "STU 1 Ballot",
          "ig-version": "1.0.0-ballot",
          "package": "hl7.fhir.us.directory-exchange#1.0.0-ballot",
          "fhir-version": [
            "4.0.1"
          ],
          "url": "http://hl7.org/fhir/us/directory-exchange/2022Sep"
        }
      ]
    },
    {
      "name": "National Healthcare Directory Attestation",
      "category": "Administration",
      "npm-name": "hl7.fhir.us.directory-attestation",
      "description": "??",
      "authority": "HL7",
      "product": [
        "fhir"
      ],
      "country": "us",
      "history": "http://hl7.org/fhir/us/directory-attestation/history.html",
      "language": [
        "en"
      ],
      "canonical": "http://hl7.org/fhir/us/directory-attestation",
      "ci-build": "http://build.fhir.org/ig/HL7/fhir-directory-attestation",
      "editions": [
        {
          "name": "STU 1 Ballot",
          "ig-version": "1.0.0-ballot",
          "package": "hl7.fhir.us.directory-attestation#1.0.0-ballot",
          "fhir-version": [
            "4.0.1"
          ],
          "url": "http://hl7.org/fhir/us/directory-attestation/2022Sep"
        }
      ]
    },
    {
      "name": "Sharing Valuesets, Codes, and Maps (SVCM)",
      "category": "Terminologies",
      "npm-name": "ihe.iti.svcm",
      "description": "The Sharing Valuesets, Codes, and Maps (SVCM) Profile defines a lightweight interface through which healthcare systems may retrieve centrally managed uniform nomenclature and mappings between code systems based on the HL7 Fast Healthcare Interoperability Resources (FHIR) specification.",
      "authority": "IHE",
      "product": [
        "fhir"
      ],
      "country": "uv",
      "history": "https://profiles.ihe.net/ITI/SVCM/history.html",
      "language": [
        "en"
      ],
      "canonical": "https://profiles.ihe.net/ITI/SVCM",
      "ci-build": "http://build.fhir.org/ig/IHE/ITI.SVCM",
      "editions": [
        {
          "name": "Publication",
          "ig-version": "1.5.1",
          "package": "ihe.iti.svcm#1.5.1",
          "fhir-version": [
            "4.0.1"
          ],
          "url": "https://profiles.ihe.net/ITI/SVCM/1.5.1"
        }
      ]
    },
    {
      "name": "IHE SDC/eCC on FHIR",
      "category": "Orders and Observaitons",
      "npm-name": "hl7.fhir.uv.ihe-sdc-ecc",
      "description": "??",
      "authority": "HL7",
      "product": [
        "fhir"
      ],
      "country": "uv",
      "history": "http://hl7.org/fhir/uv/ihe-sdc-ecc/history.html",
      "language": [
        "en"
      ],
      "canonical": "http://hl7.org/fhir/uv/ihe-sdc-ecc",
      "ci-build": "http://build.fhir.org/ig/HL7/ihe-sdc-ecc-on-fhir",
      "editions": [
        {
          "name": "STU1 Ballot",
          "ig-version": "1.0.0-ballot",
          "package": "hl7.fhir.uv.ihe-sdc-ecc#1.0.0-ballot",
          "fhir-version": [
            "4.0.1"
          ],
          "url": "http://hl7.org/fhir/uv/ihe-sdc-ecc/2022Sep"
        }
      ]
    },
    {
      "name": "Vital Signs FHIR IG",
      "category": "Clinical Records",
      "npm-name": "hl7.fhir.us.vitals",
      "description": "US Realm Implementation Guide for Vital Signs observations with extensions for qualifying data.",
      "authority": "HL7",
      "product": [
        "fhir"
      ],
      "country": "us",
      "history": "http://hl7.org/fhir/us/vitals/history.html",
      "canonical": "http://hl7.org/fhir/us/vitals",
      "ci-build": "http://build.fhir.org/ig/HL7/cimi-vital-signs",
      "language": [
        "en"
      ],
      "analysis": {
        "content": true,
        "clinicalCore": true,
        "profiles": 15,
        "extensions": 11,
        "valuesets": 27,
        "codeSystems": 3,
        "examples": 15
      },
      "editions": [
        {
          "name": "STU1",
          "ig-version": "1.0.0",
          "package": "hl7.fhir.us.vitals#1.0.0",
          "fhir-version": [
            "4.0.1"
          ],
          "url": "http://hl7.org/fhir/us/vitals/STU1"
        }
      ]
    },
    {
      "name": "HL7 Cross Paradigm IG: Gender Harmony - Sex and Gender Representation",
      "category": "Administration",
      "npm-name": "hl7.xprod.uv.gender-harmony",
      "description": "Provide profile components and guidance on how to properly represent Gender Identity as distinct from clinical sex characterization via Sex For Clinical Use, as well as other aligned sex- or gender-related data elements (Recorded Sex or Gender, Name to Use, Pronouns, etc.) Covers implementation approaches for FHIR, CDA, and V2.",
      "authority": "HL7",
      "product": [
        "fhir",
        "cda",
        "v2"
      ],
      "country": "uv",
      "history": "http://hl7.org/xprod/ig/uv/gender-harmony/history.html",
      "language": [
        "en"
      ],
      "canonical": "http://hl7.org/xprod/ig/uv/gender-harmony",
      "ci-build": "http://build.fhir.org/ig/HL7/fhir-gender-harmony",
      "editions": [
        {
          "name": "STU 1 Ballot",
          "ig-version": "1.0.0-ballot",
          "package": "hl7.xprod.uv.gender-harmony#1.0.0-ballot",
          "fhir-version": [
            "5.0.0-ballot"
          ],
          "url": "http://hl7.org/xprod/ig/uv/gender-harmony/2022Sep"
        }
      ]
    },
    {
      "name": "HL7 UK FHIR UKCore Implementation Guide",
      "category": "National Base",
      "npm-name": "fhir.r4.ukcore.stu1",
      "description": "HL7 UK FHIR UKCore Implementation Guide",
      "authority": "HL7 UK",
      "country": "gb",
      "history": "https://simplifier.net/guide/ukcoreversionhistory/home",
      "language": [
        "en"
      ],
      "canonical": "https://fhir.hl7.org.uk",
      "editions": [
        {
          "name": "STU1",
          "ig-version": "0.5.1",
          "package": "fhir.r4.ukcore.stu1#0.5.1",
          "fhir-version": [
            "4.0.1"
          ],
          "url": "https://simplifier.net/guide/hl7fhirukcorer4release1/home"
        }
      ]
    },
    {
      "name": "NHS Digital FHIR R4 Implementation Guide",
      "category": "National Base",
      "npm-name": "nhs.digital.r4",
      "description": "NHS Digital FHIR R4 Implementation Guide",
      "authority": "NHS Digital",
      "country": "gb",
      "history": "https://simplifier.net/guide/NHSDigital",
      "language": [
        "en"
      ],
      "canonical": "https://fhir.nhs.uk",
      "editions": [
        {
          "name": "STU1",
          "ig-version": "2.5.0",
          "package": "nhs.digital.r4#2.5.0",
          "fhir-version": [
            "4.0.1"
          ],
          "url": "https://simplifier.net/guide/NHSDigital/"
        }
      ]
    },
    {
      "name": "Electronic Medicinal Product Information (ePI) FHIR Implementation Guide",
      "category": "Pharmaceutical",
      "npm-name": "hl7.fhir.uv.emedicinal-product-info",
      "description": "This guide provides best practice guidance for creating and representing electronic product information for medicinal products.",
      "authority": "HL7",
      "country": "uv",
      "history": "http://hl7.org/fhir/uv/emedicinal-product-info/history.html",
      "language": [
        "en"
      ],
      "canonical": "http://hl7.org/fhir/uv/emedicinal-product-info",
      "ci-build": "http://build.fhir.org/ig/HL7/emedicinal-product-info",
      "editions": [
        {
          "name": "STU1",
          "ig-version": "1.0.0",
          "package": "hl7.fhir.uv.emedicinal-product-info#1.0.0",
          "fhir-version": [
            "5.0.0"
          ],
          "url": "http://hl7.org/fhir/uv/emedicinal-product-info/STU1"
        }
      ]
    },
    {
      "name": "Retrieval of Real World Data for Clinical Research",
      "category": "Research",
      "npm-name": "hl7.fhir.uv.vulcan-rwd",
      "description": "This IG provides profiles that define the data needed from EHRs to answer research questions arising from clinical studies.  It will demonstrate how FHIR and EHRs can directly support clinical trials.",
      "authority": "HL7",
      "country": "uv",
      "history": "http://hl7.org/fhir/uv/vulcan-rwd/history.html",
      "language": [
        "en"
      ],
      "canonical": "http://hl7.org/fhir/uv/vulcan-rwd",
      "ci-build": "http://build.fhir.org/ig/HL7/vulcan-rwd",
      "editions": [
        {
          "name": "STU1",
          "ig-version": "1.0.0",
          "package": "hl7.fhir.uv.vulcan-rwd#1.0.0",
          "fhir-version": [
            "4.0.1"
          ],
          "url": "http://hl7.org/fhir/uv/vulcan-rwd/STU1"
        }
      ]
    },
    {
      "name": "MCC eCare Plan Implementation Guide",
      "category": "Care Planning",
      "npm-name": "hl7.fhir.us.mcc",
      "description": "Provides representation of clinical and social data elements in the FHIR Care Plan format. Focuses on 4 common chronic conditions: 1) chronic kidney disease (CKD), 2) type 2 diabetes mellitus (T2DM), 3) cardiovascular diseases (specifically, hypertension, ischemic heart disease and heart failure), and 4) pain.",
      "authority": "HL7",
      "country": "us",
      "history": "http://hl7.org/fhir/us/mcc/history.html",
      "language": [
        "en"
      ],
      "canonical": "http://hl7.org/fhir/us/mcc",
      "ci-build": "http://build.fhir.org/ig/HL7/fhir-us-mcc",
      "editions": [
        {
          "name": "STU 1 Ballot",
          "ig-version": "1.0.0-ballot2",
          "package": "hl7.fhir.us.mcc#1.0.0-ballot2",
          "fhir-version": [
            "4.0.1"
          ],
          "url": "http://hl7.org/fhir/us/mcc/2023Sep"
        }
      ]
    },
    {
      "name": "Clinical Study Schedule of Activities",
      "category": "Research",
      "npm-name": "hl7.fhir.uv.vulcan-schedule",
      "description": "This guide provides best practice guidance for representing the schedule of activities (visits/encounters) in a Research Study and for relating EHR data to that schedule.  It also includes definition of blocks of standard activities that can subsequently be used as components of studies.",
      "authority": "HL7",
      "country": "uv",
      "history": "http://hl7.org/fhir/uv/vulcan-schedule/history.html",
      "language": [
        "en"
      ],
      "canonical": "http://hl7.org/fhir/uv/vulcan-schedule",
      "ci-build": "http://build.fhir.org/ig/HL7/Vulcan-schedule-ig",
      "editions": [
        {
          "name": "STU1",
          "ig-version": "1.0.0",
          "package": "hl7.fhir.uv.vulcan-schedule#1.0.0",
          "fhir-version": [
            "4.0.1"
          ],
          "url": "http://hl7.org/fhir/uv/vulcan-schedule/STU1"
        }
      ]
    },
    {
      "name": "EHRS Functional Model - Record Lifecycle Events Implementation Guide",
      "category": "Mapping to Other Standards",
      "npm-name": "hl7.fhir.uv.ehrs-rle",
      "description": "This implementation guide describes the expected capabilities for an Electronic Health Record System (EHR-S) that intends to adhere to the ISO/HL7 10781 Electronic Health Record System Functional Model Release 2 which covers the logging of record lifecycle events.",
      "authority": "HL7",
      "country": "uv",
      "history": "http://hl7.org/fhir/uv/ehrs-rle/history.html",
      "language": [
        "en"
      ],
      "canonical": "http://hl7.org/fhir/uv/ehrs-rle",
      "ci-build": "http://build.fhir.org/ig/HL7/ehrs-rle-ig",
      "editions": [
        {
          "name": "Informative Release 1 Ballot",
          "ig-version": "1.1.0-ballot",
          "package": "hl7.fhir.uv.ehrs-rle#1.1.0-ballot",
          "fhir-version": [
            "5.0.0"
          ],
          "url": "http://hl7.org/fhir/uv/ehrs-rle/2023May"
        }
      ]
    },
    {
      "name": "ICHOM breast cancer patient-centered outcome measure set FHIR IG",
      "category": "Measure Set",
      "npm-name": "hl7.fhir.uv.ichom-breast-cancer",
      "description": "??",
      "authority": "HL7",
      "country": "uv",
      "history": "http://hl7.org/fhir/uv/ichom-breast-cancer/history.html",
      "language": [
        "en"
      ],
      "canonical": "http://hl7.org/fhir/uv/ichom-breast-cancer",
      "ci-build": "http://build.fhir.org/ig/HL7/fhir-ichom-breast-cancer-ig",
      "editions": [
        {
          "name": "STU 1 Ballot",
          "ig-version": "1.0.0-ballot",
          "package": "hl7.fhir.uv.ichom-breast-cancer#1.0.0-ballot",
          "fhir-version": [
            "4.0.1"
          ],
          "url": "http://hl7.org/fhir/uv/ichom-breast-cancer/2023Jan"
        }
      ]
    },
    {
      "name": "FHIR IG Human Services Directory",
      "category": "Mappings to Other Standards",
      "npm-name": "hl7.fhir.us.hsds",
      "description": "??",
      "authority": "HL7",
      "country": "us",
      "history": "http://hl7.org/fhir/us/hsds/history.html",
      "language": [
        "en"
      ],
      "canonical": "http://hl7.org/fhir/us/hsds",
      "ci-build": "http://build.fhir.org/ig/HL7/FHIR-IG-Human-Services-Directory",
      "editions": [
        {
          "name": "STU 1 Ballot",
          "ig-version": "1.0.0-ballot",
          "package": "hl7.fhir.us.hsds#1.0.0-ballot",
          "fhir-version": [
            "4.0.1"
          ],
          "url": "http://hl7.org/fhir/us/hsds/2023Jan"
        }
      ]
    },
    {
      "name": "DK MedCom CareCommunication",
      "category": "CareCommunication",
      "npm-name": "medcom.fhir.dk.carecommunication",
      "description": "This IG includes profiles used in MedCom\u0027s CareCommunication standard. The purpose of CareCommunication is to support messagebased, digital communication between parties within Danish healthcare and the social area.",
      "authority": "MedCom",
      "country": "Denmark",
      "history": "http://medcomfhir.dk/ig/carecommunication/history.html",
      "language": [
        "en"
      ],
      "canonical": "http://medcomfhir.dk/ig/carecommunication",
      "ci-build": "http://build.fhir.org/ig/medcomdk/dk-medcom-carecommunication",
      "editions": [
        {
          "name": "Release",
          "ig-version": "2.0.0",
          "package": "medcom.fhir.dk.carecommunication#2.0.0",
          "fhir-version": [
            "4.0.1"
          ],
          "url": "http://medcomfhir.dk/ig/carecommunication/2.0.0"
        },
        {
          "name": "STU",
          "ig-version": "1.0.0",
          "package": "medcom.fhir.dk.carecommunication#1.0.0",
          "fhir-version": [
            "4.0.1"
          ],
          "url": "http://medcomfhir.dk/fhir/ig/dk-medcom-carecommunication"
        }
      ]
    },
    {
      "name": "DK MedCom Core",
      "category": "Core",
      "npm-name": "medcom.fhir.dk.core",
      "description": "This IG includes core profiles defined by MedCom. These profiles are used in MedCom\u0027s FHIR standards.",
      "authority": "MedCom",
      "country": "Denmark",
      "history": "http://medcomfhir.dk/ig/core/history.html",
      "language": [
        "en"
      ],
      "canonical": "http://medcomfhir.dk/ig/core",
      "ci-build": "http://build.fhir.org/ig/medcomdk/dk-medcom-core",
      "editions": [
        {
          "name": "Release",
          "ig-version": "2.1.0",
          "package": "medcom.fhir.dk.core#2.1.0",
          "fhir-version": [
            "4.0.1"
          ],
          "url": "http://medcomfhir.dk/ig/core/2.1.0"
        },
        {
          "name": "Release",
          "ig-version": "2.0.0",
          "package": "medcom.fhir.dk.core#2.0.0",
          "fhir-version": [
            "4.0.1"
          ],
          "url": "http://medcomfhir.dk/ig/core/2.0.0"
        }
      ]
    },
    {
      "name": "MedCom Terminology",
      "category": "Terminology",
      "npm-name": "medcom.fhir.dk.terminology",
      "description": "This IG includes CodeSystems, ValueSets and ConceptMaps defined by MedCom and used in MedCom\u0027s FHIR standards.",
      "authority": "MedCom",
      "country": "Denmark",
      "history": "http://medcomfhir.dk/ig/terminology/history.html",
      "language": [
        "en"
      ],
      "canonical": "http://medcomfhir.dk/ig/terminology",
      "ci-build": "http://build.fhir.org/ig/medcomdk/dk-medcom-terminology",
      "editions": [
        {
          "name": "Release",
          "ig-version": "1.1.1",
          "package": "medcom.fhir.dk.terminology#1.1.1",
          "fhir-version": [
            "4.0.1"
          ],
          "url": "http://medcomfhir.dk/ig/terminology/1.1.1"
        },
        {
          "name": "Release",
          "ig-version": "1.1.0",
          "package": "medcom.fhir.dk.terminology#1.1.0",
          "fhir-version": [
            "4.0.1"
          ],
          "url": "http://medcomfhir.dk/ig/terminology/1.1.0"
        },
        {
          "name": "Release",
          "ig-version": "1.0.0",
          "package": "medcom.fhir.dk.terminology#1.0.0",
          "fhir-version": [
            "4.0.1"
          ],
          "url": "http://medcomfhir.dk/ig/terminology/1.0.0"
        }
      ]
    },
    {
      "name": "DK MedCom HospitalNotification",
      "category": "HospitalNotification",
      "npm-name": "medcom.fhir.dk.hospitalnotification",
      "description": "This IG includes profiles used in MedCom\u0027s HospitalNotification standard. The purpose of HospitalNotification is to inform the citizen’s current care and health provider in the primary sector about the start, end, and period of leave of the citizen’s stay at the hospital. The communication is messagebased.",
      "authority": "MedCom",
      "country": "Denmark",
      "history": "http://medcomfhir.dk/ig/hospitalnotification/history.html",
      "language": [
        "en"
      ],
      "canonical": "http://medcomfhir.dk/ig/hospitalnotification",
      "ci-build": "http://build.fhir.org/ig/medcomdk/dk-medcom-hospitalnotification",
      "editions": [
        {
          "name": "Release",
          "ig-version": "3.0.0",
          "package": "medcom.fhir.dk.hospitalnotification#3.0.0",
          "fhir-version": [
            "4.0.1"
          ],
          "url": "http://medcomfhir.dk/ig/hospitalnotification/3.0.0"
        },
        {
          "name": "Release",
          "ig-version": "2.0.0",
          "package": "medcom.fhir.dk.hospitalnotification#2.0.0",
          "fhir-version": [
            "4.0.1"
          ],
          "url": "http://medcomfhir.dk/ig/hospitalnotification/2.0.0"
        },
        {
          "name": "STU",
          "ig-version": "1.0.0",
          "package": "medcom.fhir.dk.hospitalnotification#1.0.0",
          "fhir-version": [
            "4.0.1"
          ],
          "url": "http://medcomfhir.dk/fhir/ig/dk-medcom-hospitalnotification"
        }
      ]
    },
    {
      "name": "DK MedCom Acknowledgement",
      "category": "Acknowledgement",
      "npm-name": "medcom.fhir.dk.acknowledgement",
      "description": "This IG includes profiles used in MedCom\u0027s Acknowledgement standard. An Acknowledgement is used as a receipt in messagebased communication.",
      "authority": "MedCom",
      "country": "Denmark",
      "history": "http://medcomfhir.dk/ig/acknowledgement/history.html",
      "language": [
        "en"
      ],
      "canonical": "http://medcomfhir.dk/ig/acknowledgement/",
      "ci-build": "http://build.fhir.org/ig/medcomdk/dk-medcom-acknowledgement",
      "editions": [
        {
          "name": "Release",
          "ig-version": "2.0.0",
          "package": "medcom.fhir.dk.acknowledgement#2.0.0",
          "fhir-version": [
            "4.0.1"
          ],
          "url": "http://medcomfhir.dk/ig/acknowledgement/2.0.0"
        },
        {
          "name": "STU",
          "ig-version": "1.0.0",
          "package": "medcom.fhir.dk.acknowledgement#1.0.0",
          "fhir-version": [
            "4.0.1"
          ],
          "url": "http://medcomfhir.dk/fhir/ig/dk-medcom-acknowledgement"
        }
      ]
    },
    {
      "name": "DK MedCom Messaging",
      "category": "Messaging",
      "npm-name": "medcom.fhir.dk.messaging",
      "description": "This IG includes messaging profiles defined by MedCom. These profiles are used in messagebased communication.",
      "authority": "MedCom",
      "country": "Denmark",
      "history": "http://medcomfhir.dk/ig/messaging/history.html",
      "language": [
        "en"
      ],
      "canonical": "http://medcomfhir.dk/ig/messaging/",
      "ci-build": "http://build.fhir.org/ig/medcomdk/dk-medcom-messaging",
      "editions": [
        {
          "name": "Release",
          "ig-version": "2.0.0",
          "package": "medcom.fhir.dk.messaging#2.0.0",
          "fhir-version": [
            "4.0.1"
          ],
          "url": "http://medcomfhir.dk/ig/messaging/2.0.0"
        },
        {
          "name": "STU",
          "ig-version": "1.0.0",
          "package": "medcom.fhir.dk.messaging#1.0.0",
          "fhir-version": [
            "4.0.1"
          ],
          "url": "http://medcomfhir.dk/fhir/ig/dk-medcom-messaging"
        }
      ]
    },
    {
      "name": "CDA: Clinical Document Architecture",
      "category": "CDA",
      "npm-name": "hl7.cda.uv.core",
      "description": "??",
      "authority": "HL7",
      "country": "??",
      "history": "http://hl7.org/cda/stds/core/history.html",
      "language": [
        "en"
      ],
      "canonical": "http://hl7.org/cda/stds/core",
      "ci-build": "http://build.fhir.org/ig/HL7/CDA-core-2.0",
      "editions": [
        {
          "name": "CDA 2.1 Draft",
          "ig-version": "2.1.0-draft1",
          "package": "hl7.cda.uv.core#2.1.0-draft1",
          "fhir-version": [
            "5.0.0"
          ],
          "url": "http://hl7.org/cda/stds/core/draft1"
        }
      ]
    },
    {
      "name": "Integrated Reporting Applications",
      "category": "Imaging",
      "npm-name": "ihe.rad.ira",
      "description": "??",
      "authority": "??",
      "country": "??",
      "history": "https://profiles.ihe.net/RAD/IRA/history.html",
      "language": [
        "en"
      ],
      "canonical": "https://profiles.ihe.net/RAD/IRA",
      "ci-build": "http://build.fhir.org/ig/IHE/RAD.IRA/branches/master/index.html",
      "editions": [
        {
          "name": "Releases Ballot",
          "ig-version": "1.0.0-comment",
          "package": "ihe.rad.ira#1.0.0-comment",
          "fhir-version": [
            "5.0.0"
          ],
          "url": "https://profiles.ihe.net/RAD/IRA/1.0.0-comment"
        }
      ]
    },
    {
      "name": "PDSm",
      "category": "Clinical Documents",
      "npm-name": "ans.fhir.fr.pdsm",
      "description": "Partage de Documents de Santé en mobilité (PDSm)",
      "authority": "ANS",
      "country": "FR",
      "language": "fr",
      "history": "https://interop.esante.gouv.fr/ig/fhir/pdsm/history.html",
      "canonical": "https://interop.esante.gouv.fr/ig/fhir/pdsm",
      "ci-build": "https://build.interop.esante.gouv.fr/ig/fhir/pdsm",
      "editions": [
        {
          "name": "Release 17.3.2023 (3.0.0)",
          "ig-version": "3.0.0",
          "fhir-version": [
            "4.0.1"
          ],
          "package": "ans.fhir.fr.pdsm#3.0.0",
          "url": "https://interop.esante.gouv.fr/ig/fhir/pdsm/3.0.0"
        }
      ]
    },
    {
      "name": "U.S. Physical Activity IG",
      "category": "Care Planning",
      "npm-name": "hl7.fhir.us.physical-activity",
      "description": "Defines U.S. interoperability expectations related to physical activity, including primary assessment, supporting measures, plans, goals, referrals and patient-engagement.  Supports interoperability between care managers (e.g. EHRs, community health systems, etc.), service providers (physical activity professionals including exercise physiologists, personal trainers, community fitness centers, etc.), as well as patient-facing applications.",
      "authority": "HL7",
      "country": "us",
      "history": "http://hl7.org/fhir/us/physical-activity/history.html",
      "language": [
        "en"
      ],
      "canonical": "http://hl7.org/fhir/us/physical-activity",
      "ci-build": "http://build.fhir.org/ig/HL7/physical-activity",
      "editions": [
        {
          "name": "STU 1.0 Ballot",
          "ig-version": "1.0.0-ballot",
          "package": "hl7.fhir.us.physical-activity#1.0.0-ballot",
          "fhir-version": [
            "4.0.1"
          ],
          "url": "http://hl7.org/fhir/us/physical-activity/2023May"
        }
      ]
    },
    {
      "name": "Protocols for Clinical Registry Extraction and Data Submission (CREDS) IG",
      "category": "Public Health and Research",
      "npm-name": "hl7.fhir.us.registry-protocols",
      "description": "This guide profiles how a registry says what needs to be sent, and how a healthcare provider organization can use that to automate the collection and formatting the data into a submission, conforming to registry or FHIR implementation guide defined profiles and protocols.",
      "authority": "HL7",
      "country": "us",
      "history": "http://hl7.org/fhir/us/registry-protocols/history.html",
      "language": [
        "en"
      ],
      "canonical": "http://hl7.org/fhir/us/registry-protocols",
      "ci-build": "http://build.fhir.org/ig/HL7/fhir-registry-protocols-ig",
      "editions": [
        {
          "name": "STU1 Ballot",
          "ig-version": "1.0.0-ballot",
          "package": "hl7.fhir.us.registry-protocols#1.0.0-ballot",
          "fhir-version": [
            "4.0.1"
          ],
          "url": "http://hl7.org/fhir/us/registry-protocols/2023May"
        }
      ]
    },
    {
      "name": "Real Time Location Services Implementation Guide",
      "category": "administration",
      "npm-name": "hl7.fhir.uv.rtls",
      "description": "This implementation guide defines the use of FHIR resources to exchange real time data about where patients, staff, device, or other assets are located within a hospital or other healthcare facility. This data is typically exchanged between a healthcare system and a Real Time Location System (RTLS) that captures, processes, and stores information about the location of tracking tags.",
      "authority": "HL7",
      "country": "uv",
      "history": "http://hl7.org/fhir/uv/rtls/history.html",
      "language": [
        "en"
      ],
      "canonical": "http://hl7.org/fhir/uv/rtls",
      "ci-build": "http://build.fhir.org/ig/HL7/rtls-ig",
      "editions": [
        {
          "name": "STU 1.0 Ballot",
          "ig-version": "1.0.0-ballot",
          "package": "hl7.fhir.uv.rtls#1.0.0-ballot",
          "fhir-version": [
            "5.0.0"
          ],
          "url": "http://hl7.org/fhir/uv/rtls/2023May"
        }
      ]
    },
    {
      "name": "Adverse Event Clinical Research R4 Backport",
      "category": "Research",
      "npm-name": "hl7.fhir.uv.ae-research-backport-ig",
      "description": "??",
      "authority": "HL7",
      "country": "uv",
      "history": "http://hl7.org/fhir/uv/ae-research-backport-ig/history.html",
      "language": [
        "en"
      ],
      "canonical": "http://hl7.org/fhir/uv/ae-research-backport-ig",
      "ci-build": "http://build.fhir.org/ig/HL7/fhir-ae-research-backport-ig",
      "editions": [
        {
          "name": "STU 1 Ballot",
          "ig-version": "1.0.0-ballot",
          "package": "hl7.fhir.uv.ae-research-backport-ig#1.0.0-ballot",
          "fhir-version": [
            "4.0.1"
          ],
          "url": "http://hl7.org/fhir/uv/ae-research-backport-ig/2023Sep"
        }
      ]
    },
    {
      "name": "CCDA: Consolidated CDA Release",
      "category": "CDA",
      "npm-name": "hl7.cda.us.ccda",
      "description": "??",
      "authority": "HL7",
      "country": "??",
      "history": "http://hl7.org/cda/stds/ccda/history.html",
      "language": [
        "en"
      ],
      "canonical": "http://hl7.org/cda/stds/ccda",
      "ci-build": "http://build.fhir.org/ig/HL7/CDA-ccda-2.1-sd",
      "editions": [
        {
          "name": "CCDA 2.1 Draft",
          "ig-version": "2.1.0-draft1",
          "package": "hl7.cda.us.ccda#2.1.0-draft1",
          "fhir-version": [
            "5.0.0"
          ],
          "url": "http://hl7.org/cda/stds/ccda/draft1"
        }
      ]
    },
    {
      "name": "Adverse Event Clinical Research",
      "category": "Research",
      "npm-name": "hl7.fhir.uv.ae-research-ig",
      "description": "??",
      "authority": "HL7",
      "country": "uv",
      "history": "http://hl7.org/fhir/uv/ae-research-ig/history.html",
      "language": [
        "en"
      ],
      "canonical": "http://hl7.org/fhir/uv/ae-research-ig",
      "ci-build": "http://build.fhir.org/ig/HL7/fhir-ae-research-ig",
      "editions": [
        {
          "name": "STU 1 Ballot",
          "ig-version": "1.0.0-ballot",
          "package": "hl7.fhir.uv.ae-research-ig#1.0.0-ballot",
          "fhir-version": [
            "5.0.0"
          ],
          "url": "http://hl7.org/fhir/uv/ae-research-ig/2023Sep"
        }
      ]
    },
    {
      "name": "FHIR Core Extensions Registry",
      "category": "Extensions",
      "npm-name": "hl7.fhir.uv.extensions",
      "description": "??",
      "authority": "HL7",
      "country": "??",
      "history": "http://hl7.org/fhir/extensions/history.html",
      "language": [
        "en"
      ],
      "canonical": "http://hl7.org/fhir/extensions",
      "ci-build": "http://build.fhir.org/ig/HL7/fhir-extensions",
      "editions": [
        {
          "name": "Releases",
          "ig-version": "1.0.0",
          "package": "hl7.fhir.uv.extensions#1.0.0",
          "fhir-version": [
            "5.0.0"
          ],
          "url": "http://hl7.org/fhir/extensions/1.0.0"
        }
      ]
    },
    {
      "name": "National Directory of Healthcare Providers and Services (NDH) Implementation Guide",
      "category": "Administration",
      "npm-name": "hl7.fhir.us.ndh",
      "description": "??",
      "authority": "HL7",
      "country": "us",
      "history": "http://hl7.org/fhir/us/ndh/history.html",
      "language": [
        "en"
      ],
      "canonical": "http://hl7.org/fhir/us/ndh",
      "ci-build": "http://build.fhir.org/ig/HL7/fhir-us-ndh",
      "editions": [
        {
          "name": "STU1 Ballot",
          "ig-version": "1.0.0-ballot",
          "package": "hl7.fhir.us.ndh#1.0.0-ballot",
          "fhir-version": [
            "4.0.1"
          ],
          "url": "http://hl7.org/fhir/us/ndh/2023Sep"
        }
      ]
    },
    {
      "name": "Privacy Consent on FHIR (PCF)",
      "category": "Privacy / Security",
      "npm-name": "ihe.iti.pcf",
      "description": "??",
      "authority": "??",
      "country": "??",
      "history": "https://profiles.ihe.net/ITI/PCF/history.html",
      "language": [
        "en"
      ],
      "canonical": "https://profiles.ihe.net/ITI/PCF",
      "ci-build": "http://build.fhir.org/ig/IHE/ITI.PCF/branches/master/index.html",
      "editions": [
        {
          "name": "Publication",
          "ig-version": "1.0.0",
          "package": "ihe.iti.pcf#1.0.0",
          "fhir-version": [
            "4.3.0"
          ],
          "url": "https://profiles.ihe.net/ITI/PCF/1.0.0"
        }
      ]
    },
    {
      "name": "HL7 Sweden base profiles",
      "category": "National Base",
      "npm-name": "hl7se.fhir.base",
      "description": "Implementation Guide for Swedish Base Profiles",
      "authority": "HL7",
      "country": "se",
      "history": "http://hl7.se/fhir/ig/base/history.html",
      "language": [
        "en"
      ],
      "canonical": "http://hl7.se/fhir/ig/base",
      "ci-build": "http://build.fhir.org/ig/HL7Sweden/basprofiler-r4",
      "editions": [
        {
          "name": "Releases",
          "ig-version": "1.0.0",
          "package": "hl7se.fhir.base#1.0.0",
          "fhir-version": [
            "4.0.1"
          ],
          "url": "http://hl7.se/fhir/ig/base/1.0.0"
        }
      ]
    },
    {
      "name": "Da Vinci Value-Based Performance Reporting Implementation Guide",
      "category": "quality and financial management",
      "npm-name": "hl7.fhir.us.davinci-vbpr",
      "description": "??",
      "authority": "HL7",
      "country": "us",
      "history": "http://hl7.org/fhir/us/davinci-vbpr/history.html",
      "language": [
        "en"
      ],
      "canonical": "http://hl7.org/fhir/us/davinci-vbpr",
      "ci-build": "http://build.fhir.org/ig/HL7/davinci-vbpr",
      "editions": [
        {
          "name": "STU1 Ballot",
          "ig-version": "1.0.0-ballot",
          "package": "hl7.fhir.us.davinci-vbpr#1.0.0-ballot",
          "fhir-version": [
            "4.0.1"
          ],
          "url": "http://hl7.org/fhir/us/davinci-vbpr/2023Sep"
        }
      ]
    },
    {
      "name": "International Birth And Child Model Implementation Guide",
      "category": "Clinical Records",
      "npm-name": "hl7.fhir.uv.ibcm",
      "description": "??",
      "authority": "HL7",
      "country": "uv",
      "history": "http://hl7.org/fhir/uv/ibcm/history.html",
      "language": [
        "en"
      ],
      "canonical": "http://hl7.org/fhir/uv/ibcm",
      "ci-build": "http://build.fhir.org/ig/HL7/fetal_records",
      "editions": [
        {
          "name": "Releases Ballot",
          "ig-version": "1.0.0-ballot",
          "package": "hl7.fhir.uv.ibcm#1.0.0-ballot",
          "fhir-version": [
            "5.0.0"
          ],
          "url": "http://hl7.org/fhir/uv/ibcm/1.0.0-ballot"
        }
      ]
    },
    {
<<<<<<< HEAD
      "name": "Canonical Resource Management Infrastructure Implementation Guide",
      "category": "infrastructure",
      "npm-name": "hl7.fhir.uv.crmi",
      "description": "??",
      "authority": "HL7",
      "country": "uv",
      "history": "http://hl7.org/fhir/uv/crmi/history.html",
      "language": [
        "en"
      ],
      "canonical": "http://hl7.org/fhir/uv/crmi",
      "ci-build": "http://build.fhir.org/ig/HL7/crmi-ig",
      "editions": [
        {
          "name": "STU1 Ballot",
          "ig-version": "1.0.0-ballot",
          "package": "hl7.fhir.uv.crmi#1.0.0-ballot",
          "fhir-version": [
            "4.0.1"
          ],
          "url": "http://hl7.org/fhir/uv/crmi/2023Sep"
=======
      "name": "KLTerm",
      "category": "Terminology",
      "npm-name": "kl.dk.fhir.term",
      "description": "Base Terminology for KL",
      "authority": "Kommunernes Landsforening",
      "country": "Denmark",
      "history": "http://fhir.kl.dk/term/history.html",
      "language": [
        "en"
      ],
      "canonical": "http://fhir.kl.dk/term",
      "ci-build": "http://build.fhir.org/ig/hl7dk/kl-term",
      "editions": [
        {
          "name": "Releases",
          "ig-version": "1.0.0",
          "package": "kl.dk.fhir.term#1.0.0",
          "fhir-version": [
            "4.0.1"
          ],
          "url": "http://fhir.kl.dk/term/1.0.0"
        }
      ]
    },
    {
      "name": "KLCore",
      "category": "Core",
      "npm-name": "kl.dk.fhir.core",
      "description": "Base Profiles for KL",
      "authority": "Kommunernes Landsforening",
      "country": "Denmark",
      "history": "http://fhir.kl.dk/core/history.html",
      "language": [
        "en"
      ],
      "canonical": "http://fhir.kl.dk/core",
      "ci-build": "http://build.fhir.org/ig/hl7dk/KL-dk/branches/1.2.0",
      "editions": [
        {
          "name": "Releases",
          "ig-version": "1.2.0",
          "package": "kl.dk.fhir.core#1.2.0",
          "fhir-version": [
            "4.0.1"
          ],
          "url": "http://fhir.kl.dk/core/1.2.0"
        }
      ]
    },
    {
      "name": "KLGateway",
      "category": "Clinical Registries",
      "npm-name": "kl.dk.fhir.gateway",
      "description": "KL Submission Guide of data for reporting of various elements",
      "authority": "Kommunernes Landsforening",
      "country": "Denmark",
      "history": "http://fhir.kl.dk/gateway/history.html",
      "language": [
        "en"
      ],
      "canonical": "http://fhir.kl.dk/gateway",
      "ci-build": "http://build.fhir.org/ig/hl7dk/kl-gateway/branches/main",
      "editions": [
        {
          "name": "Releases",
          "ig-version": "1.1.0",
          "package": "kl.dk.fhir.gateway#1.1.0",
          "fhir-version": [
            "4.0.1"
          ],
          "url": "http://fhir.kl.dk/gateway/1.1.0"
        }
      ]
    },
    {
      "name": "HL7 FHIR Implementation Guide: Public Health IG Release 1 - BE Realm | STU1",
      "category": "National Base",
      "npm-name": "hl7.fhir.be.public-health",
      "description": "Public Health IG",
      "authority": "eHealth Platform Belgium",
      "country": "BE",
      "history": "https://www.ehealth.fgov.be/standards/fhir/public-health/history.html",
      "language": [
        "en"
      ],
      "canonical": "https://www.ehealth.fgov.be/standards/fhir/public-health",
      "ci-build": "http://build.fhir.org/ig/hl7-be/public-health",
      "editions": [
        {
          "name": "Trial Use",
          "ig-version": "1.0.0",
          "package": "hl7.fhir.be.public-health#1.0.0",
          "fhir-version": [
            "4.0.1"
          ],
          "url": "https://www.ehealth.fgov.be/standards/fhir/public-health/1.0.0"
>>>>>>> 5c11b821
        }
      ]
    }
  ]
}<|MERGE_RESOLUTION|>--- conflicted
+++ resolved
@@ -7538,7 +7538,6 @@
       ]
     },
     {
-<<<<<<< HEAD
       "name": "Canonical Resource Management Infrastructure Implementation Guide",
       "category": "infrastructure",
       "npm-name": "hl7.fhir.uv.crmi",
@@ -7560,7 +7559,10 @@
             "4.0.1"
           ],
           "url": "http://hl7.org/fhir/uv/crmi/2023Sep"
-=======
+        }
+      ]
+    },
+    {
       "name": "KLTerm",
       "category": "Terminology",
       "npm-name": "kl.dk.fhir.term",
@@ -7657,7 +7659,6 @@
             "4.0.1"
           ],
           "url": "https://www.ehealth.fgov.be/standards/fhir/public-health/1.0.0"
->>>>>>> 5c11b821
         }
       ]
     }
