{
  "guides": [
    {
      "name": "US Core",
      "category": "National Base",
      "npm-name": "hl7.fhir.us.core",
      "description": "Base US national implementation guide",
      "authority": "HL7",
      "product": [
        "fhir"
      ],
      "country": "us",
      "language": [
        "en"
      ],
      "implementations": [
        {
          "name": "Test Server",
          "type": "server",
          "url": "http://test.fhir.org"
        },
        {
          "name": "Source Code",
          "type": "source",
          "url": "http://github.com/HealthIntersections/fhirserver"
        }
      ],
      "history": "http://hl7.org/fhir/us/core/history.html",
      "canonical": "http://hl7.org/fhir/us/core",
      "ci-build": "http://build.fhir.org/ig/HL7/US-Core",
      "analysis": {
        "content": true,
        "rest": true,
        "documents": true,
        "clinicalCore": true,
        "medsMgmt": true,
        "profiles": 42,
        "extensions": 5,
        "operations": 1,
        "valuesets": 31,
        "codeSystems": 4,
        "examples": 111
      },
      "editions": [
        {
          "name": "STU7 Ballot",
          "ig-version": "7.0.0-ballot",
          "package": "hl7.fhir.us.core#7.0.0-ballot",
          "fhir-version": [
            "4.0.1"
          ],
          "url": "http://hl7.org/fhir/us/core/2024Jan"
        }
      ]
    },
    {
      "name": "AU Base",
      "category": "National Base",
      "npm-name": "hl7.fhir.au.base",
      "description": "AU Base implementation guide provides support for the use of FHIR®© in an Australian context.",
      "authority": "HL7",
      "product": [
        "fhir"
      ],
      "country": "au",
      "language": [
        "en"
      ],
      "history": "http://hl7.org.au/fhir/history.html",
      "canonical": "http://hl7.org.au/fhir",
      "ci-build": "http://build.fhir.org/ig/hl7au/au-fhir-base",
      "editions": [
        {
          "name": "Trial Use",
          "ig-version": "4.1.0",
          "package": "hl7.fhir.au.base#4.1.0",
          "fhir-version": [
            "4.0.1"
          ],
          "url": "http://hl7.org.au/fhir/4.1.0"
        }
      ],
      "analysis": {
        "error": "JsonObject"
      }
    },
    {
      "name": "AU Core",
      "category": "National Base",
      "npm-name": "hl7.fhir.au.core",
      "description": "AU Core implementation guide provides support for the use of FHIR®© in an Australian context, and defines the minimum set of constraints on the FHIR resources to create the AU Core profiles.",
      "authority": "HL7",
      "product": [
        "fhir"
      ],
      "country": "au",
      "language": [
        "en"
      ],
      "history": "http://hl7.org.au/fhir/core/history.html",
      "canonical": "http://hl7.org.au/fhir/core",
      "ci-build": "http://build.fhir.org/ig/hl7au/au-fhir-core",
      "editions": [
        {
          "name": "Preview",
          "ig-version": "0.2.1-preview",
          "package": "hl7.fhir.au.core#0.2.1-preview",
          "fhir-version": [
            "4.0.1"
          ],
          "url": "http://hl7.org.au/fhir/core/0.2.1-preview"
        }
      ],
      "analysis": {
        "error": "JsonObject"
      }
    },
    {
      "name": "NZ Base",
      "category": "National Base",
      "npm-name": "fhir.org.nz.ig.base",
      "description": "Base New Zealand national implementation guide",
      "authority": "HL7",
      "product": [
        "fhir"
      ],
      "country": "nz",
      "language": [
        "en"
      ],
      "canonical": "http://fhir.org.nz/ig/base",
      "ci-build": "http://build.fhir.org/ig/HL7NZ/nzbase/branches/master/index.html",
      "editions": [
        {
          "name": "Release 2",
          "ig-version": "2.0.0",
          "package": "fhir.org.nz.ig.base#2.0.0",
          "fhir-version": [
            "4.0.1"
          ],
          "url": "http://fhir.org.nz/ig/base"
        }
      ],
      "analysis": {
        "error": "Error fetching package directly (http://fhir.org.nz/ig/base/1.0.0/package.tgz), or fetching package list for fhir.org.nz.ig.base from http://fhir.org.nz/ig/base/package-list.json: Unable to fetch: Invalid HTTP response 404 from https://fhir.org.nz/ig/base/1.0.0/package.tgz (Not Found) (content in /var/folders/85/j9nrkr152ds51j69d7nrxq7r0000gn/T/fhir-http-6.log)"
      }
    },
    {
      "name": "CCDA on FHIR",
      "category": "Clinical Documents",
      "npm-name": "hl7.fhir.us.ccda",
      "description": "US Realm Implementation Guide (IG) addressing the key aspects of Consolidated CDA (C-CDA) required for Meaningful Use (MU). This IG focuses on the clinical document header and narrative constraints necessary for human readability, and references the Data Access Framework (DAF) implementation guide for coded data representation",
      "authority": "HL7",
      "product": [
        "fhir"
      ],
      "country": "us",
      "language": [
        "en"
      ],
      "history": "http://hl7.org/fhir/us/ccda/history.html",
      "canonical": "http://hl7.org/fhir/us/ccda",
      "ci-build": "http://build.fhir.org/ig/HL7/ccda-on-fhir",
      "analysis": {
        "content": true,
        "rest": true,
        "profiles": 12,
        "extensions": 8,
        "valuesets": 10,
        "examples": 32
      },
      "editions": [
        {
          "name": "STU 1",
          "ig-version": "1.2.0",
          "package": "hl7.fhir.us.ccda#1.2.0",
          "fhir-version": [
            "4.0.1"
          ],
          "url": "http://hl7.org/fhir/us/ccda/STU1.2"
        }
      ]
    },
    {
      "name": "SDC (Structured Data Capture)",
      "category": "Forms Management",
      "npm-name": "hl7.fhir.uv.sdc",
      "description": "Defines expectations for sharing of Questionnaires and answers, including mechanisms for automatically populating portions of a questionnaire based on embedded mappings to underlying data elements",
      "authority": "HL7",
      "product": [
        "fhir"
      ],
      "country": "uv",
      "language": [
        "en"
      ],
      "history": "http://hl7.org/fhir/us/sdc/history.html",
      "canonical": "http://hl7.org/fhir/uv/sdc",
      "ci-build": "http://build.fhir.org/ig/HL7/sdc",
      "analysis": {
        "content": true,
        "rest": true,
        "clinicalCore": true,
        "carePlanning": true,
        "questionnaire": true,
        "profiles": 26,
        "extensions": 42,
        "logicals": 2,
        "operations": 7,
        "valuesets": 9,
        "codeSystems": 7,
        "examples": 48
      },
      "editions": [
        {
          "name": "STU 3",
          "ig-version": "3.0.0",
          "package": "hl7.fhir.uv.sdc#3.0.0",
          "fhir-version": [
            "4.0.1"
          ],
          "url": "http://hl7.org/fhir/uv/sdc/STU3"
        },
        {
          "name": "STU 2",
          "ig-version": "2.0.0",
          "package": "hl7.fhir.uv.sdc#2.0.0",
          "fhir-version": [
            "3.0.1"
          ],
          "url": "http://hl7.org/fhir/us/sdc/STU2"
        },
        {
          "name": "DSTU 1",
          "ig-version": "1.0.2",
          "package": "hl7.fhir.uv.sdc#1.0.2",
          "fhir-version": [
            "1.0.2"
          ],
          "url": "http://hl7.org/fhir/DSTU2/sdc/sdc.html"
        }
      ]
    },
    {
      "name": "SDC Data Elements Registry",
      "category": "Forms Management",
      "npm-name": "hl7.fhir.us.sdcde",
      "description": "Defines expectations for sharing of data elements between registries",
      "authority": "HL7",
      "product": [
        "fhir"
      ],
      "country": "us",
      "language": [
        "en"
      ],
      "history": "http://hl7.org/fhir/us/sdcde/history.html",
      "canonical": "http://hl7.org/fhir/us/sdcde",
      "ci-build": "http://build.fhir.org/ig/HL7/sdc-de",
      "analysis": {
        "error": "Unable to resolve package id hl7.fhir.us.sdcde#1.0.2"
      },
      "editions": [
        {
          "name": "STU 2",
          "ig-version": "2.0",
          "package": "hl7.fhir.us.sdcde#2.0",
          "fhir-version": [
            "3.0.1"
          ],
          "url": "http://hl7.org/fhir/us/sdcde/STU2"
        },
        {
          "name": "STU 1",
          "ig-version": "1.0.2",
          "package": "hl7.fhir.us.sdcde#1.0.2",
          "fhir-version": [
            "1.0.2"
          ],
          "url": "http://hl7.org/fhir/DSTU2/sdcde/sdcde.html"
        }
      ]
    },
    {
      "name": "US Lab",
      "category": "Diagnostics",
      "npm-name": "hl7.fhir.us.lab",
      "description": "US Realm Laboratory ordering and reporting between ambulatory care setting and the laboratory and laboratory reporting to public health jurisdictions",
      "authority": "HL7",
      "product": [
        "fhir"
      ],
      "country": "us",
      "language": [
        "en"
      ],
      "editions": [
        {
          "name": "DSTU2",
          "ig-version": "n/a",
          "package": "hl7.fhir.us.lab#n/a",
          "fhir-version": [
            "1.0.2"
          ],
          "url": "http://hl7.org/fhir/DSTU2/uslab/uslab.html"
        }
      ],
      "analysis": {
        "error": "Unable to resolve package id hl7.fhir.us.lab#n/a"
      }
    },
    {
      "name": "RCPA Cancer Reports",
      "category": "Diagnostics",
      "npm-name": "hl7.fhir.au.rcpa",
      "description": "Structured Cancer Reporting Protocols (FHIR adaptation of joint CAP/RCPA protocols)",
      "authority": "HL7",
      "product": [
        "fhir"
      ],
      "country": "au",
      "language": [
        "en"
      ],
      "ci-build": "http://build.fhir.org/ig/hl7au/au-fhir-rcpa",
      "canonical": "http://hl7.org.au/fhir/rcpa",
      "editions": [
        {
          "name": "Release 1 Draft",
          "ig-version": "0.1.0",
          "package": "hl7.fhir.au.rcpa#0.1.0",
          "fhir-version": [
            "3.0.1"
          ],
          "url": "http://hl7.org.au/fhir/rcpa/0.1.0"
        }
      ],
      "analysis": {}
    },
    {
      "name": "DAF",
      "category": "EHR Access",
      "npm-name": "hl7.fhir.us.daf",
      "description": "Basic arrangements for accessing meaningful use data from EHR systems **NOTE: DAF has been superseded by Argonaut, DAF-Research and US-Core**",
      "authority": "HL7",
      "product": [
        "fhir"
      ],
      "country": "us",
      "language": [
        "en"
      ],
      "history": "http://hl7.org/fhir/us/daf/history.html",
      "canonical": "http://hl7.org/fhir/us/daf",
      "ci-build": "http://build.fhir.org/ig/HL7/daf-research",
      "analysis": {
        "content": true,
        "rest": true,
        "clinicalCore": true,
        "carePlanning": true,
        "profiles": 5,
        "extensions": 2,
        "operations": 3,
        "valuesets": 2,
        "codeSystems": 2
      },
      "editions": [
        {
          "name": "STU 2",
          "ig-version": "2.0.0",
          "package": "hl7.fhir.us.daf#2.0.0",
          "fhir-version": [
            "3.0.1"
          ],
          "url": "http://hl7.org/fhir/us/daf-research/STU2"
        },
        {
          "name": "DSTU 1",
          "ig-version": "1.0.2",
          "package": "hl7.fhir.us.daf#1.0.2",
          "fhir-version": [
            "1.0.2"
          ],
          "url": "http://hl7.org/fhir/DSTU2/daf/daf.html"
        }
      ]
    },
    {
      "name": "Argonaut Data Query",
      "category": "EHR Access",
      "npm-name": "fhir.argonaut.r2",
      "description": "This implementation guide is based upon DSTU2 FHIR standard and covers the US EHR data access for the ONC Common Clinical Data Set and retrieval of static documents",
      "authority": "Argonaut (US)",
      "product": [
        "fhir"
      ],
      "country": "us",
      "language": [
        "en"
      ],
      "history": "http://www.fhir.org/guides/argonaut/r2/history.html",
      "ci-build": "http://build.fhir.org/ig/argonautproject/data-query",
      "canonical": "http://fhir.org/guides/argonaut/r2",
      "editions": [
        {
          "name": "First Release",
          "ig-version": "1.0.0",
          "package": "fhir.argonaut.r2#1.0.0",
          "fhir-version": [
            "1.0.2"
          ],
          "url": "http://fhir.org/guides/argonaut/r2/1.0"
        }
      ],
      "analysis": {
        "content": true,
        "rest": true,
        "documents": true,
        "clinicalCore": true,
        "medsMgmt": true,
        "profiles": 17,
        "extensions": 5,
        "operations": 1,
        "valuesets": 25
      }
    },
    {
      "name": "HSPC EHR Guide",
      "category": "EHR Access",
      "npm-name": "fhir.hspc.core",
      "description": "Builds on Argonaut to make agreements around consistent data (in progress)",
      "authority": "HSPC (USA)",
      "product": [
        "fhir"
      ],
      "country": "us",
      "language": [
        "en"
      ],
      "history": "http://fhir.org/guides/hspc/core/history.html",
      "canonical": "http://fhir.org/guides/hspc/core",
      "ci-build": "http://build.fhir.org/ig/hspc/core",
      "editions": [],
      "analysis": {}
    },
    {
      "name": "US Meds Maturity Project",
      "category": "Medications / Immunizations",
      "npm-name": "hl7.fhir.us.meds",
      "description": "US Meds Maturity Project: promote consistent use of the FHIR pharmacy resources in the US Realm",
      "authority": "HL7",
      "product": [
        "fhir"
      ],
      "country": "us",
      "language": [
        "en"
      ],
      "history": "http://hl7.org/fhir/us/meds/history.html",
      "canonical": "http://hl7.org/fhir/us/meds",
      "ci-build": "http://build.fhir.org/ig/HL7/FHIR-ONC-Meds",
      "analysis": {
        "content": true,
        "rest": true,
        "clinicalCore": true,
        "medsMgmt": true,
        "profiles": 2
      },
      "editions": [
        {
          "name": "STU 2",
          "ig-version": "1.2.0",
          "package": "hl7.fhir.us.meds#1.2.0",
          "fhir-version": [
            "3.0.1"
          ],
          "url": "http://hl7.org/fhir/us/meds/STU2"
        },
        {
          "name": "STU 1",
          "ig-version": "1.0.0",
          "package": "hl7.fhir.us.meds#1.0.0",
          "fhir-version": [
            "3.0.1"
          ],
          "url": "http://hl7.org/fhir/us/meds/STU1"
        }
      ]
    },
    {
      "name": "QICore",
      "category": "Quality / CDS",
      "npm-name": "hl7.fhir.us.qicore",
      "description": "QICore defines a uniform way for quality measurement and decision support knowledge to refer to clinical data. The profiles align as much as possible with DAF and incorporate content from the (Quality Data Model) and the (Virtual Medical Record) specifications",
      "authority": "HL7",
      "product": [
        "fhir"
      ],
      "country": "us",
      "language": [
        "en"
      ],
      "history": "http://hl7.org/fhir/us/qicore/history.html",
      "canonical": "http://hl7.org/fhir/us/qicore",
      "ci-build": "http://build.fhir.org/ig/HL7/fhir-qi-core",
      "analysis": {
        "content": true,
        "clinicalCore": true,
        "carePlanning": true,
        "financials": true,
        "medsMgmt": true,
        "diagnostics": true,
        "profiles": 51,
        "extensions": 8,
        "valuesets": 21,
        "codeSystems": 5,
        "examples": 66
      },
      "editions": [
        {
          "name": "STU6 (v6.0.0)",
          "ig-version": "6.0.0",
          "package": "hl7.fhir.us.qicore#6.0.0",
          "fhir-version": [
            "4.0.1"
          ],
          "url": "http://hl7.org/fhir/us/qicore/STU6"
        }
      ]
    },
    {
      "name": "DAF-Research",
      "category": "Research",
      "npm-name": "hl7.fhir.us.daf-research",
      "description": "DAF-Research IG focuses on enabling researchers to access data from multiple organizations",
      "authority": "HL7",
      "product": [
        "fhir"
      ],
      "country": "us",
      "language": [
        "en"
      ],
      "history": "http://hl7.org/fhir/us/daf/history.html",
      "canonical": "http://hl7.org/fhir/us/daf",
      "ci-build": "http://build.fhir.org/ig/HL7/daf-research",
      "editions": [
        {
          "name": "STU",
          "ig-version": "2.0.0",
          "package": "hl7.fhir.us.daf-research#2.0.0",
          "fhir-version": [
            "3.0.1"
          ],
          "url": "http://hl7.org/fhir/us/daf-research"
        }
      ],
      "analysis": {
        "error": "Unable to resolve package id hl7.fhir.us.daf-research#2.0.0"
      }
    },
    {
      "name": "US HAI",
      "category": "Public Health",
      "npm-name": "hl7.fhir.us.hai",
      "description": "Specifies standards for electronic submission of Healthcare Associated Infection (HAI) reports to the National Healthcare Safety Network (NHSN) of the Centers for Disease Control and Prevention (CDC)",
      "authority": "HL7",
      "product": [
        "fhir"
      ],
      "country": "us",
      "language": [
        "en"
      ],
      "history": "http://hl7.org/fhir/us/hai/history.html",
      "canonical": "http://hl7.org/fhir/us/hai",
      "ci-build": "http://build.fhir.org/ig/HL7/HAI",
      "analysis": {
        "content": true,
        "questionnaire": true,
        "profiles": 4,
        "valuesets": 15,
        "codeSystems": 2
      },
      "editions": [
        {
          "name": "STU2",
          "ig-version": "2.1.0",
          "package": "hl7.fhir.us.hai#2.1.0",
          "fhir-version": [
            "4.0.1"
          ],
          "url": "http://hl7.org/fhir/us/hai/STU2.1"
        }
      ]
    },
    {
      "name": "US Breast Cancer Data",
      "category": "Diagnostics",
      "npm-name": "hl7.fhir.us.breastcancer",
      "description": "Logical models and FHIR profiles for supporting breast cancer staging estimation, including the traditional three-component staging involving primary tumor classification, regional lymph nodes and distant metastases, as well as other factors important to prognosis and recurrence risk, such as tumor grade, hormone receptor status (progesterone and estrogen), as well as human epidermal growth factor 2 (HER 2) status",
      "authority": "HL7",
      "product": [
        "fhir"
      ],
      "country": "us",
      "language": [
        "en"
      ],
      "history": "http://hl7.org/fhir/us/breastcancer/history.html",
      "canonical": "http://hl7.org/fhir/us/breastcancer",
      "ci-build": "http://build.fhir.org/ig/HL7/us-breastcancer",
      "analysis": {
        "content": true,
        "clinicalCore": true,
        "medsMgmt": true,
        "diagnostics": true,
        "profiles": 57,
        "extensions": 46,
        "logicals": 260,
        "valuesets": 35,
        "codeSystems": 9
      },
      "editions": [
        {
          "name": "STU 1 Draft",
          "ig-version": "0.2.0",
          "package": "hl7.fhir.us.breastcancer#0.2.0",
          "fhir-version": [
            "3.0.1"
          ],
          "url": "http://hl7.org/fhir/us/breastcancer/2018Sep"
        }
      ]
    },
    {
      "name": "Genomics Reporting",
      "category": "Diagnostics",
      "npm-name": "hl7.fhir.uv.genomics-reporting",
      "description": "This implementation guide tries to provide guidance that will enable improved interoperable and computable sharing of genetic testing results",
      "authority": "HL7",
      "product": [
        "fhir"
      ],
      "country": "uv",
      "language": [
        "en"
      ],
      "history": "http://hl7.org/fhir/uv/genomics-reporting/history.html",
      "canonical": "http://hl7.org/fhir/uv/genomics-reporting",
      "ci-build": "http://build.fhir.org/ig/HL7/genomics-reporting",
      "analysis": {
        "content": true,
        "clinicalCore": true,
        "carePlanning": true,
        "profiles": 18,
        "extensions": 4,
        "operations": 1,
        "valuesets": 10,
        "codeSystems": 3,
        "examples": 65
      },
      "editions": [
        {
          "name": "STU 3 Ballot",
          "ig-version": "3.0.0-ballot",
          "package": "hl7.fhir.uv.genomics-reporting#3.0.0-ballot",
          "fhir-version": [
            "4.0.1"
          ],
          "url": "http://hl7.org/fhir/uv/genomics-reporting/2024Jan"
        }
      ]
    },
    {
      "name": "Argonaut Provider Directory",
      "category": "Administration",
      "npm-name": "fhir.argonaut.pd",
      "description": "This implementation guide is based upon STU3 FHIR standard and outlines the key data elements for any provider directory and basic query guidance. The components developed in this guide are intended to provide a foundation for a central or distributed Provider or Healthcare Directory",
      "authority": "Argonaut (US)",
      "product": [
        "fhir"
      ],
      "country": "us",
      "language": [
        "en"
      ],
      "history": "http://www.fhir.org/guides/argonaut/pd/history.html",
      "ci-build": "http://build.fhir.org/ig/argonautproject/provider-directory",
      "canonical": "http://fhir.org/guides/argonaut/pd",
      "editions": [
        {
          "name": "Release 1",
          "ig-version": "1.0.0",
          "package": "fhir.argonaut.pd#1.0.0",
          "fhir-version": [
            "3.0.1"
          ],
          "url": "http://fhir.org/guides/argonaut/pd/release1"
        }
      ],
      "analysis": {
        "error": "Unknown FHIRVersion code \u0027STU3\u0027"
      }
    },
    {
      "name": "Argonaut Scheduling",
      "category": "Administration",
      "npm-name": "fhir.argonaut.scheduling",
      "description": "This implementation guide is based upon STU3 FHIR standard and provides FHIR RESTful APIs and guidance for access to and booking of appointments for patients by both patient and practitioner end users",
      "authority": "Argonaut (US)",
      "product": [
        "fhir"
      ],
      "country": "us",
      "language": [
        "en"
      ],
      "history": "http://www.fhir.org/guides/argonaut/scheduling/history.html",
      "ci-build": "http://build.fhir.org/ig/argonautproject/scheduling",
      "canonical": "http://fhir.org/guides/argonaut/scheduling",
      "editions": [
        {
          "name": "First Release",
          "ig-version": "1.0.0",
          "package": "fhir.argonaut.scheduling#1.0.0",
          "fhir-version": [
            "3.0.1"
          ],
          "url": "http://fhir.org/guides/argonaut/scheduling/release1"
        }
      ],
      "analysis": {
        "content": true,
        "rest": true,
        "financials": true,
        "scheduling": true,
        "profiles": 7,
        "extensions": 4,
        "operations": 4,
        "valuesets": 7,
        "codeSystems": 3
      }
    },
    {
      "name": "International Patient Summary",
      "category": "Patient Summary",
      "npm-name": "hl7.fhir.uv.ips",
      "description": "The International Patient Summary (IPS) is a minimal and non-exhaustive patient summary, specialty-agnostic, condition-independent, but readily usable by clinicians for the cross-border unscheduled care of a patient",
      "authority": "HL7",
      "product": [
        "fhir"
      ],
      "country": "uv",
      "language": [
        "en"
      ],
      "history": "http://hl7.org/fhir/uv/ips/history.html",
      "canonical": "http://hl7.org/fhir/uv/ips",
      "ci-build": "http://build.fhir.org/ig/HL7/fhir-ips",
      "analysis": {
        "content": true,
        "clinicalCore": true,
        "medsMgmt": true,
        "diagnostics": true,
        "profiles": 33,
        "extensions": 1,
        "valuesets": 44,
        "codeSystems": 1,
        "examples": 33
      },
      "editions": [
        {
          "name": "STU 1",
          "ig-version": "1.1.0",
          "package": "hl7.fhir.uv.ips#1.1.0",
          "fhir-version": [
            "4.0.1"
          ],
          "url": "http://hl7.org/fhir/uv/ips/STU1.1"
        },
        {
          "name": "STU 1",
          "ig-version": "1.0.0",
          "package": "hl7.fhir.uv.ips#1.0.0",
          "fhir-version": [
            "4.0.1"
          ],
          "url": "http://hl7.org/fhir/uv/ips/STU1"
        }
      ]
    },
    {
      "name": "IHE Patient Demographics Query for Mobile (PDQm)",
      "category": "Administration",
      "npm-name": "ihe.iti.pdqm",
      "description": "Defines a lightweight RESTful interface to a patient demographics supplier leveraging technologies readily available to mobile applications and lightweight browser based applications",
      "authority": "IHE",
      "product": [
        "fhir"
      ],
      "country": "uv",
      "language": [
        "en"
      ],
      "history": "http://profiles.ihe.net/ITI/PDQm/history.html",
      "ci-build": "http://build.fhir.org/ig/IHE/ITI.PDQm/branches/main",
      "canonical": "https://profiles.ihe.net/ITI/PDQm",
      "analysis": {
        "content": true,
        "rest": true,
        "clinicalCore": true,
        "profiles": 3,
        "examples": 4
      },
      "editions": [
        {
          "name": "Publication",
          "ig-version": "3.0.0",
          "package": "ihe.iti.pdqm#3.0.0",
          "fhir-version": [
            "4.0.1"
          ],
          "url": "https://profiles.ihe.net/ITI/PDQm/3.0.0"
        }
      ]
    },
    {
      "name": "IHE Patient Identifier Cross-referencing for Mobile (PIXm)",
      "category": "Administration",
      "npm-name": "ihe.iti.pixm",
      "description": "Defines a lightweight RESTful interface to a Patient Identifier Cross-reference Manager, leveraging technologies readily available to mobile applications and lightweight browser based applications",
      "authority": "IHE",
      "product": [
        "fhir"
      ],
      "country": "uv",
      "history": "https://profiles.ihe.net/ITI/PIXm/history.html",
      "language": [
        "en"
      ],
      "canonical": "https://profiles.ihe.net/ITI/PIXm",
      "ci-build": "http://build.fhir.org/ig/IHE/ITI.PIXm",
      "analysis": {
        "content": true,
        "rest": true,
        "clinicalCore": true,
        "profiles": 8,
        "operations": 1,
        "examples": 17
      },
      "editions": [
        {
          "name": "Publication",
          "ig-version": "3.0.4",
          "package": "ihe.iti.pixm#3.0.4",
          "fhir-version": [
            "4.0.1"
          ],
          "url": "https://profiles.ihe.net/ITI/PIXm/3.0.4"
        }
      ]
    },
    {
      "name": "IHE Patient Master Identity Registry (PMIR)",
      "category": "Administration",
      "npm-name": "ihe.iti.pmir",
      "description": "Supports the creating, updating and deprecating of patient master identity information about a subject of care, as well as subscribing to these changes, using the HL7 FHIR standard and its RESTful transactions. In PMIR, “patient identity” information includes all information found in the FHIR Patient Resource such as identifier, name, phone, gender, birth date, address, marital status, photo, others to contact, preference for language, general practitioner, and links to other instances of identities. The “patient master identity” is a dominant identity managed centrally among many participating organizations (a.k.a., “Golden Patient Identity”).",
      "authority": "IHE",
      "product": [
        "fhir"
      ],
      "country": "uv",
      "language": [
        "en"
      ],
      "history": "https://profiles.ihe.net/ITI/PMIR/history.html",
      "analysis": {
        "error": "Error fetching package directly (https://profiles.ihe.net/ITI/PMIR/0.1.0/package.tgz), or fetching package list for ihe.iti.pmir from https://profiles.ihe.net/ITI/PMIR/package-list.json: Unable to fetch: Invalid HTTP response 404 from https://profiles.ihe.net/ITI/PMIR/0.1.0/package.tgz (Not Found) (content in /var/folders/85/j9nrkr152ds51j69d7nrxq7r0000gn/T/fhir-http-23.log)"
      },
      "ci-build": "http://build.fhir.org/ig/IHE/ITI.PMIR/branches/master/index.html",
      "canonical": "https://profiles.ihe.net/ITI/PMIR",
      "editions": [
        {
          "name": "Publication",
          "ig-version": "1.5.0",
          "package": "ihe.iti.pmir#1.5.0",
          "fhir-version": [
            "4.0.1"
          ],
          "url": "https://profiles.ihe.net/ITI/PMIR/1.5.0"
        },
        {
          "name": "Publication",
          "ig-version": "1.3.0",
          "package": "ihe.iti.pmir#1.3.0",
          "fhir-version": [
            "4.0.1"
          ],
          "url": "https://www.ihe.net/wp-content/uploads/uploadedFiles/Documents/ITI/IHE_ITI_Suppl_PMIR_Rev1-3_TI_2020-12-11.pdf"
        }
      ]
    },
    {
      "name": "IHE FHIR AuditEvent query and feed to ATNA",
      "category": "Security",
      "npm-name": "ihe.iti.atna",
      "description": "Enable audit log recording (feed) and access to ATNA Audit Repository queries using FHIR AuditEvent resource",
      "authority": "IHE",
      "product": [
        "fhir"
      ],
      "country": "uv",
      "language": [
        "en"
      ],
      "history": "https://wiki.ihe.net/index.php/Audit_Trail_and_Node_Authentication",
      "canonical": "https://wiki.ihe.net/index.php/Audit_Trail_and_Node_Authentication",
      "editions": [
        {
          "name": "R4 Trial-Implementation",
          "ig-version": "0.2.0",
          "package": "ihe.iti.atna#0.2.0",
          "fhir-version": [
            "4.0.1"
          ],
          "url": "https://wiki.ihe.net/index.php/Audit_Trail_and_Node_Authentication"
        }
      ],
      "analysis": {
        "error": "Unable to resolve package id ihe.iti.atna#0.2.0"
      }
    },
    {
      "name": "IHE Mobile Alert Communication Management(mACM)",
      "category": "Communications",
      "npm-name": "ihe.iti.macm",
      "description": "Provides the infrastructural components needed to send short, unstructured text alerts to human recipients and can record the outcomes of any human interactions upon receipt of the alert. ",
      "authority": "IHE",
      "product": [
        "fhir"
      ],
      "country": "uv",
      "language": [
        "en"
      ],
      "history": "http://wiki.ihe.net/index.php/Mobile_Alert_Communication_Management(mACM)",
      "canonical": "http://wiki.ihe.net/index.php/Mobile_Alert_Communication_Management(mACM)",
      "editions": [
        {
          "name": "R4 Trial-Implementation",
          "ig-version": "0.2.0",
          "package": "ihe.iti.macm#0.2.0",
          "fhir-version": [
            "4.0.1"
          ],
          "url": "http://wiki.ihe.net/index.php/Mobile_Alert_Communication_Management(mACM)"
        }
      ],
      "analysis": {
        "error": "Unable to resolve package id ihe.iti.macm#0.2.0"
      }
    },
    {
      "name": "IHE Mobile Cross-Enterprise Document Data Element Extraction (mXDE)",
      "category": "Clinical Documents",
      "npm-name": "ihe.iti.mxde",
      "description": "Provides the means to access data elements extracted from shared structured documents",
      "authority": "IHE",
      "product": [
        "fhir"
      ],
      "country": "uv",
      "language": [
        "en"
      ],
      "history": "http://wiki.ihe.net/index.php/Mobile_Cross-Enterprise_Document_Data_Element_Extraction",
      "analysis": {
        "error": "Unable to resolve package id ihe.iti.mxde#0.1.2"
      },
      "canonical": "https://profiles.ihe.net/ITI/mXDE",
      "ci-build": "http://build.fhir.org/ig/IHE/ITI.mXDE/branches/master/index.html",
      "editions": [
        {
          "name": "Publication",
          "ig-version": "1.3.0",
          "package": "ihe.iti.mxde#1.3.0",
          "fhir-version": [
            "4.0.1"
          ],
          "url": "https://profiles.ihe.net/ITI/mXDE/1.3.0"
        }
      ]
    },
    {
      "name": "IHE Query for Existing Data for Mobile (QEDm)",
      "category": "EHR Access",
      "npm-name": "ihe.pcc.qedm",
      "description": "Supports queries for clinical data elements, including observations, allergy and intolerances, conditions, diagnostic results, medications, immunizations, procedures, encounters and provenance by making the information widely available to other systems within and across enterprises",
      "authority": "IHE",
      "product": [
        "fhir"
      ],
      "country": "uv",
      "language": [
        "en"
      ],
      "history": "http://wiki.ihe.net/index.php/Query_for_Existing_Data_for_Mobile",
      "canonical": "http://wiki.ihe.net/index.php/Query_for_Existing_Data_for_Mobile",
      "editions": [
        {
          "name": "R4 Trial-Implementation",
          "ig-version": "0.2.1",
          "package": "ihe.pcc.qedm#0.2.1",
          "fhir-version": [
            "4.0.1"
          ],
          "url": "http://wiki.ihe.net/index.php/Query_for_Existing_Data_for_Mobile"
        }
      ],
      "analysis": {
        "error": "Unable to resolve package id ihe.pcc.qedm#0.2.1"
      }
    },
    {
      "name": "IHE Non-Patient File Sharing (NPFS)",
      "category": "Administration",
      "npm-name": "ihe.iti.npfs",
      "description": "Defines how to enable the sharing of non-patient files such as workflow definitions, privacy policies, blank forms, and stylesheets",
      "authority": "IHE",
      "product": [
        "fhir"
      ],
      "country": "uv",
      "language": [
        "en"
      ],
      "history": "http://wiki.ihe.net/index.php/Non-patient_File_Sharing_(NPFS)",
      "analysis": {
        "error": "Unable to resolve package id ihe.iti.npfs#0.2.0"
      },
      "canonical": "https://profiles.ihe.net/ITI/NPFS",
      "ci-build": "http://build.fhir.org/ig/IHE/ITI.NPFS/branches/master/index.html",
      "editions": [
        {
          "name": "Publication",
          "ig-version": "2.2.0",
          "package": "ihe.iti.npfs#2.2.0",
          "fhir-version": [
            "4.0.1"
          ],
          "url": "https://profiles.ihe.net/ITI/NPFS/2.2.0"
        }
      ]
    },
    {
      "name": "IHE Standardized Operational Log of Events (SOLE)",
      "category": "Administration",
      "npm-name": "ihe.rad.sole",
      "description": "Defines a way to exchange information about events that can then be collected and displayed using standard methods",
      "authority": "IHE",
      "product": [
        "fhir"
      ],
      "country": "uv",
      "language": [
        "en"
      ],
      "history": "http://wiki.ihe.net/index.php/Standardized_Operational_Log_of_Events",
      "canonical": "http://wiki.ihe.net/index.php/Standardized_Operational_Log_of_Events",
      "editions": [
        {
          "name": "STU3 Trial-Implementation",
          "ig-version": "0.1.0",
          "package": "ihe.rad.sole#0.1.0",
          "fhir-version": [
            "3.0.1"
          ],
          "url": "http://wiki.ihe.net/index.php/Standardized_Operational_Log_of_Events"
        }
      ],
      "analysis": {
        "error": "Unable to resolve package id ihe.rad.sole#0.1.0"
      }
    },
    {
      "name": "IHE Mobile Medication Administration (MMA)",
      "category": "Medications / Immunizations",
      "npm-name": "ihe.pharm.mma",
      "description": "Defines the integration between healthcare systems and mobile (or any other) clients using RESTful web services. This allows connecting EHRs with smartphones, smart pill boxes, and other personal or professional devices",
      "authority": "IHE",
      "product": [
        "fhir"
      ],
      "country": "uv",
      "language": [
        "en"
      ],
      "history": "http://wiki.ihe.net/index.php/Mobile_Medication_Administration",
      "canonical": "http://wiki.ihe.net/index.php/Mobile_Medication_Administration",
      "editions": [
        {
          "name": "STU3 Trial-Implementation",
          "ig-version": "0.1.0",
          "package": "ihe.pharm.mma#0.1.0",
          "fhir-version": [
            "3.0.1"
          ],
          "url": "http://wiki.ihe.net/index.php/Mobile_Medication_Administration"
        }
      ],
      "analysis": {
        "error": "Unable to resolve package id ihe.pharm.mma#0.1.0"
      }
    },
    {
      "name": "IHE Uniform Barcode Processing (UBP)",
      "category": "Medications / Immunizations",
      "npm-name": "ihe.pharm.ubp",
      "description": "Uniform Barcode Processing for Medications",
      "authority": "IHE",
      "product": [
        "fhir"
      ],
      "country": "uv",
      "language": [
        "en"
      ],
      "history": "http://wiki.ihe.net/index.php/Uniform_Barcode_Processing",
      "canonical": "http://wiki.ihe.net/index.php/Uniform_Barcode_Processing",
      "editions": [
        {
          "name": "STU3 Trial-Implementation",
          "ig-version": "0.1.0",
          "package": "ihe.pharm.ubp#0.1.0",
          "fhir-version": [
            "3.0.1"
          ],
          "url": "http://wiki.ihe.net/index.php/Uniform_Barcode_Processing"
        }
      ],
      "analysis": {
        "error": "Unable to resolve package id ihe.pharm.ubp#0.1.0"
      }
    },
    {
      "name": "IHE Mobile Retrieve Form for Data Capture (mRFD)",
      "category": "Forms Management",
      "npm-name": "ihe.qrph.mrfd",
      "description": "Provides a method for gathering data within a user’s current application to meet the requirements of an external system. mRFD supports RESTful retrieval of forms from a form source, display and completion of a form, and return of instance data from the display application to the source application. The workflows defined in this profile are based on those defined by the Retrieve Form for Data Capture (RFD) profile",
      "authority": "IHE",
      "product": [
        "fhir"
      ],
      "country": "uv",
      "language": [
        "en"
      ],
      "history": "http://wiki.ihe.net/index.php/Mobile_Retrieve_Form_for_Data_Capture",
      "canonical": "http://wiki.ihe.net/index.php/Mobile_Retrieve_Form_for_Data_Capture",
      "editions": [
        {
          "name": "STU3 Trial-Implementation",
          "ig-version": "0.1.0",
          "package": "ihe.qrph.mrfd#0.1.0",
          "fhir-version": [
            "3.0.1"
          ],
          "url": "http://wiki.ihe.net/index.php/Mobile_Retrieve_Form_for_Data_Capture"
        }
      ],
      "analysis": {
        "error": "Unable to resolve package id ihe.qrph.mrfd#0.1.0"
      }
    },
    {
      "name": "IHE Vital Records Death Reporting (VRDR)",
      "category": "Public Health",
      "npm-name": "ihe.qrph.vrdr",
      "description": "Defines a Retrieve Form for Data Capture (RFD) content profile that will specify derivation of source content from a medical summary document. by defining requirements for form filler content and form manager handling of the content",
      "authority": "IHE",
      "product": [
        "fhir"
      ],
      "country": "uv",
      "language": [
        "en"
      ],
      "history": "http://wiki.ihe.net/index.php/Vital_Records_Death_Reporting",
      "canonical": "http://wiki.ihe.net/index.php/Vital_Records_Death_Reporting",
      "editions": [
        {
          "name": "STU3 Trial-Implementation",
          "ig-version": "0.1.0",
          "package": "ihe.qrph.vrdr#0.1.0",
          "fhir-version": [
            "3.0.1"
          ],
          "url": "http://wiki.ihe.net/index.php/Vital_Records_Death_Reporting"
        }
      ],
      "analysis": {
        "error": "Unable to resolve package id ihe.qrph.vrdr#0.1.0"
      }
    },
    {
      "name": "IHE Dynamic Care Planning (DCP)",
      "category": "Care Planning",
      "npm-name": "ihe.pcc.dcp",
      "description": "Provides the structures and transactions for care planning, sharing Care Plans that meet the needs of many, such as providers, patients and payers",
      "authority": "IHE",
      "product": [
        "fhir"
      ],
      "country": "uv",
      "language": [
        "en"
      ],
      "history": "http://wiki.ihe.net/index.php/Dynamic_Care_Planning",
      "canonical": "http://wiki.ihe.net/index.php/Dynamic_Care_Planning",
      "editions": [
        {
          "name": "R4 Trial-Implementation",
          "ig-version": "0.2.0",
          "package": "ihe.pcc.dcp#0.2.0",
          "fhir-version": [
            "4.0.1"
          ],
          "url": "http://wiki.ihe.net/index.php/Dynamic_Care_Planning"
        }
      ],
      "analysis": {
        "error": "Unable to resolve package id ihe.pcc.dcp#0.2.0"
      }
    },
    {
      "name": "IHE Dynamic Care Team Management (DCTM)",
      "category": "Care Planning",
      "npm-name": "ihe.pcc.dctm",
      "description": "Provides the means for sharing care team information about a patient’s care teams that meet the needs of many users, such as providers, patients and payers",
      "authority": "IHE",
      "product": [
        "fhir"
      ],
      "country": "uv",
      "language": [
        "en"
      ],
      "history": "http://wiki.ihe.net/index.php/Dynamic_Care_Team_Management",
      "canonical": "http://wiki.ihe.net/index.php/Dynamic_Care_Team_Management",
      "editions": [
        {
          "name": "STU3 Trial-Implementation",
          "ig-version": "0.2.0",
          "package": "ihe.pcc.dctm#0.2.0",
          "fhir-version": [
            "4.0.1"
          ],
          "url": "http://wiki.ihe.net/index.php/Dynamic_Care_Team_Management"
        }
      ],
      "analysis": {
        "error": "Unable to resolve package id ihe.pcc.dctm#0.2.0"
      }
    },
    {
      "name": "Point-of-Care Medical Device Tracking (PMDT)",
      "category": "Administration",
      "npm-name": "ihe.pcc.pmdt",
      "description": "provides definition for a mobile Device",
      "authority": "IHE",
      "product": [
        "fhir"
      ],
      "country": "uv",
      "language": [
        "en"
      ],
      "history": "http://wiki.ihe.net/index.php/Point-of-Care_Medical_Device_Tracking",
      "canonical": "http://wiki.ihe.net/index.php/Point-of-Care_Medical_Device_Tracking",
      "editions": [
        {
          "name": "STU3 Trial-Implementation",
          "ig-version": "0.1.0",
          "package": "ihe.pcc.pmdt#0.1.0",
          "fhir-version": [
            "3.0.1"
          ],
          "url": "http://wiki.ihe.net/index.php/Point-of-Care_Medical_Device_Tracking"
        }
      ],
      "analysis": {
        "error": "Unable to resolve package id ihe.pcc.pmdt#0.1.0"
      }
    },
    {
      "name": "IHE Reconciliation of Clinical Content and Care Providers (RECON)",
      "category": "Administration",
      "npm-name": "ihe.pcc.recon",
      "description": "Provides the ability to communicate lists of clinical data that were reconciled, when they were reconciled and who did the reconciliation using CDA® constructs and FHIR® Resource attributes",
      "authority": "IHE",
      "product": [
        "fhir"
      ],
      "country": "uv",
      "language": [
        "en"
      ],
      "history": "http://wiki.ihe.net/index.php/Reconciliation_of_Clinical_Content_and_Care_Providers",
      "canonical": "http://wiki.ihe.net/index.php/Reconciliation_of_Clinical_Content_and_Care_Providers",
      "editions": [
        {
          "name": "STU3 Trial-Implementation",
          "ig-version": "0.1.0",
          "package": "ihe.pcc.recon#0.1.0",
          "fhir-version": [
            "3.0.1"
          ],
          "url": "http://wiki.ihe.net/index.php/Reconciliation_of_Clinical_Content_and_Care_Providers"
        }
      ],
      "analysis": {
        "error": "Unable to resolve package id ihe.pcc.recon#0.1.0"
      }
    },
    {
      "name": "IHE Remote Patient Monitoring (RPM)",
      "category": "Personal Healthcare",
      "npm-name": "ihe.pcc.rpm",
      "description": "Provides means of reporting measurements taken by Personal Healthcare Devices in a remote location",
      "authority": "IHE",
      "product": [
        "fhir"
      ],
      "country": "uv",
      "language": [
        "en"
      ],
      "history": "http://wiki.ihe.net/index.php/Remote_Patient_Monitoring",
      "canonical": "http://wiki.ihe.net/index.php/Remote_Patient_Monitoring",
      "editions": [
        {
          "name": "STU3 Trial-Implementation",
          "ig-version": "0.1.0",
          "package": "ihe.pcc.rpm#0.1.0",
          "fhir-version": [
            "3.0.1"
          ],
          "url": "http://wiki.ihe.net/index.php/Remote_Patient_Monitoring"
        }
      ],
      "analysis": {
        "error": "Unable to resolve package id ihe.pcc.rpm#0.1.0"
      }
    },
    {
      "name": "IHE Routine Interfacility Patient Transport (RIPT)",
      "category": "Communications",
      "npm-name": "ihe.pcc.ript",
      "description": "Provides means of updating a Transport team with critical and necessary medical information on a patient to be transported",
      "authority": "IHE",
      "product": [
        "fhir"
      ],
      "country": "uv",
      "language": [
        "en"
      ],
      "history": "http://wiki.ihe.net/index.php/Routine_Interfacility_Patient_Transport",
      "canonical": "http://wiki.ihe.net/index.php/Routine_Interfacility_Patient_Transport",
      "editions": [
        {
          "name": "STU3 Trial-Implementation",
          "ig-version": "0.1.0",
          "package": "ihe.pcc.ript#0.1.0",
          "fhir-version": [
            "3.0.1"
          ],
          "url": "http://wiki.ihe.net/index.php/Routine_Interfacility_Patient_Transport"
        }
      ],
      "analysis": {
        "error": "Error fetching package directly (http://profiles.ihe.net/PCC/RIPT/0.1.0/package.tgz), or fetching package list for ihe.pcc.ript from http://profiles.ihe.net/PCC/RIPT/package-list.json: Unable to fetch: Invalid HTTP response 404 from https://profiles.ihe.net/PCC/RIPT/0.1.0/package.tgz (Not Found) (content in /var/folders/85/j9nrkr152ds51j69d7nrxq7r0000gn/T/fhir-http-73.log)"
      }
    },
    {
      "name": "IHE Assessment Curation and Data Collection (ACDC)",
      "category": "EHR Access",
      "npm-name": "ihe.iti.acdc",
      "description": "Enables assessment developers and curators a means by which they can distribute assessment instruments to healthcare providers, supporting exchange of assessment data in a standardized form using the HL7 FHIR Questionnaire resource.",
      "authority": "IHE",
      "product": [
        "fhir"
      ],
      "country": "uv",
      "language": [
        "en"
      ],
      "history": "https://wiki.ihe.net/index.php/Assessment_Curation_and_Data_Collection",
      "canonical": "https://wiki.ihe.net/index.php/Assessment_Curation_and_Data_Collection",
      "editions": [
        {
          "name": "R4 Trial-Implementation",
          "ig-version": "1.1.0",
          "package": "ihe.pcc.acdc#1.1.0",
          "fhir-version": [
            "4.0.1"
          ],
          "url": "https://wiki.ihe.net/index.php/Assessment_Curation_and_Data_Collection"
        }
      ],
      "analysis": {
        "error": "Unable to resolve package id ihe.pcc.acdc#1.1.0"
      }
    },
    {
      "name": "IHE Mobile Aggregate Data Exchange (mADX)",
      "category": "EHR Access",
      "npm-name": "ihe.qrph.madx",
      "description": "Supports interoperable public health reporting of aggregate health data.",
      "authority": "IHE",
      "product": [
        "fhir"
      ],
      "country": "uv",
      "language": [
        "en"
      ],
      "history": "https://wiki.ihe.net/index.php/Mobile_Aggregate_Data_Exchange_(mADX)",
      "canonical": "https://wiki.ihe.net/index.php/Mobile_Aggregate_Data_Exchange_(mADX)",
      "editions": [
        {
          "name": "R4 Trial-Implementation",
          "ig-version": "1.1.0",
          "package": "ihe.qrph.madx#0.1.0",
          "fhir-version": [
            "4.0.1"
          ],
          "url": "https://wiki.ihe.net/index.php/Mobile_Aggregate_Data_Exchange_(mADX)"
        }
      ],
      "analysis": {
        "error": "Unable to resolve package id ihe.qrph.madx#0.1.0"
      }
    },
    {
      "name": "Electronic Case Reporting",
      "category": "Public Health",
      "npm-name": "hl7.fhir.us.ecr",
      "description": "The Electronic Case Reporting (eCR) Implementation Guide supports Reporting, investigation, and management via electronic transmission of clinical data from Electronic Health Records to Public Health Agencies, along with the management and processing of population cases. Ths IG covers Bi-directional information exchange and triggering and decision support",
      "authority": "HL7",
      "product": [
        "fhir"
      ],
      "country": "us",
      "language": [
        "en"
      ],
      "history": "http://hl7.org/fhir/us/ecr/history.html",
      "canonical": "http://hl7.org/fhir/us/ecr",
      "ci-build": "http://build.fhir.org/ig/HL7/case-reporting",
      "analysis": {
        "content": true,
        "rest": true,
        "documents": true,
        "clinicalCore": true,
        "carePlanning": true,
        "profiles": 57,
        "extensions": 25,
        "operations": 1,
        "valuesets": 8,
        "codeSystems": 8,
        "examples": 94
      },
      "editions": [
        {
          "name": "STU 2",
          "ig-version": "2.1.1",
          "package": "hl7.fhir.us.ecr#2.1.1",
          "fhir-version": [
            "4.0.1"
          ],
          "url": "http://hl7.org/fhir/us/ecr/STU2.1"
        }
      ]
    },
    {
      "name": "Loinc/IVD Test mapping",
      "category": "Diagnostics",
      "npm-name": "hl7.fhir.uv.livd",
      "description": "The LIVD Implementation Guide provides a industry standard expression for an IVD device manufacturer\u0027s suggestions for a specific device\u0027s mapping from the internal, proprietary IVD test codes to suggested LOINC codes when a LIS manager is connecting and configuring a device to the LIS",
      "authority": "HL7",
      "product": [
        "fhir"
      ],
      "country": "uv",
      "language": [
        "en"
      ],
      "history": "http://hl7.org/fhir/uv/livd/history.html",
      "canonical": "http://hl7.org/fhir/uv/livd",
      "ci-build": "http://build.fhir.org/ig/HL7/livd",
      "analysis": {
        "content": true,
        "diagnostics": true,
        "profiles": 10,
        "extensions": 4,
        "valuesets": 6,
        "codeSystems": 5,
        "examples": 8
      },
      "editions": [
        {
          "name": "STU1 Ballot",
          "ig-version": "1.0.0-ballot",
          "package": "hl7.fhir.uv.livd#1.0.0-ballot",
          "fhir-version": [
            "4.0.1"
          ],
          "url": "http://hl7.org/fhir/uv/livd/2024Jan"
        }
      ]
    },
    {
      "name": "Point of Care Devices",
      "category": "Diagnostics",
      "npm-name": "hl7.fhir.uv.pocd",
      "description": "Defines the use of FHIR resources to convey measurements and supporting data from acute care point-of-care medical devices (PoCD) to receiving systems for electronic medical records, clinical decision support, and medical data archiving for aggregate quality measurement and research purposes",
      "authority": "HL7",
      "product": [
        "fhir"
      ],
      "country": "uv",
      "language": [
        "en"
      ],
      "history": "http://hl7.org/fhir/uv/pocd/history.html",
      "canonical": "http://hl7.org/fhir/uv/pocd",
      "ci-build": "http://build.fhir.org/ig/HL7/uv-pocd",
      "analysis": {
        "content": true,
        "rest": true,
        "clinicalCore": true,
        "profiles": 13,
        "extensions": 12,
        "valuesets": 8,
        "codeSystems": 5,
        "examples": 21
      },
      "editions": [
        {
          "name": "STU 1 Ballot",
          "ig-version": "0.3.0",
          "package": "hl7.fhir.uv.pocd#0.3.0",
          "fhir-version": [
            "4.0.1"
          ],
          "url": "http://hl7.org/fhir/uv/pocd/2021Sep"
        }
      ]
    },
    {
      "name": "Potential Drug/Drug Interaction",
      "category": "Medications / Immunizations",
      "npm-name": "hl7.fhir.uv.pddi",
      "description": "This implementation guide is targeted at stakeholders who seek to increase the specificity and clinical relevance of drug-drug interaction alerts presented through the electronic health record. The approach is service-oriented and uses Web standards, a minimum information model for potential drug interactions, and emerging Health Information Technology standards including CDS Hooks, FHIR, and Clinical Quality Language (CQL)",
      "authority": "HL7",
      "product": [
        "fhir"
      ],
      "country": "uv",
      "language": [
        "en"
      ],
      "history": "http://hl7.org/fhir/uv/pddi/history.html",
      "canonical": "http://hl7.org/fhir/uv/pddi",
      "ci-build": "http://build.fhir.org/ig/HL7/PDDI-CDS",
      "analysis": {
        "valuesets": 88,
        "codeSystems": 1,
        "examples": 36
      },
      "editions": [
        {
          "name": "STU 1 Ballot",
          "ig-version": "1.0.0-ballot",
          "package": "hl7.fhir.uv.pddi#1.0.0-ballot",
          "fhir-version": [
            "4.0.1"
          ],
          "url": "http://hl7.org/fhir/uv/pddi/2023Jan"
        }
      ]
    },
    {
      "name": "Validated Healthcare Directory",
      "category": "Administration",
      "npm-name": "hl7.fhir.uv.vhdir",
      "description": "Defines the minimum conformance requirements for accessing or exposing validated healthcare directory data and provides a specification for the exchange of directory data between a source of validated provider data and local workflow environments (e.g. local directories)",
      "authority": "HL7",
      "product": [
        "fhir"
      ],
      "country": "uv",
      "language": [
        "en"
      ],
      "history": "http://hl7.org/fhir/uv/vhdir/history.html",
      "canonical": "http://hl7.org/fhir/uv/vhdir",
      "ci-build": "http://build.fhir.org/ig/HL7/VhDir",
      "analysis": {},
      "editions": []
    },
    {
      "name": "Coverage Requirements Determination (Da Vinci)",
      "category": "Financial",
      "npm-name": "hl7.fhir.us.davinci-crd",
      "description": "Provides a mechanism for healthcare providers to discover guidelines, pre-authorization requirements and other expectations from payor organizations related to a proposed medication, procedure or other service associated with a patient\u0027s insurance coverage. Supports both patient-specific and patient-independent information retrieval",
      "authority": "HL7",
      "product": [
        "fhir"
      ],
      "country": "us",
      "language": [
        "en"
      ],
      "history": "http://hl7.org/fhir/us/davinci-crd/history.html",
      "canonical": "http://hl7.org/fhir/us/davinci-crd",
      "ci-build": "http://build.fhir.org/ig/HL7/davinci-crd",
      "analysis": {
        "content": true,
        "clinicalCore": true,
        "carePlanning": true,
        "financials": true,
        "medsMgmt": true,
        "scheduling": true,
        "profiles": 18,
        "extensions": 1,
        "valuesets": 8,
        "codeSystems": 3,
        "examples": 19
      },
      "editions": [
        {
          "name": "STU 2.0",
          "ig-version": "2.0.1",
          "package": "hl7.fhir.us.davinci-crd#2.0.1",
          "fhir-version": [
            "4.0.1"
          ],
          "url": "http://hl7.org/fhir/us/davinci-crd/STU2"
        }
      ]
    },
    {
      "name": "Data Exchange for Quality Measures (Da Vinci)",
      "category": "Financial",
      "npm-name": "hl7.fhir.us.davinci-deqm",
      "description": "Provides a mechanism for healthcare providers and data aggregators to exchange quality measure information using subscription, query, and push methods",
      "authority": "HL7",
      "product": [
        "fhir"
      ],
      "country": "us",
      "language": [
        "en"
      ],
      "history": "http://hl7.org/fhir/us/davinci-deqm/history.html",
      "canonical": "http://hl7.org/fhir/us/davinci-deqm",
      "ci-build": "http://build.fhir.org/ig/HL7/davinci-deqm",
      "analysis": {
        "content": true,
        "rest": true,
        "documents": true,
        "clinicalCore": true,
        "financials": true,
        "medsMgmt": true,
        "measures": true,
        "profiles": 11,
        "extensions": 8,
        "operations": 1,
        "valuesets": 2,
        "codeSystems": 2,
        "examples": 87
      },
      "editions": [
        {
          "name": "STU4 (v4.0.0)",
          "ig-version": "4.0.0",
          "package": "hl7.fhir.us.davinci-deqm#4.0.0",
          "fhir-version": [
            "4.0.1"
          ],
          "url": "http://hl7.org/fhir/us/davinci-deqm/STU4"
        }
      ]
    },
    {
      "name": "Occupational Data for Health",
      "category": "Clinical Records",
      "npm-name": "hl7.fhir.us.odh",
      "description": "This IG covers the specific data that covers past or present jobs, usual work, employment status, retirement date and combat zone period for the subject. It also includes the past or present jobs and usual work of other household members",
      "authority": "HL7",
      "product": [
        "fhir"
      ],
      "country": "us",
      "language": [
        "en"
      ],
      "history": "http://hl7.org/fhir/us/odh/history.html",
      "canonical": "http://hl7.org/fhir/us/odh",
      "ci-build": "http://build.fhir.org/ig/HL7/us-odh",
      "analysis": {
        "content": true,
        "clinicalCore": true,
        "profiles": 6,
        "extensions": 2,
        "valuesets": 9,
        "codeSystems": 1,
        "examples": 8
      },
      "editions": [
        {
          "name": "STU 1.3 on FHIR R4",
          "ig-version": "1.3.0",
          "package": "hl7.fhir.us.odh#1.3.0",
          "fhir-version": [
            "4.0.1"
          ],
          "url": "http://hl7.org/fhir/us/odh/STU1.3"
        }
      ]
    },
    {
      "name": "IHE Paramedicine Care Summary (PCS)",
      "category": "Communications",
      "npm-name": "ihe.pcc.pcs",
      "description": "Provides means for Emergency Transport to inform destination Hospital with critical and necessary medical information on patient being transported",
      "authority": "IHE",
      "product": [
        "fhir"
      ],
      "country": "uv",
      "language": [
        "en"
      ],
      "history": "http://wiki.ihe.net/index.php/Paramedicine_Care_Summary",
      "canonical": "http://wiki.ihe.net/index.php/Paramedicine_Care_Summary",
      "editions": [
        {
          "name": "STU3 Trial-Implementation",
          "ig-version": "0.1.0",
          "package": "ihe.pcc.pcs#0.1.0",
          "fhir-version": [
            "3.0.1"
          ],
          "url": "http://wiki.ihe.net/index.php/Paramedicine_Care_Summary"
        }
      ],
      "analysis": {
        "error": "Error fetching package directly (https://profiles.ihe.net/PCC/PCS/0.1.0/package.tgz), or fetching package list for ihe.pcc.pcs from https://profiles.ihe.net/PCC/PCS/package-list.json: Unable to fetch: Invalid HTTP response 404 from https://profiles.ihe.net/PCC/PCS/0.1.0/package.tgz (Not Found) (content in /var/folders/85/j9nrkr152ds51j69d7nrxq7r0000gn/T/fhir-http-84.log)"
      }
    },
    {
      "name": "IHE Birth and Fetal Death Reporting - Enhanced (BFDE)",
      "category": "Public Health",
      "npm-name": "ihe.pcc.bfde",
      "description": "Provides means for pre-populating of data from electronic health record systems to electronic vital records systems for birth and fetal death reporting",
      "authority": "IHE",
      "product": [
        "fhir"
      ],
      "country": "uv",
      "language": [
        "en"
      ],
      "history": "http://wiki.ihe.net/index.php/Birth_and_Fetal_Death_Reporting_Enhanced_Profile",
      "canonical": "http://wiki.ihe.net/index.php/Birth_and_Fetal_Death_Reporting_Enhanced_Profile",
      "editions": [
        {
          "name": "STU3 Trial-Implementation",
          "ig-version": "0.1.0",
          "package": "ihe.pcc.bfde#0.1.0",
          "fhir-version": [
            "3.0.1"
          ],
          "url": "http://wiki.ihe.net/index.php/Birth_and_Fetal_Death_Reporting_Enhanced_Profile"
        }
      ],
      "analysis": {
        "error": "Unable to resolve package id ihe.pcc.bfde#0.1.0"
      }
    },
    {
      "name": "IHE Quality Outcome Reporting for EMS (QORE)",
      "category": "Public Health",
      "npm-name": "ihe.qrph.qore",
      "description": "Supports transmission of clinical data for use in calculating Emergency Medical Services Quality measures. Focus on Stroke, CPR, and STEMI",
      "authority": "IHE",
      "product": [
        "fhir"
      ],
      "country": "uv",
      "language": [
        "en"
      ],
      "history": "http://wiki.ihe.net/index.php/Quality_Outcome_Reporting_for_EMS",
      "canonical": "http://wiki.ihe.net/index.php/Quality_Outcome_Reporting_for_EMS",
      "editions": [
        {
          "name": "STU3 Trial-Implementation",
          "ig-version": "0.1.0",
          "package": "ihe.qrph.qore#0.1.0",
          "fhir-version": [
            "3.0.1"
          ],
          "url": "http://wiki.ihe.net/index.php/Quality_Outcome_Reporting_for_EMS"
        }
      ],
      "analysis": {
        "error": "Error fetching package directly (http://profiles.ihe.net/QRPH/QORE/0.1.0/package.tgz), or fetching package list for ihe.qrph.qore from http://profiles.ihe.net/QRPH/QORE/package-list.json: Unable to fetch: Invalid HTTP response 404 from https://profiles.ihe.net/QRPH/QORE/0.1.0/package.tgz (Not Found) (content in /var/folders/85/j9nrkr152ds51j69d7nrxq7r0000gn/T/fhir-http-92.log)"
      }
    },
    {
      "name": "Smart App Launch Implementation Guide",
      "category": "EHR Access",
      "npm-name": "hl7.fhir.uv.smart-app-launch",
      "description": "App access to Healthcare software",
      "authority": "HL7",
      "product": [
        "fhir"
      ],
      "country": "uv",
      "language": [
        "en"
      ],
      "history": "http://hl7.org/fhir/smart-app-launch/history.html",
      "canonical": "http://hl7.org/fhir/smart-app-launch",
      "ci-build": "http://build.fhir.org/ig/HL7/smart-app-launch",
      "analysis": {},
      "editions": [
        {
          "name": "STU 2.2 Ballot",
          "ig-version": "2.2.0-ballot",
          "package": "hl7.fhir.uv.smart-app-launch#2.2.0-ballot",
          "fhir-version": [
            "4.0.1"
          ],
          "url": "http://hl7.org/fhir/smart-app-launch/2024Jan"
        }
      ]
    },
    {
      "name": "Bidirectional Services eReferrals (BSeR) FHIR IG",
      "category": "Public Health",
      "npm-name": "hl7.fhir.us.bser",
      "description": "The Bidirectional Services eReferrals (BSeR) FHIR IG provides guidance on STU3 FHIR Resources and US Core IG profiles for use in exchanging a referral request and specific program data from a clinical provider to a typically extra-clinical program service provider, such as a diabetes prevention program, a smoking quitline, or a hypertension management training program. And provides for the return of feedback information from the service program to the referring provider",
      "authority": "HL7",
      "product": [
        "fhir"
      ],
      "country": "us",
      "language": [
        "en"
      ],
      "history": "http://hl7.org/fhir/us/bser/history.html",
      "canonical": "http://hl7.org/fhir/us/bser",
      "ci-build": "http://build.fhir.org/ig/HL7/bser",
      "analysis": {
        "content": true,
        "rest": true,
        "documents": true,
        "clinicalCore": true,
        "carePlanning": true,
        "financials": true,
        "medsMgmt": true,
        "profiles": 40,
        "valuesets": 2,
        "codeSystems": 2,
        "examples": 59
      },
      "editions": [
        {
          "name": "STU 2",
          "ig-version": "2.0.0-ballot",
          "package": "hl7.fhir.us.bser#2.0.0-ballot",
          "fhir-version": [
            "4.0.1"
          ],
          "url": "http://hl7.org/fhir/us/bser/2023Sep"
        }
      ]
    },
    {
      "name": "FHIR Bulk Data Access",
      "category": "EHR Access",
      "npm-name": "hl7.fhir.us.bulkdata",
      "description": "This Implementation Guide defines secure FHIR export Operations that use this capability to provide an authenticated and authorized client with the ability to register as a backend service and retrieve any data in a FHIR server, data on all patients in a server, or data on a group of patients while optionally specifying data since a certain date",
      "authority": "HL7",
      "product": [
        "fhir"
      ],
      "country": "us",
      "language": [
        "en"
      ],
      "history": "http://hl7.org/fhir/us/bulkdata/history.html",
      "canonical": "http://hl7.org/fhir/us/bulkdata",
      "ci-build": "https://build.fhir.org/ig/HL7/bulk-data",
      "editions": [
        {
          "name": "STU 1 Ballot",
          "ig-version": "0.1.0",
          "package": "hl7.fhir.us.bulkdata#0.1.0",
          "fhir-version": [
            "4.0.0"
          ],
          "url": "http://hl7.org/fhir/us/bulkdata/2019May"
        }
      ],
      "analysis": {
        "operations": 3
      }
    },
    {
      "name": "Common Data Models Harmonization FHIR IG",
      "category": "Research",
      "npm-name": "hl7.fhir.us.cdmh",
      "description": "The CDMH FHIR IG provides the guidance necessary to map the four common data models namely Sentinel, PCORnet CDM, i2b2 and OMOP to FHIR resources and profiles",
      "authority": "HL7",
      "product": [
        "fhir"
      ],
      "country": "us",
      "language": [
        "en"
      ],
      "history": "http://hl7.org/fhir/us/cdmh/history.html",
      "canonical": "http://hl7.org/fhir/us/cdmh",
      "ci-build": "http://build.fhir.org/ig/HL7/cdmh",
      "analysis": {
        "content": true,
        "rest": true,
        "clinicalCore": true,
        "medsMgmt": true,
        "diagnostics": true,
        "trials": true,
        "profiles": 15,
        "extensions": 22,
        "valuesets": 25,
        "codeSystems": 38,
        "examples": 15
      },
      "editions": [
        {
          "name": "STU 1",
          "ig-version": "1.0.0",
          "package": "hl7.fhir.us.cdmh#1.0.0",
          "fhir-version": [
            "4.0.1"
          ],
          "url": "http://hl7.org/fhir/us/cdmh/STU1"
        }
      ]
    },
    {
      "name": "Quality Measure Implementation Guide",
      "category": "Quality / CDS",
      "npm-name": "hl7.fhir.us.cqfmeasures",
      "description": "Provides profiles and guidance for the representation of clinical quality measures in FHIR and Clincal Quality Language (CQL)",
      "authority": "HL7",
      "product": [
        "fhir"
      ],
      "country": "us",
      "language": [
        "en"
      ],
      "history": "http://hl7.org/fhir/us/cqfmeasures/history.html",
      "canonical": "http://hl7.org/fhir/us/cqfmeasures",
      "ci-build": "http://build.fhir.org/ig/HL7/cqf-measures",
      "analysis": {
        "content": true,
        "rest": true,
        "clinicalCore": true,
        "measures": true,
        "profiles": 21,
        "extensions": 36,
        "operations": 6,
        "valuesets": 5,
        "codeSystems": 5,
        "examples": 61
      },
      "editions": [
        {
          "name": "STU5 (v5.0.0) Ballot",
          "ig-version": "5.0.0-ballot2",
          "package": "hl7.fhir.us.cqfmeasures#5.0.0-ballot2",
          "fhir-version": [
            "4.0.1"
          ],
          "url": "http://hl7.org/fhir/us/cqfmeasures/2024May"
        }
      ]
    },
    {
      "name": "Documentation Templates and Rules",
      "category": "Financial",
      "npm-name": "hl7.fhir.us.davinci-dtr",
      "description": "Provides a mechanism for delivering and executing payer rules related to documentation requirements for a proposed medication, procedure or other service associated with a patient\u0027s insurance coverage",
      "authority": "HL7",
      "product": [
        "fhir"
      ],
      "country": "us",
      "language": [
        "en"
      ],
      "history": "http://hl7.org/fhir/us/davinci-dtr/history.html",
      "canonical": "http://hl7.org/fhir/us/davinci-dtr",
      "ci-build": "http://build.fhir.org/ig/HL7/davinci-dtr",
      "analysis": {
        "content": true,
        "documents": true,
        "financials": true,
        "questionnaire": true,
        "profiles": 6,
        "extensions": 2,
        "operations": 1,
        "examples": 12
      },
      "editions": [
        {
          "name": "STU 2.0",
          "ig-version": "2.0.1",
          "package": "hl7.fhir.us.davinci-dtr#2.0.1",
          "fhir-version": [
            "4.0.1"
          ],
          "url": "http://hl7.org/fhir/us/davinci-dtr/STU2"
        }
      ]
    },
    {
      "name": "Da Vinci Health Record Exchange",
      "category": "Financial",
      "npm-name": "hl7.fhir.us.davinci-hrex",
      "description": "A library of shared artifacts used by other Da Vinci and payer related implementation guides",
      "authority": "HL7",
      "product": [
        "fhir"
      ],
      "country": "us",
      "language": [
        "en"
      ],
      "history": "http://hl7.org/fhir/us/davinci-hrex/history.html",
      "canonical": "http://hl7.org/fhir/us/davinci-hrex",
      "ci-build": "http://build.fhir.org/ig/HL7/davinci-ehrx",
      "analysis": {
        "content": true,
        "rest": true,
        "clinicalCore": true,
        "carePlanning": true,
        "financials": true,
        "profiles": 11,
        "extensions": 4,
        "operations": 1,
        "valuesets": 2,
        "codeSystems": 1,
        "examples": 22
      },
      "editions": [
        {
          "name": "STU1",
          "ig-version": "1.0.0",
          "package": "hl7.fhir.us.davinci-hrex#1.0.0",
          "fhir-version": [
            "4.0.1"
          ],
          "url": "http://hl7.org/fhir/us/davinci-hrex/STU1"
        }
      ]
    },
    {
      "name": "electronic Long-Term Services and Supports Implementation Guide",
      "category": "Public Health",
      "npm-name": "hl7.fhir.us.eltss",
      "description": "Provides guidance to US Realm implementers to use the FHIR for implementing access and exchange Electronic Long-Term Services \u0026 Supports (eLTSS) Dataset data elements",
      "authority": "HL7",
      "product": [
        "fhir"
      ],
      "country": "us",
      "language": [
        "en"
      ],
      "history": "http://hl7.org/fhir/us/eLTSS/history.html",
      "ci-build": "http://build.fhir.org/ig/HL7/eLTSS",
      "canonical": "http://hl7.org/fhir/us/eltss",
      "analysis": {
        "content": true,
        "rest": true,
        "clinicalCore": true,
        "financials": true,
        "questionnaire": true,
        "profiles": 13,
        "extensions": 3,
        "logicals": 3,
        "valuesets": 2,
        "codeSystems": 2,
        "examples": 5
      },
      "editions": [
        {
          "name": "STU2 Ballot",
          "ig-version": "2.0.0-ballot",
          "package": "hl7.fhir.us.eltss#2.0.0-ballot",
          "fhir-version": [
            "4.0.1"
          ],
          "url": "http://hl7.org/fhir/us/eltss/2024Jan"
        }
      ]
    },
    {
      "name": "Patient Reported Outcomes (PRO) FHIR IG",
      "category": "Personal Healthcare",
      "npm-name": "hl7.fhir.us.patient-reported-outcomes",
      "description": "This IG provides the necessary guidance to use FHIR for Patient Reported Outcomes",
      "authority": "HL7",
      "product": [
        "fhir"
      ],
      "country": "us",
      "language": [
        "en"
      ],
      "history": "http://hl7.org/fhir/us/patient-reported-outcomes/history.html",
      "canonical": "http://hl7.org/fhir/us/patient-reported-outcomes",
      "ci-build": "http://build.fhir.org/ig/HL7/patient-reported-outcomes",
      "analysis": {
        "rest": true
      },
      "editions": [
        {
          "name": "STU 1 Ballot",
          "ig-version": "0.2.0",
          "package": "hl7.fhir.us.patient-reported-outcomes#0.2.0",
          "fhir-version": [
            "4.0.0"
          ],
          "url": "http://hl7.org/fhir/us/patient-reported-outcomes/2019May"
        }
      ]
    },
    {
      "name": "Pharmacist Care Plan FHIR IG",
      "category": "Medications / Immunizations",
      "npm-name": "hl7.fhir.us.phcp",
      "description": "This is an electronic care plan with enhanced Medications / Immunizations content based on the templates in the HL7 Implementation Guide for C-CDA Release 2.1: Consolidated CDA for Clinical Notes, represented using FHIR profiles",
      "authority": "HL7",
      "product": [
        "fhir"
      ],
      "country": "us",
      "language": [
        "en"
      ],
      "history": "http://hl7.org/fhir/us/phcp/history.html",
      "canonical": "http://hl7.org/fhir/us/phcp",
      "ci-build": "http://build.fhir.org/ig/HL7/PhCP",
      "analysis": {
        "content": true,
        "rest": true,
        "clinicalCore": true,
        "carePlanning": true,
        "financials": true,
        "medsMgmt": true,
        "profiles": 10,
        "examples": 16
      },
      "editions": [
        {
          "name": "STU 1",
          "ig-version": "1.0.0",
          "package": "hl7.fhir.us.phcp#1.0.0",
          "fhir-version": [
            "4.0.1"
          ],
          "url": "http://hl7.org/fhir/us/phcp/STU1"
        }
      ]
    },
    {
      "name": "Vital Records Mortality and Morbidity Reporting FHIR IG",
      "category": "Public Health",
      "npm-name": "hl7.fhir.us.vrdr",
      "description": "The VRDR FHIR IG provides guidance regarding the use of FHIR resources for the bidirectional exchange of mortality data between State-run PHA Vital Records offices and NCHS",
      "authority": "HL7",
      "product": [
        "fhir"
      ],
      "country": "us",
      "language": [
        "en"
      ],
      "history": "http://hl7.org/fhir/us/vrdr/history.html",
      "canonical": "http://hl7.org/fhir/us/vrdr",
      "ci-build": "http://build.fhir.org/ig/HL7/vrdr",
      "analysis": {
        "content": true,
        "documents": true,
        "clinicalCore": true,
        "profiles": 34,
        "extensions": 4,
        "examples": 34
      },
      "editions": [
        {
          "name": "STU 3 Ballot",
          "ig-version": "3.0.0-ballot",
          "package": "hl7.fhir.us.vrdr#3.0.0-ballot",
          "fhir-version": [
            "4.0.1"
          ],
          "url": "http://hl7.org/fhir/us/vrdr/2024May"
        }
      ]
    },
    {
      "name": "Womens Health Technology Coordinated Registry Network FHIR IG",
      "category": "Clinical Registries",
      "npm-name": "hl7.fhir.us.womens-health-registries",
      "description": "The purpose of the IG to provide the necessary guidance to use FHIR to build registries specific to monitoring Womens Health",
      "authority": "HL7",
      "product": [
        "fhir"
      ],
      "country": "us",
      "language": [
        "en"
      ],
      "history": "http://hl7.org/fhir/us/womens-health-registries/history.html",
      "canonical": "http://hl7.org/fhir/us/womens-health-registries",
      "ci-build": "http://build.fhir.org/ig/HL7/coordinated-registry-network",
      "analysis": {
        "content": true,
        "rest": true,
        "clinicalCore": true,
        "profiles": 3
      },
      "editions": [
        {
          "name": "STU 1 Ballot",
          "ig-version": "0.2.0",
          "package": "hl7.fhir.us.womens-health-registries#0.2.0",
          "fhir-version": [
            "4.0.0"
          ],
          "url": "http://hl7.org/fhir/us/womens-health-registries/2019May"
        }
      ]
    },
    {
      "name": "Personal Health Device FHIR IG",
      "category": "Personal Healthcare",
      "npm-name": "hl7.fhir.uv.phd",
      "description": "The IG provides a mapping of IEEE 11073 20601 Personal Health Device data to FHIR",
      "authority": "HL7",
      "product": [
        "fhir"
      ],
      "country": "uv",
      "language": [
        "en"
      ],
      "history": "http://hl7.org/fhir/uv/phd/history.html",
      "canonical": "http://hl7.org/fhir/uv/phd",
      "analysis": {
        "content": true,
        "rest": true,
        "clinicalCore": true,
        "profiles": 11,
        "valuesets": 7,
        "codeSystems": 4
      },
      "ci-build": "http://build.fhir.org/ig/HL7/phd",
      "editions": [
        {
          "name": "STU 1",
          "ig-version": "1.0.0",
          "package": "hl7.fhir.uv.phd#1.0.0",
          "fhir-version": [
            "4.0.1"
          ],
          "url": "http://hl7.org/fhir/uv/phd/STU1"
        }
      ]
    },
    {
      "name": "Provider Directory IG",
      "category": "Administration",
      "npm-name": "hl7.fhir.au.pd",
      "description": "This implementation guide is based upon STU3 FHIR standard and is the Australian variant of the Provider Directory IG. It outlines the key data elements for any provider directory and basic query guidance. The components developed in this guide are intended to provide a foundation for a central or distributed Provider or Healthcare Directory",
      "authority": "HL7",
      "product": [
        "fhir"
      ],
      "country": "au",
      "history": "http://hl7.org.au/fhir/pd/history.html",
      "canonical": "http://hl7.org.au/fhir/pd",
      "ci-build": "http://build.fhir.org/ig/hl7au/au-fhir-pd",
      "editions": [
        {
          "name": "Release 1 Qa-preview",
          "ig-version": "0.6.0",
          "package": "hl7.fhir.au.pd#0.6.0",
          "fhir-version": [
            "3.0.1"
          ],
          "url": "http://hl7.org.au/fhir"
        }
      ],
      "analysis": {
        "error": "Unable to find package hl7.fhir.au.pd#0.6.0"
      }
    },
    {
      "name": "Argonaut Clinical Notes Implementation Guide",
      "category": "EHR Access",
      "npm-name": "argonaut.us.clinicalnotes",
      "description": "This implementation guide provides implementers with FHIR profiles and guidance to create, use, and share Clinical Notes",
      "authority": "Argonaut (US)",
      "product": [
        "fhir"
      ],
      "country": "us",
      "history": "http://fhir.org/guides/argonaut/clinicalnotes/history.html",
      "canonical": "http://fhir.org/guides/argonaut/clinicalnotes",
      "ci-build": "http://build.fhir.org/ig/argonautproject/clinicalnotes",
      "editions": [
        {
          "name": "Release 1",
          "ig-version": "1.0.0",
          "package": "argonaut.us.clinicalnotes#1.0.0",
          "fhir-version": [
            "3.0.1"
          ],
          "url": "http://fhir.org/guides/argonaut/clinicalnotes/1.0.0"
        }
      ],
      "analysis": {
        "error": "Unable to resolve package id argonaut.us.clinicalnotes#1.0.0"
      }
    },
    {
      "name": "Argonaut Questionnaire Implementation Guide",
      "category": "EHR Access",
      "npm-name": "argonaut.us.questionnaire",
      "description": "This implementation guide provides implementers with FHIR RESTful APIs and guidance to create, use and share between organizations standard assessment forms and the assessment responses",
      "authority": "Argonaut (US)",
      "product": [
        "fhir"
      ],
      "country": "us",
      "history": "http://fhir.org/guides/argonaut/questionnaire/history.html",
      "canonical": "http://fhir.org/guides/argonaut/questionnaire",
      "ci-build": "http://build.fhir.org/ig/argonautproject/questionnaire",
      "editions": [
        {
          "name": "Release 1",
          "ig-version": "1.0.0",
          "package": "argonaut.us.questionnaire#1.0.0",
          "fhir-version": [
            "3.0.1"
          ],
          "url": "http://fhir.org/guides/argonaut/questionnaire/1.0.0"
        }
      ],
      "analysis": {
        "error": "Unable to resolve package id argonaut.us.questionnaire#1.0.0"
      }
    },
    {
      "name": "Danish Core Implementation Guide",
      "category": "National Base",
      "npm-name": "hl7.fhir.dk.core",
      "description": "Base danish national implementation guide",
      "authority": "HL7 Denmark",
      "product": [
        "fhir"
      ],
      "country": "dk",
      "language": [
        "en"
      ],
      "history": "http://hl7.dk/fhir/core/history.html",
      "canonical": "http://hl7.dk/fhir/core",
      "analysis": {
        "content": true,
        "clinicalCore": true,
        "profiles": 10,
        "extensions": 2,
        "valuesets": 6,
        "codeSystems": 15,
        "examples": 12
      },
      "ci-build": "http://build.fhir.org/ig/hl7dk/dk-core",
      "editions": [
        {
          "name": "Release",
          "ig-version": "3.1.0",
          "package": "hl7.fhir.dk.core#3.1.0",
          "fhir-version": [
            "4.0.1"
          ],
          "url": "http://hl7.dk/fhir/core/3.1.0"
        }
      ]
    },
    {
      "name": "Swiss Core Implementation Guide",
      "category": "National Base",
      "npm-name": "ch.fhir.ig.ch-core",
      "description": "Base swiss national implementation guide",
      "authority": "HL7 Switzerland",
      "product": [
        "fhir"
      ],
      "country": "ch",
      "history": "http://fhir.ch/ig/ch-core/history.html",
      "canonical": "http://fhir.ch/ig/ch-core",
      "ci-build": "http://build.fhir.org/ig/hl7ch/ch-core/index.html",
      "editions": [
        {
          "name": "STU",
          "ig-version": "1.0.0",
          "package": "ch.fhir.ig.ch-core#1.0.0",
          "fhir-version": [
            "4.0.1"
          ],
          "url": "http://fhir.ch/ig/ch-core/1.0.0"
        }
      ],
      "analysis": {
        "content": true,
        "documents": true,
        "clinicalCore": true,
        "financials": true,
        "profiles": 21,
        "extensions": 16,
        "valuesets": 16,
        "codeSystems": 13,
        "examples": 18
      }
    },
    {
      "name": "Swiss Guide Template",
      "category": "National Base",
      "npm-name": "ch.fhir.ig.template",
      "description": "HL7 Switzerland FHIR Implementation Guide Template",
      "authority": "HL7 Switzerland",
      "product": [
        "fhir"
      ],
      "country": "ch",
      "history": "http://fhir.ch/ig/template/history.html",
      "canonical": "http://fhir.ch/ig/template",
      "ci-build": "http://build.fhir.org/ig/hl7ch/ig-template/index.html",
      "editions": [
        {
          "name": "STU",
          "ig-version": "0.4.0",
          "package": "ch.fhir.ig.template#0.4.0",
          "fhir-version": [
            "4.0.1"
          ],
          "url": "http://fhir.ch/ig/template/0.4.0"
        }
      ],
      "analysis": {
        "error": "Unable to find package ch.fhir.ig.template#0.4.0"
      }
    },
    {
      "name": "Swiss EPR Metadata (CH-EPR-TERM)",
      "category": "National Base",
      "npm-name": "ch.fhir.ig.ch-epr-term",
      "description": "Implementation guide for the meta data specified in the framework of Annex 3 and 9 of the FDHA Ordinance on the electronic patient record in Switzerland",
      "authority": "HL7 Switzerland",
      "product": [
        "fhir"
      ],
      "country": "ch",
      "history": "http://fhir.ch/ig/ch-epr-term/history.html",
      "canonical": "http://fhir.ch/ig/ch-epr-term",
      "ci-build": "http://build.fhir.org/ig/hl7ch/ch-epr-term/index.html",
      "editions": [
        {
          "name": "STU",
          "ig-version": "2.0.4",
          "package": "ch.fhir.ig.ch-epr-term#2.0.4",
          "fhir-version": [
            "4.0.1"
          ],
          "url": "http://fhir.ch/ig/ch-epr-term/2.0.4"
        }
      ],
      "analysis": {
        "valuesets": 20,
        "codeSystems": 10
      }
    },
    {
      "name": "Swiss Cancer Registration Implementation Guide (CH-CRL)",
      "category": "National Base",
      "npm-name": "ch.fhir.ig.ch-crl",
      "description": "Implementation guide for the Cancer Registry Law (CRL)",
      "authority": "FOPH (CH)",
      "product": [
        "fhir"
      ],
      "country": "ch",
      "history": "http://fhir.ch/ig/ch-crl/history.html",
      "canonical": "http://fhir.ch/ig/ch-crl",
      "ci-build": "http://build.fhir.org/ig/ahdis/ch-crl/index.html",
      "editions": [
        {
          "name": "STU",
          "ig-version": "0.2.1",
          "package": "ch.fhir.ig.ch-crl#0.2.1",
          "fhir-version": [
            "4.0.1"
          ],
          "url": "http://fhir.ch/ig/ch-crl"
        },
        {
          "name": "STU",
          "ig-version": "0.1.1",
          "package": "ch.fhir.ig.ch-crl#0.1.1",
          "fhir-version": [
            "4.0.1"
          ],
          "url": "http://fhir.ch/ig/ch-crl/0.1.1"
        }
      ],
      "analysis": {
        "content": true,
        "documents": true,
        "clinicalCore": true,
        "carePlanning": true,
        "profiles": 34,
        "extensions": 1,
        "logicals": 1,
        "valuesets": 15,
        "codeSystems": 15,
        "examples": 137
      }
    },
    {
      "name": "Audit Trail Consumption (CH-ATC)",
      "category": "National Base",
      "npm-name": "ch.fhir.ig.atc",
      "description": "National Integration Profile for the Swiss Electronic Patient Record",
      "authority": "FOPH (CH)",
      "product": [
        "fhir"
      ],
      "country": "ch",
      "history": "http://fhir.ch/ig/ch-atc/history.html",
      "canonical": "http://fhir.ch/ig/ch-atc",
      "ci-build": "http://build.fhir.org/ig/ahdis/ch-atc/index.html",
      "editions": [
        {
          "ig-version": "3.1.0",
          "name": "2020-06-11",
          "package": "ch.fhir.ig.ch-atc#1.2.0",
          "fhir-version": [
            "4.0.1"
          ],
          "url": "http://fhir.ch/ig/ch-atc/index.html"
        },
        {
          "name": "Release 24.6.2019",
          "ig-version": "1.2.0",
          "package": "ch.fhir.ig.ch-atc#1.2.0",
          "fhir-version": [
            "3.0.1"
          ],
          "url": "http://fhir.ch/ig/ch-atc/1.2.0/index.html"
        }
      ],
      "analysis": {
        "error": "Attempt to import a mis-identified package. Expected ch.fhir.ig.ch-atc, got ch.fhir.ig.atc"
      }
    },
    {
      "name": "Order \u0026 Referral by Form (CH-ORF)",
      "category": "National Base",
      "npm-name": "ch.fhir.ig.ch-orf",
      "description": "The Order \u0026 Referral by Form (CH-ORF) Profile describes how forms for eReferrals, requests for information (such as diagnostic imaging results, lab results, discharge reports etc.) can be defined, deployed and used in order to achieve a syntactical and semantically consistent cross enterprise information exchange.",
      "authority": "eHealth Suisse",
      "product": [
        "fhir"
      ],
      "country": "ch",
      "history": "http://fhir.ch/ig/ch-orf/history.html",
      "canonical": "http://fhir.ch/ig/ch-orf",
      "ci-build": "http://build.fhir.org/ig/ahdis/ch-orf/index.html",
      "editions": [
        {
          "name": "STU",
          "ig-version": "0.9.1",
          "package": "ch.fhir.ig.ch-orf#0.9.1",
          "fhir-version": [
            "4.0.1"
          ],
          "url": "http://fhir.ch/ig/ch-orf/0.9.1"
        }
      ],
      "analysis": {
        "content": true,
        "documents": true,
        "clinicalCore": true,
        "questionnaire": true,
        "profiles": 5,
        "extensions": 7,
        "valuesets": 1,
        "codeSystems": 1,
        "examples": 9
      }
    },
    {
      "name": "CHMED20AF (R4)",
      "category": "National Base",
      "npm-name": "ch.chmed16af.emediplan",
      "description": "eMediplan CHMED16AF Implementation Guide",
      "authority": "IG eMediplan (CH)",
      "product": [
        "fhir"
      ],
      "country": "ch",
      "history": "http://chmed16af.emediplan.ch/fhir/history.html",
      "canonical": "http://chmed16af.emediplan.ch/fhir",
      "ci-build": "http://build.fhir.org/ig/ahdis/chmed20af/index.html",
      "editions": [
        {
          "name": "STU",
          "ig-version": "0.2.0",
          "package": "ch.chmed16af.emediplan#0.2.0",
          "fhir-version": [
            "4.0.0"
          ],
          "url": "http://chmed16af.emediplan.ch/fhir/0.2.0"
        }
      ],
      "analysis": {
        "error": "Unable to resolve package id ch.chmed16af.emediplan#0.2.0"
      }
    },
    {
      "name": "Swiss eMedication Implementation Guide",
      "category": "National Base",
      "npm-name": "ch.fhir.ig.ch-emed",
      "description": "The CH EMED implementation guide describes the FHIR representation of the defined documents for the exchange of medication information",
      "authority": "eHealth Suisse",
      "product": [
        "fhir"
      ],
      "country": "ch",
      "history": "http://fhir.ch/ig/ch-emed/history.html",
      "canonical": "http://fhir.ch/ig/ch-emed",
      "ci-build": "http://build.fhir.org/ig/hl7ch/ch-emed/index.html",
      "editions": [
        {
          "name": "DSTU",
          "ig-version": "0.1.1",
          "package": "ch.fhir.ig.ch-emed#0.1.1",
          "fhir-version": [
            "4.0.1"
          ],
          "url": "http://fhir.ch/ig/ch-emed/0.1.1"
        }
      ],
      "analysis": {
        "content": true,
        "documents": true,
        "clinicalCore": true,
        "medsMgmt": true,
        "profiles": 23,
        "extensions": 9,
        "valuesets": 3,
        "codeSystems": 2,
        "examples": 37
      }
    },
    {
      "name": "mednet Implementation Guide",
      "category": "Patient Summary",
      "npm-name": "swiss.mednet.fhir",
      "description": "The mednet.swiss implementation guide describes the FHIR profiles used to interface with the mednet software",
      "authority": "novcom AG (CH)",
      "product": [
        "fhir"
      ],
      "country": "ch",
      "history": "https://mednet.swiss/fhir/history.html",
      "canonical": "https://mednet.swiss/fhir",
      "analysis": {}
    },
    {
      "name": "US Drug Formulary",
      "category": "Medications / Immunizations",
      "npm-name": "hl7.fhir.us.Davinci-drug-formulary",
      "description": "API-based data exchange to Third-Party Applications via Member-authorized sharing of Health Plan\u0027s Prescription Drug Formulary.",
      "authority": "HL7",
      "product": [
        "fhir"
      ],
      "country": "us",
      "history": "http://hl7.org/fhir/us/Davinci-drug-formulary/history.html",
      "canonical": "http://hl7.org/fhir/us/Davinci-drug-formulary",
      "ci-build": "https://build.fhir.org/ig/HL7/davinci-pdex-formulary",
      "editions": [
        {
          "name": "STU 1",
          "ig-version": "1.0.0",
          "package": "hl7.fhir.us.Davinci-drug-formulary#1.0.0",
          "fhir-version": [
            "4.0.1"
          ],
          "url": "http://hl7.org/fhir/us/Davinci-drug-formulary/STU1"
        }
      ],
      "analysis": {
        "content": true,
        "medsMgmt": true,
        "profiles": 2,
        "extensions": 13,
        "valuesets": 4,
        "codeSystems": 4,
        "examples": 11
      }
    },
    {
      "name": "Da Vinci CDex",
      "category": "Financial",
      "npm-name": "hl7.fhir.us.davinci-cdex",
      "description": "Provider-to-payer and payer-related provider-to-provider data exchange to improve care coordination, support risk adjustment, ease quality management, facilitate claims auditing and confirm medical necessity, improve member experience, and support orders and referrals.",
      "authority": "HL7",
      "product": [
        "fhir"
      ],
      "country": "us",
      "history": "http://hl7.org/fhir/us/davinci-cdex/history.html",
      "canonical": "http://hl7.org/fhir/us/davinci-cdex",
      "ci-build": "http://build.fhir.org/ig/HL7/davinci-ecdx",
      "analysis": {
        "content": true,
        "rest": true,
        "carePlanning": true,
        "profiles": 1,
        "operations": 1,
        "valuesets": 3,
        "codeSystems": 1,
        "examples": 19
      },
      "editions": [
        {
          "name": "STU2",
          "ig-version": "2.0.0",
          "package": "hl7.fhir.us.davinci-cdex#2.0.0",
          "fhir-version": [
            "4.0.1"
          ],
          "url": "http://hl7.org/fhir/us/davinci-cdex/STU2"
        }
      ]
    },
    {
      "name": "Da Vinci PDex",
      "category": "Financial",
      "npm-name": "hl7.fhir.us.davinci-pdex",
      "description": "Payer data exchange with providers to support care coordination. Member-authorized sharing to Third-Party applications of Health Plan\u0027s Healthcare Service Network, Pharmacy Network and Prescription Drug Formulary",
      "authority": "HL7",
      "product": [
        "fhir"
      ],
      "country": "us",
      "history": "http://hl7.org/fhir/us/davinci-pdex/history.html",
      "canonical": "http://hl7.org/fhir/us/davinci-pdex",
      "ci-build": "http://build.fhir.org/ig/HL7/davinci-epdx",
      "analysis": {
        "content": true,
        "rest": true,
        "clinicalCore": true,
        "financials": true,
        "medsMgmt": true,
        "profiles": 5,
        "extensions": 6,
        "operations": 1,
        "valuesets": 12,
        "codeSystems": 13,
        "examples": 36
      },
      "editions": [
        {
          "name": "STU2",
          "ig-version": "2.0.0",
          "package": "hl7.fhir.us.davinci-pdex#2.0.0",
          "fhir-version": [
            "4.0.1"
          ],
          "url": "http://hl7.org/fhir/us/davinci-pdex/STU2"
        }
      ]
    },
    {
      "name": "CDISC Lab Semantics in FHIR",
      "category": "Diagnostics",
      "npm-name": "hl7.fhir.uv.cdisc-lab",
      "description": "The IG shows how laboratory data in FHIR format can be converted into the CDISC LAB or LB format",
      "authority": "HL7",
      "product": [
        "fhir"
      ],
      "country": "uv",
      "history": "http://hl7.org/fhir/uv/cdisc-lab/history.html",
      "canonical": "http://hl7.org/fhir/uv/cdisc-lab",
      "ci-build": "http://build.fhir.org/ig/HL7/cdisc-lab",
      "analysis": {
        "rest": true
      },
      "editions": [
        {
          "name": "STU1",
          "ig-version": "1.0.0",
          "package": "hl7.fhir.uv.cdisc-lab#1.0.0",
          "fhir-version": [
            "4.0.1"
          ],
          "url": "http://hl7.org/fhir/uv/cdisc-lab/STU1"
        }
      ]
    },
    {
      "name": "Healthcare Associated Infection Reports (HAI) Long Term Care Facilities (LTCF)",
      "category": "Public Health",
      "npm-name": "hl7.fhir.us.hai-ltcf",
      "description": "Long term care facility (LTCF) healthcare-associated infection (HAI) reporting to CDC National Healthcare Safety Network (NHSN) to track infections and prevention process measures in a systematic way, which allows identification of problems and care improvement",
      "authority": "HL7",
      "product": [
        "fhir"
      ],
      "country": "us",
      "history": "http://hl7.org/fhir/us/hai-ltcf/history.html",
      "canonical": "http://hl7.org/fhir/us/hai-ltcf",
      "analysis": {
        "valuesets": 4,
        "codeSystems": 2
      },
      "ci-build": "http://build.fhir.org/ig/HL7/HAI-LTCF",
      "editions": [
        {
          "name": "STU 1.1",
          "ig-version": "1.1.0",
          "package": "hl7.fhir.us.hai-ltcf#1.1.0",
          "fhir-version": [
            "4.0.1"
          ],
          "url": "http://hl7.org/fhir/us/hai-ltcf/STU1.1"
        }
      ]
    },
    {
      "name": "Da Vinci Unsolicited Notifications (Alerts)",
      "category": "Financial",
      "npm-name": "hl7.fhir.us.davinci-alerts",
      "description": "The goal of this IG is to support the real-time exchange of alerts and notifications that impact patient care and value based or risk based services",
      "authority": "HL7",
      "product": [
        "fhir"
      ],
      "country": "us",
      "history": "http://hl7.org/fhir/us/davinci-alerts/history.html",
      "canonical": "http://hl7.org/fhir/us/davinci-alerts",
      "ci-build": "http://build.fhir.org/ig/HL7/davinci-alerts",
      "analysis": {
        "content": true,
        "rest": true,
        "clinicalCore": true,
        "financials": true,
        "profiles": 8,
        "valuesets": 4,
        "codeSystems": 1,
        "examples": 11
      },
      "editions": [
        {
          "name": "STU1",
          "ig-version": "1.0.0",
          "package": "hl7.fhir.us.davinci-alerts#1.0.0",
          "fhir-version": [
            "4.0.1"
          ],
          "url": "http://hl7.org/fhir/us/davinci-alerts/STU1"
        }
      ]
    },
    {
      "name": "Da Vinci Payer Coverage Decision Exchange (PCDE) FHIR IG",
      "category": "Financial",
      "npm-name": "hl7.fhir.us.davinci-pcde",
      "description": "Payer coverage decision exchange will promote continuity of treatment when a member moves from one covered payer to another without increasing provider burden or cost to the member. This IG enables member-authorized sharing of treatment, conditions, authorizations, relevant guidelines and supporting documentation from an original payer to a new payer when a patient changes coverage plans.",
      "authority": "HL7",
      "product": [
        "fhir"
      ],
      "country": "us",
      "history": "http://hl7.org/fhir/us/davinci-pcde/history.html",
      "canonical": "http://hl7.org/fhir/us/davinci-pcde",
      "ci-build": "http://build.fhir.org/ig/HL7/davinci-pcde",
      "analysis": {
        "content": true,
        "documents": true,
        "clinicalCore": true,
        "carePlanning": true,
        "profiles": 5,
        "valuesets": 3,
        "codeSystems": 1,
        "examples": 5
      },
      "editions": [
        {
          "name": "STU 1",
          "ig-version": "1.0.0",
          "package": "hl7.fhir.us.davinci-pcde#1.0.0",
          "fhir-version": [
            "4.0.1"
          ],
          "url": "http://hl7.org/fhir/us/davinci-pcde/STU1"
        }
      ]
    },
    {
      "name": "Breast Radiology Report (BRR)",
      "category": "Care Planning",
      "npm-name": "hl7.fhir.us.breast-radiology",
      "description": "Breast Radiology CIMI Logical Models and FHIR Profiles",
      "authority": "HL7",
      "product": [
        "fhir"
      ],
      "country": "us",
      "history": "http://hl7.org/fhir/us/breast-radiology/history.html",
      "canonical": "http://hl7.org/fhir/us/breast-radiology",
      "ci-build": "http://build.hl7.org/fhir/us/breast-radiology",
      "analysis": {
        "examples": 125
      },
      "editions": [
        {
          "name": "STU1 Ballot",
          "ig-version": "0.2.0",
          "package": "hl7.fhir.us.breast-radiology#0.2.0",
          "fhir-version": [
            "4.0.1"
          ],
          "url": "http://hl7.org/fhir/us/breast-radiology/2020May"
        }
      ]
    },
    {
      "name": "FHIR Clinical Guidelines",
      "category": "Quality / CDS",
      "npm-name": "hl7.fhir.uv.cpg",
      "description": "This implementation guide is a multi-stakeholder effort to use FHIR resources to build shareable and computable representations of the content of clinical care guidelines. The guide focuses on common patterns in clinical guidelines, establishing profiles, conformance requirements, and guidance for the patient-independent, as well as analogous patterns for the patient-specific representation of guideline recommendations",
      "authority": "HL7",
      "product": [
        "fhir"
      ],
      "country": "uv",
      "history": "http://hl7.org/fhir/uv/cpg/history.html",
      "canonical": "http://hl7.org/fhir/uv/cpg",
      "ci-build": "http://build.fhir.org/ig/HL7/cqf-recommendations",
      "analysis": {
        "content": true,
        "rest": true,
        "clinicalCore": true,
        "carePlanning": true,
        "medsMgmt": true,
        "measures": true,
        "questionnaire": true,
        "profiles": 102,
        "extensions": 38,
        "operations": 5,
        "valuesets": 9,
        "codeSystems": 7,
        "examples": 441
      },
      "editions": [
        {
          "name": "STU2 Ballot",
          "ig-version": "2.0.0-ballot",
          "package": "hl7.fhir.uv.cpg#2.0.0-ballot",
          "fhir-version": [
            "4.0.1"
          ],
          "url": "http://hl7.org/fhir/uv/cpg/2024Jan"
        }
      ]
    },
    {
      "name": "Minimal Common Oncology Data Elements (mCODE)",
      "category": "Care Planning",
      "npm-name": "hl7.fhir.us.mcode",
      "description": "This IG specifies a core set of common data elements for cancer that is clinically applicable in every electronic patient record with a cancer diagnosis. It is intended to enable standardized information exchange among EHRs/oncology information systems and reuse of data by other stakeholders (e.g. quality measurement, research).",
      "authority": "HL7",
      "product": [
        "fhir"
      ],
      "country": "us",
      "history": "http://hl7.org/fhir/us/mcode/history.html",
      "canonical": "http://hl7.org/fhir/us/mcode",
      "ci-build": "http://build.fhir.org/ig/HL7/fhir-mCODE-ig",
      "analysis": {
        "content": true,
        "rest": true,
        "clinicalCore": true,
        "medsMgmt": true,
        "diagnostics": true,
        "profiles": 28,
        "extensions": 14,
        "operations": 1,
        "valuesets": 96,
        "codeSystems": 2,
        "examples": 97
      },
      "editions": [
        {
          "name": "STU4 Ballot",
          "ig-version": "4.0.0-ballot",
          "package": "hl7.fhir.us.mcode#4.0.0-ballot",
          "fhir-version": [
            "4.0.1"
          ],
          "url": "http://hl7.org/fhir/us/mcode/2024May"
        }
      ]
    },
    {
      "name": "Da Vinci Prior Authorization Support (PAS) FHIR IG",
      "category": "Financial",
      "npm-name": "hl7.fhir.us.davinci-pas",
      "description": "This IG allows providers the ability to easily identify the need for payer authorizations, assemble necessary information, identify and supply missing information and submit it to the payer electronically and receive a response in real time within the clinical workflow.",
      "authority": "HL7",
      "product": [
        "fhir"
      ],
      "country": "us",
      "history": "http://hl7.org/fhir/us/davinci-pas/history.html",
      "canonical": "http://hl7.org/fhir/us/davinci-pas",
      "ci-build": "http://build.fhir.org/ig/HL7/davinci-pas",
      "analysis": {
        "content": true,
        "clinicalCore": true,
        "carePlanning": true,
        "financials": true,
        "medsMgmt": true,
        "profiles": 23,
        "extensions": 37,
        "operations": 2,
        "valuesets": 12,
        "codeSystems": 6,
        "examples": 29
      },
      "editions": [
        {
          "name": "STU 2",
          "ig-version": "2.0.1",
          "package": "hl7.fhir.us.davinci-pas#2.0.1",
          "fhir-version": [
            "4.0.1"
          ],
          "url": "http://hl7.org/fhir/us/davinci-pas/STU2"
        }
      ]
    },
    {
      "name": "FHIR Bulk Data Access (Flat FHIR)",
      "category": "EHR Access",
      "npm-name": "hl7.fhir.uv.bulkdata",
      "description": "Defines a way to efficiently access large volumes of information on a group of individuals from an EHR",
      "authority": "HL7",
      "product": [
        "fhir"
      ],
      "country": "uv",
      "history": "http://hl7.org/fhir/uv/bulkdata/history.html",
      "canonical": "http://hl7.org/fhir/uv/bulkdata",
      "ci-build": "http://build.fhir.org/ig/HL7/bulk-data",
      "analysis": {
        "rest": true,
        "operations": 3,
        "valuesets": 1,
        "codeSystems": 1
      },
      "editions": [
        {
          "name": "STU 2",
          "ig-version": "2.0.0",
          "package": "hl7.fhir.uv.bulkdata#2.0.0",
          "fhir-version": [
            "4.0.1"
          ],
          "url": "http://hl7.org/fhir/uv/bulkdata/STU2"
        },
        {
          "name": "STU 1",
          "ig-version": "1.0.1",
          "package": "hl7.fhir.uv.bulkdata#1.0.1",
          "fhir-version": [
            "4.0.1"
          ],
          "url": "http://hl7.org/fhir/uv/bulkdata/STU1.0.1"
        },
        {
          "name": "STU 1",
          "ig-version": "1.0.0",
          "package": "hl7.fhir.uv.bulkdata#1.0.0",
          "fhir-version": [
            "4.0.0"
          ],
          "url": "http://hl7.org/fhir/uv/bulkdata/STU1"
        }
      ]
    },
    {
      "name": "Basisgegevensset Zorg || Patient Summary",
      "category": "Patient Summary",
      "description": "The Basisgegevensset Zorg, aka BgZ, is the minimum set of patient data that is important for continuity of care and is relevant irrespective of specialism, patient conditions and type of physicians. This set of patient data is recorded comparatively by all healthcare providers. This facilitates information exchange. The BgZ has been made consistent with the European Patient Summary.",
      "authority": "Nictiz (NL)",
      "product": [
        "fhir"
      ],
      "country": "nl",
      "language": [
        "nl",
        "en"
      ],
      "history": "https://informatiestandaarden.nictiz.nl/wiki/MedMij:V2019.01_OntwerpBGZ_2017#Release_notes",
      "canonical": "https://informatiestandaarden.nictiz.nl/wiki/MedMij:V2019.01_OntwerpBGZ_2017",
      "ci-build": "https://informatiestandaarden.nictiz.nl/wiki/MedMij:Vdraft_OntwerpBGZ_2017",
      "editions": [
        {
          "name": "Normative - MMVN 3",
          "ig-version": "2.1.3",
          "package": "nictiz.fhir.nl.stu3.zib2017#2.1.3",
          "fhir-version": [
            "3.0.1"
          ],
          "url": "https://informatiestandaarden.nictiz.nl/wiki/MedMij:V2019.01_OntwerpBGZ_2017#Use_case_1:_Raadplegen_Basisgegevensset_Zorg_in_persoonlijke_gezondheidsomgeving"
        }
      ],
      "analysis": {
        "content": true,
        "rest": true,
        "documents": true,
        "clinicalCore": true,
        "carePlanning": true,
        "financials": true,
        "medsMgmt": true,
        "diagnostics": true,
        "profiles": 144,
        "extensions": 70,
        "valuesets": 261
      }
    },
    {
      "name": "Davinci pdex Plan Net",
      "category": "Administration",
      "npm-name": "hl7.fhir.us.davinci-pdex-plan-net",
      "description": "A subset of the functionality described in the Validated healthcare directory IG",
      "authority": "HL7",
      "product": [
        "fhir"
      ],
      "country": "us",
      "history": "http://hl7.org/fhir/us/davinci-pdex-plan-net/history.html",
      "canonical": "http://hl7.org/fhir/us/davinci-pdex-plan-net",
      "language": [
        "en"
      ],
      "ci-build": "http://build.fhir.org/ig/HL7/davinci-pdex-plan-net",
      "analysis": {
        "content": true,
        "rest": true,
        "clinicalCore": true,
        "financials": true,
        "profiles": 9,
        "extensions": 12,
        "valuesets": 24,
        "codeSystems": 14,
        "examples": 49
      },
      "editions": [
        {
          "name": "STU 1",
          "ig-version": "1.1.0",
          "package": "hl7.fhir.us.davinci-pdex-plan-net#1.1.0",
          "fhir-version": [
            "4.0.1"
          ],
          "url": "http://hl7.org/fhir/us/davinci-pdex-plan-net/STU1.1"
        },
        {
          "name": "STU 1",
          "ig-version": "1.0.0",
          "package": "hl7.fhir.us.davinci-pdex-plan-net#1.0.0",
          "fhir-version": [
            "4.0.1"
          ],
          "url": "http://hl7.org/fhir/us/davinci-pdex-plan-net/STU1"
        }
      ]
    },
    {
      "name": "Argonaut Clinical Notes Implementation Guide",
      "category": "EHR Access",
      "npm-name": "fhir.argonaut.clinicalnotes",
      "description": "This implementation guide provides implementers with FHIR profiles and guidance to create, use, and share Clinical Notes",
      "authority": "Argonaut (US)",
      "product": [
        "fhir"
      ],
      "country": "us",
      "history": "http://fhir.org/guides/argonaut/clinicalnotes/history.html",
      "canonical": "http://fhir.org/guides/argonaut/clinicalnotes",
      "ci-build": "http://build.fhir.org/ig/argonautproject/clinicalnotes",
      "language": [
        "en"
      ],
      "editions": [
        {
          "name": "Release 1",
          "ig-version": "1.0.0",
          "package": "fhir.argonaut.clinicalnotes#1.0.0",
          "fhir-version": [
            "3.0.1"
          ],
          "url": "http://fhir.org/guides/argonaut/clinicalnotes/1.0.0"
        }
      ],
      "analysis": {
        "content": true,
        "rest": true,
        "documents": true,
        "clinicalCore": true,
        "profiles": 2,
        "valuesets": 3,
        "codeSystems": 1
      }
    },
    {
      "name": "Argonaut Questionnaire Implementation Guide",
      "category": "EHR Access",
      "npm-name": "fhir.argonaut.questionnaire",
      "description": "Thi IG provides guidance to support interchange of simple forms based on the Questionnaire and QuestionnaireResponse resources: it provides implementers with FHIR RESTful APIs and guidance to create, use and share between organizations standard assessment forms and the assessment responses",
      "authority": "Argonaut (US)",
      "product": [
        "fhir"
      ],
      "country": "us",
      "history": "http://fhir.org/guides/argonaut/questionnaire/history.html",
      "canonical": "http://fhir.org/guides/argonaut/questionnaire",
      "ci-build": "http://build.fhir.org/ig/argonautproject/questionnaire",
      "language": [
        "en"
      ],
      "editions": [
        {
          "name": "Release 1",
          "ig-version": "1.0.0",
          "package": "fhir.argonaut.questionnaire#1.0.0",
          "fhir-version": [
            "3.0.1"
          ],
          "url": "http://fhir.org/guides/argonaut/questionnaire/1.0.0"
        }
      ],
      "analysis": {
        "content": true,
        "rest": true,
        "questionnaire": true,
        "profiles": 4,
        "extensions": 5,
        "operations": 1
      }
    },
    {
      "name": "CARIN Real-time Pharmacy Benefit Check",
      "category": "Financial",
      "npm-name": "hl7.fhir.us.carin-rtpbc",
      "description": "This is a guide for implementing a consumer-focused Real-time Pharmacy Benefit Check (RTPBC) process using HL7 FHIR® R4.Using RTPBC, a patient can learn the cost and insurance coverage related to medications they’ve been prescribed",
      "authority": "HL7",
      "product": [
        "fhir"
      ],
      "country": "us",
      "history": "http://hl7.org/fhir/us/carin-rtpbc/history.html",
      "canonical": "http://hl7.org/fhir/us/carin-rtpbc",
      "ci-build": "http://build.fhir.org/ig/HL7/carin-rtpbc",
      "language": [
        "en"
      ],
      "analysis": {
        "content": true,
        "rest": true,
        "messaging": true,
        "clinicalCore": true,
        "financials": true,
        "medsMgmt": true,
        "profiles": 10,
        "extensions": 2,
        "valuesets": 9,
        "codeSystems": 3,
        "examples": 16
      },
      "editions": [
        {
          "name": "STU 1",
          "ig-version": "1.0.0",
          "package": "hl7.fhir.us.carin-rtpbc#1.0.0",
          "fhir-version": [
            "4.0.1"
          ],
          "url": "http://hl7.org/fhir/us/carin-rtpbc/STU1"
        }
      ]
    },
    {
      "name": "CARIN Blue Button Implementation Guide",
      "category": "Financial",
      "npm-name": "hl7.fhir.us.carin-bb",
      "description": "Implementation guide for an API similar to the CMS Medicare Blue Button 2.0 API, FHIR R3 based, that will allow consumer-directed exchange of commercial Health Plan/Payer adjudicated claims data to meet the requirements of the CMS Interoperability and Patient Access proposed rule.",
      "authority": "HL7",
      "product": [
        "fhir"
      ],
      "country": "us",
      "history": "http://hl7.org/fhir/us/carin-bb/history.html",
      "canonical": "http://hl7.org/fhir/us/carin-bb",
      "ci-build": "http://build.fhir.org/ig/HL7/carin-bb",
      "language": [
        "en"
      ],
      "analysis": {
        "content": true,
        "rest": true,
        "clinicalCore": true,
        "financials": true,
        "profiles": 10,
        "valuesets": 48,
        "codeSystems": 36,
        "examples": 28
      },
      "editions": [
        {
          "name": "STU 2",
          "ig-version": "2.0.0",
          "package": "hl7.fhir.us.carin-bb#2.0.0",
          "fhir-version": [
            "4.0.1"
          ],
          "url": "http://hl7.org/fhir/us/carin-bb/STU2"
        },
        {
          "name": "STU 1",
          "ig-version": "1.1.0",
          "package": "hl7.fhir.us.carin-bb#1.1.0",
          "fhir-version": [
            "4.0.1"
          ],
          "url": "http://hl7.org/fhir/us/carin-bb/STU1.1"
        },
        {
          "name": "STU 1",
          "ig-version": "1.0.0",
          "package": "hl7.fhir.us.carin-bb#1.0.0",
          "fhir-version": [
            "4.0.1"
          ],
          "url": "http://hl7.org/fhir/us/carin-bb/STU1"
        }
      ]
    },
    {
      "name": "Risk Based Contracts Member Attribution List FHIR IG",
      "category": "Financial",
      "npm-name": "hl7.fhir.us.davinci-atr",
      "description": "Support the real-time exchange of alerts and notifications that impact patient care and value based or risk based services.",
      "authority": "HL7",
      "product": [
        "fhir"
      ],
      "country": "us",
      "history": "http://hl7.org/fhir/us/davinci-atr/history.html",
      "canonical": "http://hl7.org/fhir/us/davinci-atr",
      "ci-build": "http://build.fhir.org/ig/HL7/davinci-atr",
      "language": [
        "en"
      ],
      "analysis": {
        "content": true,
        "rest": true,
        "clinicalCore": true,
        "financials": true,
        "profiles": 8,
        "extensions": 5,
        "valuesets": 1,
        "codeSystems": 1,
        "examples": 14
      },
      "editions": [
        {
          "name": "STU2 Release 1",
          "ig-version": "2.0.0",
          "package": "hl7.fhir.us.davinci-atr#2.0.0",
          "fhir-version": [
            "4.0.1"
          ],
          "url": "http://hl7.org/fhir/us/davinci-atr/STU2"
        }
      ]
    },
    {
      "name": "Basisprofil DE",
      "category": "National Base",
      "npm-name": "basisprofil.de",
      "description": "German Base Profiles",
      "authority": "HL7 Deutschland",
      "product": [
        "fhir"
      ],
      "country": "de",
      "history": "http://ig.fhir.de/basisprofile-de",
      "canonical": "http://fhir.de",
      "ci-build": "https://simplifier.net/Basisprofil-DE-R4",
      "language": [
        "de"
      ],
      "editions": [
        {
          "name": "STU3",
          "ig-version": "0.2.30 ",
          "fhir-version": [
            "3.0.1"
          ],
          "package": "basisprofil.de#0.2.30",
          "url": "http://ig.fhir.de/basisprofile-de/0.2.30"
        },
        {
          "name": "R4",
          "ig-version": "0.9.1-alpha2",
          "fhir-version": [
            "4.0.1"
          ],
          "package": "de.basisprofil.r4#0.9.1-alpha2",
          "url": "https://simplifier.net/guide/basisprofil-de-r4/home"
        }
      ],
      "analysis": {
        "error": "no core dependency or FHIR Version found in the Package definition",
        "content": true,
        "clinicalCore": true,
        "financials": true,
        "profiles": 17,
        "extensions": 17,
        "valuesets": 10,
        "codeSystems": 17
      }
    },
    {
      "name": "FHIR Data Segmentation for Privacy",
      "category": "Security",
      "npm-name": "hl7.fhir.uv.security-label-ds4p",
      "description": "Guidance for applying security labels in FHIR",
      "authority": "HL7",
      "product": [
        "fhir"
      ],
      "country": "uv",
      "history": "http://hl7.org/fhir/uv/security-label-ds4p/history.html",
      "canonical": "http://hl7.org/fhir/uv/security-label-ds4p",
      "ci-build": "http://hl7.org/fhir/ig/HL7/security-label-ds4p",
      "language": [
        "en"
      ],
      "analysis": {
        "content": true,
        "extensions": 6,
        "valuesets": 8,
        "examples": 8
      },
      "editions": [
        {
          "name": "STU 1",
          "ig-version": "1.0.0",
          "package": "hl7.fhir.uv.security-label-ds4p#1.0.0",
          "fhir-version": [
            "4.0.1"
          ],
          "url": "http://hl7.org/fhir/uv/security-label-ds4p/STU1"
        }
      ]
    },
    {
      "name": "FHIR Shorthand",
      "category": "Administration",
      "npm-name": "hl7.fhir.uv.shorthand",
      "description": "FHIR Shorthand (FSH) is a domain-specific language (DSL) for defining the contents of FHIR IGs to allow the author to express their intent with fewer concerns about underlying FHIR mechanics",
      "authority": "HL7",
      "product": [
        "fhir"
      ],
      "country": "uv",
      "history": "http://hl7.org/fhir/uv/shorthand/history.html",
      "canonical": "http://hl7.org/fhir/uv/shorthand",
      "ci-build": "http://build.fhir.org/ig/HL7/fhir-shorthand",
      "language": [
        "en"
      ],
      "analysis": {},
      "editions": [
        {
          "name": "Release 3 Ballot",
          "ig-version": "3.0.0-ballot",
          "package": "hl7.fhir.uv.shorthand#3.0.0-ballot",
          "fhir-version": [
            "4.0.1"
          ],
          "url": "http://hl7.org/fhir/uv/shorthand/2023Sep"
        }
      ]
    },
    {
      "name": "Post Acute Orders FHIR IG",
      "category": "Care Planning",
      "npm-name": "hl7.fhir.us.dme-orders",
      "description": "Electronic exchange of post-acute orders",
      "authority": "HL7",
      "product": [
        "fhir"
      ],
      "country": "us",
      "history": "http://hl7.org/fhir/us/dme-orders/history.html",
      "canonical": "http://hl7.org/fhir/us/dme-orders",
      "ci-build": "http://build.fhir.org/ig/HL7/dme-orders",
      "language": [
        "en"
      ],
      "analysis": {
        "content": true,
        "clinicalCore": true,
        "carePlanning": true,
        "financials": true,
        "medsMgmt": true,
        "profiles": 11,
        "extensions": 3,
        "valuesets": 2,
        "codeSystems": 1,
        "examples": 26
      },
      "editions": [
        {
          "name": "STU 1 Ballot",
          "ig-version": "0.2.0",
          "package": "hl7.fhir.us.dme-orders#0.2.0",
          "fhir-version": [
            "4.0.1"
          ],
          "url": "http://hl7.org/fhir/us/dme-orders/2020Sep"
        }
      ]
    },
    {
      "name": "Application Data Exchange Assessment Framework and Functional Requirements for Mobile Health",
      "category": "Personal Healthcare",
      "npm-name": "hl7.fhir.uv.mhealth-framework",
      "description": "Document the functional requirements that can be used to assess devices, applications, and FHIR profiles to ensure that the essential data needed for clinical, patient and research uses is present in communications between applications",
      "authority": "HL7",
      "product": [
        "fhir"
      ],
      "country": "uv",
      "history": "http://hl7.org/fhir/uv/mhealth-framework/history.html",
      "canonical": "http://hl7.org/fhir/uv/mhealth-framework",
      "ci-build": "http://hl7.org/fhir/uv/mhealth-framework",
      "language": [
        "en"
      ],
      "analysis": {
        "content": true,
        "clinicalCore": true,
        "profiles": 2
      },
      "editions": [
        {
          "name": "STU 1 Ballot",
          "ig-version": "0.1.0",
          "package": "hl7.fhir.uv.mhealth-framework#0.1.0",
          "fhir-version": [
            "4.0.1"
          ],
          "url": "http://hl7.org/fhir/uv/mhealth-framework/2020May"
        }
      ]
    },
    {
      "name": "US Drug Formulary",
      "category": "Medications / Immunizations",
      "npm-name": "hl7.fhir.us.davinci-drug-formulary",
      "description": "API-based data exchange to Third-Party Applications via Member-authorized sharing of Health Plan\u0027s Prescription Drug Formulary.",
      "authority": "HL7",
      "product": [
        "fhir"
      ],
      "country": "us",
      "history": "http://hl7.org/fhir/us/davinci-drug-formulary/history.html",
      "canonical": "http://hl7.org/fhir/us/davinci-drug-formulary",
      "language": [
        "en"
      ],
      "ci-build": "http://build.fhir.org/ig/HL7/davinci-pdex-formulary",
      "analysis": {
        "content": true,
        "rest": true,
        "clinicalCore": true,
        "financials": true,
        "medsMgmt": true,
        "profiles": 5,
        "extensions": 11,
        "valuesets": 10,
        "codeSystems": 8,
        "examples": 22
      },
      "editions": [
        {
          "name": "STU 2",
          "ig-version": "2.0.1",
          "package": "hl7.fhir.us.davinci-drug-formulary#2.0.1",
          "fhir-version": [
            "4.0.1"
          ],
          "url": "http://hl7.org/fhir/us/davinci-drug-formulary/STU2.0.1"
        }
      ]
    },
    {
      "name": "HL7 Italia FHIR Implementation Guide (base)",
      "category": "National Base",
      "npm-name": "hl7.fhir.it.base",
      "description": "This guide describes a set of FHIR base profiles and reference logical models to be used in the Italian context",
      "authority": "HL7 Italia",
      "product": [
        "fhir"
      ],
      "country": "it",
      "history": "http://hl7.it/fhir/history.html",
      "canonical": "http://hl7.it/fhir",
      "ci-build": "http://hl7.it/fhir/build/base",
      "language": [
        "it"
      ],
      "editions": [
        {
          "name": "Initial Public Comment ballot (Jun 2020 Ballot)",
          "ig-version": "0.1.0",
          "package": "hl7.fhir.it.base#0.1.0",
          "fhir-version": [
            "4.0.1"
          ],
          "url": "http://hl7.it/fhir/base/2020-06"
        }
      ],
      "analysis": {
        "error": "Unable to resolve package id hl7.fhir.it.base#0.1.0"
      }
    },
    {
      "name": "Dental Data Exchange",
      "category": "Clinical Records",
      "npm-name": "hl7.fhir.us.dental-data-exchange",
      "description": "This FHIR R4 IG defines exchange of medical and dental information exchange between medical/dental and dental/dental realms, including referral and corresponding consult note using US-core, CCDAonFHIR, Occupational Data for Health, and Da Vinci profiles.",
      "authority": "HL7",
      "product": [
        "fhir"
      ],
      "country": "us",
      "history": "http://hl7.org/fhir/us/dental-data-exchange/history.html",
      "canonical": "http://hl7.org/fhir/us/dental-data-exchange",
      "ci-build": "http://build.fhir.org/ig/HL7/dental-data-exchange",
      "language": [
        "en"
      ],
      "analysis": {
        "content": true,
        "rest": true,
        "documents": true,
        "clinicalCore": true,
        "carePlanning": true,
        "profiles": 7,
        "valuesets": 5,
        "codeSystems": 1,
        "examples": 64
      },
      "editions": [
        {
          "name": "STU1",
          "ig-version": "1.0.0",
          "package": "hl7.fhir.us.dental-data-exchange#1.0.0",
          "fhir-version": [
            "4.0.1"
          ],
          "url": "http://hl7.org/fhir/us/dental-data-exchange/STU1"
        }
      ]
    },
    {
      "name": "Order Catalog Implementation Guide",
      "category": "Administration",
      "npm-name": "hl7.fhir.uv.order-catalog",
      "description": "An Order Catalog is an administered homogeneous collection of items such as medication products, laboratory tests, procedures, medical devices or knowledge artifacts such as order sets, which support the ordering process, or more generally the healthcare process.",
      "authority": "HL7",
      "product": [
        "fhir"
      ],
      "country": "uv",
      "history": "http://hl7.org/fhir/uv/order-catalog/history.html",
      "canonical": "http://hl7.org/fhir/uv/order-catalog",
      "ci-build": "http://build.fhir.org/ig/HL7/fhir-order-catalog",
      "language": [
        "en"
      ],
      "analysis": {
        "content": true,
        "carePlanning": true,
        "financials": true,
        "diagnostics": true,
        "profiles": 11,
        "extensions": 8,
        "valuesets": 4,
        "codeSystems": 3,
        "examples": 60
      },
      "editions": [
        {
          "name": "STU 1 Ballot",
          "ig-version": "0.1.0",
          "package": "hl7.fhir.uv.order-catalog#0.1.0",
          "fhir-version": [
            "4.0.1"
          ],
          "url": "http://hl7.org/fhir/uv/order-catalog/2020Sep"
        }
      ]
    },
    {
      "name": "SMART Web Messaging Implementation Guide: STU1",
      "category": "Communications",
      "npm-name": "hl7.fhir.uv.smart-web-messaging",
      "description": "SMART Web Messaging enables tight UI integration between EHRs and embedded SMART apps via HTML5’s Web Messaging. SMART Web Messaging allows applications to push unsigned orders, note snippets, risk scores, or UI suggestions directly to the clinician’s EHR session. Built on the browser’s javascript window.postMessage function, SMART Web Messaging is a simple, native API for health apps embedded within the user’s workflow",
      "authority": "HL7",
      "product": [
        "fhir"
      ],
      "country": "uv",
      "history": "http://hl7.org/fhir/uv/smart-web-messaging/history.html",
      "language": [
        "en"
      ],
      "ci-build": "http://build.fhir.org/ig/HL7/smart-web-messaging",
      "canonical": "http://hl7.org/fhir/uv/smart-web-messaging",
      "analysis": {
        "examples": 1
      },
      "editions": [
        {
          "name": "STU1",
          "ig-version": "1.0.0",
          "package": "hl7.fhir.uv.smart-web-messaging#1.0.0",
          "fhir-version": [
            "4.0.1"
          ],
          "url": "http://hl7.org/fhir/uv/smart-web-messaging/STU1"
        }
      ]
    },
    {
      "name": "HL7 Version 2 to FHIR",
      "npm-name": "hl7.fhir.uv.v2mappings",
      "description": "The HL7 V2 to FHIR Implementation Guide supports the mapping of HL7 Version 2 messages segments, datatypes and vocabulary to HL7 FHIR Release 4.0 Bundles, Resources, Data Types and Coding Systems.",
      "authority": "HL7",
      "product": [
        "fhir"
      ],
      "country": "uv",
      "history": "http://hl7.org/fhir/uv/v2mappings/history.html",
      "canonical": "http://hl7.org/fhir/uv/v2mappings",
      "ci-build": "http://build.fhir.org/ig/HL7/v2-to-fhir",
      "language": [
        "en"
      ],
      "category": "Mappings to Other Standards",
      "analysis": {
        "content": true,
        "extensions": 57,
        "examples": 175
      },
      "editions": [
        {
          "name": "STU1 Ballot",
          "ig-version": "1.0.0-ballot",
          "package": "hl7.fhir.uv.v2mappings#1.0.0-ballot",
          "fhir-version": [
            "4.0.1"
          ],
          "url": "http://hl7.org/fhir/uv/v2mappings/2024Jan"
        }
      ]
    },
    {
      "name": "IHE FormatCode vocabulary",
      "category": "EHR access",
      "npm-name": "ihe.formatcode.fhir",
      "description": "Defines IHE vocabulary for FormatCode and the IHE managed ValueSet for FormatCode for use with Document Sharing such as XDS, XCA, XDM, XDR, and MHD.",
      "authority": "IHE",
      "product": [
        "fhir"
      ],
      "country": "uv",
      "history": "http://profiles.ihe.net/fhir/ihe.formatcode.fhir/history.html",
      "ci-build": "http://build.fhir.org/ig/IHE/FormatCode",
      "canonical": "https://profiles.ihe.net/fhir/ihe.formatcode.fhir",
      "analysis": {
        "valuesets": 1,
        "codeSystems": 1
      },
      "editions": [
        {
          "name": "Publication Normative",
          "ig-version": "1.2.0",
          "package": "ihe.formatcode.fhir#1.2.0",
          "fhir-version": [
            "4.0.1"
          ],
          "url": "https://profiles.ihe.net/fhir/ihe.formatcode.fhir/1.2.0"
        }
      ]
    },
    {
      "name": "HL7 Terminology",
      "category": "infrastructure",
      "npm-name": "hl7.terminology",
      "description": "Terminology",
      "authority": "HL7",
      "product": [
        "fhir"
      ],
      "country": "uv",
      "history": "http://terminology.hl7.org/history.html",
      "language": [
        "en"
      ],
      "canonical": "http://terminology.hl7.org",
      "ci-build": "http://build.fhir.org/ig/HL7/UTG",
      "analysis": {
        "content": true,
        "extensions": 9,
        "valuesets": 2483,
        "codeSystems": 1078
      },
      "editions": [
        {
          "name": "Publications",
          "ig-version": "5.5.0",
          "package": "hl7.terminology#5.5.0",
          "fhir-version": [
            "4.0.1"
          ],
          "url": "http://terminology.hl7.org/5.5.0"
        }
      ]
    },
    {
      "name": "Situational Awareness for Novel Epidemic Response",
      "category": "Public Health",
      "npm-name": "hl7.fhir.uv.saner",
      "description": "The SANER Implementation Guide enables transmission of high level situational awareness information from inpatient facilities to centralized data repositories to support the treatment of novel influenza-like illness.",
      "authority": "HL7",
      "product": [
        "fhir"
      ],
      "country": "uv",
      "history": "http://hl7.org/fhir/uv/saner/history.html",
      "language": [
        "en"
      ],
      "canonical": "http://hl7.org/fhir/uv/saner",
      "ci-build": "http://build.fhir.org/ig/HL7/fhir-saner",
      "analysis": {
        "content": true,
        "rest": true,
        "measures": true,
        "profiles": 10,
        "extensions": 5,
        "operations": 5,
        "valuesets": 49,
        "codeSystems": 6,
        "examples": 169
      },
      "editions": [
        {
          "name": "STU 1",
          "ig-version": "1.0.0",
          "package": "hl7.fhir.uv.saner#1.0.0",
          "fhir-version": [
            "4.0.1"
          ],
          "url": "http://hl7.org/fhir/uv/saner/STU1"
        }
      ]
    },
    {
      "name": "Making Ehr Data MOre Available to Research and Public Health (MedMorph)",
      "category": "Public Health",
      "npm-name": "hl7.fhir.us.fhir-medmorph",
      "description": "The The MedMorph FHIR IG enables Public Health and Research Organizations to access EHR data without increasing provider burden.",
      "authority": "HL7",
      "product": [
        "fhir"
      ],
      "country": "us",
      "history": "http://hl7.org/fhir/us/fhir-medmorph/history.html",
      "language": [
        "en"
      ],
      "canonical": "http://hl7.org/fhir/us/fhir-medmorph",
      "ci-build": "http://build.fhir.org/ig/HL7/fhir-medmorph",
      "editions": [
        {
          "name": "STU 1 Ballot",
          "ig-version": "0.1.0",
          "package": "hl7.fhir.us.fhir-medmorph#0.1.0",
          "fhir-version": [
            "4.0.1"
          ],
          "url": "http://hl7.org/fhir/us/fhir-medmorph/2021Jan"
        }
      ],
      "analysis": {
        "error": "Unable to resolve package id hl7.fhir.us.fhir-medmorph#0.1.0"
      }
    },
    {
      "name": "PACIO Functional Status Implementation Guide",
      "category": "Patient Summary",
      "npm-name": "hl7.fhir.us.pacio-fs",
      "description": "FHIR R4 IG that leverages eLTSS and utilizes the Self-Care, Mobility and Prior Device use sections of CMS assessment forms (IRF-PAI, MDS, OASIS, LTCH) to enable the sharing of functional status information when a patient moves from one clinical care setting to another.",
      "authority": "HL7",
      "product": [
        "fhir"
      ],
      "country": "us",
      "history": "http://hl7.org/fhir/us/pacio-fs/history.html",
      "language": [
        "en"
      ],
      "canonical": "http://hl7.org/fhir/us/pacio-fs",
      "ci-build": "http://build.fhir.org/ig/HL7/fhir-pacio-functional-status",
      "analysis": {
        "content": true,
        "rest": true,
        "clinicalCore": true,
        "profiles": 4,
        "extensions": 3,
        "valuesets": 1,
        "codeSystems": 1,
        "examples": 84
      },
      "editions": [
        {
          "name": "STU 1",
          "ig-version": "1.0.0",
          "package": "hl7.fhir.us.pacio-fs#1.0.0",
          "fhir-version": [
            "4.0.1"
          ],
          "url": "http://hl7.org/fhir/us/pacio-fs/STU1"
        }
      ]
    },
    {
      "name": "PACIO Cognitive Status Implementation Guide",
      "category": "Patient Summary",
      "npm-name": "hl7.fhir.us.pacio-cs",
      "description": "FHIR R4 IG that leverages eLTSS and utilizes the Confusion Assessment Method (CAM) assessment to enable the sharing of cognitive status information when a patient moves from one clinical care setting to another.",
      "authority": "HL7",
      "product": [
        "fhir"
      ],
      "country": "us",
      "history": "http://hl7.org/fhir/us/pacio-cs/history.html",
      "language": [
        "en"
      ],
      "canonical": "http://hl7.org/fhir/us/pacio-cs",
      "ci-build": "http://build.fhir.org/ig/HL7/fhir-pacio-cognitive-status",
      "analysis": {
        "content": true,
        "rest": true,
        "clinicalCore": true,
        "profiles": 4,
        "extensions": 3,
        "valuesets": 1,
        "codeSystems": 1,
        "examples": 68
      },
      "editions": [
        {
          "name": "STU 1",
          "ig-version": "1.0.0",
          "package": "hl7.fhir.us.pacio-cs#1.0.0",
          "fhir-version": [
            "4.0.1"
          ],
          "url": "http://hl7.org/fhir/us/pacio-cs/STU1"
        }
      ]
    },
    {
      "name": "Specialty Medication Enrollment",
      "category": "EHR Access",
      "npm-name": "hl7.fhir.us.specialty-rx",
      "description": "This FHIR IG focuses on the exchange of data (Demographic, prescription, clinical and financial) for dispensing specialty medications by pharmacies as well as facilitating the enrollment of patients in programs offered by third parties such as but not limited to Hub vendors and Pharmaceutical manufacturers.",
      "authority": "HL7",
      "product": [
        "fhir"
      ],
      "country": "us",
      "history": "http://hl7.org/fhir/us/specialty-rx/history.html",
      "language": [
        "en"
      ],
      "canonical": "http://hl7.org/fhir/us/specialty-rx",
      "analysis": {
        "content": true,
        "rest": true,
        "messaging": true,
        "clinicalCore": true,
        "carePlanning": true,
        "financials": true,
        "medsMgmt": true,
        "profiles": 18,
        "valuesets": 2,
        "codeSystems": 4,
        "examples": 16
      },
      "ci-build": "http://build.fhir.org/ig/HL7/fhir-specialty-rx",
      "editions": [
        {
          "name": "STU2",
          "ig-version": "2.0.0",
          "package": "hl7.fhir.us.specialty-rx#2.0.0",
          "fhir-version": [
            "4.0.1"
          ],
          "url": "http://hl7.org/fhir/us/specialty-rx/STU2"
        }
      ]
    },
    {
      "name": "Vital Records Common Profile Library",
      "category": "Public Health",
      "npm-name": "hl7.fhir.us.vr-common-library",
      "description": "Library containing profiles used by other Vital Records IGs such as Birth and Fetal Death Reporting and Birth Defects Reporting.",
      "authority": "HL7",
      "product": [
        "fhir"
      ],
      "country": "us",
      "history": "http://hl7.org/fhir/us/vr-common-library/history.html",
      "language": [
        "en"
      ],
      "canonical": "http://hl7.org/fhir/us/vr-common-library",
      "ci-build": "http://build.fhir.org/ig/HL7/vr-common-library",
      "analysis": {
        "content": true,
        "clinicalCore": true,
        "profiles": 30,
        "extensions": 4,
        "valuesets": 5,
        "examples": 35
      },
      "editions": [
        {
          "name": "STU 2 Ballot",
          "ig-version": "2.0.0-ballot",
          "package": "hl7.fhir.us.vr-common-library#2.0.0-ballot",
          "fhir-version": [
            "4.0.1"
          ],
          "url": "http://hl7.org/fhir/us/vr-common-library/2024Jan"
        }
      ]
    },
    {
      "name": "Subscriptions R5 Backport",
      "category": "EHR Access",
      "npm-name": "hl7.fhir.uv.subscriptions-backport",
      "description": "This guide defines a standard method of back-porting the R5 subscriptions API to R4 implementations as to bridge for pre-adopting R5 Subscriptions prior to adoption of the R5 FHIR standard.",
      "authority": "HL7",
      "product": [
        "fhir"
      ],
      "country": "uv",
      "history": "http://hl7.org/fhir/uv/subscriptions-backport/history.html",
      "language": [
        "en"
      ],
      "canonical": "http://hl7.org/fhir/uv/subscriptions-backport",
      "ci-build": "http://build.fhir.org/ig/HL7/fhir-subscription-backport-ig",
      "analysis": {
        "content": true,
        "rest": true,
        "profiles": 4,
        "extensions": 7,
        "operations": 2,
        "valuesets": 4,
        "codeSystems": 4,
        "examples": 9
      },
      "editions": [
        {
          "name": "STU 1.2 Ballot",
          "ig-version": "1.2.0-ballot",
          "package": "hl7.fhir.uv.subscriptions-backport#1.2.0-ballot",
          "fhir-version": [
            "4.3.0"
          ],
          "url": "http://hl7.org/fhir/uv/subscriptions-backport/2024Jan"
        }
      ]
    },
    {
      "name": "Vital Records Birth and Fetal Death Reporting",
      "category": "Public Health",
      "npm-name": "hl7.fhir.us.bfdr",
      "description": "Provides guidance to implementers and states on reporting birth and fetal death information based on the current revisions of the U.S. Standard Certificate of Live Birth and U.S. Standard Report of Fetal Death.",
      "authority": "HL7",
      "product": [
        "fhir"
      ],
      "country": "us",
      "history": "http://hl7.org/fhir/us/bfdr/history.html",
      "language": [
        "en"
      ],
      "canonical": "http://hl7.org/fhir/us/bfdr",
      "analysis": {
        "content": true,
        "rest": true,
        "documents": true,
        "clinicalCore": true,
        "financials": true,
        "profiles": 49,
        "extensions": 6,
        "valuesets": 1,
        "examples": 137
      },
      "ci-build": "http://build.fhir.org/ig/HL7/fhir-bfdr",
      "editions": [
        {
          "name": "STU 2 Ballot",
          "ig-version": "2.0.0-ballot",
          "package": "hl7.fhir.us.bfdr#2.0.0-ballot",
          "fhir-version": [
            "4.0.1"
          ],
          "url": "http://hl7.org/fhir/us/bfdr/2024Jan"
        }
      ]
    },
    {
      "name": "Making EHR Data MOre available for Research and Public Health (MedMorph)",
      "category": "Public Health",
      "npm-name": "hl7.fhir.us.medmorph",
      "description": "Making EHR Data More Available for Research and Public Health (MedMorph) Reference Architecture enables clinical data exchange between EHR systems, public health systems/authorities, data repositories, and research organizations.  This data exchange utilizes if applicable, knowledge repositories and backend services applications (e.g. FHIR APIs) to determine the triggering event(s) for the data exchange, the process for the data exchange, and validation that the data being exchanged meets a set of rules in order to expedite the data exchange. ",
      "authority": "HL7",
      "product": [
        "fhir"
      ],
      "country": "us",
      "history": "http://hl7.org/fhir/us/medmorph/history.html",
      "language": [
        "en"
      ],
      "canonical": "http://hl7.org/fhir/us/medmorph",
      "ci-build": "http://build.fhir.org/ig/HL7/fhir-medmorph",
      "analysis": {
        "content": true,
        "rest": true,
        "clinicalCore": true,
        "carePlanning": true,
        "profiles": 13,
        "extensions": 9,
        "operations": 4,
        "valuesets": 4,
        "codeSystems": 5,
        "examples": 18
      },
      "editions": [
        {
          "name": "STU1 Release 1",
          "ig-version": "1.0.0",
          "package": "hl7.fhir.us.medmorph#1.0.0",
          "fhir-version": [
            "4.0.1"
          ],
          "url": "http://hl7.org/fhir/us/medmorph/STU1"
        }
      ]
    },
    {
      "name": "SDOH Clinical Care for Multiple Domains",
      "category": "Care Planning",
      "npm-name": "hl7.fhir.us.sdoh-clinicalcare",
      "description": "Profiles on FHIR R4 resources (using US Core as the basis where possible) used to document social determinants of health (SDOH) for an individual which covers many different factors considered social risks and social needs, e.g. Food Insecurity, Housing Stability and Quality, Transportation Access and others. The IG covers use cases identified from the clinical care setting that include : assessment of SDOH risks; evaluation of which risks can be addressed; setting goals,  documenting and tracking to completion SDOH interventions; and sharing SDOH information for an individual with organizations for secondary uses.",
      "authority": "HL7",
      "product": [
        "fhir"
      ],
      "country": "us",
      "history": "http://hl7.org/fhir/us/sdoh-clinicalcare/history.html",
      "language": [
        "en"
      ],
      "canonical": "http://hl7.org/fhir/us/sdoh-clinicalcare",
      "ci-build": "http://build.fhir.org/ig/HL7/fhir-sdoh-clinicalcare",
      "analysis": {
        "content": true,
        "rest": true,
        "clinicalCore": true,
        "carePlanning": true,
        "profiles": 9,
        "valuesets": 6,
        "codeSystems": 1,
        "examples": 31
      },
      "editions": [
        {
          "name": "STU 2.1",
          "ig-version": "2.1.0",
          "package": "hl7.fhir.us.sdoh-clinicalcare#2.1.0",
          "fhir-version": [
            "4.0.1"
          ],
          "url": "http://hl7.org/fhir/us/sdoh-clinicalcare/STU2.1"
        }
      ]
    },
    {
      "name": "CDISC Mapping FHIR IG",
      "category": "Research",
      "npm-name": "hl7.fhir.uv.cdisc-mapping",
      "description": "This implementation guide defines authoritative mappings between the CDISC LAB, SDTM and CDASH standards and the corresponding HL7 FHIR resources to ease interoperability and data conversion between systems implementing these standards.",
      "authority": "HL7",
      "product": [
        "fhir"
      ],
      "country": "uv",
      "history": "http://hl7.org/fhir/uv/cdisc-mapping/history.html",
      "language": [
        "en"
      ],
      "canonical": "http://hl7.org/fhir/uv/cdisc-mapping",
      "ci-build": "http://build.fhir.org/ig/HL7/cdisc-map",
      "analysis": {},
      "editions": [
        {
          "name": "STU 1",
          "ig-version": "1.0.0",
          "package": "hl7.fhir.uv.cdisc-mapping#1.0.0",
          "fhir-version": [
            "4.0.1"
          ],
          "url": "http://hl7.org/fhir/uv/cdisc-mapping/STU1"
        }
      ]
    },
    {
      "name": "NHSN Reporting of Adverse Drug Events - Hypoglycemia",
      "category": "Public Health",
      "npm-name": "hl7.fhir.us.nhsn-ade",
      "description": "US Realm IG providing guidance to implementers on reporting data elements to CDC\u0027s National Healthcare Safety Network (NHSN) related to inpatient blood glucose laboratory (including point-of-care) results and medication administration data (medications received during inpatient stay) based on FHIR resources. This IG addresses how inpatient EHR systems should format patient, blood glucose, and medication information to enable hospital reporting of these data to NHSN.  Query parameters are defined for each type of data element based on FHIR resources.",
      "authority": "HL7",
      "product": [
        "fhir"
      ],
      "country": "us",
      "history": "http://hl7.org/fhir/us/nhsn-ade/history.html",
      "language": [
        "en"
      ],
      "canonical": "http://hl7.org/fhir/us/nhsn-ade",
      "ci-build": "http://build.fhir.org/ig/HL7/fhir-nhsn-ade-ig/branches/main/index.html",
      "analysis": {
        "content": true,
        "clinicalCore": true,
        "medsMgmt": true,
        "profiles": 3,
        "examples": 17
      },
      "editions": [
        {
          "name": "STU 1 on FHIR R4",
          "ig-version": "1.0.0",
          "package": "hl7.fhir.us.nhsn-ade#1.0.0",
          "fhir-version": [
            "4.0.1"
          ],
          "url": "http://hl7.org/fhir/us/nhsn-ade/STU1"
        }
      ]
    },
    {
      "name": "NHSN Reporting: Inpatient Medication Administration",
      "category": "Pharmacy",
      "npm-name": "hl7.fhir.us.nhsn-med-admin",
      "description": "US Realm IG providing guidance to implementers on reporting data elements to CDC\u0027s National Healthcare Safety Network (NHSN) related to inpatient medication administration for hospitalized patients diagnosed with COVID-19, based on FHIR resources and as part of NHSN COVID-19 reporting pathways.",
      "authority": "HL7",
      "product": [
        "fhir"
      ],
      "country": "us",
      "history": "http://hl7.org/fhir/us/nhsn-med-admin/history.html",
      "language": [
        "en"
      ],
      "canonical": "http://hl7.org/fhir/us/nhsn-med-admin",
      "ci-build": "http://build.fhir.org/ig/HL7/nhsn-med-admin-ig/branches/main/index.html",
      "analysis": {
        "content": true,
        "clinicalCore": true,
        "medsMgmt": true,
        "profiles": 5,
        "examples": 15
      },
      "editions": [
        {
          "name": "STU 1 on FHIR R4",
          "ig-version": "1.0.0",
          "package": "hl7.fhir.us.nhsn-med-admin#1.0.0",
          "fhir-version": [
            "4.0.1"
          ],
          "url": "http://hl7.org/fhir/us/nhsn-med-admin/STU1"
        }
      ]
    },
    {
      "name": "HL7 Norway no-basis",
      "category": "National Base",
      "npm-name": "hl7.fhir.no.basis",
      "description": "HL7 FHIR Base profiles for Norway",
      "authority": "HL7",
      "product": [
        "fhir"
      ],
      "country": "no",
      "language": [
        "en"
      ],
      "canonical": "http://hl7.no/fhir/",
      "editions": [
        {
          "name": "HL7 Norway no-basis",
          "ig-version": "2.0.15",
          "package": "hl7.fhir.no.basis#2.0.15",
          "fhir-version": [
            "4.0.1"
          ],
          "url": "https://simplifier.net/guide/no-basis-entities-individuals/introduction"
        }
      ],
      "analysis": {
        "content": true,
        "rest": true,
        "documents": true,
        "clinicalCore": true,
        "medsMgmt": true,
        "profiles": 17,
        "extensions": 8,
        "valuesets": 6,
        "codeSystems": 4
      }
    },
    {
      "name": "Clinical Quality Language Specification",
      "category": "infrastructure",
      "npm-name": "hl7.cql",
      "description": "Clinical Quality Language (CQL) is a high-level, domain-specific language focused on clinical quality and targeted at measure and decision support artifact authors. In addition, this specification describes a machine-readable canonical representation called Expression Logical Model (ELM) targeted at implementations and designed to enable sharing of clinical knowledge.",
      "authority": "HL7",
      "product": [
        "fhir"
      ],
      "country": "uv",
      "history": "http://cql.hl7.org/history.html",
      "language": [
        "en"
      ],
      "canonical": "http://cql.hl7.org",
      "ci-build": "http://build.fhir.org/ig/HL7/cql",
      "analysis": {
        "error": "Error reading http://cql.hl7.org/N1/package.tgz: null"
      },
      "editions": [
        {
          "name": "Normative Normative",
          "ig-version": "1.5.2",
          "package": "hl7.cql#1.5.2",
          "fhir-version": [
            "4.0.1"
          ],
          "url": "http://cql.hl7.org/N1"
        }
      ]
    },
    {
      "name": "Immunization Decision Support Forecast FHIR IG",
      "category": "Medications / Immunizations",
      "npm-name": "hl7.fhir.us.immds",
      "description": "A common FHIR implementation guide that expert systems may use to provide a common consistent interface enable decisioin support recommending which vaccinations a patient is due for next",
      "authority": "HL7",
      "product": [
        "fhir"
      ],
      "country": "us",
      "language": [
        "en"
      ],
      "history": "http://hl7.org/fhir/us/immds/history.html",
      "canonical": "http://hl7.org/fhir/us/immds",
      "ci-build": "http://build.fhir.org/ig/HL7/ImmunizationFHIRDS",
      "analysis": {
        "content": true,
        "clinicalCore": true,
        "medsMgmt": true,
        "profiles": 4,
        "operations": 1,
        "valuesets": 4,
        "codeSystems": 3,
        "examples": 6
      },
      "editions": [
        {
          "name": "STU 1",
          "ig-version": "1.0.0",
          "package": "hl7.fhir.us.immds#1.0.0",
          "fhir-version": [
            "4.0.1"
          ],
          "url": "http://hl7.org/fhir/us/immds/STU1"
        }
      ]
    },
    {
      "name": "Profiles for ICSR Transfusion and Vaccination Adverse Event Detection and Reporting",
      "category": "Pharmaceutical",
      "npm-name": "hl7.fhir.us.icsr-ae-reporting",
      "description": "This Implementation Guide provides a set of profiles and algorithms around the detection, validation, and reporting, as well as the eventual recording and persisting of Adverse Events associated with blood transfusions and vaccinations.  EHRs and Provider Networks can use this guide to understand the data elements needed to facilitate the electronic reporting of these adverse events as well as ways of mining their data to detect adverse events",
      "authority": "HL7",
      "product": [
        "fhir"
      ],
      "country": "us",
      "history": "http://hl7.org/fhir/us/icsr-ae-reporting/history.html",
      "language": [
        "en"
      ],
      "canonical": "http://hl7.org/fhir/us/icsr-ae-reporting",
      "ci-build": "http://build.fhir.org/ig/HL7/icsr-ae-reporting",
      "analysis": {
        "content": true,
        "clinicalCore": true,
        "medsMgmt": true,
        "diagnostics": true,
        "profiles": 22,
        "extensions": 20,
        "valuesets": 13,
        "codeSystems": 2,
        "examples": 42
      },
      "editions": [
        {
          "name": "STU Update",
          "ig-version": "1.0.1",
          "package": "hl7.fhir.us.icsr-ae-reporting#1.0.1",
          "fhir-version": [
            "4.0.1"
          ],
          "url": "http://hl7.org/fhir/us/icsr-ae-reporting/STU1"
        }
      ]
    },
    {
      "name": "Immunization Decision Support Forecast FHIR IG",
      "category": "Medications / Immunizations",
      "npm-name": "hl7.fhir.uv.immds",
      "description": "The scope of this project is to produce and ballot a Standard for Trial Use (STU) Fast Healthcare Interoperability Resources (FHIR) implementation guide (IG) for use in Immunization Decision Support Forecast.",
      "authority": "HL7",
      "product": [
        "fhir"
      ],
      "country": "uv",
      "history": "http://hl7.org/fhir/uv/immds/history.html",
      "language": [
        "en"
      ],
      "canonical": "http://hl7.org/fhir/uv/immds",
      "ci-build": "http://build.fhir.org/ig/HL7/ImmunizationFHIRDS",
      "analysis": {
        "content": true,
        "rest": true,
        "clinicalCore": true,
        "medsMgmt": true,
        "profiles": 3,
        "operations": 1
      },
      "editions": [
        {
          "name": "STU 1 Ballot",
          "ig-version": "0.2.0",
          "package": "hl7.fhir.uv.immds#0.2.0",
          "fhir-version": [
            "4.0.0"
          ],
          "url": "http://hl7.org/fhir/uv/immds/2019Sep"
        }
      ]
    },
    {
      "name": "Security for Scalable Registration, Authentication, and Authorization",
      "category": "Security",
      "npm-name": "hl7.fhir.us.udap-security",
      "description": "This implementation guide describes how to extend OAuth 2.0 to support secure and scalable workflows for business-to-business (B2B) apps that implement the client credentials flow or authorization code flow. ",
      "authority": "HL7",
      "product": [
        "fhir"
      ],
      "country": "us",
      "history": "http://hl7.org/fhir/us/udap-security/history.html",
      "language": [
        "en"
      ],
      "canonical": "http://hl7.org/fhir/us/udap-security",
      "ci-build": "http://build.fhir.org/ig/HL7/fhir-udap-security-ig",
      "analysis": {
        "rest": true
      },
      "editions": [
        {
          "name": "STU 1",
          "ig-version": "1.0.0",
          "package": "hl7.fhir.us.udap-security#1.0.0",
          "fhir-version": [
            "4.0.1"
          ],
          "url": "http://hl7.org/fhir/us/udap-security/STU1"
        }
      ]
    },
    {
      "name": "Single Institutional Review Board (sIRB) Implementation Guide",
      "category": "Research",
      "npm-name": "hl7.fhir.us.sirb",
      "description": "This IG covers questionnaires and questionnaire responses in support of capturing and exchange of standardized forms in support of a single IRB (Institutional Review Board) where a single IRB will expedite approval for a project but still need to send all documentation to multiple relying IRBs.",
      "authority": "HL7",
      "product": [
        "fhir"
      ],
      "country": "us",
      "history": "http://hl7.org/fhir/us/sirb/history.html",
      "language": [
        "en"
      ],
      "canonical": "http://hl7.org/fhir/us/sirb",
      "ci-build": "http://build.fhir.org/ig/HL7/fhir-sirb",
      "analysis": {
        "codeSystems": 1,
        "examples": 16
      },
      "editions": [
        {
          "name": "STU 1",
          "ig-version": "1.0.0",
          "package": "hl7.fhir.us.sirb#1.0.0",
          "fhir-version": [
            "4.0.1"
          ],
          "url": "http://hl7.org/fhir/us/sirb/STU1"
        }
      ]
    },
    {
      "name": "Sharing eCC Data from Pathology Labs to EHR",
      "category": "Documents",
      "npm-name": "hl7.fhir.us.cancer-reporting",
      "description": "Integrating the Healthcare Enterprise (IHE) Structured Data Capture (SDC) on FHIR uses a form-driven workflow to capture and transmit encoded data by creating FHIR Observations. The primary use case for this is transmitting data captured in College of American Pathologists electronic Cancer Checklists (eCCs), which are distributed as IHE SDC templates.",
      "authority": "HL7",
      "product": [
        "fhir"
      ],
      "country": "us",
      "history": "http://hl7.org/fhir/us/cancer-reporting/history.html",
      "language": [
        "en"
      ],
      "canonical": "http://hl7.org/fhir/us/cancer-reporting",
      "ci-build": "http://build.fhir.org/ig/HL7/cancer-reporting",
      "analysis": {
        "content": true,
        "clinicalCore": true,
        "diagnostics": true,
        "profiles": 6,
        "valuesets": 1,
        "codeSystems": 1,
        "examples": 27
      },
      "editions": [
        {
          "name": "STU 1",
          "ig-version": "1.0.0",
          "package": "hl7.fhir.us.cancer-reporting#1.0.0",
          "fhir-version": [
            "4.0.1"
          ],
          "url": "http://hl7.org/fhir/us/cancer-reporting/STU1"
        }
      ]
    },
    {
      "name": "HL7 FHIR® Implementation Guide: Ophthalmology Retinal, Release 1",
      "category": "Diagnostics",
      "npm-name": "hl7.fhir.uv.eyecare",
      "description": "Provides representation of ophthalmic domain and related clinical and administrative data elements in the FHIR format to support effective collaborative and continuity of care of patients suffering from eye conditions. ",
      "authority": "HL7",
      "product": [
        "fhir"
      ],
      "country": "uv",
      "history": "http://hl7.org/fhir/uv/eyecare/history.html",
      "language": [
        "en"
      ],
      "canonical": "http://hl7.org/fhir/uv/eyecare",
      "ci-build": "http://build.fhir.org/ig/HL7/fhir-eyecare-ig",
      "analysis": {
        "content": true,
        "clinicalCore": true,
        "diagnostics": true,
        "profiles": 15,
        "valuesets": 13,
        "codeSystems": 3,
        "examples": 32
      },
      "editions": [
        {
          "name": "STU1 Ballot",
          "ig-version": "0.1.0",
          "package": "hl7.fhir.uv.eyecare#0.1.0",
          "fhir-version": [
            "4.0.1"
          ],
          "url": "http://hl7.org/fhir/uv/eyecare/2021Sep"
        }
      ]
    },
    {
      "name": "SMART Health Cards Vaccination and Testing, Release 1 | STU 1",
      "category": "Public Health",
      "npm-name": "hl7.fhir.uv.shc-vaccination",
      "description": "Defines the clinical and patient information contained within a SMART Health Card (SHC) related to vaccination and lab results related to an infectious disease like COVID-19.",
      "authority": "HL7",
      "product": [
        "fhir"
      ],
      "country": "uv",
      "history": "http://hl7.org/fhir/uv/shc-vaccination/history.html",
      "language": [
        "en"
      ],
      "canonical": "http://hl7.org/fhir/uv/shc-vaccination",
      "ci-build": "http://build.fhir.org/ig/HL7/fhir-shc-vaccination-ig",
      "analysis": {
        "content": true,
        "clinicalCore": true,
        "profiles": 16,
        "valuesets": 10,
        "codeSystems": 1
      },
      "editions": [
        {
          "name": "STU 1 Ballot",
          "ig-version": "0.6.2",
          "package": "hl7.fhir.uv.shc-vaccination#0.6.2",
          "fhir-version": [
            "4.0.1"
          ],
          "url": "http://hl7.org/fhir/uv/shc-vaccination/2021Sep"
        }
      ]
    },
    {
      "name": "HL7 FHIR Implementation Guide for Military Service History and Status",
      "category": "Clinical Records",
      "npm-name": "hl7.fhir.us.military-service",
      "description": "Supports Military Service History and Status reporting consistent with US regulatory requirements (i.e. Title 38 Veteran Benefits)",
      "authority": "HL7",
      "product": [
        "fhir"
      ],
      "country": "us",
      "history": "http://hl7.org/fhir/us/military-service/history.html",
      "language": [
        "en"
      ],
      "canonical": "http://hl7.org/fhir/us/military-service",
      "ci-build": "http://build.fhir.org/ig/HL7/fhir-military-service",
      "analysis": {
        "content": true,
        "clinicalCore": true,
        "profiles": 5,
        "extensions": 1,
        "operations": 1,
        "valuesets": 7,
        "codeSystems": 1,
        "examples": 5
      },
      "editions": [
        {
          "name": "STU1",
          "ig-version": "1.0.0",
          "package": "hl7.fhir.us.military-service#1.0.0",
          "fhir-version": [
            "4.0.1"
          ],
          "url": "http://hl7.org/fhir/us/military-service/STU1"
        }
      ]
    },
    {
      "name": "Taiwan Digital COVID-19 Certificate",
      "category": "Immunication and Observation",
      "npm-name": "dccfhirig.mohw.gov.tw",
      "description": "Taiwan Digital COVID-19 Certificate",
      "authority": "MOHW (TW)",
      "product": [
        "fhir"
      ],
      "country": "tw",
      "history": "https://dccfhirig.mohw.gov.tw/fhir/history.html",
      "language": [
        "en"
      ],
      "canonical": "https://dccfhirig.mohw.gov.tw/ig",
      "ci-build": "https://dccfhirig.mohw.gov.tw/ig",
      "editions": [
        {
          "name": "DSTU 1",
          "ig-version": "1.1.1",
          "package": "dccfhirig.mohw.gov.tw#1.1.1",
          "fhir-version": [
            "4.0.1"
          ],
          "url": "https://dccfhirig.mohw.gov.tw/ig"
        }
      ]
    },
    {
      "name": "Logica COVID-19 FHIR Profile Library IG",
      "category": "Public Health",
      "npm-name": "hl7.fhir.us.covid19library",
      "description": "Support for exchanges of COVD-19 Patient Specific Data.",
      "authority": "HL7",
      "product": [
        "fhir"
      ],
      "country": "us",
      "history": "http://hl7.org/fhir/us/covid19library/history.html",
      "language": [
        "en"
      ],
      "canonical": "http://hl7.org/fhir/us/covid19library",
      "ci-build": "http://build.fhir.org/ig/HL7/covid19library",
      "analysis": {
        "content": true,
        "clinicalCore": true,
        "profiles": 146,
        "extensions": 4,
        "valuesets": 43,
        "codeSystems": 2,
        "examples": 141
      },
      "editions": [
        {
          "name": "Informative Informative",
          "ig-version": "1.0.0",
          "package": "hl7.fhir.us.covid19library#1.0.0",
          "fhir-version": [
            "4.0.1"
          ],
          "url": "http://hl7.org/fhir/us/covid19library/informative1"
        }
      ]
    },
    {
      "name": "FHIR for FAIR - FHIR Implementation Guide",
      "category": "Research",
      "npm-name": "hl7.fhir.uv.fhir-for-fair",
      "description": "The FHIR for FAIR Implementation Guide provides guidance on how the HL7 FHIR standard can be used for supporting the implementation and the assessment of the FAIR principles for health data",
      "authority": "HL7",
      "product": [
        "fhir"
      ],
      "country": "uv",
      "history": "http://hl7.org/fhir/uv/fhir-for-fair/history.html",
      "language": [
        "en"
      ],
      "canonical": "http://hl7.org/fhir/uv/fhir-for-fair",
      "ci-build": "http://build.fhir.org/ig/HL7/fhir-for-fair",
      "analysis": {
        "error": "Unsupported version: 4.1.0"
      },
      "editions": [
        {
          "name": "STU 1",
          "ig-version": "1.0.0",
          "package": "hl7.fhir.uv.fhir-for-fair#1.0.0",
          "fhir-version": [
            "4.3.0"
          ],
          "url": "http://hl7.org/fhir/uv/fhir-for-fair/STU1"
        }
      ]
    },
    {
      "name": "Da Vinci Patient Cost Transparency Implementation Guide",
      "category": "Financial",
      "npm-name": "hl7.fhir.us.davinci-pct",
      "description": "Enables standard exchange of healthcare cost for items, services, and collection of services among stakeholders such as payers, providers, and patients in support of driving transparency for patients with accurate, timely access to cost of medical care prior to delivery of care in order to become better stewards of their healthcare dollars.   This guide creates a standard exchange to reduce administrative burden for communicating Good Faith Estimates (GFE) from providers of costs and services to payers and then, payers creating and returning an Advanced Explanation of Benefits (AEOB) back to the patient as required by law.",
      "authority": "HL7",
      "product": [
        "fhir"
      ],
      "country": "us",
      "history": "http://hl7.org/fhir/us/davinci-pct/history.html",
      "language": [
        "en"
      ],
      "canonical": "http://hl7.org/fhir/us/davinci-pct",
      "analysis": {
        "content": true,
        "clinicalCore": true,
        "financials": true,
        "profiles": 11,
        "extensions": 17,
        "operations": 1,
        "valuesets": 18,
        "codeSystems": 14,
        "examples": 18
      },
      "ci-build": "http://build.fhir.org/ig/HL7/davinci-pct",
      "editions": [
        {
          "name": "STU 2 Ballot",
          "ig-version": "2.0.0-ballot",
          "package": "hl7.fhir.us.davinci-pct#2.0.0-ballot",
          "fhir-version": [
            "4.0.1"
          ],
          "url": "http://hl7.org/fhir/us/davinci-pct/2024May"
        }
      ]
    },
    {
      "name": "Hybrid / Intermediary Exchange",
      "category": "EHR Access",
      "npm-name": "hl7.fhir.us.exchange-routing",
      "description": "This IG is meant to define the standard for how providers, payers, intermediaries, and other actors will use  routing information about the transaction originator and destination to support a hybrid model of point-to-point interaction as well as intermediary brokered interactions without the actors in either side needing detailed knowledge of how intermediary routing works.",
      "authority": "HL7",
      "product": [
        "fhir"
      ],
      "country": "us",
      "history": "http://hl7.org/fhir/us/exchange-routing/history.html",
      "language": [
        "en"
      ],
      "canonical": "http://hl7.org/fhir/us/exchange-routing",
      "ci-build": "http://build.fhir.org/ig/HL7/fhir-exchange-routing-ig",
      "analysis": {
        "rest": true
      },
      "editions": [
        {
          "name": "STU1",
          "ig-version": "1.0.0",
          "package": "hl7.fhir.us.exchange-routing#1.0.0",
          "fhir-version": [
            "4.0.1"
          ],
          "url": "http://hl7.org/fhir/us/exchange-routing/STU1"
        }
      ]
    },
    {
      "name": "PACIO Re-Assessment Timepoints Implementation Guide",
      "category": "Clinical Documents",
      "npm-name": "hl7.fhir.us.pacio-rt",
      "description": "The Re-assessment Timepoints FHIR implementation guide (IG) describes how to create definitions for sub-periods of time within an extended post-acute care (PAC) admission and encounter. ",
      "authority": "HL7",
      "product": [
        "fhir"
      ],
      "country": "us",
      "history": "http://hl7.org/fhir/us/pacio-rt/history.html",
      "language": [
        "en"
      ],
      "canonical": "http://hl7.org/fhir/us/pacio-rt",
      "ci-build": "http://build.fhir.org/ig/HL7/fhir-pacio-rt",
      "analysis": {
        "content": true,
        "rest": true,
        "clinicalCore": true,
        "profiles": 1,
        "extensions": 1,
        "valuesets": 4,
        "codeSystems": 3,
        "examples": 241
      },
      "editions": [
        {
          "name": "STU 1",
          "ig-version": "1.0.0",
          "package": "hl7.fhir.us.pacio-rt#1.0.0",
          "fhir-version": [
            "4.0.1"
          ],
          "url": "http://hl7.org/fhir/us/pacio-rt/STU1"
        }
      ]
    },
    {
      "name": "Da Vinci Risk Adjustment FHIR Implementation Guide",
      "category": "Financial",
      "npm-name": "hl7.fhir.us.davinci-ra",
      "description": "Enable standard exchange of risk-based coding gaps among stakeholders such as payers, providers, and government care programs in support of driving towards accurate and complete documentation of health conditions that would lead to more accurate risk-adjustment payment calculations, reduced administrative burden, and improved quality of care.",
      "authority": "HL7",
      "product": [
        "fhir"
      ],
      "country": "us",
      "history": "http://hl7.org/fhir/us/davinci-ra/history.html",
      "language": [
        "en"
      ],
      "canonical": "http://hl7.org/fhir/us/davinci-ra",
      "ci-build": "http://build.fhir.org/ig/HL7/davinci-ra",
      "analysis": {
        "content": true,
        "rest": true,
        "clinicalCore": true,
        "measures": true,
        "profiles": 4,
        "extensions": 6,
        "operations": 1,
        "valuesets": 3,
        "codeSystems": 3,
        "examples": 72
      },
      "editions": [
        {
          "name": "STU2 (v2.0.0) Ballot",
          "ig-version": "2.0.0-ballot",
          "package": "hl7.fhir.us.davinci-ra#2.0.0-ballot",
          "fhir-version": [
            "4.0.1"
          ],
          "url": "http://hl7.org/fhir/us/davinci-ra/2023May"
        }
      ]
    },
    {
      "name": "International Patient Access",
      "category": "Patient Summary",
      "npm-name": "hl7.fhir.uv.ipa",
      "description": "International Patient Access (IPA) defines a minimal, base set of FHIR profiles specifically intended to be used as-is, or built on top of by countries looking to enable patient access and patient-facing apps accessing data via FHIR",
      "authority": "HL7",
      "product": [
        "fhir"
      ],
      "country": "uv",
      "history": "http://hl7.org/fhir/uv/ipa/history.html",
      "language": [
        "en"
      ],
      "canonical": "http://hl7.org/fhir/uv/ipa",
      "ci-build": "http://build.fhir.org/ig/HL7/fhir-ipa",
      "analysis": {
        "content": true,
        "rest": true,
        "documents": true,
        "clinicalCore": true,
        "medsMgmt": true,
        "profiles": 11,
        "operations": 1,
        "examples": 13
      },
      "editions": [
        {
          "name": "STU 1",
          "ig-version": "1.0.0",
          "package": "hl7.fhir.uv.ipa#1.0.0",
          "fhir-version": [
            "4.0.1"
          ],
          "url": "http://hl7.org/fhir/uv/ipa/STU1"
        }
      ]
    },
    {
      "name": "PACIO Advance Directive Information Implementation Guide",
      "category": "Clinical Documents",
      "npm-name": "hl7.fhir.us.pacio-adi",
      "description": "The Advance Directive Interoperability (ADI) with FHIR implementation guide (IG) describes how to represent, exchange, and verify an individual\u0027s advance directive information regarding potential future care and treatment in the event the individual is not able to communicate such information directly.",
      "authority": "HL7",
      "product": [
        "fhir"
      ],
      "country": "us",
      "history": "http://hl7.org/fhir/us/pacio-adi/history.html",
      "language": [
        "en"
      ],
      "canonical": "http://hl7.org/fhir/us/pacio-adi",
      "analysis": {
        "content": true,
        "rest": true,
        "documents": true,
        "clinicalCore": true,
        "profiles": 15,
        "extensions": 13,
        "valuesets": 17,
        "codeSystems": 2,
        "examples": 65
      },
      "ci-build": "http://build.fhir.org/ig/HL7/fhir-pacio-adi",
      "editions": [
        {
          "name": "STU 1",
          "ig-version": "1.0.0",
          "package": "hl7.fhir.us.pacio-adi#1.0.0",
          "fhir-version": [
            "4.0.1"
          ],
          "url": "http://hl7.org/fhir/us/pacio-adi/STU1"
        }
      ]
    },
    {
      "name": "CARIN Digital Insurance Card",
      "category": "Financial",
      "npm-name": "hl7.fhir.us.insurance-card",
      "description": "This IG provides a structured approach to take the data elements on an individual consumer’s health insurance card and represent them using FHIR Resources (i.e., a \u0027Digital Insurance Card\u0027 Bundle). The IG also documents patterns to share Digital Insurance Cards via FHIR APIs, SMART Health Cards, and SMART Health Links. This information can be provided by the health insurance company and presented by the member as proof of insurance when interacting with healthcare providers. Eligibility checks are not in the scope of this IG",
      "authority": "HL7",
      "product": [
        "fhir"
      ],
      "country": "us",
      "history": "http://hl7.org/fhir/us/insurance-card/history.html",
      "language": [
        "en"
      ],
      "canonical": "http://hl7.org/fhir/us/insurance-card",
      "ci-build": "http://build.fhir.org/ig/HL7/insurance-card",
      "analysis": {
        "content": true,
        "rest": true,
        "clinicalCore": true,
        "financials": true,
        "profiles": 3,
        "extensions": 10,
        "valuesets": 5,
        "codeSystems": 5,
        "examples": 4
      },
      "editions": [
        {
          "name": "STU 1",
          "ig-version": "1.0.0",
          "package": "hl7.fhir.us.insurance-card#1.0.0",
          "fhir-version": [
            "4.0.1"
          ],
          "url": "http://hl7.org/fhir/us/insurance-card/STU1"
        }
      ]
    },
    {
      "name": "Radiation Dose Summary for Diagnostic Procedures on FHIR",
      "category": "Diagnostics",
      "npm-name": "hl7.fhir.uv.radiation-dose-summary",
      "description": "Provides a summary of the DICOM radiation dose report in FHIR related to imaging procedures.",
      "authority": "HL7",
      "product": [
        "fhir"
      ],
      "country": "uv",
      "history": "http://hl7.org/fhir/uv/radiation-dose-summary/history.html",
      "language": [
        "en"
      ],
      "canonical": "http://hl7.org/fhir/uv/radiation-dose-summary",
      "ci-build": "http://build.fhir.org/ig/HL7/fhir-radiation-dose-summary-ig",
      "analysis": {
        "content": true,
        "rest": true,
        "clinicalCore": true,
        "profiles": 9,
        "valuesets": 5,
        "codeSystems": 1,
        "tests": 3,
        "examples": 15
      },
      "editions": [
        {
          "name": "STU 1 Ballot",
          "ig-version": "0.1.0",
          "package": "hl7.fhir.uv.radiation-dose-summary#0.1.0",
          "fhir-version": [
            "4.0.1"
          ],
          "url": "http://hl7.org/fhir/uv/radiation-dose-summary/2022Jan"
        }
      ]
    },
    {
      "name": "Making EHR Data MOre available for Research and Public Health (MedMorph) Central Cancer Registry Reporting Content IG",
      "category": "Public Health and Research",
      "npm-name": "hl7.fhir.us.central-cancer-registry-reporting",
      "description": "This guide defines how healthcare organizations onboard a new research data partner. It provides guidance to extract data from EHRs, transform the data, and populate data marts",
      "authority": "HL7",
      "product": [
        "fhir"
      ],
      "country": "us",
      "history": "http://hl7.org/fhir/us/central-cancer-registry-reporting/history.html",
      "language": [
        "en"
      ],
      "canonical": "http://hl7.org/fhir/us/central-cancer-registry-reporting",
      "ci-build": "http://build.fhir.org/ig/HL7/fhir-central-cancer-registry-reporting",
      "analysis": {
        "content": true,
        "rest": true,
        "clinicalCore": true,
        "carePlanning": true,
        "profiles": 6,
        "extensions": 1,
        "valuesets": 1,
        "examples": 10
      },
      "editions": [
        {
          "name": "STU 1 Ballot",
          "ig-version": "0.1.0",
          "package": "hl7.fhir.us.central-cancer-registry-reporting#0.1.0",
          "fhir-version": [
            "4.0.1"
          ],
          "url": "http://hl7.org/fhir/us/central-cancer-registry-reporting/2022Jan"
        }
      ]
    },
    {
      "name": "Making EHR Data MOre available for Research and Public Health (MedMorph) Healthcare Surveys Reporting Content IG",
      "category": "Public Health and Research",
      "npm-name": "hl7.fhir.us.health-care-surveys-reporting",
      "description": "This guide focuses on the National Hospital Care Survey (NHCS) and National Ambulatory Medical Care Survey (NAMCS) data that will be extracted from EHRs and/or clinical data repositories via FHIR and APIs and sent to a system hosted at the federal level.",
      "authority": "HL7",
      "product": [
        "fhir"
      ],
      "country": "us",
      "history": "http://hl7.org/fhir/us/health-care-surveys-reporting/history.html",
      "language": [
        "en"
      ],
      "canonical": "http://hl7.org/fhir/us/health-care-surveys-reporting",
      "ci-build": "http://build.fhir.org/ig/HL7/fhir-health-care-surveys-reporting",
      "analysis": {
        "content": true,
        "rest": true,
        "clinicalCore": true,
        "carePlanning": true,
        "medsMgmt": true,
        "profiles": 4,
        "examples": 13
      },
      "editions": [
        {
          "name": "STU1 Release 1",
          "ig-version": "1.0.0",
          "package": "hl7.fhir.us.health-care-surveys-reporting#1.0.0",
          "fhir-version": [
            "4.0.1"
          ],
          "url": "http://hl7.org/fhir/us/health-care-surveys-reporting/STU1"
        }
      ]
    },
    {
      "name": "Making EHR Data MOre available for Research and Public Health (MedMorph) Research Content IG",
      "category": "Public Health and Research",
      "npm-name": "hl7.fhir.us.medmorph-research-dex",
      "description": "This guide focuses on the National Hospital Care Survey (NHCS) and National Ambulatory Medical Care Survey (NAMCS) data that will be extracted from EHRs and/or clinical data repositories via FHIR and APIs and sent to a system hosted at the federal level.",
      "authority": "HL7",
      "product": [
        "fhir"
      ],
      "country": "us",
      "history": "http://hl7.org/fhir/us/medmorph-research-dex/history.html",
      "language": [
        "en"
      ],
      "canonical": "http://hl7.org/fhir/us/medmorph-research-dex",
      "ci-build": "http://build.fhir.org/ig/HL7/fhir-medmorph-research-dex",
      "analysis": {
        "content": true,
        "rest": true,
        "carePlanning": true,
        "profiles": 1,
        "examples": 6
      },
      "editions": [
        {
          "name": "STU 1 Ballot",
          "ig-version": "0.1.0",
          "package": "hl7.fhir.us.medmorph-research-dex#0.1.0",
          "fhir-version": [
            "4.0.1"
          ],
          "url": "http://hl7.org/fhir/us/medmorph-research-dex/2022Jan"
        }
      ]
    },
    {
      "name": "Medicolegal Death Investigation (MDI)",
      "category": "Public Health",
      "npm-name": "hl7.fhir.us.mdi",
      "description": "This US-specific IG supports exchange of data for medicolegal death investigations, for example from a toxicology lab to a case management system (upstream), and from a case management system to a  jurisdictional electronic death registration system (EDRS)(downstream).",
      "authority": "HL7",
      "product": [
        "fhir"
      ],
      "country": "us",
      "history": "http://hl7.org/fhir/us/mdi/history.html",
      "language": [
        "en"
      ],
      "canonical": "http://hl7.org/fhir/us/mdi",
      "ci-build": "http://build.fhir.org/ig/HL7/fhir-mdi-ig",
      "analysis": {
        "content": true,
        "documents": true,
        "clinicalCore": true,
        "diagnostics": true,
        "profiles": 16,
        "extensions": 2,
        "valuesets": 7,
        "codeSystems": 2,
        "examples": 40
      },
      "editions": [
        {
          "name": "STU 2 Ballot",
          "ig-version": "2.0.0-ballot",
          "package": "hl7.fhir.us.mdi#2.0.0-ballot",
          "fhir-version": [
            "4.0.1"
          ],
          "url": "http://hl7.org/fhir/us/mdi/2024May"
        }
      ]
    },
    {
      "name": "Clinical Quality Framework Common FHIR Assets",
      "category": "Quality / CDS",
      "npm-name": "fhir.cqf.common",
      "description": "This implementation guide contains common FHIR assets for use in CQFramework content IGs, including FHIRHelpers and the FHIR-ModelInfo libraries",
      "authority": "CQF",
      "product": [
        "fhir"
      ],
      "country": "us",
      "history": "http://fhir.org/guides/cqf/common/history.html",
      "language": [
        "en"
      ],
      "canonical": "http://fhir.org/guides/cqf/common",
      "ci-build": "http://build.fhir.org/ig/cqframework/cqf",
      "editions": [
        {
          "name": "Release 1",
          "ig-version": "4.0.1",
          "package": "fhir.cqf.common#4.0.1",
          "fhir-version": [
            "4.0.1"
          ],
          "url": "http://fhir.org/guides/cqf/common/4.0.1"
        }
      ],
      "analysis": {
        "valuesets": 2
      }
    },
    {
      "name": "Maternal and Infant Health Research",
      "category": "Public Health",
      "npm-name": "hl7.fhir.us.mihr",
      "description": "This guide focuses on calculation of maternal-related cohorts from available maternal care information sources. It specifies how to calculate two maternal-related cohort measures and link to maternal longitudinal record with associated child record(s). Initial use cases focus on pregnancy and subsequent death within a specific time frame and hypertensive disorders of pregnancy pre, ante, and postpartum. The IG leverages MedMorph, SANER, US Core profiles, and broader public health IGs",
      "authority": "HL7",
      "product": [
        "fhir"
      ],
      "country": "us",
      "history": "http://hl7.org/fhir/us/mihr/history.html",
      "language": [
        "en"
      ],
      "canonical": "http://hl7.org/fhir/us/mihr",
      "ci-build": "http://build.fhir.org/ig/HL7/fhir-mmm-ig",
      "analysis": {
        "valuesets": 9,
        "examples": 24
      },
      "editions": [
        {
          "name": "STU1",
          "ig-version": "1.0.0",
          "package": "hl7.fhir.us.mihr#1.0.0",
          "fhir-version": [
            "4.0.1"
          ],
          "url": "http://hl7.org/fhir/us/mihr/STU1"
        }
      ]
    },
    {
      "name": "Patient Request for Corrections Implementation Guide",
      "category": "Personal Healthcare",
      "npm-name": "hl7.fhir.uv.patient-corrections",
      "description": "The Patient Corrections FHIR implementation guide standardizes the method of electronically exchanging the required information to facilitate the patient’s request for corrections and the electronic communication that reflects the workflow of the correction process. ",
      "authority": "HL7",
      "product": [
        "fhir"
      ],
      "country": "uv",
      "history": "http://hl7.org/fhir/uv/patient-corrections/history.html",
      "language": [
        "en"
      ],
      "canonical": "http://hl7.org/fhir/uv/patient-corrections",
      "ci-build": "http://build.fhir.org/ig/HL7/fhir-patient-correction",
      "analysis": {
        "content": true,
        "rest": true,
        "carePlanning": true,
        "profiles": 3,
        "operations": 1,
        "valuesets": 4,
        "codeSystems": 4,
        "examples": 17
      },
      "editions": [
        {
          "name": "STU 1 Ballot",
          "ig-version": "1.0.0-ballot",
          "package": "hl7.fhir.uv.patient-corrections#1.0.0-ballot",
          "fhir-version": [
            "4.0.1"
          ],
          "url": "http://hl7.org/fhir/uv/patient-corrections/2022May"
        }
      ]
    },
    {
      "name": "Interoperable Digital Identity and Patient Matching",
      "category": "Security",
      "npm-name": "hl7.fhir.us.identity-matching",
      "description": "This FHIR implementation Guide provides guidance on leveraging Patient Matching and Digital Identity capabilities together to improve match quality and overall identity assurance in FHIR transactions. It defines methods to inform and execute cross organizational and internal patient matches via FHIR when requested for a permitted purpose or authorized by the Patient directly or by the Patient’s delegate. ",
      "authority": "HL7",
      "product": [
        "fhir"
      ],
      "country": "us",
      "history": "http://hl7.org/fhir/us/identity-matching/history.html",
      "language": [
        "en"
      ],
      "canonical": "http://hl7.org/fhir/us/identity-matching",
      "ci-build": "http://build.fhir.org/ig/HL7/fhir-identity-matching-ig",
      "analysis": {
        "content": true,
        "clinicalCore": true,
        "profiles": 3,
        "valuesets": 1,
        "codeSystems": 1,
        "examples": 3
      },
      "editions": [
        {
          "name": "STU1",
          "ig-version": "1.0.0",
          "package": "hl7.fhir.us.identity-matching#1.0.0",
          "fhir-version": [
            "4.0.1"
          ],
          "url": "http://hl7.org/fhir/us/identity-matching/STU1"
        }
      ]
    },
    {
      "name": "CDC Opioid MME Calculator",
      "category": "Quality / CDS",
      "npm-name": "fhir.cdc.opioid-mme-r4",
      "description": "This implementation guide provides Morphine Milligram Equivalent (MME) calculation logic as described by the Centers For Disease Control and Prevention (CDC) Guideline for Prescribing Opioids for Chronic Pain — United States, 2016",
      "authority": "CQF",
      "product": [
        "fhir"
      ],
      "country": "us",
      "history": "http://fhir.org/guides/cdc/opioid-mme-r4/history.html",
      "language": [
        "en"
      ],
      "canonical": "http://fhir.org/guides/cdc/opioid-mme-r4",
      "ci-build": "http://build.fhir.org/ig/cqframework/opioid-mme-r4",
      "editions": [
        {
          "name": "Release 1",
          "ig-version": "3.0.0",
          "package": "fhir.cdc.opioid-mme-r4#3.0.0",
          "fhir-version": [
            "4.0.1"
          ],
          "url": "http://fhir.org/guides/cdc/opioid-mme-r4/3.0.0"
        }
      ],
      "analysis": {
        "content": true,
        "clinicalCore": true,
        "medsMgmt": true,
        "profiles": 1,
        "codeSystems": 3,
        "examples": 12
      }
    },
    {
      "name": "FHIRcast",
      "category": "Imaging",
      "npm-name": "hl7.fhir.uv.fhircast",
      "description": "Following a SMART on FHIR launch, FHIRcast enables a SMART app to subscribe to a user\u0027s session, synchronizing with other healthcare applications. Using OAuth 2.0, websockets and a few simple events: EHRs, PACS, SMART apps and other systems show the same patient (or study) to the same user at the same time. In advanced imaging integrations, the FHIRcast websocket connection is re-used by synchronized apps to collaboratively create and exchange draft image measurements and similar findings.",
      "authority": "HL7",
      "product": [
        "fhir"
      ],
      "country": "uv",
      "history": "http://hl7.org/fhir/uv/fhircast/history.html",
      "language": [
        "en"
      ],
      "canonical": "http://hl7.org/fhir/uv/fhircast",
      "ci-build": "http://build.fhir.org/ig/HL7/fhircast-docs",
      "analysis": {
        "content": true,
        "clinicalCore": true,
        "profiles": 2,
        "extensions": 1,
        "examples": 1
      },
      "editions": [
        {
          "name": "STU3 (v3.0.0) Ballot",
          "ig-version": "3.0.0-ballot",
          "package": "hl7.fhir.uv.fhircast#3.0.0-ballot",
          "fhir-version": [
            "4.0.1"
          ],
          "url": "http://hl7.org/fhir/uv/fhircast/2024May"
        }
      ]
    },
    {
      "name": "IHE Mobile Health Document Sharing (MHDS)",
      "category": "Clinical Documents",
      "npm-name": "ihe.iti.mhds",
      "description": "This Implementation Guide shows how to build a Document Sharing Exchange using IHE-profiled FHIR standard, rather than the legacy IHE profiles that are dominated by XDS and HL7 v2. This Implementation Guide assembles other IHE Implementation guides (Profiles) and defines a Document Registry Actor.",
      "authority": "IHE",
      "product": [
        "fhir"
      ],
      "country": "uv",
      "history": "http://profiles.ihe.net/ITI/MHDS/history.html",
      "language": [
        "en"
      ],
      "canonical": "https://profiles.ihe.net/ITI/MHDS",
      "analysis": {
        "rest": true
      },
      "ci-build": "http://build.fhir.org/ig/IHE/ITI.MHDS/branches/master/index.html",
      "editions": [
        {
          "name": "Publication",
          "ig-version": "2.3.1",
          "package": "ihe.iti.mhds#2.3.1",
          "fhir-version": [
            "4.0.1"
          ],
          "url": "https://profiles.ihe.net/ITI/MHDS/2.3.1"
        }
      ]
    },
    {
      "name": "IHE Mobile Care Services Discovery (mCSD)",
      "category": "Administration",
      "npm-name": "ihe.iti.mcsd",
      "description": "The IHE Mobile Care Services Discovery (mCSD) IG provides a transaction for mobile and lightweight browser-based applications to find and update care services resources.",
      "authority": "IHE",
      "product": [
        "fhir"
      ],
      "country": "uv",
      "history": "http://profiles.ihe.net/ITI/mCSD/history.html",
      "language": [
        "en"
      ],
      "ci-build": "http://build.fhir.org/ig/IHE/ITI.mCSD/branches/main",
      "canonical": "https://profiles.ihe.net/ITI/mCSD",
      "analysis": {
        "content": true,
        "rest": true,
        "clinicalCore": true,
        "profiles": 14,
        "extensions": 2,
        "valuesets": 3,
        "codeSystems": 3,
        "examples": 21
      },
      "editions": [
        {
          "name": "Publication",
          "ig-version": "3.8.0",
          "package": "ihe.iti.mcsd#3.8.0",
          "fhir-version": [
            "4.0.1"
          ],
          "url": "https://profiles.ihe.net/ITI/mCSD/3.8.0"
        },
        {
          "name": "Publication",
          "ig-version": "3.5.0",
          "package": "ihe.iti.mcsd#3.5.0",
          "fhir-version": [
            "4.0.1"
          ],
          "url": "https://profiles.ihe.net/ITI/mCSD/3.5.0"
        },
        {
          "name": "Publication",
          "ig-version": "3.3.0",
          "package": "ihe.iti.mcsd#3.3.0",
          "fhir-version": [
            "4.0.1"
          ],
          "url": "https://www.ihe.net/uploadedFiles/Documents/ITI/IHE_ITI_Suppl_mCSD_Rev3-3_TI_2021-07-02.pdf"
        }
      ]
    },
    {
      "name": "Pan-Canadian Patient Summary",
      "category": "Patient Summary",
      "npm-name": "ca.infoway.io.psca",
      "description": "The Pan-Canadian Patient Summary (PS-CA) IG and accompanying [PS-CA specification](https://infoscribe.infoway-inforoute.ca/pages/viewpage.action?pageId\u003d149160290) adapt the HL7 [International Patient Summary](http://hl7.org/fhir/uv/ips/) (IPS) for use in a Canadian context.",
      "authority": "Canada Health Infoway",
      "product": [
        "fhir"
      ],
      "country": "ca",
      "history": "https://simplifier.net/PS-CA-R1/~guides",
      "language": [
        "en"
      ],
      "canonical": "http://fhir.infoway-inforoute.ca/io/psca",
      "ci-build": "https://simplifier.net/PS-CA-R1",
      "editions": [
        {
          "name": "Trial Implementation",
          "ig-version": "1.0.0",
          "package": "ca.infoway.io.psca#1.0.0-pre",
          "fhir-version": [
            "4.0.1"
          ],
          "url": "https://packages.simplifier.net/ca.infoway.io.psca/1.0.0-pre"
        },
        {
          "name": "Public Comment 0.3",
          "ig-version": "0.3.0",
          "package": "ca.infoway.io.psca#0.3.2",
          "fhir-version": [
            "4.0.1"
          ],
          "url": "https://packages.simplifier.net/ca.infoway.io.psca/0.3.2"
        },
        {
          "name": "Public Comment 0.2",
          "ig-version": "0.0.4",
          "package": "ca.infoway.io.psca#0.0.4",
          "fhir-version": [
            "4.0.1"
          ],
          "url": "https://packages.simplifier.net/ca.infoway.io.psca/0.0.4"
        },
        {
          "name": "Public Comment 0.1",
          "ig-version": "0.0.3",
          "package": "ca.infoway.vc.ps#0.0.3",
          "fhir-version": [
            "4.0.1"
          ],
          "url": "https://packages.simplifier.net/ca.infoway.vc.ps/0.0.3"
        }
      ],
      "analysis": {
        "content": true,
        "documents": true,
        "clinicalCore": true,
        "medsMgmt": true,
        "profiles": 19,
        "extensions": 3,
        "valuesets": 24,
        "codeSystems": 1
      }
    },
    {
      "name": "Canadian Baseline",
      "category": "National Base",
      "npm-name": "hl7.fhir.ca.baseline",
      "description": "Base Canadian national implementation guide",
      "authority": "HL7 Canada",
      "product": [
        "fhir"
      ],
      "country": "ca",
      "history": "https://simplifier.net/canadianfhirbaselineprofilesca-core",
      "language": [
        "en"
      ],
      "canonical": "http://hl7.org/fhir/ca/baseline",
      "ci-build": "https://build.fhir.org/ig/HL7-Canada/ca-baseline",
      "editions": [
        {
          "name": "Public Comment",
          "ig-version": "1.1.0",
          "package": "hl7.fhir.ca.baseline#1.1.3",
          "fhir-version": [
            "4.0.1"
          ],
          "url": "https://packages.simplifier.net/hl7.fhir.ca.baseline/1.1.3"
        },
        {
          "name": "Public Comment",
          "ig-version": "1.0.0",
          "package": "hl7.fhir.ca.baseline#1.0.2",
          "fhir-version": [
            "4.0.1"
          ],
          "url": "https://packages.simplifier.net/hl7.fhir.ca.baseline/1.0.2"
        }
      ],
      "analysis": {
        "content": true,
        "documents": true,
        "clinicalCore": true,
        "medsMgmt": true,
        "profiles": 31,
        "extensions": 13,
        "valuesets": 9,
        "codeSystems": 2
      }
    },
    {
      "name": "IHE Mobile Access to Health Documents (MHD)",
      "category": "EHR Access",
      "npm-name": "ihe.iti.mhd",
      "description": "Defines a simple HTTP interface to a Document Sharing environment, including: publishing/query (XDS-on-FHIR), point-to-point push (XDR, Direct, XDM), and federation of communities (XCA).",
      "authority": "IHE",
      "product": [
        "fhir"
      ],
      "country": "uv",
      "language": [
        "en"
      ],
      "history": "https://profiles.ihe.net/ITI/MHD/history.html",
      "canonical": "https://profiles.ihe.net/ITI/MHD",
      "ci-build": "http://build.fhir.org/ig/IHE/ITI.MHD",
      "analysis": {
        "content": true,
        "rest": true,
        "documents": true,
        "profiles": 24,
        "extensions": 4,
        "valuesets": 3,
        "codeSystems": 1,
        "examples": 48
      },
      "editions": [
        {
          "name": "Publication",
          "ig-version": "4.2.1",
          "package": "ihe.iti.mhd#4.2.1",
          "fhir-version": [
            "4.0.1"
          ],
          "url": "https://profiles.ihe.net/ITI/MHD/4.2.1"
        }
      ]
    },
    {
      "name": "IHE Basic Audit Log Patterns (BALP)",
      "category": "Privacy / Security",
      "npm-name": "ihe.iti.balp",
      "description": "The Basic Audit Log Patterns (BALP) **Content Profile** defines some basic and reusable AuditEvent patterns. This includes basic audit log profiles for FHIR RESTful operations, to be used when there is not a more specific audit event defined. Where a more specific audit event can be defined it should be derived off of these basic patterns.",
      "authority": "IHE",
      "product": [
        "fhir"
      ],
      "country": "uv",
      "history": "https://profiles.ihe.net/ITI/BALP/history.html",
      "language": [
        "en"
      ],
      "canonical": "https://profiles.ihe.net/ITI/BALP",
      "analysis": {
        "content": true,
        "profiles": 20,
        "extensions": 2,
        "valuesets": 6,
        "codeSystems": 5,
        "examples": 63
      },
      "ci-build": "http://build.fhir.org/ig/IHE/ITI.BasicAudit/branches/main/index.html",
      "editions": [
        {
          "name": "Publication",
          "ig-version": "1.1.3",
          "package": "ihe.iti.balp#1.1.3",
          "fhir-version": [
            "4.0.1"
          ],
          "url": "https://profiles.ihe.net/ITI/BALP/1.1.3"
        }
      ]
    },
    {
      "name": "IHE Interactive Multimedia Report (IMR)",
      "category": "Imaging",
      "npm-name": "ihe.rad.imr",
      "description": "Support encoding and presentation of an interactive multimedia report",
      "authority": "IHE",
      "product": [
        "fhir"
      ],
      "country": "uv",
      "history": "https://profiles.ihe.net/RAD/IMR/history.html",
      "language": [
        "en"
      ],
      "canonical": "https://profiles.ihe.net/RAD/IMR",
      "ci-build": "http://build.fhir.org/ig/IHE/RAD.IMR",
      "analysis": {
        "content": true,
        "rest": true,
        "clinicalCore": true,
        "diagnostics": true,
        "profiles": 8,
        "extensions": 2,
        "valuesets": 7,
        "examples": 19
      },
      "editions": [
        {
          "name": "Publication",
          "ig-version": "1.0.0",
          "package": "ihe.rad.imr#1.0.0",
          "fhir-version": [
            "4.0.1"
          ],
          "url": "https://profiles.ihe.net/RAD/IMR/1.0.0"
        }
      ]
    },
    {
      "name": "HL7 Belgium FHIR Implementation Guide - Core profiles",
      "category": "National Base",
      "npm-name": "hl7.fhir.be.core",
      "description": "HL7 Belgium FHIR Implementation Guide - Core profiles",
      "authority": "eHealth Platform (BE)",
      "product": [
        "fhir"
      ],
      "country": "be",
      "history": "https://www.ehealth.fgov.be/standards/fhir/core/history.html",
      "language": [
        "en"
      ],
      "canonical": "https://www.ehealth.fgov.be/standards/fhir/core",
      "ci-build": "http://build.fhir.org/ig/hl7-be/core",
      "editions": [
        {
          "name": "Trial Use Test",
          "ig-version": "2.0.0",
          "package": "hl7.fhir.be.core#2.0.0",
          "fhir-version": [
            "4.0.1"
          ],
          "url": "https://www.ehealth.fgov.be/standards/fhir/core/2.0.0"
        },
        {
          "name": "Trial Use",
          "ig-version": "2.0.1",
          "package": "hl7.fhir.be.core#2.0.1",
          "fhir-version": [
            "4.0.1"
          ],
          "url": "https://www.ehealth.fgov.be/standards/fhir/core/2.0.1"
        }
      ]
    },
    {
      "name": "HL7 Belgium FHIR Implementation Guide - Core clinical profiles - transversal",
      "category": "National Base",
      "npm-name": "hl7.fhir.be.core-clinical",
      "description": "HL7 Belgium FHIR Implementation Guide - Core clinical profiles - transversal",
      "authority": "eHealth Platform (BE)",
      "product": [
        "fhir"
      ],
      "country": "be",
      "history": "https://www.ehealth.fgov.be/standards/fhir/core-clinical/history.html",
      "language": [
        "en"
      ],
      "canonical": "https://www.ehealth.fgov.be/standards/fhir/core-clinical",
      "ci-build": "http://build.fhir.org/ig/hl7-be/core-clinical",
      "editions": [
        {
          "name": "Trial Use",
          "ig-version": "1.0.0",
          "package": "hl7.fhir.be.core-clinical#1.0.0",
          "fhir-version": [
            "4.0.1"
          ],
          "url": "https://www.ehealth.fgov.be/standards/fhir/core-clinical/1.0.0"
        }
      ]
    },
    {
      "name": "HL7 Belgium FHIR Implementation Guide - Medication profiles",
      "category": "National Base",
      "npm-name": "hl7.fhir.be.medication",
      "description": "HL7 Belgium FHIR Implementation Guide - Medication profiles",
      "authority": "eHealth Platform (BE)",
      "product": [
        "fhir"
      ],
      "country": "be",
      "history": "https://www.ehealth.fgov.be/standards/fhir/medication/history.html",
      "language": [
        "en"
      ],
      "canonical": "https://www.ehealth.fgov.be/standards/fhir/medication",
      "ci-build": "http://build.fhir.org/ig/hl7-be/medication",
      "editions": [
        {
          "name": "Trial Use",
          "ig-version": "1.0.0",
          "package": "hl7.fhir.be.medication#1.0.0",
          "fhir-version": [
            "4.0.1"
          ],
          "url": "https://www.ehealth.fgov.be/standards/fhir/medication/1.0.0"
        }
      ]
    },
    {
      "name": "HL7 Belgium FHIR Implementation Guide - Vaccination profiles",
      "category": "National Base",
      "npm-name": "hl7.fhir.be.vaccination",
      "description": "HL7 Belgium FHIR Implementation Guide - Vaccination profiles",
      "authority": "eHealth Platform (BE)",
      "product": [
        "fhir"
      ],
      "country": "be",
      "history": "https://www.ehealth.fgov.be/standards/fhir/vaccination/history.html",
      "language": [
        "en"
      ],
      "canonical": "https://www.ehealth.fgov.be/standards/fhir/vaccination",
      "ci-build": "http://build.fhir.org/ig/hl7-be/vaccination",
      "analysis": {
        "content": true,
        "clinicalCore": true,
        "profiles": 6,
        "extensions": 1,
        "valuesets": 3,
        "codeSystems": 5,
        "examples": 6
      },
      "editions": [
        {
          "name": "Trial Use",
          "ig-version": "1.0.0",
          "package": "hl7.fhir.be.vaccination#1.0.0",
          "fhir-version": [
            "4.0.1"
          ],
          "url": "https://www.ehealth.fgov.be/standards/fhir/vaccination/1.0.0"
        },
        {
          "name": "Trial Use",
          "ig-version": "1.0.0",
          "package": "hl7.fhir.be.vaccination#1.0.1",
          "fhir-version": [
            "4.0.1"
          ],
          "url": "https://www.ehealth.fgov.be/standards/fhir/vaccination/1.0.1"
        },
        {
          "name": "Trial Use",
          "ig-version": "1.0.0",
          "package": "hl7.fhir.be.vaccination#1.0.2",
          "fhir-version": [
            "4.0.1"
          ],
          "url": "https://www.ehealth.fgov.be/standards/fhir/vaccination/1.0.2"
        },
        {
          "name": "Trial Use",
          "ig-version": "1.0.0",
          "package": "hl7.fhir.be.vaccination#1.0.3",
          "fhir-version": [
            "4.0.1"
          ],
          "url": "https://www.ehealth.fgov.be/standards/fhir/vaccination/1.0.3"
        }
      ]
    },
    {
      "name": "HL7 Belgium FHIR Implementation Guide - MyCareNet profiles",
      "category": "National Base",
      "npm-name": "hl7.fhir.be.mycarenet",
      "description": "HL7 Belgium FHIR Implementation Guide - MyCareNet profiles",
      "authority": "eHealth Platform (BE)",
      "product": [
        "fhir"
      ],
      "country": "be",
      "history": "https://www.ehealth.fgov.be/standards/fhir/mycarenet/history.html",
      "language": [
        "en"
      ],
      "canonical": "https://www.ehealth.fgov.be/standards/fhir/mycarenet",
      "ci-build": "http://build.fhir.org/ig/hl7-be/mycarenet",
      "editions": [
        {
          "name": "Trial Use",
          "ig-version": "2.0.0",
          "package": "hl7.fhir.be.mycarenet#2.0.0",
          "fhir-version": [
            "4.0.1"
          ],
          "url": "https://www.ehealth.fgov.be/standards/fhir/mycarenet/2.0.0"
        }
      ]
    },
    {
      "name": "HL7 Belgium FHIR Implementation Guide - Lab related profiles",
      "category": "National Base",
      "npm-name": "hl7.fhir.be.lab",
      "description": "HL7 Belgium FHIR Implementation Guide - Lab related profiles",
      "authority": "eHealth Platform (BE)",
      "product": [
        "fhir"
      ],
      "country": "be",
      "history": "https://www.ehealth.fgov.be/standards/fhir/lab/history.html",
      "language": [
        "en"
      ],
      "canonical": "https://www.ehealth.fgov.be/standards/fhir/lab",
      "ci-build": "http://build.fhir.org/ig/hl7-be/lab",
      "editions": [
        {
          "name": "Trial Use",
          "ig-version": "1.0.0",
          "package": "hl7.fhir.be.lab#1.0.0",
          "fhir-version": [
            "4.0.1"
          ],
          "url": "https://www.ehealth.fgov.be/standards/fhir/lab/1.0.0"
        }
      ]
    },
    {
      "name": "HL7 Belgium FHIR Implementation Guide - Allergy profiles",
      "category": "National Base",
      "npm-name": "hl7.fhir.be.allergy",
      "description": "HL7 Belgium FHIR Implementation Guide - Allergy profiles",
      "authority": "eHealth Platform (BE)",
      "product": [
        "fhir"
      ],
      "country": "be",
      "history": "https://www.ehealth.fgov.be/standards/fhir/allergy/history.html",
      "language": [
        "en"
      ],
      "canonical": "https://www.ehealth.fgov.be/standards/fhir/allergy",
      "ci-build": "http://build.fhir.org/ig/hl7-be/allergy",
      "editions": [
        {
          "name": "Trial Use",
          "ig-version": "1.0.0",
          "package": "hl7.fhir.be.allergy#1.0.0",
          "fhir-version": [
            "4.0.1"
          ],
          "url": "https://www.ehealth.fgov.be/standards/fhir/allergy/1.0.0"
        },
        {
          "name": "Trial Use",
          "ig-version": "1.0.1",
          "package": "hl7.fhir.be.allergy#1.0.1",
          "fhir-version": [
            "4.0.1"
          ],
          "url": "https://www.ehealth.fgov.be/standards/fhir/allergy/1.0.1"
        },
        {
          "name": "Trial Use",
          "ig-version": "1.1.0",
          "package": "hl7.fhir.be.allergy#1.1.0",
          "fhir-version": [
            "4.0.1"
          ],
          "url": "https://www.ehealth.fgov.be/standards/fhir/allergy/1.1.0"
        },
        {
          "name": "Trial Use",
          "ig-version": "1.2.0",
          "package": "hl7.fhir.be.allergy#1.2.0",
          "fhir-version": [
            "4.0.1"
          ],
          "url": "https://www.ehealth.fgov.be/standards/fhir/allergy/1.2.0"
        }
      ]
    },
    {
      "name": "eHealth FHIR Patient Will Profiles for Belgium",
      "category": "National Base",
      "npm-name": "hl7.fhir.be.patientwill",
      "description": "eHealth FHIR Patient Will Profiles for Belgium",
      "authority": "eHealth Platform (BE)",
      "country": "be",
      "history": "https://www.ehealth.fgov.be/standards/fhir/patientwill/history.html",
      "language": [
        "en"
      ],
      "canonical": "https://www.ehealth.fgov.be/standards/fhir/patientwill",
      "ci-build": "http://build.fhir.org/ig/hl7-be/patientwill",
      "editions": [
        {
          "name": "Trial Use",
          "ig-version": "1.0.0",
          "package": "hl7.fhir.be.patientwill#1.0.0",
          "fhir-version": [
            "4.0.1"
          ],
          "url": "https://www.ehealth.fgov.be/standards/fhir/patientwill/1.0.0"
        }
      ]
    },
    {
      "name": "TW Core",
      "category": "National Base",
      "npm-name": "tw.gov.mohw.twcore",
      "description": "Taiwan Core Implementation Guide",
      "authority": "MOHW (TW)",
      "product": [
        "fhir"
      ],
      "country": "tw",
      "history": "https://twcore.mohw.gov.tw/ig/twcore/history.html",
      "language": [
        "zh-TW"
      ],
      "canonical": "https://twcore.mohw.gov.tw/ig/twcore",
      "ci-build": "https://twcore.mohw.gov.tw/ig/twcore",
      "editions": [
        {
          "name": "Trial Use",
          "ig-version": "0.1.0",
          "package": "tw.gov.mohw.twcore#0.1.0",
          "fhir-version": [
            "4.0.1"
          ],
          "url": "https://twcore.mohw.gov.tw/ig/twcore"
        }
      ]
    },
    {
      "name": "CodeX™ Radiation Therapy",
      "category": "Care Planning",
      "npm-name": "hl7.fhir.us.codex-radiation-therapy",
      "description": "The CodeX Radiation Therapy (RT) Implementation Guide (IG) describes how to represent and exchange radiation therapy treatment information. The CodeX RT IG enables radiation oncology information systems to generate treatment summaries that are retrievable by health systems, or other information systems, for display within the EHR interface to be used for care coordination and data reuse. ",
      "authority": "HL7",
      "product": [
        "fhir"
      ],
      "country": "us",
      "history": "http://hl7.org/fhir/us/codex-radiation-therapy/history.html",
      "language": [
        "en"
      ],
      "canonical": "http://hl7.org/fhir/us/codex-radiation-therapy",
      "ci-build": "http://build.fhir.org/ig/codex-radiation-therapy",
      "editions": [
        {
          "name": "STU 2 Ballot",
          "ig-version": "2.0.0-ballot",
          "package": "hl7.fhir.us.codex-radiation-therapy#2.0.0-ballot",
          "fhir-version": [
            "4.0.1"
          ],
          "url": "http://hl7.org/fhir/us/codex-radiation-therapy/2024May"
        }
      ]
    },
    {
      "name": "At-Home In-Vitro Test Report",
      "category": "Clinical Documents",
      "npm-name": "hl7.fhir.us.home-lab-report",
      "description": "This Implementation Guide describes a framework for use for transmitting At-Home Point-of-Care lab test results to local, state, territorial and federal health agencies. This version also contains workflow description and profiles and vocabulary for transmitting Covid-At-Home tests.",
      "authority": "HL7",
      "product": [
        "fhir"
      ],
      "country": "us",
      "history": "http://hl7.org/fhir/us/home-lab-report/history.html",
      "language": [
        "en"
      ],
      "canonical": "http://hl7.org/fhir/us/home-lab-report",
      "ci-build": "http://build.fhir.org/ig/HL7/home-lab-report",
      "editions": [
        {
          "name": "STU 1",
          "ig-version": "1.0.0",
          "package": "hl7.fhir.us.home-lab-report#1.0.0",
          "fhir-version": [
            "4.0.1"
          ],
          "url": "http://hl7.org/fhir/us/home-lab-report/STU1"
        }
      ]
    },
    {
      "name": "PACIO Personal Functioning and Engagement Implementation Guide",
      "category": "Patient Summary",
      "npm-name": "hl7.fhir.us.pacio-pfe",
      "description": "The Personal Functioning and Engagement IG provides a framework for communicating the functioning of an individual, including their body functions and structure and their activities and participation in society, as well as related clinical care. The IG draws on the health and health-related domains defined within the International Classification of Functioning, Disability and Health (commonly known as ICF).",
      "authority": "HL7",
      "product": [
        "fhir"
      ],
      "country": "us",
      "history": "http://hl7.org/fhir/us/pacio-pfe/history.html",
      "language": [
        "en"
      ],
      "canonical": "http://hl7.org/fhir/us/pacio-pfe",
      "ci-build": "http://build.fhir.org/ig/HL7/fhir-pacio-pfe",
      "editions": [
        {
          "name": "STU 1",
          "ig-version": "1.0.0",
          "package": "hl7.fhir.us.pacio-pfe#1.0.0",
          "fhir-version": [
            "4.0.1"
          ],
          "url": "http://hl7.org/fhir/us/pacio-pfe/STU1"
        }
      ]
    },
    {
      "name": "US Public Health Profiles Library",
      "category": "Public Health",
      "npm-name": "hl7.fhir.us.ph-library",
      "description": "The US Public Health Profiles Library is a collection of reusable architecture and content profiles representing common public health concepts and patterns. It provides a framework for inclusion in multiple use case specific implementation guides focused on the exchange of Public Health information.",
      "authority": "HL7",
      "product": [
        "fhir"
      ],
      "country": "us",
      "history": "http://hl7.org/fhir/us/ph-library/history.html",
      "language": [
        "en"
      ],
      "canonical": "http://hl7.org/fhir/us/ph-library",
      "ci-build": "http://build.fhir.org/ig/HL7/fhir-us-ph-library",
      "editions": [
        {
          "name": "STU 1",
          "ig-version": "1.0.0",
          "package": "hl7.fhir.us.ph-library#1.0.0",
          "fhir-version": [
            "4.0.1"
          ],
          "url": "http://hl7.org/fhir/us/ph-library/STU1"
        }
      ]
    },
    {
      "name": "National Healthcare Query",
      "category": "Administration",
      "npm-name": "hl7.fhir.us.directory-query",
      "description": "Standard for endpoint query request and response for Validated National Directory federated access directories",
      "authority": "HL7",
      "product": [
        "fhir"
      ],
      "country": "us",
      "history": "http://hl7.org/fhir/us/directory-query/history.html",
      "language": [
        "en"
      ],
      "canonical": "http://hl7.org/fhir/us/directory-query",
      "ci-build": "http://build.fhir.org/ig/HL7/fhir-directory-query",
      "editions": [
        {
          "name": "STU 1 Ballot",
          "ig-version": "1.0.0-ballot",
          "package": "hl7.fhir.us.directory-query#1.0.0-ballot",
          "fhir-version": [
            "4.0.1"
          ],
          "url": "http://hl7.org/fhir/us/directory-query/2022Sep"
        }
      ]
    },
    {
      "name": "National Healthcare Directory Exchange",
      "category": "Administration",
      "npm-name": "hl7.fhir.us.directory-exchange",
      "description": "Standard for exchange of Health and Social Care Directory information between a Validated National Directory and a federated directory (primarily for workflow integration).",
      "authority": "HL7",
      "product": [
        "fhir"
      ],
      "country": "us",
      "history": "http://hl7.org/fhir/us/directory-exchange/history.html",
      "language": [
        "en"
      ],
      "canonical": "http://hl7.org/fhir/us/directory-exchange",
      "ci-build": "http://build.fhir.org/ig/HL7/fhir-directory-exchange",
      "editions": [
        {
          "name": "STU 1 Ballot",
          "ig-version": "1.0.0-ballot",
          "package": "hl7.fhir.us.directory-exchange#1.0.0-ballot",
          "fhir-version": [
            "4.0.1"
          ],
          "url": "http://hl7.org/fhir/us/directory-exchange/2022Sep"
        }
      ]
    },
    {
      "name": "National Healthcare Directory Attestation",
      "category": "Administration",
      "npm-name": "hl7.fhir.us.directory-attestation",
      "description": "Provides the methods and standards for the contribution, attestation, and validation of information in the National Directory.  This applies to individual demographics, organizational demographics, relationship between individuals and organizations, services provided, and electronic endpoint metadata.",
      "authority": "HL7",
      "product": [
        "fhir"
      ],
      "country": "us",
      "history": "http://hl7.org/fhir/us/directory-attestation/history.html",
      "language": [
        "en"
      ],
      "canonical": "http://hl7.org/fhir/us/directory-attestation",
      "ci-build": "http://build.fhir.org/ig/HL7/fhir-directory-attestation",
      "editions": [
        {
          "name": "STU 1 Ballot",
          "ig-version": "1.0.0-ballot",
          "package": "hl7.fhir.us.directory-attestation#1.0.0-ballot",
          "fhir-version": [
            "4.0.1"
          ],
          "url": "http://hl7.org/fhir/us/directory-attestation/2022Sep"
        }
      ]
    },
    {
      "name": "Sharing Valuesets, Codes, and Maps (SVCM)",
      "category": "Terminologies",
      "npm-name": "ihe.iti.svcm",
      "description": "The Sharing Valuesets, Codes, and Maps (SVCM) Profile defines a lightweight interface through which healthcare systems may retrieve centrally managed uniform nomenclature and mappings between code systems based on the HL7 Fast Healthcare Interoperability Resources (FHIR) specification.",
      "authority": "IHE",
      "product": [
        "fhir"
      ],
      "country": "uv",
      "history": "https://profiles.ihe.net/ITI/SVCM/history.html",
      "language": [
        "en"
      ],
      "canonical": "https://profiles.ihe.net/ITI/SVCM",
      "ci-build": "http://build.fhir.org/ig/IHE/ITI.SVCM",
      "editions": [
        {
          "name": "Publication",
          "ig-version": "1.5.1",
          "package": "ihe.iti.svcm#1.5.1",
          "fhir-version": [
            "4.0.1"
          ],
          "url": "https://profiles.ihe.net/ITI/SVCM/1.5.1"
        }
      ]
    },
    {
      "name": "IHE SDC/eCC on FHIR",
      "category": "Orders and Observaitons",
      "npm-name": "hl7.fhir.uv.ihe-sdc-ecc",
      "description": "Integrating the Healthcare Enterprise (IHE) Structured Data Capture (SDC) on FHIR uses a form-driven workflow to capture and transmit encoded data by creating FHIR Observations. The primary use case for this is transmitting data captured in College of American Pathologists electronic Cancer Checklists (eCCs), which are distributed as IHE SDC templates.",
      "authority": "HL7",
      "product": [
        "fhir"
      ],
      "country": "uv",
      "history": "http://hl7.org/fhir/uv/ihe-sdc-ecc/history.html",
      "language": [
        "en"
      ],
      "canonical": "http://hl7.org/fhir/uv/ihe-sdc-ecc",
      "ci-build": "http://build.fhir.org/ig/HL7/ihe-sdc-ecc-on-fhir",
      "editions": [
        {
          "name": "STU1",
          "ig-version": "1.0.0",
          "package": "hl7.fhir.uv.ihe-sdc-ecc#1.0.0",
          "fhir-version": [
            "4.0.1"
          ],
          "url": "http://hl7.org/fhir/uv/ihe-sdc-ecc/STU1"
        }
      ]
    },
    {
      "name": "Vital Signs FHIR IG",
      "category": "Clinical Records",
      "npm-name": "hl7.fhir.us.vitals",
      "description": "US Realm Implementation Guide for Vital Signs observations with extensions for qualifying data.",
      "authority": "HL7",
      "product": [
        "fhir"
      ],
      "country": "us",
      "history": "http://hl7.org/fhir/us/vitals/history.html",
      "canonical": "http://hl7.org/fhir/us/vitals",
      "ci-build": "http://build.fhir.org/ig/HL7/cimi-vital-signs",
      "language": [
        "en"
      ],
      "analysis": {
        "content": true,
        "clinicalCore": true,
        "profiles": 15,
        "extensions": 11,
        "valuesets": 27,
        "codeSystems": 3,
        "examples": 15
      },
      "editions": [
        {
          "name": "STU1",
          "ig-version": "1.0.0",
          "package": "hl7.fhir.us.vitals#1.0.0",
          "fhir-version": [
            "4.0.1"
          ],
          "url": "http://hl7.org/fhir/us/vitals/STU1"
        }
      ]
    },
    {
      "name": "HL7 Cross Paradigm IG: Gender Harmony - Sex and Gender Representation",
      "category": "Administration",
      "npm-name": "hl7.xprod.uv.gender-harmony",
      "description": "Provide profile components and guidance on how to properly represent Gender Identity as distinct from clinical sex characterization via Sex For Clinical Use, as well as other aligned sex- or gender-related data elements (Recorded Sex or Gender, Name to Use, Pronouns, etc.) Covers implementation approaches for FHIR, CDA, and V2.",
      "authority": "HL7",
      "product": [
        "fhir",
        "cda",
        "v2"
      ],
      "country": "uv",
      "history": "http://hl7.org/xprod/ig/uv/gender-harmony/history.html",
      "language": [
        "en"
      ],
      "canonical": "http://hl7.org/xprod/ig/uv/gender-harmony",
      "ci-build": "http://build.fhir.org/ig/HL7/fhir-gender-harmony",
      "editions": [
        {
          "name": "Informative Edition 1",
          "ig-version": "1.0.0",
          "package": "hl7.xprod.uv.gender-harmony#1.0.0",
          "fhir-version": [
            "5.0.0"
          ],
          "url": "http://hl7.org/xprod/ig/uv/gender-harmony/informative1"
        }
      ]
    },
    {
      "name": "HL7 UK FHIR UKCore Implementation Guide",
      "category": "National Base",
      "npm-name": "fhir.r4.ukcore.stu1",
      "description": "HL7 UK FHIR UKCore Implementation Guide",
      "authority": "HL7 UK",
      "country": "gb",
      "history": "https://simplifier.net/guide/ukcoreversionhistory/home",
      "language": [
        "en"
      ],
      "canonical": "https://fhir.hl7.org.uk",
      "editions": [
        {
          "name": "STU1",
          "ig-version": "0.5.1",
          "package": "fhir.r4.ukcore.stu1#0.5.1",
          "fhir-version": [
            "4.0.1"
          ],
          "url": "https://simplifier.net/guide/hl7fhirukcorer4release1/home"
        }
      ]
    },
    {
      "name": "NHS Digital FHIR R4 Implementation Guide",
      "category": "National Base",
      "npm-name": "nhs.digital.r4",
      "description": "NHS Digital FHIR R4 Implementation Guide",
      "authority": "NHS Digital (UK)",
      "country": "gb",
      "history": "https://simplifier.net/guide/NHSDigital",
      "language": [
        "en"
      ],
      "canonical": "https://fhir.nhs.uk",
      "editions": [
        {
          "name": "STU1",
          "ig-version": "2.5.0",
          "package": "nhs.digital.r4#2.5.0",
          "fhir-version": [
            "4.0.1"
          ],
          "url": "https://simplifier.net/guide/NHSDigital/"
        }
      ]
    },
    {
      "name": "Electronic Medicinal Product Information (ePI) FHIR Implementation Guide",
      "category": "Pharmaceutical",
      "npm-name": "hl7.fhir.uv.emedicinal-product-info",
      "description": "This guide provides best practice guidance for creating and representing electronic product information for medicinal products.",
      "authority": "HL7",
      "country": "uv",
      "history": "http://hl7.org/fhir/uv/emedicinal-product-info/history.html",
      "language": [
        "en"
      ],
      "canonical": "http://hl7.org/fhir/uv/emedicinal-product-info",
      "ci-build": "http://build.fhir.org/ig/HL7/emedicinal-product-info",
      "editions": [
        {
          "name": "STU1",
          "ig-version": "1.0.0",
          "package": "hl7.fhir.uv.emedicinal-product-info#1.0.0",
          "fhir-version": [
            "5.0.0"
          ],
          "url": "http://hl7.org/fhir/uv/emedicinal-product-info/STU1"
        }
      ]
    },
    {
      "name": "Retrieval of Real World Data for Clinical Research",
      "category": "Research",
      "npm-name": "hl7.fhir.uv.vulcan-rwd",
      "description": "This IG provides profiles that define the data needed from EHRs to answer research questions arising from clinical studies.  It will demonstrate how FHIR and EHRs can directly support clinical trials.",
      "authority": "HL7",
      "country": "uv",
      "history": "http://hl7.org/fhir/uv/vulcan-rwd/history.html",
      "language": [
        "en"
      ],
      "canonical": "http://hl7.org/fhir/uv/vulcan-rwd",
      "ci-build": "http://build.fhir.org/ig/HL7/vulcan-rwd",
      "editions": [
        {
          "name": "STU1",
          "ig-version": "1.0.0",
          "package": "hl7.fhir.uv.vulcan-rwd#1.0.0",
          "fhir-version": [
            "4.0.1"
          ],
          "url": "http://hl7.org/fhir/uv/vulcan-rwd/STU1"
        }
      ]
    },
    {
      "name": "MCC eCare Plan Implementation Guide",
      "category": "Care Planning",
      "npm-name": "hl7.fhir.us.mcc",
      "description": "Provides representation of clinical and social data elements in the FHIR Care Plan format. Focuses on 4 common chronic conditions: 1) chronic kidney disease (CKD), 2) type 2 diabetes mellitus (T2DM), 3) cardiovascular diseases (specifically, hypertension, ischemic heart disease and heart failure), and 4) pain.",
      "authority": "HL7",
      "country": "us",
      "history": "http://hl7.org/fhir/us/mcc/history.html",
      "language": [
        "en"
      ],
      "canonical": "http://hl7.org/fhir/us/mcc",
      "ci-build": "http://build.fhir.org/ig/HL7/fhir-us-mcc",
      "editions": [
        {
          "name": "STU 1 Ballot",
          "ig-version": "1.0.0-ballot2",
          "package": "hl7.fhir.us.mcc#1.0.0-ballot2",
          "fhir-version": [
            "4.0.1"
          ],
          "url": "http://hl7.org/fhir/us/mcc/2023Sep"
        }
      ]
    },
    {
      "name": "Clinical Study Schedule of Activities",
      "category": "Research",
      "npm-name": "hl7.fhir.uv.vulcan-schedule",
      "description": "This guide provides best practice guidance for representing the schedule of activities (visits/encounters) in a Research Study and for relating EHR data to that schedule.  It also includes definition of blocks of standard activities that can subsequently be used as components of studies.",
      "authority": "HL7",
      "country": "uv",
      "history": "http://hl7.org/fhir/uv/vulcan-schedule/history.html",
      "language": [
        "en"
      ],
      "canonical": "http://hl7.org/fhir/uv/vulcan-schedule",
      "ci-build": "http://build.fhir.org/ig/HL7/Vulcan-schedule-ig",
      "editions": [
        {
          "name": "STU1",
          "ig-version": "1.0.0",
          "package": "hl7.fhir.uv.vulcan-schedule#1.0.0",
          "fhir-version": [
            "4.0.1"
          ],
          "url": "http://hl7.org/fhir/uv/vulcan-schedule/STU1"
        }
      ]
    },
    {
      "name": "EHRS Functional Model - Record Lifecycle Events Implementation Guide",
      "category": "Mapping to Other Standards",
      "npm-name": "hl7.fhir.uv.ehrs-rle",
      "description": "This implementation guide describes the expected capabilities for an Electronic Health Record System (EHR-S) that intends to adhere to the ISO/HL7 10781 Electronic Health Record System Functional Model Release 2 which covers the logging of record lifecycle events.",
      "authority": "HL7",
      "country": "uv",
      "history": "http://hl7.org/fhir/uv/ehrs-rle/history.html",
      "language": [
        "en"
      ],
      "canonical": "http://hl7.org/fhir/uv/ehrs-rle",
      "ci-build": "http://build.fhir.org/ig/HL7/ehrs-rle-ig",
      "editions": [
        {
          "name": "Informative Release 1 Informative",
          "ig-version": "1.1.0",
          "package": "hl7.fhir.uv.ehrs-rle#1.1.0",
          "fhir-version": [
            "5.0.0"
          ],
          "url": "http://hl7.org/fhir/uv/ehrs-rle/Informative1"
        }
      ]
    },
    {
      "name": "ICHOM breast cancer patient-centered outcome measure set FHIR IG",
      "category": "Measure Set",
      "npm-name": "hl7.fhir.uv.ichom-breast-cancer",
      "description": "This Implementation Guide describes the representation of the ICHOM Breast Cancer Patient Centered Outcomes Measures in HL7 FHIR and a description of the use cases for which these are be intended to be used.",
      "authority": "HL7",
      "country": "uv",
      "history": "http://hl7.org/fhir/uv/ichom-breast-cancer/history.html",
      "language": [
        "en"
      ],
      "canonical": "http://hl7.org/fhir/uv/ichom-breast-cancer",
      "ci-build": "http://build.fhir.org/ig/HL7/fhir-ichom-breast-cancer-ig",
      "editions": [
        {
          "name": "STU 1",
          "ig-version": "1.0.0",
          "package": "hl7.fhir.uv.ichom-breast-cancer#1.0.0",
          "fhir-version": [
            "4.0.1"
          ],
          "url": "http://hl7.org/fhir/uv/ichom-breast-cancer/STU1"
        }
      ]
    },
    {
      "name": "FHIR IG Human Services Directory",
      "category": "Mappings to Other Standards",
      "npm-name": "hl7.fhir.us.hsds",
      "description": "FHIR API-based data exchange enabling healthcare provider, community-based organization, payer, and consumer-facing application systems to search standardized directories of organizations providing human and social services, providing foundational support for downstream care planning and management use cases, including closed loop referrals, care coordination and care management activities, consumer-based search for assistance, etc. This guide is a US Realm specification.",
      "authority": "HL7",
      "country": "us",
      "history": "http://hl7.org/fhir/us/hsds/history.html",
      "language": [
        "en"
      ],
      "canonical": "http://hl7.org/fhir/us/hsds",
      "ci-build": "http://build.fhir.org/ig/HL7/FHIR-IG-Human-Services-Directory",
      "editions": [
        {
          "name": "STU1",
          "ig-version": "1.0.0",
          "package": "hl7.fhir.us.hsds#1.0.0",
          "fhir-version": [
            "4.0.1"
          ],
          "url": "http://hl7.org/fhir/us/hsds/STU1"
        }
      ]
    },
    {
      "name": "DK MedCom CareCommunication",
      "category": "CareCommunication",
      "npm-name": "medcom.fhir.dk.carecommunication",
      "description": "This IG includes profiles used in MedCom\u0027s CareCommunication standard. The purpose of CareCommunication is to support messagebased, digital communication between parties within Danish healthcare and the social area.",
      "authority": "MedCom (DK)",
      "country": "dk",
      "history": "http://medcomfhir.dk/ig/carecommunication/history.html",
      "language": [
        "en"
      ],
      "canonical": "http://medcomfhir.dk/ig/carecommunication",
      "ci-build": "http://build.fhir.org/ig/medcomdk/dk-medcom-carecommunication",
      "editions": [
        {
          "name": "Release",
          "ig-version": "3.0.0",
          "package": "medcom.fhir.dk.carecommunication#3.0.0",
          "fhir-version": [
            "4.0.1"
          ],
          "url": "http://medcomfhir.dk/ig/carecommunication/3.0.0"
        },
        {
          "name": "Release",
          "ig-version": "2.0.0",
          "package": "medcom.fhir.dk.carecommunication#2.0.0",
          "fhir-version": [
            "4.0.1"
          ],
          "url": "http://medcomfhir.dk/ig/carecommunication/2.0.0"
        },
        {
          "name": "STU",
          "ig-version": "1.0.0",
          "package": "medcom.fhir.dk.carecommunication#1.0.0",
          "fhir-version": [
            "4.0.1"
          ],
          "url": "http://medcomfhir.dk/fhir/ig/dk-medcom-carecommunication"
        }
      ]
    },
    {
      "name": "DK MedCom Core",
      "category": "Core",
      "npm-name": "medcom.fhir.dk.core",
      "description": "This IG includes core profiles defined by MedCom. These profiles are used in MedCom\u0027s FHIR standards.",
      "authority": "MedCom (DK)",
      "country": "dk",
      "history": "http://medcomfhir.dk/ig/core/history.html",
      "language": [
        "en"
      ],
      "canonical": "http://medcomfhir.dk/ig/core",
      "ci-build": "http://build.fhir.org/ig/medcomdk/dk-medcom-core",
      "editions": [
        {
          "name": "Release",
          "ig-version": "2.3.0",
          "package": "medcom.fhir.dk.core#2.3.0",
          "fhir-version": [
            "4.0.1"
          ],
          "url": "http://medcomfhir.dk/ig/core/2.3.0"
        },
        {
          "name": "Release",
          "ig-version": "2.2.0",
          "package": "medcom.fhir.dk.core#2.2.0",
          "fhir-version": [
            "4.0.1"
          ],
          "url": "http://medcomfhir.dk/ig/core/2.2.0"
        },
        {
          "name": "Release",
          "ig-version": "2.1.0",
          "package": "medcom.fhir.dk.core#2.1.0",
          "fhir-version": [
            "4.0.1"
          ],
          "url": "http://medcomfhir.dk/ig/core/2.1.0"
        },
        {
          "name": "Release",
          "ig-version": "2.0.0",
          "package": "medcom.fhir.dk.core#2.0.0",
          "fhir-version": [
            "4.0.1"
          ],
          "url": "http://medcomfhir.dk/ig/core/2.0.0"
        }
      ]
    },
    {
      "name": "DK MedCom Terminology",
      "category": "Terminology",
      "npm-name": "medcom.fhir.dk.terminology",
      "description": "This IG includes CodeSystems, ValueSets and ConceptMaps defined by MedCom and used in MedCom\u0027s FHIR standards.",
      "authority": "MedCom (DK)",
      "country": "dk",
      "history": "http://medcomfhir.dk/ig/terminology/history.html",
      "language": [
        "en"
      ],
      "canonical": "http://medcomfhir.dk/ig/terminology",
      "ci-build": "http://build.fhir.org/ig/medcomdk/dk-medcom-terminology",
      "editions": [
        {
          "name": "Release",
          "ig-version": "1.6.0",
          "package": "medcom.fhir.dk.terminology#1.6.0",
          "fhir-version": [
            "4.0.1"
          ],
          "url": "http://medcomfhir.dk/ig/terminology/1.6.0"
        },
        {
          "name": "Release",
          "ig-version": "1.5.0",
          "package": "medcom.fhir.dk.terminology#1.5.0",
          "fhir-version": [
            "4.0.1"
          ],
          "url": "http://medcomfhir.dk/ig/terminology/1.5.0"
        },
        {
          "name": "Release",
          "ig-version": "1.4.0",
          "package": "medcom.fhir.dk.terminology#1.4.0",
          "fhir-version": [
            "4.0.1"
          ],
          "url": "http://medcomfhir.dk/ig/terminology/1.4.0"
        },
        {
          "name": "Release",
          "ig-version": "1.3.0",
          "package": "medcom.fhir.dk.terminology#1.3.0",
          "fhir-version": [
            "4.0.1"
          ],
          "url": "http://medcomfhir.dk/ig/terminology/1.3.0"
        },
        {
          "name": "Release",
          "ig-version": "1.2.0",
          "package": "medcom.fhir.dk.terminology#1.2.0",
          "fhir-version": [
            "4.0.1"
          ],
          "url": "http://medcomfhir.dk/ig/terminology/1.2.0"
        },
        {
          "name": "Release",
          "ig-version": "1.1.1",
          "package": "medcom.fhir.dk.terminology#1.1.1",
          "fhir-version": [
            "4.0.1"
          ],
          "url": "http://medcomfhir.dk/ig/terminology/1.1.1"
        },
        {
          "name": "Release",
          "ig-version": "1.1.0",
          "package": "medcom.fhir.dk.terminology#1.1.0",
          "fhir-version": [
            "4.0.1"
          ],
          "url": "http://medcomfhir.dk/ig/terminology/1.1.0"
        },
        {
          "name": "Release",
          "ig-version": "1.0.0",
          "package": "medcom.fhir.dk.terminology#1.0.0",
          "fhir-version": [
            "4.0.1"
          ],
          "url": "http://medcomfhir.dk/ig/terminology/1.0.0"
        }
      ]
    },
    {
      "name": "DK MedCom HospitalNotification",
      "category": "HospitalNotification",
      "npm-name": "medcom.fhir.dk.hospitalnotification",
      "description": "This IG includes profiles used in MedCom\u0027s HospitalNotification standard. The purpose of HospitalNotification is to inform the citizen’s current care and health provider in the primary sector about the start, end, and period of leave of the citizen’s stay at the hospital. The communication is messagebased.",
      "authority": "MedCom (DK)",
      "country": "dk",
      "history": "http://medcomfhir.dk/ig/hospitalnotification/history.html",
      "language": [
        "en"
      ],
      "canonical": "http://medcomfhir.dk/ig/hospitalnotification",
      "ci-build": "http://build.fhir.org/ig/medcomdk/dk-medcom-hospitalnotification",
      "editions": [
        {
          "name": "Release",
          "ig-version": "3.0.1",
          "package": "medcom.fhir.dk.hospitalnotification#3.0.1",
          "fhir-version": [
            "4.0.1"
          ],
          "url": "http://medcomfhir.dk/ig/hospitalnotification/3.0.1"
        },
        {
          "name": "Release",
          "ig-version": "3.0.0",
          "package": "medcom.fhir.dk.hospitalnotification#3.0.0",
          "fhir-version": [
            "4.0.1"
          ],
          "url": "http://medcomfhir.dk/ig/hospitalnotification/3.0.0"
        },
        {
          "name": "Release",
          "ig-version": "2.0.0",
          "package": "medcom.fhir.dk.hospitalnotification#2.0.0",
          "fhir-version": [
            "4.0.1"
          ],
          "url": "http://medcomfhir.dk/ig/hospitalnotification/2.0.0"
        },
        {
          "name": "STU",
          "ig-version": "1.0.0",
          "package": "medcom.fhir.dk.hospitalnotification#1.0.0",
          "fhir-version": [
            "4.0.1"
          ],
          "url": "http://medcomfhir.dk/fhir/ig/dk-medcom-hospitalnotification"
        }
      ]
    },
    {
      "name": "DK MedCom Acknowledgement",
      "category": "Acknowledgement",
      "npm-name": "medcom.fhir.dk.acknowledgement",
      "description": "This IG includes profiles used in MedCom\u0027s Acknowledgement standard. An Acknowledgement is used as a receipt in messagebased communication.",
      "authority": "MedCom (DK)",
      "country": "dk",
      "history": "http://medcomfhir.dk/ig/acknowledgement/history.html",
      "language": [
        "en"
      ],
      "canonical": "http://medcomfhir.dk/ig/acknowledgement/",
      "ci-build": "http://build.fhir.org/ig/medcomdk/dk-medcom-acknowledgement",
      "editions": [
        {
          "name": "Release",
          "ig-version": "2.0.1",
          "package": "medcom.fhir.dk.acknowledgement#2.0.1",
          "fhir-version": [
            "4.0.1"
          ],
          "url": "http://medcomfhir.dk/ig/acknowledgement/2.0.1"
        },
        {
          "name": "Release",
          "ig-version": "2.0.0",
          "package": "medcom.fhir.dk.acknowledgement#2.0.0",
          "fhir-version": [
            "4.0.1"
          ],
          "url": "http://medcomfhir.dk/ig/acknowledgement/2.0.0"
        },
        {
          "name": "STU",
          "ig-version": "1.0.0",
          "package": "medcom.fhir.dk.acknowledgement#1.0.0",
          "fhir-version": [
            "4.0.1"
          ],
          "url": "http://medcomfhir.dk/fhir/ig/dk-medcom-acknowledgement"
        }
      ]
    },
    {
      "name": "DK MedCom HomeCareObservation",
      "category": "HomeCareObservation",
      "npm-name": "medcom.fhir.dk.homecareobservation",
      "description": "This Implementation Guide contains profiles developed to be part of a production trial of the communication between the general practitioner and municipal acute care team.      ",
      "authority": "MedCom",
      "country": "Denmark",
      "history": "http://medcomfhir.dk/ig/homecareobservation/history.html",
      "language": [
        "en"
      ],
      "canonical": "http://medcomfhir.dk/ig/homecareobservation",
      "ci-build": "http://build.fhir.org/ig/medcomdk/dk-medcom-homecareobservation",
      "editions": [
        {
          "name": "Release",
          "ig-version": "1.0.0",
          "package": "medcom.fhir.dk.homecareobservation#1.0.0",
          "fhir-version": [
            "4.0.1"
          ],
          "url": "http://medcomfhir.dk/ig/homecareobservation/1.0.0"
        }
      ]
    },
    {
      "name": "DK MedCom Messaging",
      "category": "Messaging",
      "npm-name": "medcom.fhir.dk.messaging",
      "description": "This IG includes messaging profiles defined by MedCom. These profiles are used in messagebased communication.",
      "authority": "MedCom (DK)",
      "country": "dk",
      "history": "http://medcomfhir.dk/ig/messaging/history.html",
      "language": [
        "en"
      ],
      "canonical": "http://medcomfhir.dk/ig/messaging/",
      "ci-build": "http://build.fhir.org/ig/medcomdk/dk-medcom-messaging",
      "editions": [
        {
          "name": "Release",
          "ig-version": "2.1.0",
          "package": "medcom.fhir.dk.messaging#2.1.0",
          "fhir-version": [
            "4.0.1"
          ],
          "url": "http://medcomfhir.dk/ig/messaging/2.1.0"
        },
        {
          "name": "Release",
          "ig-version": "2.0.0",
          "package": "medcom.fhir.dk.messaging#2.0.0",
          "fhir-version": [
            "4.0.1"
          ],
          "url": "http://medcomfhir.dk/ig/messaging/2.0.0"
        },
        {
          "name": "STU",
          "ig-version": "1.0.0",
          "package": "medcom.fhir.dk.messaging#1.0.0",
          "fhir-version": [
            "4.0.1"
          ],
          "url": "http://medcomfhir.dk/fhir/ig/dk-medcom-messaging"
        }
      ]
    },
    {
      "name": "CDA: Clinical Document Architecture",
      "category": "CDA",
      "npm-name": "hl7.cda.uv.core",
      "description": "This Implementation Guide is a representation of the Clinical Document Architecture (CDA) specification using FHIR Logical Models expressed as FHIR StructureDefinition instances.",
      "authority": "HL7",
      "country": "uv",
      "history": "http://hl7.org/cda/stds/core/history.html",
      "language": [
        "en"
      ],
      "product": [
        "cda"
      ],
      "canonical": "http://hl7.org/cda/stds/core",
      "ci-build": "http://build.fhir.org/ig/HL7/CDA-core-sd",
      "editions": [
        {
          "name": "CDA2 Draft",
          "ig-version": "2.0.0-sd-snapshot1",
          "package": "hl7.cda.uv.core#2.0.0-sd-snapshot1",
          "fhir-version": [
            "5.0.0"
          ],
          "url": "http://hl7.org/cda/stds/core/2.0.0-sd-snapshot1"
        }
      ]
    },
    {
      "name": "Integrated Reporting Applications",
      "category": "Imaging",
      "npm-name": "ihe.rad.ira",
      "description": "The Integrated Reporting Applications (IRA) profile helps applications that are used together during reporting (e.g., image display, report creator, clinical applications, AI tools, etc) to share information using a standard called FHIRcast. Each application can share what it is doing and the data it is creating, referred to as Context and Content, respectively. Other applications are notified so they can then intelligently synchronize their behavior or use the new data.",
      "authority": "IHE",
      "country": "uv",
      "history": "https://profiles.ihe.net/RAD/IRA/history.html",
      "language": [
        "en"
      ],
      "canonical": "https://profiles.ihe.net/RAD/IRA",
      "ci-build": "http://build.fhir.org/ig/IHE/RAD.IRA/branches/master/index.html",
      "editions": [
        {
          "name": "Publication",
          "ig-version": "1.0.0",
          "package": "ihe.rad.ira#1.0.0",
          "fhir-version": [
            "5.0.0"
          ],
          "url": "https://profiles.ihe.net/RAD/IRA/1.0.0"
        }
      ]
    },
    {
      "name": "PDSm",
      "category": "Clinical Documents",
      "npm-name": "ans.fhir.fr.pdsm",
      "description": "Partage de Documents de Santé en mobilité (PDSm)",
      "authority": "ANS (FR)",
      "country": "fr",
      "language": "fr",
      "history": "https://interop.esante.gouv.fr/ig/fhir/pdsm/history.html",
      "canonical": "https://interop.esante.gouv.fr/ig/fhir/pdsm",
      "ci-build": "https://build.interop.esante.gouv.fr/ig/fhir/pdsm",
      "editions": [
        {
          "name": "Release 17.3.2023 (3.0.0)",
          "ig-version": "3.0.0",
          "fhir-version": [
            "4.0.1"
          ],
          "package": "ans.fhir.fr.pdsm#3.0.0",
          "url": "https://interop.esante.gouv.fr/ig/fhir/pdsm/3.0.0"
        }
      ]
    },
    {
      "name": "U.S. Physical Activity IG",
      "category": "Care Planning",
      "npm-name": "hl7.fhir.us.physical-activity",
      "description": "Defines U.S. interoperability expectations related to physical activity, including primary assessment, supporting measures, plans, goals, referrals and patient-engagement.  Supports interoperability between care managers (e.g. EHRs, community health systems, etc.), service providers (physical activity professionals including exercise physiologists, personal trainers, community fitness centers, etc.), as well as patient-facing applications.",
      "authority": "HL7",
      "country": "us",
      "history": "http://hl7.org/fhir/us/physical-activity/history.html",
      "language": [
        "en"
      ],
      "canonical": "http://hl7.org/fhir/us/physical-activity",
      "ci-build": "http://build.fhir.org/ig/HL7/physical-activity",
      "editions": [
        {
          "name": "STU 1.0",
          "ig-version": "1.0.0",
          "package": "hl7.fhir.us.physical-activity#1.0.0",
          "fhir-version": [
            "4.0.1"
          ],
          "url": "http://hl7.org/fhir/us/physical-activity/STU1"
        }
      ]
    },
    {
      "name": "Protocols for Clinical Registry Extraction and Data Submission (CREDS) IG",
      "category": "Public Health and Research",
      "npm-name": "hl7.fhir.us.registry-protocols",
      "description": "This guide profiles how a registry says what needs to be sent, and how a healthcare provider organization can use that to automate the collection and formatting the data into a submission, conforming to registry or FHIR implementation guide defined profiles and protocols.",
      "authority": "HL7",
      "country": "us",
      "history": "http://hl7.org/fhir/us/registry-protocols/history.html",
      "language": [
        "en"
      ],
      "canonical": "http://hl7.org/fhir/us/registry-protocols",
      "ci-build": "http://build.fhir.org/ig/HL7/fhir-registry-protocols-ig",
      "editions": [
        {
          "name": "STU1",
          "ig-version": "1.0.0",
          "package": "hl7.fhir.us.registry-protocols#1.0.0",
          "fhir-version": [
            "4.0.1"
          ],
          "url": "http://hl7.org/fhir/us/registry-protocols/STU1"
        }
      ]
    },
    {
      "name": "Real Time Location Services Implementation Guide",
      "category": "Administration",
      "npm-name": "hl7.fhir.uv.rtls",
      "description": "This implementation guide defines the use of FHIR resources to exchange real time data about where patients, staff, device, or other assets are located within a hospital or other healthcare facility. This data is typically exchanged between a healthcare system and a Real Time Location System (RTLS) that captures, processes, and stores information about the location of tracking tags.",
      "authority": "HL7",
      "country": "uv",
      "history": "http://hl7.org/fhir/uv/rtls/history.html",
      "language": [
        "en"
      ],
      "canonical": "http://hl7.org/fhir/uv/rtls",
      "ci-build": "http://build.fhir.org/ig/HL7/rtls-ig",
      "editions": [
        {
          "name": "STU 1.0 Ballot",
          "ig-version": "1.0.0-ballot",
          "package": "hl7.fhir.uv.rtls#1.0.0-ballot",
          "fhir-version": [
            "5.0.0"
          ],
          "url": "http://hl7.org/fhir/uv/rtls/2023May"
        }
      ]
    },
    {
      "name": "Adverse Event Clinical Research R4 Backport",
      "category": "Research",
      "npm-name": "hl7.fhir.uv.ae-research-backport-ig",
      "description": "This IG is for the clinical research setting. It defines the data elements needed to support the workflow for collecting and reporting serious and non-serious adverse events in clinical research to meet the need for regulatory submission requirements.",
      "authority": "HL7",
      "country": "uv",
      "history": "http://hl7.org/fhir/uv/ae-research-backport-ig/history.html",
      "language": [
        "en"
      ],
      "canonical": "http://hl7.org/fhir/uv/ae-research-backport-ig",
      "ci-build": "http://build.fhir.org/ig/HL7/fhir-ae-research-backport-ig",
      "editions": [
        {
          "name": "STU 1 Ballot",
          "ig-version": "1.0.0-ballot",
          "package": "hl7.fhir.uv.ae-research-backport-ig#1.0.0-ballot",
          "fhir-version": [
            "4.0.1"
          ],
          "url": "http://hl7.org/fhir/uv/ae-research-backport-ig/2023Sep"
        }
      ]
    },
    {
      "name": "CCDA: Consolidated CDA Release",
      "category": "CDA",
      "npm-name": "hl7.cda.us.ccda",
      "description": "C-CDA 3.0 merges the C-CDA R2.1 and the C-CDA Companion Guides, adds C-CDA enhancement requests, and incorporates new design and guidance for USCDI V4. The guide represents C-CDA templates using HL7 FHIR StructureDefinition. It is built upon the underlying CDA standard’s structures defined as Logical Models. These FHIR Logical models are abstract data structures which have been instantiated into physical CDA templates to be implemented in CDA data exchange. As such, it adheres to the CDA Release 2.0 standard and remains a CDA-based Implementation Guide (IG).",
      "authority": "HL7",
      "country": "us",
      "history": "http://hl7.org/cda/stds/ccda/history.html",
      "language": [
        "en"
      ],
      "product": [
        "cda"
      ],
      "ci-build": "http://build.fhir.org/ig/HL7/CDA-ccda-2.1-sd",
      "canonical": "http://hl7.org/cda/us/ccda",
      "editions": [
        {
          "name": "CCDA 3.0 Ballot",
          "ig-version": "3.0.0-ballot",
          "package": "hl7.cda.us.ccda#3.0.0-ballot",
          "fhir-version": [
            "5.0.0"
          ],
          "url": "http://hl7.org/cda/us/ccda/2024Jan"
        }
      ]
    },
    {
      "name": "Adverse Event Clinical Research",
      "category": "Research",
      "npm-name": "hl7.fhir.uv.ae-research-ig",
      "description": "This IG is for the clinical research setting. It defines the data elements needed to support the workflow for collecting and reporting serious and non-serious adverse events in clinical research to meet the need for regulatory submission requirements.",
      "authority": "HL7",
      "country": "uv",
      "history": "http://hl7.org/fhir/uv/ae-research-ig/history.html",
      "language": [
        "en"
      ],
      "canonical": "http://hl7.org/fhir/uv/ae-research-ig",
      "ci-build": "http://build.fhir.org/ig/HL7/fhir-ae-research-ig",
      "editions": [
        {
          "name": "STU 1 Ballot",
          "ig-version": "1.0.0-ballot",
          "package": "hl7.fhir.uv.ae-research-ig#1.0.0-ballot",
          "fhir-version": [
            "5.0.0"
          ],
          "url": "http://hl7.org/fhir/uv/ae-research-ig/2023Sep"
        }
      ]
    },
    {
      "name": "FHIR Core Extensions Registry",
      "category": "Extensions",
      "npm-name": "hl7.fhir.uv.extensions",
      "description": "This package defines the \u0027core extensions\u0027 - the extensions defined globally and available to all implementers",
      "authority": "HL7",
      "country": "uv",
      "history": "http://hl7.org/fhir/extensions/history.html",
      "language": [
        "en"
      ],
      "canonical": "http://hl7.org/fhir/extensions",
      "ci-build": "http://build.fhir.org/ig/HL7/fhir-extensions",
      "editions": [
        {
          "name": "Release 5.1",
          "ig-version": "5.1.0-snapshot1",
          "package": "hl7.fhir.uv.extensions#5.1.0-snapshot1",
          "fhir-version": [
            "5.0.0"
          ],
          "url": "http://hl7.org/fhir/extensions/5.1.0-snapshot1"
        }
      ]
    },
    {
      "name": "National Directory of Healthcare Providers and Services (NDH) Implementation Guide",
      "category": "Administration",
      "npm-name": "hl7.fhir.us.ndh",
      "description": "Standard for the population, verification and exchange of Health and Social Care Directory information between a Validated National Directory and local directories (primarily for workflow integration).  This applies to individual demographics, organizational demographics, relationship between individuals and organizations, services provided, and electronic endpoint metadata",
      "authority": "HL7",
      "country": "us",
      "history": "http://hl7.org/fhir/us/ndh/history.html",
      "language": [
        "en"
      ],
      "canonical": "http://hl7.org/fhir/us/ndh",
      "ci-build": "http://build.fhir.org/ig/HL7/fhir-us-ndh",
      "editions": [
        {
          "name": "STU1 Ballot",
          "ig-version": "1.0.0-ballot",
          "package": "hl7.fhir.us.ndh#1.0.0-ballot",
          "fhir-version": [
            "4.0.1"
          ],
          "url": "http://hl7.org/fhir/us/ndh/2023Sep"
        }
      ]
    },
    {
      "name": "Privacy Consent on FHIR (PCF)",
      "category": "Privacy / Security",
      "npm-name": "ihe.iti.pcf",
      "description": "The Privacy Consent on FHIR (PCF) Profile provides support for patient privacy consents and access control where a FHIR API is used to access Document Sharing Health Information Exchanges.",
      "authority": "IHE",
      "country": "uv",
      "history": "https://profiles.ihe.net/ITI/PCF/history.html",
      "language": [
        "en"
      ],
      "canonical": "https://profiles.ihe.net/ITI/PCF",
      "ci-build": "http://build.fhir.org/ig/IHE/ITI.PCF/branches/master/index.html",
      "editions": [
        {
          "name": "Publication",
          "ig-version": "1.1.0",
          "package": "ihe.iti.pcf#1.1.0",
          "fhir-version": [
            "4.0.1"
          ],
          "url": "https://profiles.ihe.net/ITI/PCF/1.1.0"
        }
      ]
    },
    {
      "name": "HL7 Sweden base profiles",
      "category": "National Base",
      "npm-name": "hl7se.fhir.base",
      "description": "Implementation Guide for Swedish Base Profiles",
      "authority": "HL7 Sweden",
      "country": "se",
      "history": "http://hl7.se/fhir/ig/base/history.html",
      "language": [
        "en"
      ],
      "canonical": "http://hl7.se/fhir/ig/base",
      "ci-build": "http://build.fhir.org/ig/HL7Sweden/basprofiler-r4",
      "editions": [
        {
          "name": "Releases",
          "ig-version": "1.0.0",
          "package": "hl7se.fhir.base#1.0.0",
          "fhir-version": [
            "4.0.1"
          ],
          "url": "http://hl7.se/fhir/ig/base/1.0.0"
        }
      ]
    },
    {
      "name": "Da Vinci Value-Based Performance Reporting Implementation Guide",
      "category": "quality and financial management",
      "npm-name": "hl7.fhir.us.davinci-vbpr",
      "description": "This implementation guide enables value-based performance reports to be specified in a standard format and exchanged using standardized mechanisms between payers and providers to support the shift from fee-for-service to value-based care.",
      "authority": "HL7",
      "country": "us",
      "history": "http://hl7.org/fhir/us/davinci-vbpr/history.html",
      "language": [
        "en"
      ],
      "canonical": "http://hl7.org/fhir/us/davinci-vbpr",
      "ci-build": "http://build.fhir.org/ig/HL7/davinci-vbpr",
      "editions": [
        {
          "name": "STU1 Ballot",
          "ig-version": "1.0.0-ballot",
          "package": "hl7.fhir.us.davinci-vbpr#1.0.0-ballot",
          "fhir-version": [
            "4.0.1"
          ],
          "url": "http://hl7.org/fhir/us/davinci-vbpr/2023Sep"
        }
      ]
    },
    {
      "name": "International Birth And Child Model Implementation Guide",
      "category": "Clinical Records",
      "npm-name": "hl7.fhir.uv.ibcm",
      "description": "During a pregnancy clinical systems communicate data about the mother, the unborn fetus(es), the pregnancy, and child(ren). This includes information shared among EHR, ultrasound, radiology, lab and pharmacy systems. This IG explains how you model and communicate data and relate the fetus(es) to the mother using the FHIR resource Patient with extension indicating a distinct fetal record. Options for referencing information such as observation about the fetus as a body site within the maternal record will also be included. Examples and diagrams are provided to illustrate the use cases.",
      "authority": "HL7",
      "country": "uv",
      "history": "http://hl7.org/fhir/uv/ibcm/history.html",
      "language": [
        "en"
      ],
      "canonical": "http://hl7.org/fhir/uv/ibcm",
      "ci-build": "http://build.fhir.org/ig/HL7/fetal_records",
      "editions": [
        {
          "name": "Releases Ballot",
          "ig-version": "1.0.0-ballot",
          "package": "hl7.fhir.uv.ibcm#1.0.0-ballot",
          "fhir-version": [
            "5.0.0"
          ],
          "url": "http://hl7.org/fhir/uv/ibcm/1.0.0-ballot"
        }
      ]
    },
    {
      "name": "Canonical Resource Management Infrastructure Implementation Guide",
      "category": "infrastructure",
      "npm-name": "hl7.fhir.uv.crmi",
      "description": "The Canonical Resource Management Infrastructure implementation guide defines profiles, operations, capability statements and guidance to facilitate the content management lifecycle for authoring, publishing, distribution, and implementation of FHIR knowledge artifacts such as value sets, profiles, libraries, rules, and measures. The guide is intended to be used by specification and content implementation guide authors as both a dependency for validation of published artifacts, and a guide for construction and publication of content.",
      "authority": "HL7",
      "country": "uv",
      "history": "http://hl7.org/fhir/uv/crmi/history.html",
      "language": [
        "en"
      ],
      "canonical": "http://hl7.org/fhir/uv/crmi",
      "ci-build": "http://build.fhir.org/ig/HL7/crmi-ig",
      "editions": [
        {
          "name": "STU1 Draft",
          "ig-version": "1.0.0-snapshot",
          "package": "hl7.fhir.uv.crmi#1.0.0-snapshot",
          "fhir-version": [
            "4.0.1"
          ],
          "url": "http://hl7.org/fhir/uv/crmi/1.0.0-snapshot"
        }
      ]
    },
    {
      "name": "Evidence Based Medicine on FHIR Implementation Guide",
      "category": "Evidence",
      "npm-name": "hl7.fhir.uv.ebm",
      "description": "This implementation guide covers the broad scope of representation of scientific knowledge, including (1) citations to represent identification, location, classification, and attribution for knowledge artifacts; (2) components of research study design including study eligibility criteria (cohort definitions) and endpoint analysis plans; (3) research results including the statistic findings, definition of variables for which those findings apply, and the certainty of these findings; (4) assessments of research results; (5) aggregation and synthesis of research results; (6) judgments regarding evidence syntheses and contextual factors related to recommendations; (7) recommendations; and (8) compositions of combinations of these types of knowledge. The types of interoperability covered include syntactic (Resource StructureDefinitions) and semantic (value sets).",
      "authority": "HL7",
      "country": "uv",
      "history": "http://hl7.org/fhir/uv/ebm/history.html",
      "language": [
        "en"
      ],
      "canonical": "http://hl7.org/fhir/uv/ebm",
      "ci-build": "http://build.fhir.org/ig/HL7/ebm",
      "editions": [
        {
          "name": "STU1 Ballot",
          "ig-version": "1.0.0-ballot",
          "package": "hl7.fhir.uv.ebm#1.0.0-ballot",
          "fhir-version": [
            "5.0.0"
          ],
          "url": "http://hl7.org/fhir/uv/ebm/2024Jan"
        }
      ]
    },
    {
      "name": "KLTerm",
      "category": "Terminology",
      "npm-name": "kl.dk.fhir.term",
      "description": "Base Terminology for KL",
      "authority": "Kommunernes Landsforening (DK)",
      "country": "dk",
      "history": "http://fhir.kl.dk/term/history.html",
      "language": [
        "en"
      ],
      "canonical": "http://fhir.kl.dk/term",
      "ci-build": "http://build.fhir.org/ig/hl7dk/kl-term",
      "editions": [
        {
          "name": "Releases",
          "ig-version": "1.1.0",
          "package": "kl.dk.fhir.term#1.1.0",
          "fhir-version": [
            "4.0.1"
          ],
          "url": "http://fhir.kl.dk/term/1.1.0"
        }
      ]
    },
    {
      "name": "KLCore",
      "category": "Core",
      "npm-name": "kl.dk.fhir.core",
      "description": "Base Profiles for KL",
      "authority": "Kommunernes Landsforening (DK)",
      "country": "dk",
      "history": "http://fhir.kl.dk/core/history.html",
      "language": [
        "en"
      ],
      "canonical": "http://fhir.kl.dk/core",
      "ci-build": "http://build.fhir.org/ig/hl7dk/KL-dk",
      "editions": [
        {
          "name": "Releases",
          "ig-version": "1.2.0",
          "package": "kl.dk.fhir.core#1.2.0",
          "fhir-version": [
            "4.0.1"
          ],
          "url": "http://fhir.kl.dk/core/1.2.0"
        }
      ]
    },
    {
      "name": "KLGateway",
      "category": "Clinical Registries",
      "npm-name": "kl.dk.fhir.gateway",
      "description": "KL Submission Guide of data for reporting of various elements",
      "authority": "Kommunernes Landsforening (DK)",
      "country": "dk",
      "history": "http://fhir.kl.dk/gateway/history.html",
      "language": [
        "en"
      ],
      "canonical": "http://fhir.kl.dk/gateway",
      "ci-build": "http://build.fhir.org/ig/hl7dk/kl-gateway",
      "editions": [
        {
          "name": "Releases",
          "ig-version": "1.1.0",
          "package": "kl.dk.fhir.gateway#1.1.0",
          "fhir-version": [
            "4.0.1"
          ],
          "url": "http://fhir.kl.dk/gateway/1.1.0"
        }
      ]
    },
    {
      "name": "HL7 FHIR Implementation Guide: Public Health IG Release 1 - BE Realm | STU1",
      "category": "National Base",
      "npm-name": "hl7.fhir.be.public-health",
      "description": "Public Health IG",
      "authority": "eHealth Platform Belgium",
      "country": "be",
      "history": "https://www.ehealth.fgov.be/standards/fhir/public-health/history.html",
      "language": [
        "en"
      ],
      "canonical": "https://www.ehealth.fgov.be/standards/fhir/public-health",
      "ci-build": "http://build.fhir.org/ig/hl7-be/public-health",
      "editions": [
        {
          "name": "Trial Use",
          "ig-version": "1.0.0",
          "package": "hl7.fhir.be.public-health#1.0.0",
          "fhir-version": [
            "4.0.1"
          ],
          "url": "https://www.ehealth.fgov.be/standards/fhir/public-health/1.0.0"
        }
      ]
    },
    {
      "name": "Sharing of IPS (sIPS)",
      "category": "Clinical Documents",
      "npm-name": "ihe.iti.sips",
      "description": "Defines how HL7 FHIR IPS is communicated using IHE Document Sharing",
      "authority": "IHE",
      "country": "uv",
      "history": "https://profiles.ihe.net/ITI/sIPS/history.html",
      "language": [
        "en"
      ],
      "canonical": "https://profiles.ihe.net/ITI/sIPS",
      "ci-build": "http://build.fhir.org/ig/IHE/ITI.sIPS/branches/master/index.html",
      "editions": [
        {
          "name": "Publication",
          "ig-version": "1.0.0",
          "package": "ihe.iti.sips#1.0.0",
          "fhir-version": [
            "4.0.1"
          ],
          "url": "https://profiles.ihe.net/ITI/sIPS/1.0.0"
        }
      ]
    },
    {
      "name": "KLFFBMessaging",
      "category": "Messaging",
      "npm-name": "kl.dk.fhir.ffbmessaging",
      "description": "Danish municipalities implementation guide for FFB messaging. A standard for exchanging social information from citizen journals between municipalities. The aim is to support citizens continuously, e.g. when they move, or receives interventions outside their home municipality.",
      "authority": "HL7 Denmark",
      "country": "dk",
      "history": "http://fhir.kl.dk/ffbmessaging/history.html",
      "language": [
        "en"
      ],
      "canonical": "http://fhir.kl.dk/ffbmessaging",
      "ci-build": "http://build.fhir.org/ig/hl7dk/kl-ffb-messaging",
      "editions": [
        {
          "name": "Releases",
          "ig-version": "1.0.0",
          "package": "kl.dk.fhir.ffbmessaging#1.0.0",
          "fhir-version": [
            "4.0.1"
          ],
          "url": "http://fhir.kl.dk/ffbmessaging/1.0.0"
        }
      ]
    },
    {
      "name": "KLFFinst",
      "category": "Core",
      "npm-name": "kl.dk.fhir.ffinst",
      "description": "Danish municipalities implementation guide for FFInst ",
      "authority": "HL7 Denmark",
      "country": "dk",
      "history": "http://fhir.kl.dk/ffinst/history.html",
      "language": [
        "en"
      ],
      "canonical": "http://fhir.kl.dk/ffinst",
      "ci-build": "http://build.fhir.org/ig/hl7dk/KL-dk-tools",
      "editions": [
        {
          "name": "Releases",
          "ig-version": "1.0.0",
          "package": "kl.dk.fhir.ffinst#1.0.0",
          "fhir-version": [
            "4.0.1"
          ],
          "url": "http://fhir.kl.dk/ffinst/1.0.0"
        }
      ]
    },
    {
      "name": "KLFFBReporting",
      "category": "Clinical Registries",
      "npm-name": "kl.dk.fhir.ffbreporting",
      "description": "Danish municipalities implementation guide for FFB reporting. A standard for reporting social information from citizen journals to a gateway. The aim is to use the data in population based studies and management information systems",
      "authority": "HL7 Denmark",
      "country": "dk",
      "history": "http://fhir.kl.dk/ffbreporting/history.html",
      "language": [
        "en"
      ],
      "canonical": "http://fhir.kl.dk/ffbreporting",
      "ci-build": "http://build.fhir.org/ig/hl7dk/kl-ffb-reporting",
      "editions": [
        {
          "name": "Releases",
          "ig-version": "1.0.0",
          "package": "kl.dk.fhir.ffbreporting#1.0.0",
          "fhir-version": [
            "4.0.1"
          ],
          "url": "http://fhir.kl.dk/ffbreporting/1.0.0"
        }
      ]
    },
    {
      "name": "Animal terapeuta (não humano)",
      "category": "Research",
      "npm-name": "animal.terapeuta",
      "description": "Cadastro de animais terapeutas visando a facilidade de localização deles pelas habilidades.",
      "authority": "CGIS (UFG) (BR)",
      "country": "br",
      "history": "https://fhir.fabrica.inf.ufg.br/ig/history.html",
      "language": [
        "pt"
      ],
      "canonical": "https://fhir.fabrica.inf.ufg.br/ig",
      "ci-build": "https://fhir.fabrica.inf.ufg.br/ig",
      "editions": [
        {
          "name": "Releases",
          "ig-version": "0.1.2",
          "package": "animal.terapeuta#0.1.2",
          "fhir-version": [
            "4.0.1"
          ],
          "url": "https://fhir.fabrica.inf.ufg.br/ig"
        }
      ]
    },
    {
      "name": "Common FHIR profile vendor collaboration",
      "category": "EHR Access",
      "npm-name": "care.commonprofiles.fhir",
      "description": "ImplementationGuide published by a collaborative group of Swedish stakeholders of healthcare IT systems.",
      "authority": "CommonProfiles.care (SE)",
      "country": "se",
      "history": "https://commonprofiles.care/fhir/history.html",
      "language": [
        "en"
      ],
      "canonical": "https://commonprofiles.care/fhir",
      "ci-build": "https://build.fhir.org/ig/commonprofiles-care/fhir/",
      "editions": [
        {
          "name": "Releases",
          "ig-version": "1.0.1",
          "package": "care.commonprofiles.fhir#1.0.1",
          "fhir-version": [
            "4.0.1"
          ],
          "url": "https://commonprofiles.care/fhir/1.0.1/"
        }
      ]
    },
    {
      "name": "KLGatewayRehab",
      "category": "Clinical Registries",
      "npm-name": "kl.dk.fhir.rehab",
      "description": "This implementation guide describes the delivery of §140 rehabilitation data to KL Gateway.",
      "authority": "HL7 Denmark",
      "country": "dk",
      "history": "http://fhir.kl.dk/rehab/history.html",
      "language": [
        "en"
      ],
      "canonical": "http://fhir.kl.dk/rehab",
      "ci-build": "http://build.fhir.org/ig/hl7dk/kl-gateway-rehab",
      "editions": [
        {
          "name": "Releases",
          "ig-version": "1.0.0",
          "package": "kl.dk.fhir.rehab#1.0.0",
          "fhir-version": [
            "4.0.1"
          ],
          "url": "http://fhir.kl.dk/rehab/1.0.0"
        }
      ]
    },
    {
      "name": "KLGatewayPrevention",
      "category": "Clinical Registries",
      "npm-name": "kl.dk.fhir.prevention",
      "description": "This implementation guide describes the delivery of §119 prevention/health promotion data to KL Gateway.",
      "authority": "HL7 Denmark",
      "country": "dk",
      "history": "http://fhir.kl.dk/prevention/history.html",
      "language": [
        "en"
      ],
      "canonical": "http://fhir.kl.dk/prevention",
      "ci-build": "http://build.fhir.org/ig/hl7dk/kl-gateway-prevention",
      "editions": [
        {
          "name": "Releases",
          "ig-version": "1.0.0",
          "package": "kl.dk.fhir.prevention#1.0.0",
          "fhir-version": [
            "4.0.1"
          ],
          "url": "http://fhir.kl.dk/prevention/1.0.0"
        }
      ]
    },
    {
      "name": "KLChildren",
      "category": "Clinical Registries",
      "npm-name": "kl.dk.fhir.children",
      "description": "This implementation guide describes the delivery of children health data to KL Gateway.",
      "authority": "HL7 Denmark",
      "country": "dk",
      "history": "http://fhir.kl.dk/children/history.html",
      "language": [
        "en"
      ],
      "canonical": "http://fhir.kl.dk/children",
      "ci-build": "http://build.fhir.org/ig/hl7dk/kl-children",
      "editions": [
        {
          "name": "Releases",
          "ig-version": "1.0.0",
          "package": "kl.dk.fhir.children#1.0.0",
          "fhir-version": [
            "4.0.1"
          ],
          "url": "http://fhir.kl.dk/children/1.0.0"
        }
      ]
    },
    {
      "name": "KR Core Implementation Guide",
      "category": "National Base",
      "npm-name": "hl7.fhir.kr.core",
      "description": "Base Korean national implementation guide",
      "authority": "HL7 Korea",
      "product": [
        "fhir"
      ],
      "country": "kr",
      "language": [
        "kr",
        "en"
      ],
      "history": "http://www.hl7korea.or.kr/fhir/krcore/history.html",
      "canonical": "http://www.hl7korea.or.kr/fhir/krcore",
      "editions": [
        {
          "name": "STU 1",
          "ig-version": "1.0.1",
          "package": "hl7.fhir.kr.core#1.0.1",
          "fhir-version": [
            "4.0.1"
          ],
          "url": "http://www.hl7korea.or.kr/fhir/krcore/STU1.0.1/"
        }
      ]
    },
    {
      "name": "FHIRJPCoreImplementationGuide",
      "category": "National Base",
      "npm-name": "hl7.fhir.jp.core",
      "description": "HL7 FHIR JP Core ImplementationGuide",
      "authority": "FHIR Japan / JAMI",
      "product": [
        "fhir"
      ],
      "country": "jp",
      "language": [
        "ja"
      ],
      "implementations": [
        {
          "name": "Source Code",
          "type": "source",
          "url": "https://github.com/jami-fhir-jp-wg/jp-core-v1x"
        }
      ],
      "history": "https://jpfhir.jp/fhir/core/history.html",
      "canonical": "http://jpfhir.jp/fhir/core",
      "editions": [
        {
          "name": "jp-core.r4",
          "ig-version": "1.1.1",
          "package": "hl7.fhir.r4.core#1.1.1",
          "fhir-version": [
            "4.0.1"
          ],
          "url": "https://jpfhir.jp/fhir/core/1.1.1"
        }
      ]
    },
    {
      "name": "HL7Japan_JAMIeReferralImplementationGuide",
      "category": "Clinical Documents",
      "npm-name": "eReferral",
      "description": "診療情報提供書　HL7 Japan-JAMI eReferral ImplementationGuide",
      "authority": "FHIR Japan / JAMI",
      "product": [
        "fhir"
      ],
      "country": "jp",
      "language": [
        "ja"
      ],
      "history": "https://jpfhir.jp/fhir/eReferral/igv1/updateHistory.html",
      "canonical": "https://jpfhir.jp/fhir/eReferral",
      "editions": [
        {
          "name": "eReferral",
          "ig-version": "1.1.4",
          "package": "eReferral#1.1.4",
          "fhir-version": [
            "4.0.1"
          ],
          "url": "https://jpfhir.jp/fhir/eReferral/igv1"
        }
      ]
    },
    {
      "name": "HL7JapanJAMIeDischargeSummaryImplementationGuide",
      "category": "Clinical Documents",
      "npm-name": "eDischargeSummary",
      "description": "退院時サマリー　HL7 Japan-JAMI eDischargeSummary ImplementationGuide",
      "authority": "FHIR Japan / JAMI",
      "product": [
        "fhir"
      ],
      "country": "jp",
      "language": [
        "ja"
      ],
      "history": "https://jpfhir.jp/fhir/eDisSummary/igv1/updateHistory.html",
      "canonical": "https://jpfhir.jp/fhir/eDisSummary",
      "editions": [
        {
          "name": "eDischargeSummary",
          "ig-version": "1.1.4",
          "package": "eDischargeSummary#1.1.4",
          "fhir-version": [
            "4.0.1"
          ],
          "url": "https://jpfhir.jp/fhir/eDisSummary/igv1"
        }
      ]
    },
    {
      "name": "HL7 Europe Laboratory Report",
      "category": "Laboratory Report",
      "npm-name": "hl7.fhir.eu.laboratory",
      "description": "This guide defines a set of common rules to be applied to HL7 FHIR to represent a Laboratory Report in the European Context, coherently with the European eHN Guidelines",
      "authority": "HL7 Europe",
      "country": "eu",
      "history": "http://hl7.eu/fhir/laboratory/history.html",
      "language": [
        "en"
      ],
      "canonical": "http://hl7.eu/fhir/laboratory",
      "ci-build": "http://build.fhir.org/ig/hl7-eu/laboratory",
      "editions": [
        {
          "name": "STU 1",
          "ig-version": "0.1.0",
          "package": "hl7.fhir.eu.laboratory#0.1.0",
          "fhir-version": [
            "4.0.1"
          ],
          "url": "http://hl7.eu/fhir/laboratory/0.1.0"
        }
      ]
    },
    {
      "name": "HL7 FHIR Implementation Guide: Public Health IG Release 1 - BE Realm | STU1",
      "category": "National Base",
      "npm-name": "hl7.fhir.be.public-health",
      "description": "HL7 FHIR Implementation Guide: Public Health IG Release 1 - BE Realm | STU1",
      "authority": "eHealth Platform Belgium",
      "country": "be",
      "history": "https://www.ehealth.fgov.be/standards/fhir/public-health/history.html",
      "language": [
        "en"
      ],
      "canonical": "https://www.ehealth.fgov.be/standards/fhir/public-health",
      "ci-build": "http://build.fhir.org/ig/hl7-be/public-health",
      "editions": [
        {
          "name": "Trial Use",
          "ig-version": "1.0.2",
          "package": "hl7.fhir.be.public-health#1.0.2",
          "fhir-version": [
            "4.0.1"
          ],
          "url": "https://www.ehealth.fgov.be/standards/fhir/public-health/1.0.2"
        }
      ]
    },
    {
      "name": "eHealth FHIR Infrastructure and Security Profiles for Belgium",
      "category": "National Base",
      "npm-name": "hl7.fhir.be.infsec",
      "description": "eHealth FHIR Infrastructure and Security Profiles for Belgium",
      "authority": "eHealth Platform Belgium",
      "country": "be",
      "history": "https://www.ehealth.fgov.be/standards/fhir/infsec/history.html",
      "language": [
        "en"
      ],
      "canonical": "https://www.ehealth.fgov.be/standards/fhir/infsec",
      "ci-build": "http://build.fhir.org/ig/hl7-be/infsec",
      "editions": [
        {
          "name": "Trial Use",
          "ig-version": "1.0.0",
          "package": "hl7.fhir.be.infsec#1.0.0",
          "fhir-version": [
            "4.0.1"
          ],
          "url": "https://www.ehealth.fgov.be/standards/fhir/infsec/1.0.0"
        }
      ]
    },
    {
      "name": "Finnish Implementation Guide for SMART App Launch",
      "npm-name": "hl7.fhir.fi.smart",
      "category": "National Base",
      "description": "Guidelines for using the SMART App Launch mechanism in Finland, published and maintained by HL7 Finland.",
      "authority": "HL7",
      "country": "fi",
      "history": "https://hl7.fi/fhir/finnish-smart/history.html",
      "language": [
        "en"
      ],
      "canonical": "https://hl7.fi/fhir/finnish-smart",
      "ci-build": "https://fhir.fi/finnish-smart",
      "editions": [
        {
          "name": "STU 1",
          "ig-version": "1.0.0",
          "package": "hl7.fhir.fi.smart#1.0.0",
          "fhir-version": [
            "4.0.1"
          ],
          "url": "https://hl7.fi/fhir/finnish-smart/1.0.0"
        }
      ]
    },
    {
      "name": "Finnish Base Profiles",
      "category": "National Base",
      "npm-name": "hl7.fhir.fi.base",
      "description": "A core set of FHIR resources profiled for use in Finland, published and maintained by HL7 Finland",
      "authority": "HL7",
      "country": "fi",
      "history": "https://hl7.fi/fhir/finnish-base-profiles/history.html",
      "language": [
        "en"
      ],
      "canonical": "https://hl7.fi/fhir/finnish-base-profiles",
      "ci-build": "https://fhir.fi/finnish-base-profiles",
      "editions": [
        {
          "name": "STU 1",
          "ig-version": "1.0.0",
          "package": "hl7.fhir.fi.base#1.0.0",
          "fhir-version": [
            "4.0.1"
          ],
          "url": "https://hl7.fi/fhir/finnish-base-profiles/1.0.0"
        }
      ]
    },
    {
      "name": "Finnish Scheduling",
      "category": "Workflow",
      "npm-name": "hl7.fhir.fi.scheduling",
      "description": "Finnish HL7 FHIR implementation guide for scheduling, published and maintained by HL7 Finland",
      "authority": "HL7",
      "country": "fi",
      "history": "https://hl7.fi/fhir/finnish-scheduling/history.html",
      "language": [
        "en"
      ],
      "canonical": "https://hl7.fi/fhir/finnish-scheduling",
      "ci-build": "https://fhir.fi/finnish-scheduling",
      "editions": [
        {
          "name": "STU 1 Draft",
          "ig-version": "0.1.0",
          "package": "hl7.fhir.fi.scheduling#0.1.0",
          "fhir-version": [
            "4.0.1"
          ],
          "url": "https://hl7.fi/fhir/finnish-scheduling/0.1.0"
        }
      ]
    },
    {
      "name": "Document Subscription for Mobile (DSUBm)",
      "category": "Clinical Document",
      "npm-name": "ihe.iti.dsubm",
      "description": "The Document Subscription for Mobile (DSUBm) profile provides a FHIR based subscription and notification mechanisms for Document Sharing. Enabling a subscription and notification when a document publication event matches the criteria expressed in the subscription.",
      "authority": "IHE",
      "country": "uv",
      "history": "https://profiles.ihe.net/ITI/DSUBm/history.html",
      "language": [
        "en"
      ],
      "canonical": "https://profiles.ihe.net/ITI/DSUBm",
      "ci-build": "http://build.fhir.org/ig/IHE/ITI.DSUBm/branches/master/index.html",
      "editions": [
        {
          "name": "Publication",
          "ig-version": "1.0.0",
          "package": "ihe.iti.dsubm#1.0.0",
          "fhir-version": [
            "4.0.1"
          ],
          "url": "https://profiles.ihe.net/ITI/DSUBm/1.0.0"
        }
      ]
    },
    {
      "name": "HRSA Uniform Data System (UDS) Patient Level Submission (PLS) (UDS+ or uds-plus) FHIR IG",
      "category": "Govt Reporting",
      "npm-name": "fhir.hrsa.uds-plus",
      "description": "UDS+ is part of HRSA`s modernization initiatives and requires health centers to report data annually as part of the funding grants. UDS is a standard data set that provides consistent information about Federally Qualified Health Centers. It is the source of non duplicated data for the entire scope of services included in the grant or designation for the calendar year. HRSA uses UDS data to assess the impact and performance of the Health Center Program, and to promote data-driven quality improvement",
      "authority": "US Government",
      "country": "us",
      "history": "http://fhir.org/guides/hrsa/uds-plus/history.html",
      "language": [
        "en"
      ],
      "canonical": "http://fhir.org/guides/hrsa/uds-plus",
      "ci-build": "http://build.fhir.org/ig/drajer-health/uds-plus",
      "editions": [
        {
          "name": "STU1",
          "ig-version": "1.0.1",
          "package": "fhir.hrsa.uds-plus#1.0.1",
          "fhir-version": [
            "4.0.1"
          ],
          "url": "http://fhir.org/guides/hrsa/uds-plus/STU1"
        }
      ]
    },
    {
      "name": "Pharmaceutical Quality (Industry)",
      "category": "Pharmaceutical",
      "npm-name": "hl7.fhir.uv.pharm-quality",
      "description": "The FHIR resource profiles specified in this implementation guide represent data in the ICH Quality Guidelines (https://www.ich.org/page/quality-guidelines). This implementation guide defines universal realm structured data elements to support structured authoring (e.g., master data; advanced analysis) for the creation and exchange of Quality information internationally.",
      "authority": "HL7",
      "country": "uv",
      "history": "http://hl7.org/fhir/uv/pharm-quality/history.html",
      "language": [
        "en"
      ],
      "canonical": "http://hl7.org/fhir/uv/pharm-quality",
      "ci-build": "http://build.fhir.org/ig/HL7/uv-dx-pq",
      "editions": [
        {
          "name": "STU1 Ballot",
          "ig-version": "1.0.0-ballot",
          "package": "hl7.fhir.uv.pharm-quality#1.0.0-ballot",
          "fhir-version": [
            "5.0.0"
          ],
          "url": "http://hl7.org/fhir/uv/pharm-quality/2024Jan"
        }
      ]
    },
    {
      "name": "Using CQL with FHIR Implementation Guide",
      "category": "infrastructure",
      "npm-name": "hl7.fhir.uv.cql",
      "description": "The Using CQL with FHIR implementation guide defines profiles, operations and guidance for the use of CQL with FHIR, both as a mechanism for querying, as well as inline and integrated usage as part of knowledge artifacts.",
      "authority": "HL7",
      "country": "uv",
      "history": "http://hl7.org/fhir/uv/cql/history.html",
      "language": [
        "en"
      ],
      "canonical": "http://hl7.org/fhir/uv/cql",
      "ci-build": "http://build.fhir.org/ig/HL7/cql-ig",
      "editions": [
        {
          "name": "STU1 Draft",
          "ig-version": "1.0.0-snapshot",
          "package": "hl7.fhir.uv.cql#1.0.0-snapshot",
          "fhir-version": [
            "4.0.1"
          ],
          "url": "http://hl7.org/fhir/uv/cql/1.0.0-snapshot"
        }
      ]
    },
    {
      "name": "Respiratory Virus Hospitalization Surveillance Network (RESP-NET) Content Implementation Guide",
      "category": "Public Health",
      "npm-name": "hl7.fhir.us.resp-net",
      "description": "The Respiratory Virus Hospitalization Surveillance Network (RESP-NET) comprises three platforms that conduct population-based surveillance for laboratory-confirmed hospitalizations associated with COVID-19, Influenza, and Respiratory Syncytial Virus (RSV) among children and adults.",
      "authority": "HL7",
      "country": "us",
      "history": "http://hl7.org/fhir/us/resp-net/history.html",
      "language": [
        "en"
      ],
      "canonical": "http://hl7.org/fhir/us/resp-net",
      "ci-build": "http://build.fhir.org/ig/HL7/fhir-resp-net-ig",
      "editions": [
        {
          "name": "STU1 Ballot",
          "ig-version": "1.0.0-ballot",
          "package": "hl7.fhir.us.resp-net#1.0.0-ballot",
          "fhir-version": [
            "4.0.1"
          ],
          "url": "http://hl7.org/fhir/us/resp-net/2024Jan"
        }
      ]
    },
    {
      "name": "US Prescription Drug Monitoring Program (PDMP)",
      "category": "Medications / Immunizations",
      "npm-name": "hl7.fhir.us.pdmp",
      "description": "Guidance on the use of FHIR resources and search operations to allow requestors (prescribers, pharmacists, others) to obtain a patient\u0027s medication records held in one or more Prescription Drug Monitoring Programs (PDMPs).  Also describes how the information supplied by the PDMPs is contained in the other information exchanges in the larger PDMP environment.",
      "authority": "HL7",
      "country": "us",
      "history": "http://hl7.org/fhir/us/pdmp/history.html",
      "language": [
        "en"
      ],
      "canonical": "http://hl7.org/fhir/us/pdmp",
      "ci-build": "http://build.fhir.org/ig/HL7/fhir-pdmp",
      "editions": [
        {
          "name": "STU1 Ballot",
          "ig-version": "1.0.0-ballot",
          "package": "hl7.fhir.us.pdmp#1.0.0-ballot",
          "fhir-version": [
            "4.0.1"
          ],
          "url": "http://hl7.org/fhir/us/pdmp/2024May"
        }
      ]
    },
    {
      "name": "US Medication REMS",
      "category": "Medications / Immunizations",
      "npm-name": "hl7.fhir.us.medication-rems",
      "description": "A Risk Evaluation and Mitigation Strategies (REMS) is a drug safety program that the U.S. FDA requires for certain medications with serious safety concerns. Complying with REMS can introduce manual work for the provider and potential delays in getting the medication to the patient. This IG provides guidance on using FHIR to automate notifications and information exchange between the provider and the REMS Administrator--to reduce burden on the provider and prevent delays in patient care.",
      "authority": "HL7",
      "country": "us",
      "history": "http://hl7.org/fhir/us/medication-rems/history.html",
      "language": [
        "en"
      ],
      "canonical": "http://hl7.org/fhir/us/medication-rems",
      "ci-build": "http://build.fhir.org/ig/HL7/fhir-medication-rems-ig",
      "editions": [
        {
          "name": "STU1 Ballot",
          "ig-version": "1.0.0-ballot",
          "package": "hl7.fhir.us.medication-rems#1.0.0-ballot",
          "fhir-version": [
            "4.0.1"
          ],
          "url": "http://hl7.org/fhir/us/medication-rems/2024May"
        }
      ]
    },
    {
      "name": "CardX Hypertension Management IG",
      "category": "Diagnostics",
      "npm-name": "hl7.fhir.uv.cardx-htn-mng",
      "description": "This implementation guide is intended to increase the quality of blood pressure data observed by the patient taken in a non-clinical setting or at home.",
      "authority": "HL7",
      "country": "uv",
      "history": "http://hl7.org/fhir/uv/cardx-htn-mng/history.html",
      "language": [
        "en"
      ],
      "canonical": "http://hl7.org/fhir/uv/cardx-htn-mng",
      "ci-build": "http://build.fhir.org/ig/HL7/cardx-htn-mng",
      "editions": [
        {
          "name": "STU1 Ballot",
          "ig-version": "1.0.0-ballot",
          "package": "hl7.fhir.uv.cardx-htn-mng#1.0.0-ballot",
          "fhir-version": [
            "4.0.1"
          ],
          "url": "http://hl7.org/fhir/uv/cardx-htn-mng/2024May"
        }
      ]
    },
    {
<<<<<<< HEAD
      "name": "Pharmaceutical Quality - Chemistry, Manufacturing and Controls (PQ-CMC) Submissions to FDA",
      "category": "Pharmaceutical",
      "npm-name": "hl7.fhir.us.pq-cmc-fda",
      "description": "The FDA PQ-CMC FHIR IG is for submission of structured and standardized information regarding drug product quality, chemistry, manufacturing and processes controls.  This data is intended for submission to the US FDA by biopharmaceutical companies for the purpose of drug application review.",
      "authority": "HL7",
      "country": "us",
      "history": "http://hl7.org/fhir/us/pq-cmc-fda/history.html",
      "language": [
        "en"
      ],
      "canonical": "http://hl7.org/fhir/us/pq-cmc-fda",
      "ci-build": "http://build.fhir.org/ig/HL7/FHIR-us-pq-cmc-fda",
      "editions": [
        {
          "name": "STU1 Ballot",
          "ig-version": "1.0.0-ballot",
          "package": "hl7.fhir.us.pq-cmc-fda#1.0.0-ballot",
          "fhir-version": [
            "5.0.0"
          ],
          "url": "http://hl7.org/fhir/us/pq-cmc-fda/2024May"
        }
      ]
    },
    {
=======
>>>>>>> 71db48a2
      "name": "HL7 Tools Extension IG",
      "category": "Infrastructure",
      "npm-name": "hl7.fhir.uv.tools",
      "description": "Definitions of the code systems and extensions used by the FHIR tools (validators, code generators, IG publication, etc)",
      "authority": "HL7",
      "country": "uv",
      "history": "http://hl7.org/fhir/tools/history.html",
      "language": [
        "en"
      ],
      "canonical": "http://hl7.org/fhir/tools",
      "ci-build": "http://build.fhir.org/ig/FHIR/fhir-tools-ig",
      "editions": [
        {
          "name": "Releases Informative",
          "ig-version": "0.1.0",
          "package": "hl7.fhir.uv.tools#0.1.0",
          "fhir-version": [
            "5.0.0"
          ],
          "url": "http://hl7.org/fhir/tools/0.1.0"
        }
      ]
    },
    {
      "name": "FHIR Implementation Guide for ABDM",
      "category": "National Base",
      "npm-name": "ndhm.in",
      "description": "FHIR Implementation Guide for Ayushman Bharat Digital Mission",
      "authority": "NRCeS",
      "country": "in",
      "history": "https://nrces.in/ndhm/fhir/r4/history.html",
      "language": [
        "en"
      ],
      "canonical": "https://nrces.in/ndhm/fhir/r4",
      "ci-build": "https://nrces.in/ndhm/fhir/r4",
      "editions": [
        {
          "name": "Releases",
          "ig-version": "6.0.0",
          "package": "ndhm.in#6.0.0",
          "fhir-version": [
            "4.0.1"
          ],
          "url": "https://nrces.in/ndhm/fhir/r4/6.0.0"
        }
      ]
    },
    {
      "name": "IHE FHIR Profile: Occupational Data for Health (ODH) - International",
      "category": "Clinical Records",
      "npm-name": "ihe.pcc.odh",
      "description": "??",
      "authority": "??",
      "country": "??",
      "history": "https://profiles.ihe.net/PCC/ODH/history.html",
      "language": [
        "en"
      ],
      "canonical": "https://profiles.ihe.net/PCC/ODH",
      "ci-build": "http://build.fhir.org/ig/IHE/PCC.ODH/branches/master/index.html",
      "editions": [
        {
          "name": "Publication Ballot",
          "ig-version": "1.0.0-comment",
          "package": "ihe.pcc.odh#1.0.0-comment",
          "fhir-version": [
            "4.0.1"
          ],
          "url": "https://profiles.ihe.net/PCC/ODH/1.0.0-comment"
        }
      ]
    },
    {
      "name": "HL7 Europe Extensions",
      "category": "Extensions",
      "npm-name": "hl7.fhir.eu.extensions",
      "description": "This guide lists the extensions specified for the European REALM.",
      "authority": "HL7 Europe",
      "country": "eu",
      "history": "http://hl7.eu/fhir/extensions/history.html",
      "language": [
        "en"
      ],
      "canonical": "http://hl7.eu/fhir/extensions",
      "ci-build": "http://build.fhir.org/ig/hl7-eu/extensions",
      "editions": [
        {
          "name": "Release",
          "ig-version": "0.1.0",
          "package": "hl7.fhir.eu.extensions#0.1.0",
          "fhir-version": [
            "4.0.1"
          ],
          "url": "http://hl7.eu/fhir/extensions/0.1.0"
        }
      ]
    },
    {
      "name": "HL7 FHIR Implementation Guide Laboratory Report",
      "category": "Laboratory Report",
      "npm-name": "hl7.fhir.it.lab-report",
      "description": "This guide defines a set of common rules to be applied to HL7 FHIR to represent a Laboratory Report in the Italian Context, coherently with the European FHIR Implementation Guide",
      "authority": "HL7 Italia",
      "country": "it",
      "history": "http://hl7.it/fhir/lab-report/history.html",
      "language": [
        "it"
      ],
      "canonical": "http://hl7.it/fhir/lab-report",
      "ci-build": "http://build.fhir.org/ig/hl7-it/lab-report",
      "editions": [
        {
          "name": "Release 1",
          "ig-version": "0.2.0",
          "package": "hl7.fhir.it.lab-report#0.2.0",
          "fhir-version": [
            "4.0.1"
          ],
          "url": "http://hl7.it/fhir/lab-report/0.2.0"
        }
      ]
    },
    {
      "name": "IG Tooling by GKL",
      "category": "Research",
      "npm-name": "hl7.at.fhir.gkl.ig-tooling",
      "description": "This IG is built in order to describe the IG tooling.",
      "country": "at",
      "history": "https://gabriel0316.github.io/ig-tooling-pages/ig/ig-tooling/history.html",
      "language": [
        "en"
      ],
      "canonical": "https://gabriel0316.github.io/ig-tooling-pages/ig/ig-tooling",
      "ci-build": "http://build.fhir.org/ig/gabriel0316/ig-tooling",
      "editions": [
        {
          "name": "DSTU 1",
          "ig-version": "0.2.0",
          "package": "hl7.at.fhir.gkl.ig-tooling#0.2.0",
          "fhir-version": [
            "4.0.1"
          ],
          "url": "https://gabriel0316.github.io/ig-tooling-pages/ig/ig-tooling/0.2.0"
        }
      ]
    }
  ]
}<|MERGE_RESOLUTION|>--- conflicted
+++ resolved
@@ -8258,7 +8258,6 @@
       ]
     },
     {
-<<<<<<< HEAD
       "name": "Pharmaceutical Quality - Chemistry, Manufacturing and Controls (PQ-CMC) Submissions to FDA",
       "category": "Pharmaceutical",
       "npm-name": "hl7.fhir.us.pq-cmc-fda",
@@ -8284,8 +8283,6 @@
       ]
     },
     {
-=======
->>>>>>> 71db48a2
       "name": "HL7 Tools Extension IG",
       "category": "Infrastructure",
       "npm-name": "hl7.fhir.uv.tools",
