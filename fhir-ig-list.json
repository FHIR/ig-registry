--- conflicted
+++ resolved
@@ -4342,20 +4342,12 @@
           "url": "https://www.ihe.net/uploadedFiles/Documents/ITI/IHE_ITI_Suppl_mCSD_Rev3-3_TI_2021-07-02.pdf"
         }
       ]
-<<<<<<< HEAD
     },
     {
       "name": "Pan-Canadian Patient Summary",
       "category": "Patient Summary",
       "npm-name": "ca.infoway.io.psca",
       "description": "The Pan-Canadian Patient Summary (PS-CA) IG and accompanying [PS-CA specification](https://infoscribe.infoway-inforoute.ca/pages/viewpage.action?pageId\u003d149160290) adapt the HL7 [International Patient Summary](http://hl7.org/fhir/uv/ips/) (IPS) for use in a Canadian context.",
-=======
-    }, 
-    {
-      "name": "Pan-Canadian Patient Summary",
-      "category": "Patient Summary",
-      "description": "The Pan-Canadian Patient Summary (PS-CA) IG and accompanying PS-CA specification (https://www.infoway-inforoute.ca/en/digital-health-initiatives/interoperability/patient-summary) adapt the HL7 International Patient Summary (IPS) for use in a Canadian context.",
->>>>>>> b1c5b89d
       "authority": "Canada Health Infoway",
       "country": "ca",
       "history": "https://simplifier.net/PS-CA-R1/~guides",
