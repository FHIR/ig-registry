{
  "feeds": [
    {
      "name": "HL7.org Publications",
      "url": "http://hl7.org/fhir/package-feed.xml",
      "errors": "grahame|fhir_org"
    },
    {
      "name": "Common HL7 Terminology",
      "url": "http://terminology.hl7.org/package-feed.xml",
      "errors": "utg|hl7_org"
    },
    {
      "name": "FHIR Foundation Guides",
      "url": "http://fhir.org/guides/package-feed.xml",
      "errors": "grahame|fhir_org"
    },
    {
      "name": "FHIR Foundation Support Packages",
      "url": "http://fhir.org/packages/package-feed.xml",
      "errors": "grahame|fhir_org"
    },
    {
      "name": "Simplifier",
      "url": "http://simplifier.net/package-feed.xml",
      "errors": "ward|fire_ly"
    },
    {
      "name": "HL7 Australia",
      "url": "http://hl7.org.au/fhir/package-feed.xml",
      "errors": "brett_esler|oridashi_com_au "
    },
    {
      "name": "HL7 Switzerland",
      "url": "http://fhir.ch/package-feed.xml",
      "errors": "oliver_egger|ahdis_ch"
    },
    {
      "name": "mednet.swiss",
      "url": "https://mednet.swiss/fhir/package-feed.xml",
      "errors": "david_gutknecht|novcom_swiss"
    },
    {
      "name": "David Hay packages (Interim name)",
      "url": "http://igs.clinfhir.com/packages/package-feed.xml",
      "errors": "david_hay|clinfhir_com"
    },
    {
      "name": "IHE International",
      "url": "https://profiles.ihe.net/fhir/package-feed.xml",
      "errors": "secretary|ihe_net"
    }
  ],
  "package-restrictions": [
    {
      "mask": "hl7.fhir.au.*",
      "feeds": [
        "http://hl7.org.au/fhir/package-feed.xml"
      ]
    },
    {
      "mask": "hl7.fhir.nz.*",
      "feeds": [
        "http://igs.clinfhir.com/packages/package-feed.xml"
      ]
    },
    {
      "mask": "hl7.fhir.*",
      "feeds": [
        "http://hl7.org/fhir/package-feed.xml",
        "http://fhir.org/packages/package-feed.xml"
      ]
    },
    {
      "mask": "hl7.tx.*",
      "feeds": [
        "http://terminology.hl7.org/package-feed.xml"
      ]
    },
    {
      "mask": "fhir.*",
      "feeds": [
        "http://fhir.org/packages/package-feed.xml",
        "http://fhir.org/guides/package-feed.xml"
      ]
    },
    {
      "mask": "hl7.au.fhir.*",
      "feeds": [
        "http://hl7.org.au/fhir/package-feed.xml"
      ]
    },
    {
      "mask": "ch.fhir.ig.*",
      "feeds": [
        "http://fhir.ch/package-feed.xml"
      ]
    },
    {
      "mask": "ihe.*",
      "feeds": [
        "http://profiles.ihe.net/fhir/package-feed.xml"
      ]
    }
  ],
  "guides": [
    {
      "name": "US Core",
      "category": "National Base",
      "npm-name": "hl7.fhir.us.core",
      "description": "Base US national implementation guide",
      "authority": "HL7",
      "country": "us",
      "language": [
        "en"
      ],
      "history": "http://hl7.org/fhir/us/core/history.html",
      "canonical": "http://hl7.org/fhir/us/core",
      "ci-build": "http://build.fhir.org/ig/HL7/US-Core",
      "editions": [
        {
          "name": "STU4",
          "ig-version": "4.0.0",
          "package": "hl7.fhir.us.core#4.0.0",
          "fhir-version": [
            "4.0.1"
          ],
          "url": "http://hl7.org/fhir/us/core/STU4"
        },
        {
          "name": "STU3",
          "ig-version": "3.2.0",
          "package": "hl7.fhir.us.core#3.2.0",
          "fhir-version": [
            "4.0.1"
          ],
          "url": "http://hl7.org/fhir/us/core/2021Jan"
        },
        {
          "name": "STU 3",
          "ig-version": "3.1.1",
          "package": "hl7.fhir.us.core#3.1.1",
          "fhir-version": [
            "4.0.1"
          ],
          "url": "http://hl7.org/fhir/us/core/STU3.1.1"
        },
        {
          "name": "STU Update",
          "ig-version": "3.1.0",
          "package": "hl7.fhir.us.core#3.1.0",
          "fhir-version": [
            "4.0.1"
          ],
          "url": "http://hl7.org/fhir/us/core/STU3.1"
        },
        {
          "name": "STU 3",
          "ig-version": "3.0.0",
          "package": "hl7.fhir.us.core#3.0.0",
          "fhir-version": [
            "4.0.0"
          ],
          "url": "http://hl7.org/fhir/us/core/STU3"
        },
        {
          "name": "STU 2",
          "ig-version": "2.0.0",
          "package": "hl7.fhir.us.core#2.0.0",
          "fhir-version": [
            "3.0.1"
          ],
          "url": "http://hl7.org/fhir/us/core/STU2"
        },
        {
          "name": "STU 1",
          "ig-version": "1.0.1",
          "package": "hl7.fhir.us.core#1.0.1",
          "fhir-version": [
            "3.0.1"
          ],
          "url": "http://hl7.org/fhir/us/core/1.0.1"
        },
        {
          "name": "STU 1",
          "ig-version": "1.0.0",
          "package": "hl7.fhir.us.core#1.0.0",
          "fhir-version": [
            "3.0.1"
          ],
          "url": "http://hl7.org/fhir/us/core/STU1"
        }
      ]
    },
    {
      "name": "AU Base",
      "category": "National Base",
      "npm-name": "hl7.fhir.au.base",
      "description": "Base Australian national implementation guide",
      "authority": "HL7",
      "country": "au",
      "language": [
        "en"
      ],
      "history": "http://fhir.hl7.org.au/fhir/base/history.html",
      "canonical": "http://fhir.hl7.org.au/fhir/base",
      "ci-build": "http://build.fhir.org/ig/hl7au/au-fhir-base",
      "editions": [
        {
          "name": "Release 1 Draft",
          "ig-version": "1.0.1",
          "package": "hl7.fhir.au.base#1.0.1",
          "fhir-version": [
            "3.0.1"
          ],
          "url": "http://hl7.org.au/fhir/base/2019Feb"
        }
      ]
    },
    {
      "name": "CCDA on FHIR",
      "category": "Clinical Documents",
      "npm-name": "hl7.fhir.us.ccda",
      "description": "US Realm Implementation Guide (IG) addressing the key aspects of Consolidated CDA (C-CDA) required for Meaningful Use (MU). This IG focuses on the clinical document header and narrative constraints necessary for human readability, and references the Data Access Framework (DAF) implementation guide for coded data representation",
      "authority": "HL7",
      "country": "us",
      "language": [
        "en"
      ],
      "history": "http://hl7.org/fhir/us/ccda/history.html",
      "canonical": "http://hl7.org/fhir/us/ccda",
      "ci-build": "http://build.fhir.org/ig/HL7/ccda-on-fhir",
      "editions": [
        {
          "name": "STU 1.1",
          "ig-version": "1.1.0",
          "package": "hl7.fhir.us.ccda#1.1.0",
          "fhir-version": [
            "4.0.1"
          ],
          "url": "http://hl7.org/fhir/us/ccda/STU1.1"
        },
        {
          "name": "STU 1",
          "ig-version": "1.0.0",
          "package": "hl7.fhir.us.ccda#1.0.0",
          "fhir-version": [
            "3.0.1"
          ],
          "url": "http://hl7.org/fhir/us/ccda/STU1"
        }
      ]
    },
    {
      "name": "SDC (Structured Data Capture)",
      "category": "Forms Management",
      "npm-name": "hl7.fhir.uv.sdc",
      "description": "Defines expectations for sharing of Questionnaires and answers, including mechanisms for automatically populating portions of a questionnaire based on embedded mappings to underlying data elements",
      "authority": "HL7",
      "country": "uv",
      "language": [
        "en"
      ],
      "history": "http://hl7.org/fhir/us/sdc/history.html",
      "canonical": "http://hl7.org/fhir/uv/sdc",
      "ci-build": "http://build.fhir.org/ig/HL7/sdc",
      "editions": [
        {
          "name": "STU 3 Ballot",
          "ig-version": "2.7.0",
          "package": "hl7.fhir.uv.sdc#2.7.0",
          "fhir-version": [
            "4.0.0"
          ],
          "url": "http://hl7.org/fhir/uv/sdc/2019May"
        },
        {
          "name": "STU 2",
          "ig-version": "2.0.0",
          "package": "hl7.fhir.uv.sdc#2.0.0",
          "fhir-version": [
            "3.0.1"
          ],
          "url": "http://hl7.org/fhir/us/sdc/STU2"
        },
        {
          "name": "DSTU 1",
          "ig-version": "1.0.2",
          "package": "hl7.fhir.uv.sdc#1.0.2",
          "fhir-version": [
            "1.0.2"
          ],
          "url": "http://hl7.org/fhir/DSTU2/sdc/sdc.html"
        }
      ]
    },
    {
      "name": "SDC Data Elements Registry",
      "category": "Forms Management",
      "npm-name": "hl7.fhir.us.sdcde",
      "description": "Defines expectations for sharing of data elements between registries",
      "authority": "HL7",
      "country": "us",
      "language": [
        "en"
      ],
      "history": "http://hl7.org/fhir/us/sdcde/history.html",
      "canonical": "http://hl7.org/fhir/us/sdcde",
      "ci-build": "http://build.fhir.org/ig/HL7/sdc-de",
      "editions": [
        {
          "name": "STU 2",
          "ig-version": "2.0",
          "package": "hl7.fhir.us.sdcde#2.0",
          "fhir-version": [
            "3.0.1"
          ],
          "url": "http://hl7.org/fhir/us/sdcde/STU2"
        },
        {
          "name": "STU 1",
          "ig-version": "1.0.2",
          "package": "hl7.fhir.us.sdcde#1.0.2",
          "fhir-version": [
            "1.0.2"
          ],
          "url": "http://hl7.org/fhir/DSTU2/sdcde/sdcde.html"
        }
      ]
    },
    {
      "name": "US Lab",
      "category": "Diagnostics",
      "npm-name": "hl7.fhir.us.lab",
      "description": "US Realm Laboratory ordering and reporting between ambulatory care setting and the laboratory and laboratory reporting to public health jurisdictions",
      "authority": "HL7",
      "country": "us",
      "language": [
        "en"
      ],
      "editions": [
        {
          "name": "DSTU2",
          "ig-version": "n/a",
          "package": "hl7.fhir.us.lab#n/a",
          "fhir-version": [
            "1.0.2"
          ],
          "url": "http://hl7.org/fhir/DSTU2/uslab/uslab.html"
        }
      ]
    },
    {
      "name": "RCPA Cancer Reports",
      "category": "Diagnostics",
      "npm-name": "hl7.fhir.au.rcpa",
      "description": "Structured Cancer Reporting Protocols (FHIR adaptation of joint CAP/RCPA protocols)",
      "authority": "HL7",
      "country": "au",
      "language": [
        "en"
      ],
      "ci-build": "http://build.fhir.org/ig/hl7au/au-fhir-rcpa",
      "canonical": "http://hl7.org.au/fhir/rcpa",
      "editions": [
        {
          "name": "Release 1 Draft",
          "ig-version": "0.1.0",
          "package": "hl7.fhir.au.rcpa#0.1.0",
          "fhir-version": [
            "3.0.1"
          ],
          "url": "http://hl7.org.au/fhir/rcpa/0.1.0"
        }
      ]
    },
    {
      "name": "DAF",
      "category": "EHR Access",
      "npm-name": "hl7.fhir.us.daf",
      "description": "Basic arrangements for accessing meaningful use data from EHR systems **NOTE: DAF has been superseded by Argonaut, DAF-Research and US-Core**",
      "authority": "HL7",
      "country": "us",
      "language": [
        "en"
      ],
      "history": "http://hl7.org/fhir/us/daf/history.html",
      "canonical": "http://hl7.org/fhir/us/daf",
      "ci-build": "http://build.fhir.org/ig/HL7/daf-research",
      "editions": [
        {
          "name": "STU 2",
          "ig-version": "2.0.0",
          "package": "hl7.fhir.us.daf#2.0.0",
          "fhir-version": [
            "3.0.1"
          ],
          "url": "http://hl7.org/fhir/us/daf-research/STU2"
        },
        {
          "name": "DSTU 1",
          "ig-version": "1.0.2",
          "package": "hl7.fhir.us.daf#1.0.2",
          "fhir-version": [
            "1.0.2"
          ],
          "url": "http://hl7.org/fhir/DSTU2/daf/daf.html"
        }
      ]
    },
    {
      "name": "Argonaut Data Query",
      "category": "EHR Access",
      "npm-name": "fhir.argonaut.r2",
      "description": "This implementation guide is based upon DSTU2 FHIR standard and covers the US EHR data access for the ONC Common Clinical Data Set and retrieval of static documents",
      "authority": "Argonaut",
      "country": "us",
      "language": [
        "en"
      ],
      "history": "http://www.fhir.org/guides/argonaut/r2/history.html",
      "ci-build": "http://build.fhir.org/ig/argonautproject/data-query",
      "canonical": "http://fhir.org/guides/argonaut/r2",
      "editions": [
        {
          "name": "First Release",
          "ig-version": "1.0.0",
          "fhir-version": [
            "1.0.2"
          ],
          "package": "fhir.argonaut.r2#1.0.0",
          "url": "http://fhir.org/guides/argonaut/r2/1.0"
        }
      ]
    },
    {
      "name": "HSPC EHR Guide",
      "category": "EHR Access",
      "npm-name": "fhir.hspc.core",
      "description": "Builds on Argonaut to make agreements around consistent data (in progress)",
      "authority": "HSPC",
      "country": "us",
      "language": [
        "en"
      ],
      "history": "http://fhir.org/guides/hspc/core/history.html",
      "canonical": "http://fhir.org/guides/hspc/core",
      "ci-build": "https://build.fhir.org/ig/hspc/core",
      "editions": []
    },
    {
      "name": "US Meds Maturity Project",
      "category": "Medications / Immunizations",
      "npm-name": "hl7.fhir.us.meds",
      "description": "US Meds Maturity Project: promote consistent use of the FHIR pharmacy resources in the US Realm",
      "authority": "HL7",
      "country": "us",
      "language": [
        "en"
      ],
      "history": "http://hl7.org/fhir/us/meds/history.html",
      "canonical": "http://hl7.org/fhir/us/meds",
      "ci-build": "http://build.fhir.org/ig/HL7/FHIR-ONC-Meds",
      "editions": [
        {
          "name": "STU 2",
          "ig-version": "1.2.0",
          "package": "hl7.fhir.us.meds#1.2.0",
          "fhir-version": [
            "3.0.1"
          ],
          "url": "http://hl7.org/fhir/us/meds/STU2"
        },
        {
          "name": "STU 1",
          "ig-version": "1.0.0",
          "package": "hl7.fhir.us.meds#1.0.0",
          "fhir-version": [
            "3.0.1"
          ],
          "url": "http://hl7.org/fhir/us/meds/STU1"
        }
      ]
    },
    {
      "name": "QICore",
      "category": "Quality / CDS",
      "npm-name": "hl7.fhir.us.qicore",
      "description": "QICore defines a uniform way for quality measurement and decision support knowledge to refer to clinical data. The profiles align as much as possible with DAF and incorporate content from the (Quality Data Model) and the (Virtual Medical Record) specifications",
      "authority": "HL7",
      "country": "us",
      "language": [
        "en"
      ],
      "history": "http://hl7.org/fhir/us/qicore/history.html",
      "canonical": "http://hl7.org/fhir/us/qicore",
      "ci-build": "http://build.fhir.org/ig/cqframework/qi-core",
      "editions": [
        {
          "name": "STU 4",
          "ig-version": "4.0.0",
          "package": "hl7.fhir.us.qicore#4.0.0",
          "fhir-version": [
            "4.0.1"
          ],
          "url": "http://hl7.org/fhir/us/qicore/STU4"
        },
        {
          "name": "STU 3",
          "ig-version": "3.2.0",
          "package": "hl7.fhir.us.qicore#3.2.0",
          "fhir-version": [
            "3.0.1"
          ],
          "url": "http://hl7.org/fhir/us/qicore/STU32"
        },
        {
          "name": "STU 3",
          "ig-version": "3.1.0",
          "package": "hl7.fhir.us.qicore#3.1.0",
          "fhir-version": [
            "3.0.1"
          ],
          "url": "http://hl7.org/fhir/us/qicore/STU3"
        },
        {
          "name": "STU 2",
          "ig-version": "2.0.0",
          "package": "hl7.fhir.us.qicore#2.0.0",
          "fhir-version": [
            "3.0.1"
          ],
          "url": "http://hl7.org/fhir/us/qicore/STU2"
        },
        {
          "name": "STU 1",
          "ig-version": "1.0.2",
          "package": "hl7.fhir.us.qicore#1.0.2",
          "fhir-version": [
            "1.0.2"
          ],
          "url": "http://hl7.org/fhir/DSTU2/qicore/qicore.html"
        }
      ]
    },
    {
      "name": "DAF-Research",
      "category": "Research",
      "npm-name": "hl7.fhir.us.daf-research",
      "description": "DAF-Research IG focuses on enabling researchers to access data from multiple organizations",
      "authority": "HL7",
      "country": "us",
      "language": [
        "en"
      ],
      "history": "http://hl7.org/fhir/us/daf/history.html",
      "canonical": "http://hl7.org/fhir/us/daf",
      "ci-build": "http://build.fhir.org/ig/HL7/daf-research",
      "editions": [
        {
          "name": "STU",
          "ig-version": "2.0.0",
          "package": "hl7.fhir.us.daf-research#2.0.0",
          "fhir-version": [
            "3.0.1"
          ],
          "url": "http://hl7.org/fhir/us/daf-research"
        }
      ]
    },
    {
      "name": "US HAI",
      "category": "Public Health",
      "npm-name": "hl7.fhir.us.hai",
      "description": "Specifies standards for electronic submission of Healthcare Associated Infection (HAI) reports to the National Healthcare Safety Network (NHSN) of the Centers for Disease Control and Prevention (CDC)",
      "authority": "HL7",
      "country": "us",
      "language": [
        "en"
      ],
      "history": "http://hl7.org/fhir/us/hai/history.html",
      "canonical": "http://hl7.org/fhir/us/hai",
      "ci-build": "http://build.fhir.org/ig/HL7/HAI",
      "editions": [
        {
          "name": "STU 2",
          "ig-version": "2.0.0",
          "package": "hl7.fhir.us.hai#2.0.0",
          "fhir-version": [
            "4.0.0"
          ],
          "url": "http://hl7.org/fhir/us/hai/STU2"
        },
        {
          "name": "STU 1",
          "ig-version": "1.0.0",
          "package": "hl7.fhir.us.hai#1.0.0",
          "fhir-version": [
            "3.0.1"
          ],
          "url": "http://hl7.org/fhir/us/hai/STU1"
        }
      ]
    },
    {
      "name": "US Breast Cancer Data",
      "category": "Diagnostics",
      "npm-name": "hl7.fhir.us.breastcancer",
      "description": "Logical models and FHIR profiles for supporting breast cancer staging estimation, including the traditional three-component staging involving primary tumor classification, regional lymph nodes and distant metastases, as well as other factors important to prognosis and recurrence risk, such as tumor grade, hormone receptor status (progesterone and estrogen), as well as human epidermal growth factor 2 (HER 2) status",
      "authority": "HL7",
      "country": "us",
      "language": [
        "en"
      ],
      "history": "http://hl7.org/fhir/us/breastcancer/history.html",
      "canonical": "http://hl7.org/fhir/us/breastcancer",
      "ci-build": "http://build.fhir.org/ig/HL7/us-breastcancer",
      "editions": [
        {
          "name": "STU 1 Draft",
          "ig-version": "0.2.0",
          "package": "hl7.fhir.us.breastcancer#0.2.0",
          "fhir-version": [
            "3.0.1"
          ],
          "url": "http://hl7.org/fhir/us/breastcancer/2018Sep"
        }
      ]
    },
    {
      "name": "Genomics Reporting",
      "category": "Diagnostics",
      "npm-name": "hl7.fhir.uv.genomics-reporting",
      "description": "This implementation guide tries to provide guidance that will enable improved interoperable and computable sharing of genetic testing results",
      "authority": "HL7",
      "country": "uv",
      "language": [
        "en"
      ],
      "history": "http://hl7.org/fhir/uv/genomics-reporting/history.html",
      "canonical": "http://hl7.org/fhir/uv/genomics-reporting",
      "ci-build": "http://build.fhir.org/ig/HL7/genomics-reporting",
      "editions": [
        {
          "name": "STU 2 Ballot",
          "ig-version": "1.1.0",
          "package": "hl7.fhir.uv.genomics-reporting#1.1.0",
          "fhir-version": [
            "4.0.1"
          ],
          "url": "http://hl7.org/fhir/uv/genomics-reporting/2021May"
        },
        {
          "name": "STU 1",
          "ig-version": "1.0.0",
          "package": "hl7.fhir.uv.genomics-reporting#1.0.0",
          "fhir-version": [
            "4.0.1"
          ],
          "url": "http://hl7.org/fhir/uv/genomics-reporting/STU1"
        }
      ]
    },
    {
      "name": "Argonaut Provider Directory",
      "category": "Administration",
      "npm-name": "fhir.argonaut.pd",
      "description": "This implementation guide is based upon STU3 FHIR standard and outlines the key data elements for any provider directory and basic query guidance. The components developed in this guide are intended to provide a foundation for a central or distributed Provider or Healthcare Directory",
      "authority": "Argonaut",
      "country": "us",
      "language": [
        "en"
      ],
      "history": "http://www.fhir.org/guides/argonaut/pd/history.html",
      "ci-build": "http://build.fhir.org/ig/argonautproject/provider-directory",
      "canonical": "http://fhir.org/guides/argonaut/pd",
      "editions": [
        {
          "name": "Release 1",
          "ig-version": "1.0.0",
          "fhir-version": [
            "3.0.1"
          ],
          "package": "fhir.argonaut.pd#1.0.0",
          "url": "http://fhir.org/guides/argonaut/pd/release1"
        }
      ]
    },
    {
      "name": "Argonaut Scheduling",
      "category": "Administration",
      "npm-name": "fhir.argonaut.scheduling",
      "description": "This implementation guide is based upon STU3 FHIR standard and provides FHIR RESTful APIs and guidance for access to and booking of appointments for patients by both patient and practitioner end users",
      "authority": "Argonaut",
      "country": "us",
      "language": [
        "en"
      ],
      "history": "http://www.fhir.org/guides/argonaut/scheduling/history.html",
      "ci-build": "https://build.fhir.org/ig/argonautproject/scheduling",
      "canonical": "http://fhir.org/guides/argonaut/scheduling",
      "editions": [
        {
          "name": "First Release",
          "ig-version": "1.0.0",
          "fhir-version": [
            "3.0.1"
          ],
          "package": "fhir.argonaut.scheduling#1.0.0",
          "url": "http://fhir.org/guides/argonaut/scheduling/release1"
        }
      ]
    },
    {
      "name": "International Patient Summary",
      "category": "Patient Summary",
      "npm-name": "hl7.fhir.uv.ips",
      "description": "The International Patient Summary (IPS) is a minimal and non-exhaustive patient summary, specialty-agnostic, condition-independent, but readily usable by clinicians for the cross-border unscheduled care of a patient",
      "authority": "HL7",
      "country": "uv",
      "language": [
        "en"
      ],
      "history": "http://hl7.org/fhir/uv/ips/history.html",
      "canonical": "http://hl7.org/fhir/uv/ips",
      "ci-build": "http://build.fhir.org/ig/HL7/fhir-ips",
      "editions": [
        {
          "name": "STU 1",
          "ig-version": "1.0.0",
          "package": "hl7.fhir.uv.ips#1.0.0",
          "fhir-version": [
            "4.0.1"
          ],
          "url": "http://hl7.org/fhir/uv/ips/STU1"
        }
      ]
    },
    {
      "name": "Mobile access to Health Documents (MHD)",
      "category": "Clinical Documents",
      "npm-name": "ihe.mhd.fhir",
      "description": "Defines a simple HTTP interface to a Document Sharing environment, including: publishing/query (XDS-on-FHIR), point-to-point push (XDR, Direct, XDM), and federation of communities (XCA).",
      "authority": "IHE",
      "country": "uv",
      "language": [
        "en"
      ],
      "history": "http://wiki.ihe.net/index.php/Mobile_access_to_Health_Documents_(MHD)",
      "registry-uri": "http://ihe.net/fhir/ImplementationGuide/IHE.MHD",
      "canonical": "http://profiles.ihe.net/ITI/MHD",
      "ci-build": "http://build.fhir.org/ig/IHE/ITI.MHD",
      "editions": [
        {
          "name": "Trial Implementation",
          "ig-version": "4.0.1",
          "package": "ihe.mhd.fhir#4.0.1",
          "fhir-version": [
            "4.0.1"
          ],
          "url": "http://profiles.ihe.net/ITI/MHD/4.0.1"
        }
      ]
    },
    {
      "name": "Patient Demographics Query for Mobile (PDQm)",
      "category": "Administration",
      "npm-name": "ihe.pdqm.fhir",
      "description": "Defines a lightweight RESTful interface to a patient demographics supplier leveraging technologies readily available to mobile applications and lightweight browser based applications",
      "authority": "IHE",
      "country": "uv",
      "language": [
        "en"
      ],
      "history": "http://wiki.ihe.net/index.php/Patient_Demographics_Query_for_Mobile_(PDQm)",
      "canonical": "http://wiki.ihe.net/index.php/Patient_Demographics_Query_for_Mobile_(PDQm)",
      "editions": [
        {
          "name": "R4 Trial-Implementation",
          "ig-version": "0.2.1",
          "package": "ihe.pdqm.fhir#0.2.1",
          "fhir-version": [
            "4.0.1"
          ],
          "url": "http://wiki.ihe.net/index.php/Patient_Demographics_Query_for_Mobile_(PDQm)"
        }
      ]
    },
    {
      "name": "Patient Identifier Cross-Reference for Mobile (PIXm)",
      "category": "Administration",
      "npm-name": "ihe.pixm.fhir",
      "description": "Defines a lightweight RESTful interface to a Patient Identifier Cross-reference Manager, leveraging technologies readily available to mobile applications and lightweight browser based applications",
      "authority": "IHE",
      "country": "uv",
      "language": [
        "en"
      ],
      "history": "http://wiki.ihe.net/index.php/Patient_Identifier_Cross-Reference_for_Mobile_(PIXm)",
      "canonical": "http://wiki.ihe.net/index.php/Patient_Identifier_Cross-Reference_for_Mobile_(PIXm)",
      "editions": [
        {
          "name": "STU3 Trial-Implementation",
          "ig-version": "0.2.0",
          "package": "ihe.pixm.fhir#0.2.0",
          "fhir-version": [
            "4.0.1"
          ],
          "url": "http://wiki.ihe.net/index.php/Patient_Identifier_Cross-Reference_for_Mobile_(PIXm)"
        }
      ]
    },
    {
      "name": "Patient Master Identity Registry (PMIR)",
      "category": "Administration",
      "npm-name": "ihe.pmir.fhir",
      "description": "Supports the creating, updating and deprecating of patient master identity information about a subject of care, as well as subscribing to these changes, using the HL7 FHIR standard and its RESTful transactions. In PMIR, “patient identity” information includes all information found in the FHIR Patient Resource such as identifier, name, phone, gender, birth date, address, marital status, photo, others to contact, preference for language, general practitioner, and links to other instances of identities. The “patient master identity” is a dominant identity managed centrally among many participating organizations (a.k.a., “Golden Patient Identity”).",
      "authority": "IHE",
      "country": "uv",
      "language": [
        "en"
      ],
      "history": "https://wiki.ihe.net/index.php/Patient_Master_Identity_Registry_(PMIR)",
      "canonical": "https://wiki.ihe.net/index.php/Patient_Master_Identity_Registry_(PMIR)",
      "editions": [
        {
          "name": "R4 Trial-Implementation",
          "ig-version": "0.1.0",
          "package": "ihe.pixm.fhir#0.1.0",
          "fhir-version": [
            "4.0.1"
          ],
          "url": "https://wiki.ihe.net/index.php/Patient_Master_Identity_Registry_(PMIR)"
        }
      ]
    },
    {
      "name": "FHIR AuditEvent query and feed to ATNA",
      "category": "Administration",
      "npm-name": "ihe.atna.fhir",
      "description": "Enable audit log recording (feed) and access to ATNA Audit Repository queries using FHIR AuditEvent resource",
      "authority": "IHE",
      "country": "uv",
      "language": [
        "en"
      ],
      "history": "https://wiki.ihe.net/index.php/Audit_Trail_and_Node_Authentication",
      "canonical": "https://wiki.ihe.net/index.php/Audit_Trail_and_Node_Authentication",
      "editions": [
        {
          "name": "R4 Trial-Implementation",
          "ig-version": "0.2.0",
          "package": "ihe.atna.fhir#0.2.0",
          "fhir-version": [
            "4.0.1"
          ],
          "url": "https://wiki.ihe.net/index.php/Audit_Trail_and_Node_Authentication"
        }
      ]
    },
    {
      "name": "Mobile Alert Communication Management(mACM)",
      "category": "Communications",
      "npm-name": "ihe.macm.fhir",
      "description": "Provides the infrastructural components needed to send short, unstructured text alerts to human recipients and can record the outcomes of any human interactions upon receipt of the alert. ",
      "authority": "IHE",
      "country": "uv",
      "language": [
        "en"
      ],
      "history": "http://wiki.ihe.net/index.php/Mobile_Alert_Communication_Management(mACM)",
      "canonical": "http://wiki.ihe.net/index.php/Mobile_Alert_Communication_Management(mACM)",
      "editions": [
        {
          "name": "R4 Trial-Implementation",
          "ig-version": "0.2.0",
          "package": "ihe.macm.fhir#0.2.0",
          "fhir-version": [
            "4.0.1"
          ],
          "url": "http://wiki.ihe.net/index.php/Mobile_Alert_Communication_Management(mACM)"
        }
      ]
    },
    {
      "name": "Mobile Care Services Discovery (mCSD)",
      "category": "Administration",
      "npm-name": "ihe.mcsd.fhir",
      "description": "Defines a comprehensive Provider Directory including Organization, Location, Services, and Practitioners. Includes IHE-HPD and IHE-CSD use-cases",
      "authority": "IHE",
      "country": "uv",
      "language": [
        "en"
      ],
      "history": "http://wiki.ihe.net/index.php/Mobile_Care_Services_Discovery_(mCSD)",
      "canonical": "http://wiki.ihe.net/index.php/Mobile_Care_Services_Discovery_(mCSD)",
      "editions": [
        {
          "name": "R4 Trial-Implementation",
          "ig-version": "0.2.2",
          "package": "ihe.mcsd.fhir#0.2.2",
          "fhir-version": [
            "4.0.1"
          ],
          "url": "http://wiki.ihe.net/index.php/Mobile_Care_Services_Discovery_(mCSD)"
        }
      ]
    },
    {
      "name": "Mobile Cross-Enterprise Document Data Element Extraction (mXDE)",
      "category": "Clinical Documents",
      "npm-name": "ihe.mxde.fhir",
      "description": "Provides the means to access data elements extracted from shared structured documents",
      "authority": "IHE",
      "country": "uv",
      "language": [
        "en"
      ],
      "history": "http://wiki.ihe.net/index.php/Mobile_Cross-Enterprise_Document_Data_Element_Extraction",
      "canonical": "http://wiki.ihe.net/index.php/Mobile_Cross-Enterprise_Document_Data_Element_Extraction",
      "editions": [
        {
          "name": "STU3 or R4 Trial-Implementation",
          "ig-version": "0.1.2",
          "package": "ihe.mxde.fhir#0.1.2",
          "fhir-version": [
            "4.0.0"
          ],
          "url": "http://wiki.ihe.net/index.php/Mobile_Cross-Enterprise_Document_Data_Element_Extraction"
        }
      ]
    },
    {
      "name": "Query for Existing Data for Mobile (QEDm)",
      "category": "EHR Access",
      "npm-name": "ihe.qedm.fhir",
      "description": "Supports queries for clinical data elements, including observations, allergy and intolerances, conditions, diagnostic results, medications, immunizations, procedures, encounters and provenance by making the information widely available to other systems within and across enterprises",
      "authority": "IHE",
      "country": "uv",
      "language": [
        "en"
      ],
      "history": "http://wiki.ihe.net/index.php/Query_for_Existing_Data_for_Mobile",
      "canonical": "http://wiki.ihe.net/index.php/Query_for_Existing_Data_for_Mobile",
      "editions": [
        {
          "name": "R4 Trial-Implementation",
          "ig-version": "0.2.1",
          "package": "ihe.qedm.fhir#0.2.1",
          "fhir-version": [
            "4.0.1"
          ],
          "url": "http://wiki.ihe.net/index.php/Query_for_Existing_Data_for_Mobile"
        }
      ]
    },
    {
      "name": "Non-Patient File Sharing (NPFS)",
      "category": "Administration",
      "npm-name": "ihe.npfs.fhir",
      "description": "Defines how to enable the sharing of non-patient files such as workflow definitions, privacy policies, blank forms, and stylesheets",
      "authority": "IHE",
      "country": "uv",
      "language": [
        "en"
      ],
      "history": "http://wiki.ihe.net/index.php/Non-patient_File_Sharing_(NPFS)",
      "canonical": "http://wiki.ihe.net/index.php/Non-patient_File_Sharing_(NPFS)",
      "editions": [
        {
          "name": "STU3 Trial-Implementation",
          "ig-version": "0.2.0",
          "package": "ihe.npfs.fhir#0.2.0",
          "fhir-version": [
            "4.0.1"
          ],
          "url": "http://wiki.ihe.net/index.php/Non-patient_File_Sharing_(NPFS)"
        }
      ]
    },
    {
      "name": "Standardized Operational Log of Events (SOLE)",
      "category": "Administration",
      "npm-name": "ihe.sole.fhir",
      "description": "Defines a way to exchange information about events that can then be collected and displayed using standard methods",
      "authority": "IHE",
      "country": "uv",
      "language": [
        "en"
      ],
      "history": "http://wiki.ihe.net/index.php/Standardized_Operational_Log_of_Events",
      "canonical": "http://wiki.ihe.net/index.php/Standardized_Operational_Log_of_Events",
      "editions": [
        {
          "name": "STU3 Trial-Implementation",
          "ig-version": "0.1.0",
          "package": "ihe.sole.fhir#0.1.0",
          "fhir-version": [
            "3.0.1"
          ],
          "url": "http://wiki.ihe.net/index.php/Standardized_Operational_Log_of_Events"
        }
      ]
    },
    {
      "name": "Mobile Medication Administration (MMA)",
      "category": "Medications / Immunizations",
      "npm-name": "ihe.mma.fhir",
      "description": "Defines the integration between healthcare systems and mobile (or any other) clients using RESTful web services. This allows connecting EHRs with smartphones, smart pill boxes, and other personal or professional devices",
      "authority": "IHE",
      "country": "uv",
      "language": [
        "en"
      ],
      "history": "http://wiki.ihe.net/index.php/Mobile_Medication_Administration",
      "canonical": "http://wiki.ihe.net/index.php/Mobile_Medication_Administration",
      "editions": [
        {
          "name": "STU3 Trial-Implementation",
          "ig-version": "0.1.0",
          "package": "ihe.mma.fhir#0.1.0",
          "fhir-version": [
            "3.0.1"
          ],
          "url": "http://wiki.ihe.net/index.php/Mobile_Medication_Administration"
        }
      ]
    },
    {
      "name": "Uniform Barcode Processing (UBP)",
      "category": "Medications / Immunizations",
      "npm-name": "ihe.ubp.fhir",
      "description": "Uniform Barcode Processing for Medications",
      "authority": "IHE",
      "country": "uv",
      "language": [
        "en"
      ],
      "history": "http://wiki.ihe.net/index.php/Uniform_Barcode_Processing",
      "canonical": "http://wiki.ihe.net/index.php/Uniform_Barcode_Processing",
      "editions": [
        {
          "name": "STU3 Trial-Implementation",
          "ig-version": "0.1.0",
          "package": "ihe.ubp.fhir#0.1.0",
          "fhir-version": [
            "3.0.1"
          ],
          "url": "http://wiki.ihe.net/index.php/Uniform_Barcode_Processing"
        }
      ]
    },
    {
      "name": "Mobile Retrieve Form for Data Capture (mRFD)",
      "category": "Forms Management",
      "npm-name": "ihe.mrfd.fhir",
      "description": "Provides a method for gathering data within a user’s current application to meet the requirements of an external system. mRFD supports RESTful retrieval of forms from a form source, display and completion of a form, and return of instance data from the display application to the source application. The workflows defined in this profile are based on those defined by the Retrieve Form for Data Capture (RFD) profile",
      "authority": "IHE",
      "country": "uv",
      "language": [
        "en"
      ],
      "history": "http://wiki.ihe.net/index.php/Mobile_Retrieve_Form_for_Data_Capture",
      "canonical": "http://wiki.ihe.net/index.php/Mobile_Retrieve_Form_for_Data_Capture",
      "editions": [
        {
          "name": "STU3 Trial-Implementation",
          "ig-version": "0.1.0",
          "package": "ihe.mrfd.fhir#0.1.0",
          "fhir-version": [
            "3.0.1"
          ],
          "url": "http://wiki.ihe.net/index.php/Mobile_Retrieve_Form_for_Data_Capture"
        }
      ]
    },
    {
      "name": "Vital Records Death Reporting (VRDR)",
      "category": "Public Health",
      "npm-name": "ihe.vrdr.fhir",
      "description": "Defines a Retrieve Form for Data Capture (RFD) content profile that will specify derivation of source content from a medical summary document. by defining requirements for form filler content and form manager handling of the content",
      "authority": "IHE",
      "country": "uv",
      "language": [
        "en"
      ],
      "history": "http://wiki.ihe.net/index.php/Vital_Records_Death_Reporting",
      "canonical": "http://wiki.ihe.net/index.php/Vital_Records_Death_Reporting",
      "editions": [
        {
          "name": "STU3 Trial-Implementation",
          "ig-version": "0.1.0",
          "package": "ihe.vrdr.fhir#0.1.0",
          "fhir-version": [
            "3.0.1"
          ],
          "url": "http://wiki.ihe.net/index.php/Vital_Records_Death_Reporting"
        }
      ]
    },
    {
      "name": "Clinical Mapping (CMAP)",
      "category": "Administration",
      "npm-name": "ihe.cmap.fhir",
      "description": "Clinical Mapping Profile supports the need of systems to translate codes from one terminology to another to support exchange of information between different systems",
      "authority": "IHE",
      "country": "uv",
      "language": [
        "en"
      ],
      "history": "http://wiki.ihe.net/index.php/Clinical_Mapping",
      "canonical": "http://wiki.ihe.net/index.php/Clinical_Mapping",
      "editions": [
        {
          "name": "DSTU2 Trial-Implementation",
          "ig-version": "0.1.0",
          "package": "ihe.cmap.fhir#0.1.0",
          "fhir-version": [
            "2.0.1"
          ],
          "url": "http://wiki.ihe.net/index.php/Clinical_Mapping"
        }
      ]
    },
    {
      "name": "Dynamic Care Planning (DCP)",
      "category": "Care Planning",
      "npm-name": "ihe.dcp.fhir",
      "description": "Provides the structures and transactions for care planning, sharing Care Plans that meet the needs of many, such as providers, patients and payers",
      "authority": "IHE",
      "country": "uv",
      "language": [
        "en"
      ],
      "history": "http://wiki.ihe.net/index.php/Dynamic_Care_Planning",
      "canonical": "http://wiki.ihe.net/index.php/Dynamic_Care_Planning",
      "editions": [
        {
          "name": "R4 Trial-Implementation",
          "ig-version": "0.2.0",
          "package": "ihe.dcp.fhir#0.2.0",
          "fhir-version": [
            "4.0.1"
          ],
          "url": "http://wiki.ihe.net/index.php/Dynamic_Care_Planning"
        }
      ]
    },
    {
      "name": "Dynamic Care Team Management (DCTM)",
      "category": "Care Planning",
      "npm-name": "ihe.dctm.fhir",
      "description": "Provides the means for sharing care team information about a patient’s care teams that meet the needs of many users, such as providers, patients and payers",
      "authority": "IHE",
      "country": "uv",
      "language": [
        "en"
      ],
      "history": "http://wiki.ihe.net/index.php/Dynamic_Care_Team_Management",
      "canonical": "http://wiki.ihe.net/index.php/Dynamic_Care_Team_Management",
      "editions": [
        {
          "name": "STU3 Trial-Implementation",
          "ig-version": "0.2.0",
          "package": "ihe.dctm.fhir#0.2.0",
          "fhir-version": [
            "4.0.1"
          ],
          "url": "http://wiki.ihe.net/index.php/Dynamic_Care_Team_Management"
        }
      ]
    },
    {
      "name": "Point-of-Care Medical Device Tracking (PMDT)",
      "category": "Administration",
      "npm-name": "ihe.pmdt.fhir",
      "description": "provides definition for a mobile Device",
      "authority": "IHE",
      "country": "uv",
      "language": [
        "en"
      ],
      "history": "http://wiki.ihe.net/index.php/Point-of-Care_Medical_Device_Tracking",
      "canonical": "http://wiki.ihe.net/index.php/Point-of-Care_Medical_Device_Tracking",
      "editions": [
        {
          "name": "STU3 Trial-Implementation",
          "ig-version": "0.1.0",
          "package": "ihe.pmdt.fhir#0.1.0",
          "fhir-version": [
            "3.0.1"
          ],
          "url": "http://wiki.ihe.net/index.php/Point-of-Care_Medical_Device_Tracking"
        }
      ]
    },
    {
      "name": "Reconciliation of Clinical Content and Care Providers (RECON)",
      "category": "Administration",
      "npm-name": "ihe.recon.fhir",
      "description": "Provides the ability to communicate lists of clinical data that were reconciled, when they were reconciled and who did the reconciliation using CDA® constructs and FHIR® Resource attributes",
      "authority": "IHE",
      "country": "uv",
      "language": [
        "en"
      ],
      "history": "http://wiki.ihe.net/index.php/Reconciliation_of_Clinical_Content_and_Care_Providers",
      "canonical": "http://wiki.ihe.net/index.php/Reconciliation_of_Clinical_Content_and_Care_Providers",
      "editions": [
        {
          "name": "STU3 Trial-Implementation",
          "ig-version": "0.1.0",
          "package": "ihe.recon.fhir#0.1.0",
          "fhir-version": [
            "3.0.1"
          ],
          "url": "http://wiki.ihe.net/index.php/Reconciliation_of_Clinical_Content_and_Care_Providers"
        }
      ]
    },
    {
      "name": "Remote Patient Monitoring (RPM)",
      "category": "Personal Healthcare",
      "npm-name": "ihe.rpm.fhir",
      "description": "Provides means of reporting measurements taken by Personal Healthcare Devices in a remote location",
      "authority": "IHE",
      "country": "uv",
      "language": [
        "en"
      ],
      "history": "http://wiki.ihe.net/index.php/Remote_Patient_Monitoring",
      "canonical": "http://wiki.ihe.net/index.php/Remote_Patient_Monitoring",
      "editions": [
        {
          "name": "STU3 Trial-Implementation",
          "ig-version": "0.1.0",
          "package": "ihe.rpm.fhir#0.1.0",
          "fhir-version": [
            "3.0.1"
          ],
          "url": "http://wiki.ihe.net/index.php/Remote_Patient_Monitoring"
        }
      ]
    },
    {
      "name": "Routine Interfacility Patient Transport (RIPT)",
      "category": "Communications",
      "npm-name": "ihe.ript.fhir",
      "description": "Provides means of updating a Transport team with critical and necessary medical information on a patient to be transported",
      "authority": "IHE",
      "country": "uv",
      "language": [
        "en"
      ],
      "history": "http://wiki.ihe.net/index.php/Routine_Interfacility_Patient_Transport",
      "canonical": "http://wiki.ihe.net/index.php/Routine_Interfacility_Patient_Transport",
      "editions": [
        {
          "name": "STU3 Trial-Implementation",
          "ig-version": "0.1.0",
          "package": "ihe.ript.fhir#0.1.0",
          "fhir-version": [
            "3.0.1"
          ],
          "url": "http://wiki.ihe.net/index.php/Routine_Interfacility_Patient_Transport"
        }
      ]
    },
    {
      "name": "Prescription Repository Query (PRQ)",
      "category": "Public Health",
      "npm-name": "ihe.prq.fhir",
      "description": "defines services that allow physicians to retrieve their patients’ current dispensed medications.",
      "authority": "IHE",
      "country": "uv",
      "language": [
        "en"
      ],
      "history": "https://wiki.ihe.net/index.php/Prescription_Repository_Query",
      "canonical": "https://wiki.ihe.net/index.php/Prescription_Repository_Query",
      "editions": [
        {
          "name": "STU3 Trial-Implementation",
          "ig-version": "0.1.0",
          "package": "ihe.ript.fhir#0.1.0",
          "fhir-version": [
            "3.0.1"
          ],
          "url": "https://wiki.ihe.net/index.php/Prescription_Repository_Query"
        }
      ]
    },
    {
      "name": "Guideline Appropriate Ordering (GAO)",
      "category": "EHR Access",
      "npm-name": "ihe.prq.fhir",
      "description": "Supports evaluate orders to determine whether these orders conform to guidelines.",
      "authority": "IHE",
      "country": "uv",
      "language": [
        "en"
      ],
      "history": "https://wiki.ihe.net/index.php/Guideline_Appropriate_Ordering",
      "canonical": "https://wiki.ihe.net/index.php/Guideline_Appropriate_Ordering",
      "editions": [
        {
          "name": "STU3 Trial-Implementation",
          "ig-version": "0.1.0",
          "package": "ihe.ript.fhir#0.1.0",
          "fhir-version": [
            "3.0.1"
          ],
          "url": "https://wiki.ihe.net/index.php/Guideline_Appropriate_Ordering"
        }
      ]
    },
    {
      "name": "Assessment Curation and Data Collection (ACDC)",
      "category": "EHR Access",
      "npm-name": "ihe.acdc.fhir",
      "description": "Enables assessment developers and curators a means by which they can distribute assessment instruments to healthcare providers, supporting exchange of assessment data in a standardized form using the HL7 FHIR Questionnaire resource.",
      "authority": "IHE",
      "country": "uv",
      "language": [
        "en"
      ],
      "history": "https://wiki.ihe.net/index.php/Assessment_Curation_and_Data_Collection",
      "canonical": "https://wiki.ihe.net/index.php/Assessment_Curation_and_Data_Collection",
      "editions": [
        {
          "name": "R4 Trial-Implementation",
          "ig-version": "0.1.0",
          "package": "ihe.ript.fhir#0.1.0",
          "fhir-version": [
            "4.0.1"
          ],
          "url": "https://wiki.ihe.net/index.php/Assessment_Curation_and_Data_Collection"
        }
      ]
    },
    {
      "name": "Mobile Aggregate Data Exchange (mADX)",
      "category": "EHR Access",
      "npm-name": "ihe.madx.fhir",
      "description": "Supports interoperable public health reporting of aggregate health data.",
      "authority": "IHE",
      "country": "uv",
      "language": [
        "en"
      ],
      "history": "https://wiki.ihe.net/index.php/Mobile_Aggregate_Data_Exchange_(mADX)",
      "canonical": "https://wiki.ihe.net/index.php/Mobile_Aggregate_Data_Exchange_(mADX)",
      "editions": [
        {
          "name": "R4 Trial-Implementation",
          "ig-version": "0.1.0",
          "package": "ihe.ript.fhir#0.1.0",
          "fhir-version": [
            "4.0.1"
          ],
          "url": "https://wiki.ihe.net/index.php/Mobile_Aggregate_Data_Exchange_(mADX)"
        }
      ]
    },
    {
      "name": "Electronic Case Reporting",
      "category": "Public Health",
      "npm-name": "hl7.fhir.us.ecr",
      "description": "The Electronic Case Reporting (eCR) Implementation Guide supports Reporting, investigation, and management via electronic transmission of clinical data from Electronic Health Records to Public Health Agencies, along with the management and processing of population cases. Ths IG covers Bi-directional information exchange and triggering and decision support",
      "authority": "HL7",
      "country": "uv",
      "language": [
        "en"
      ],
      "history": "http://hl7.org/fhir/uv/ecr/history.html",
      "canonical": "http://hl7.org/fhir/us/ecr",
      "ci-build": "http://build.fhir.org/ig/HL7/case-reporting",
      "editions": [
        {
          "name": "STU 2 on FHIR R4 Ballot",
          "ig-version": "1.1.0",
          "package": "hl7.fhir.us.ecr#1.1.0",
          "fhir-version": [
            "4.0.1"
          ],
          "url": "http://hl7.org/fhir/us/ecr/2021Jan"
        },
        {
          "name": "STU 1",
          "ig-version": "1.0.0",
          "package": "hl7.fhir.us.ecr#1.0.0",
          "fhir-version": [
            "4.0.1"
          ],
          "url": "http://hl7.org/fhir/us/ecr/STU1"
        }
      ]
    },
    {
      "name": "Loinc/IVD Test mapping",
      "category": "Diagnostics",
      "npm-name": "hl7.fhir.uv.livd",
      "description": "The LIVD Implementation Guide provides a industry standard expression for an IVD device manufacturer\u0027s suggestions for a specific device\u0027s mapping from the internal, proprietary IVD test codes to suggested LOINC codes when a LIS manager is connecting and configuring a device to the LIS",
      "authority": "HL7",
      "country": "uv",
      "language": [
        "en"
      ],
      "history": "http://hl7.org/fhir/uv/livd/history.html",
      "canonical": "http://hl7.org/fhir/uv/livd",
      "ci-build": "http://build.fhir.org/ig/HL7/livd",
      "editions": [
        {
          "name": "STU 1 (FHIR R4) Ballot",
          "ig-version": "0.3.0",
          "package": "hl7.fhir.uv.livd#0.3.0",
          "fhir-version": [
            "4.0.1"
          ],
          "url": "http://hl7.org/fhir/uv/livd/2021Jan"
        }
      ]
    },
    {
      "name": "Point of Care Devices",
      "category": "Diagnostics",
      "npm-name": "hl7.fhir.uv.pocd",
      "description": "Defines the use of FHIR resources to convey measurements and supporting data from acute care point-of-care medical devices (PoCD) to receiving systems for electronic medical records, clinical decision support, and medical data archiving for aggregate quality measurement and research purposes",
      "authority": "HL7",
      "country": "uv",
      "language": [
        "en"
      ],
      "history": "http://hl7.org/fhir/uv/pocd/history.html",
      "canonical": "http://hl7.org/fhir/uv/pocd",
      "ci-build": "http://build.fhir.org/ig/HL7/uv-pocd",
      "editions": [
        {
          "name": "STU 1 Draft",
          "ig-version": "0.1.0",
          "package": "hl7.fhir.uv.pocd#0.1.0",
          "ig-version": "0.3.0",
          "package": "hl7.fhir.uv.pocd#0.3.0",
          "fhir-version": [
            "4.0.1"
          ],
          "url": "http://hl7.org/fhir/uv/pocd/2021Sep"
        }
      ]
    },
    {
      "name": "Potential Drug/Drug Interaction",
      "category": "Medications / Immunizations",
      "npm-name": "hl7.fhir.uv.pddi",
      "description": "This implementation guide is targeted at stakeholders who seek to increase the specificity and clinical relevance of drug-drug interaction alerts presented through the electronic health record. The approach is service-oriented and uses Web standards, a minimum information model for potential drug interactions, and emerging Health Information Technology standards including CDS Hooks, FHIR, and Clinical Quality Language (CQL)",
      "authority": "HL7",
      "country": "uv",
      "language": [
        "en"
      ],
      "history": "http://hl7.org/fhir/uv/pddi/history.html",
      "canonical": "http://hl7.org/fhir/uv/pddi",
      "ci-build": "http://build.fhir.org/ig/HL7/PDDI-CDS",
      "editions": [
        {
          "name": "STU 1 Ballot",
          "ig-version": "0.2.0",
          "package": "hl7.fhir.uv.pddi#0.2.0",
          "fhir-version": [
            "4.0.1"
          ],
          "url": "http://hl7.org/fhir/uv/pddi/2020Sep"
        }
      ]
    },
    {
      "name": "Validated Healthcare Directory",
      "category": "Administration",
      "npm-name": "hl7.fhir.uv.vhdir",
      "description": "Defines the minimum conformance requirements for accessing or exposing validated healthcare directory data and provides a specification for the exchange of directory data between a source of validated provider data and local workflow environments (e.g. local directories)",
      "authority": "HL7",
      "country": "uv",
      "language": [
        "en"
      ],
      "history": "http://hl7.org/fhir/uv/vhdir/history.html",
      "canonical": "http://hl7.org/fhir/uv/vhdir",
      "ci-build": "http://build.fhir.org/ig/HL7/VhDir",
      "editions": []
    },
    {
      "name": "Coverage Requirements Determination (Da Vinci)",
      "category": "Financial",
      "npm-name": "hl7.fhir.us.davinci-crd",
      "description": "Provides a mechanism for healthcare providers to discover guidelines, pre-authorization requirements and other expectations from payor organizations related to a proposed medication, procedure or other service associated with a patient\u0027s insurance coverage. Supports both patient-specific and patient-independent information retrieval",
      "authority": "HL7",
      "country": "us",
      "language": [
        "en"
      ],
      "history": "http://hl7.org/fhir/us/davinci-crd/history.html",
      "canonical": "http://hl7.org/fhir/us/davinci-crd",
      "ci-build": "http://build.fhir.org/ig/HL7/davinci-crd",
      "editions": [
        {
          "name": "STU 1",
          "ig-version": "1.0.0",
          "package": "hl7.fhir.us.davinci-crd#1.0.0",
          "fhir-version": [
            "4.0.1"
          ],
          "url": "http://hl7.org/fhir/us/davinci-crd/STU1"
        }
      ]
    },
    {
      "name": "Data Exchange for Quality Measures (Da Vinci)",
      "category": "Financial",
      "npm-name": "hl7.fhir.us.davinci-deqm",
      "description": "Provides a mechanism for healthcare providers and data aggregators to exchange quality measure information using subscription, query, and push methods",
      "authority": "HL7",
      "country": "us",
      "language": [
        "en"
      ],
      "history": "http://hl7.org/fhir/us/davinci-deqm/history.html",
      "canonical": "http://hl7.org/fhir/us/davinci-deqm",
      "ci-build": "http://build.fhir.org/ig/HL7/davinci-deqm",
      "editions": [
        {
          "name": "STU 3",
          "ig-version": "3.0.0",
          "package": "hl7.fhir.us.davinci-deqm#3.0.0",
          "fhir-version": [
            "4.0.1"
          ],
          "url": "http://hl7.org/fhir/us/davinci-deqm/STU3"
        },
        {
          "name": "STU 3",
          "ig-version": "2.1.0",
          "package": "hl7.fhir.us.davinci-deqm#2.1.0",
          "fhir-version": [
            "4.0.1"
          ],
          "url": "http://hl7.org/fhir/us/davinci-deqm/2020Sep"
        },
        {
          "name": "STU 2",
          "ig-version": "2.0.0",
          "package": "hl7.fhir.us.davinci-deqm#2.0.0",
          "fhir-version": [
            "4.0.1"
          ],
          "url": "http://hl7.org/fhir/us/davinci-deqm/STU2"
        },
        {
          "name": "STU 1",
          "ig-version": "1.0.0",
          "package": "hl7.fhir.us.davinci-deqm#1.0.0",
          "fhir-version": [
            "3.0.1"
          ],
          "url": "http://hl7.org/fhir/us/davinci-deqm/STU1"
        }
      ]
    },
    {
      "name": "Occupational Data for Health",
      "category": "Clinical Records",
      "npm-name": "hl7.fhir.us.odh",
      "description": "This IG covers the specific data that covers past or present jobs, usual work, employment status, retirement date and combat zone period for the subject. It also includes the past or present jobs and usual work of other household members",
      "authority": "HL7",
      "country": "us",
      "language": [
        "en"
      ],
      "history": "http://hl7.org/fhir/us/odh/history.html",
      "canonical": "http://hl7.org/fhir/us/odh",
      "ci-build": "http://build.fhir.org/ig/HL7/us-odh",
      "editions": [
        {
          "name": "STU 1.1 on FHIR R4",
          "ig-version": "1.1.0",
          "package": "hl7.fhir.us.odh#1.1.0",
          "fhir-version": [
            "4.0.1"
          ],
          "url": "http://hl7.org/fhir/us/odh/STU1.1"
        },
        {
          "name": "STU 1",
          "ig-version": "1.0.0",
          "package": "hl7.fhir.us.odh#1.0.0",
          "fhir-version": [
            "4.0.1"
          ],
          "url": "http://hl7.org/fhir/us/odh/STU1"
        }
      ]
    },
    {
      "name": "Paramedicine Care Summary (PCS)",
      "category": "Communications",
      "npm-name": "ihe.fhir.pcs",
      "description": "Provides means for Emergency Transport to inform destination Hospital with critical and necessary medical information on patient being transported",
      "authority": "IHE",
      "country": "uv",
      "language": [
        "en"
      ],
      "history": "http://wiki.ihe.net/index.php/Paramedicine_Care_Summary",
      "canonical": "http://wiki.ihe.net/index.php/Paramedicine_Care_Summary",
      "editions": [
        {
          "name": "STU3 Trial-Implementation",
          "ig-version": "0.1.0",
          "package": "ihe.fhir.pcs#0.1.0",
          "fhir-version": [
            "3.0.1"
          ],
          "url": "http://wiki.ihe.net/index.php/Paramedicine_Care_Summary"
        }
      ]
    },
    {
      "name": "Birth and Fetal Death Reporting - Enhanced (BFDE)",
      "category": "Public Health",
      "npm-name": "ihe.fhir.bfde",
      "description": "Provides means for pre-populating of data from electronic health record systems to electronic vital records systems for birth and fetal death reporting",
      "authority": "IHE",
      "country": "uv",
      "language": [
        "en"
      ],
      "history": "http://wiki.ihe.net/index.php/Birth_and_Fetal_Death_Reporting_Enhanced_Profile",
      "canonical": "http://wiki.ihe.net/index.php/Birth_and_Fetal_Death_Reporting_Enhanced_Profile",
      "editions": [
        {
          "name": "STU3 Trial-Implementation",
          "ig-version": "0.1.0",
          "package": "ihe.fhir.bfde#0.1.0",
          "fhir-version": [
            "3.0.1"
          ],
          "url": "http://wiki.ihe.net/index.php/Birth_and_Fetal_Death_Reporting_Enhanced_Profile"
        }
      ]
    },
    {
      "name": "Quality Outcome Reporting for EMS (QORE)",
      "category": "Public Health",
      "npm-name": "ihe.fhir.qore",
      "description": "Supports transmission of clinical data for use in calculating Emergency Medical Services Quality measures. Focus on Stroke, CPR, and STEMI",
      "authority": "IHE",
      "country": "uv",
      "language": [
        "en"
      ],
      "history": "http://wiki.ihe.net/index.php/Quality_Outcome_Reporting_for_EMS",
      "canonical": "http://wiki.ihe.net/index.php/Quality_Outcome_Reporting_for_EMS",
      "editions": [
        {
          "name": "STU3 Trial-Implementation",
          "ig-version": "0.1.0",
          "package": "ihe.fhir.qore#0.1.0",
          "fhir-version": [
            "3.0.1"
          ],
          "url": "http://wiki.ihe.net/index.php/Quality_Outcome_Reporting_for_EMS"
        }
      ]
    },
    {
      "name": "Smart App Launch Implementation Guide",
      "category": "EHR Access",
      "npm-name": "hl7.fhir.uv.smart-app-launch",
      "description": "App access to Healthcare software",
      "authority": "HL7",
      "country": "uv",
      "language": [
        "en"
      ],
      "history": "http://hl7.org/fhir/smart-app-launch/history.html",
      "canonical": "http://hl7.org/fhir/smart-app-launch",
      "ci-build": "http://build.fhir.org/ig/HL7/smart-app-launch",
      "editions": [
        {
          "name": "STU 2 Ballot",
          "ig-version": "1.1.0",
          "package": "hl7.fhir.uv.smart-app-launch#1.1.0",
          "fhir-version": [
            "4.0.1"
          ],
          "url": "http://hl7.org/fhir/smart-app-launch/2021May"
        },
        {
          "name": "STU 1",
          "ig-version": "1.0.0",
          "package": "hl7.fhir.uv.smart-app-launch#1.0.0",
          "fhir-version": [
            "3.0.1"
          ],
          "url": "http://hl7.org/fhir/smart-app-launch/1.0.0"
        }
      ]
    },
    {
      "name": "Bidirectional Services eReferrals (BSeR) FHIR IG",
      "category": "Public Health",
      "npm-name": "hl7.fhir.us.bser",
      "description": "The Bidirectional Services eReferrals (BSeR) FHIR IG provides guidance on STU3 FHIR Resources and US Core IG profiles for use in exchanging a referral request and specific program data from a clinical provider to a typically extra-clinical program service provider, such as a diabetes prevention program, a smoking quitline, or a hypertension management training program. And provides for the return of feedback information from the service program to the referring provider",
      "authority": "HL7",
      "country": "us",
      "language": [
        "en"
      ],
      "history": "http://hl7.org/fhir/us/bser/history.html",
      "canonical": "http://hl7.org/fhir/us/bser",
      "ci-build": "http://build.fhir.org/ig/HL7/bser",
      "editions": [
        {
          "name": "STU 1",
          "ig-version": "1.0.0",
          "package": "hl7.fhir.us.bser#1.0.0",
          "fhir-version": [
            "4.0.1"
          ],
          "url": "http://hl7.org/fhir/us/bser/STU1"
        }
      ]
    },
    {
      "name": "FHIR Bulk Data Access",
      "category": "EHR Access",
      "npm-name": "hl7.fhir.us.bulkdata",
      "description": "This Implementation Guide defines secure FHIR export Operations that use this capability to provide an authenticated and authorized client with the ability to register as a backend service and retrieve any data in a FHIR server, data on all patients in a server, or data on a group of patients while optionally specifying data since a certain date",
      "authority": "HL7",
      "country": "us",
      "language": [
        "en"
      ],
      "history": "http://hl7.org/fhir/us/bulkdata/history.html",
      "canonical": "http://hl7.org/fhir/us/bulkdata",
      "ci-build": "https://build.fhir.org/ig/HL7/bulk-data",
      "editions": [
        {
          "name": "STU 1 Ballot",
          "ig-version": "0.1.0",
          "package": "hl7.fhir.us.bulkdata#0.1.0",
          "fhir-version": [
            "4.0.0"
          ],
          "url": "http://hl7.org/fhir/us/bulkdata/2019May"
        }
      ]
    },
    {
      "name": "Common Data Models Harmonization FHIR IG",
      "category": "Research",
      "npm-name": "hl7.fhir.us.cdmh",
      "description": "The CDMH FHIR IG provides the guidance necessary to map the four common data models namely Sentinel, PCORnet CDM, i2b2 and OMOP to FHIR resources and profiles",
      "authority": "HL7",
      "country": "us",
      "language": [
        "en"
      ],
      "history": "http://hl7.org/fhir/us/cdmh/history.html",
      "canonical": "http://hl7.org/fhir/us/cdmh",
      "ci-build": "http://build.fhir.org/ig/HL7/cdmh",
      "editions": [
        {
          "name": "Release 4 Ballot",
          "ig-version": "0.1.0",
          "package": "hl7.fhir.us.cdmh#0.1.0",
          "fhir-version": [
            "4.0.0"
          ],
          "url": "http://hl7.org/fhir/us/cdmh/2019May"
        }
      ]
    },
    {
      "name": "Quality Measure Implementation Guide",
      "category": "Quality / CDS",
      "npm-name": "hl7.fhir.us.cqfmeasures",
      "description": "Provides profiles and guidance for the representation of clinical quality measures in FHIR and Clincal Quality Language (CQL)",
      "authority": "HL7",
      "country": "us",
      "language": [
        "en"
      ],
      "history": "http://hl7.org/fhir/us/cqfmeasures/history.html",
      "canonical": "http://hl7.org/fhir/us/cqfmeasures",
      "ci-build": "http://build.fhir.org/ig/HL7/cqf-measures",
      "editions": [
        {
          "name": "STU3 Ballot",
          "ig-version": "2.1.0",
          "package": "hl7.fhir.us.cqfmeasures#2.1.0",
          "fhir-version": [
            "4.0.1"
          ],
          "url": "http://hl7.org/fhir/us/cqfmeasures/2021May"
        },
        {
          "name": "STU 2",
          "ig-version": "2.0.0",
          "package": "hl7.fhir.us.cqfmeasures#2.0.0",
          "fhir-version": [
            "4.0.1"
          ],
          "url": "http://hl7.org/fhir/us/cqfmeasures/STU2"
        },
        {
          "name": "STU 1",
          "ig-version": "1.0.0",
          "package": "hl7.fhir.us.cqfmeasures#1.0.0",
          "fhir-version": [
            "3.0.2"
          ],
          "url": "http://hl7.org/fhir/us/cqfmeasures/STU1"
        }
      ]
    },
    {
      "name": "Documentation Templates and Rules",
      "category": "Financial",
      "npm-name": "hl7.fhir.us.davinci-dtr",
      "description": "Provides a mechanism for delivering and executing payer rules related to documentation requirements for a proposed medication, procedure or other service associated with a patient\u0027s insurance coverage",
      "authority": "HL7",
      "country": "us",
      "language": [
        "en"
      ],
      "history": "http://hl7.org/fhir/us/davinci-dtr/history.html",
      "canonical": "http://hl7.org/fhir/us/davinci-dtr",
      "ci-build": "http://build.fhir.org/ig/HL7/davinci-dtr",
      "editions": [
        {
          "name": "STU 1",
          "ig-version": "1.0.0",
          "package": "hl7.fhir.us.davinci-dtr#1.0.0",
          "fhir-version": [
            "4.0.1"
          ],
          "url": "http://hl7.org/fhir/us/davinci-dtr/STU1"
        }
      ]
    },
    {
      "name": "Da Vinci Health Record Exchange",
      "category": "Financial",
      "npm-name": "hl7.fhir.us.davinci-hrex",
      "description": "A library of shared artifacts used by other Da Vinci and payer related implementation guides",
      "authority": "HL7",
      "country": "us",
      "language": [
        "en"
      ],
      "history": "http://hl7.org/fhir/us/davinci-hrex/history.html",
      "canonical": "http://hl7.org/fhir/us/davinci-hrex",
      "ci-build": "http://build.fhir.org/ig/HL7/davinci-ehrx",
      "editions": [
        {
          "name": "STU1 Ballot",
          "ig-version": "0.2.0",
          "package": "hl7.fhir.us.davinci-hrex#0.2.0",
          "fhir-version": [
            "4.0.1"
          ],
          "url": "http://hl7.org/fhir/us/davinci-hrex/2020Sep"
        }
      ]
    },
    {
      "name": "electronic Long-Term Services and Supports Implementation Guide",
      "category": "Public Health",
      "npm-name": "hl7.fhir.us.eltss",
      "description": "Provides guidance to US Realm implementers to use the FHIR for implementing access and exchange Electronic Long-Term Services \u0026 Supports (eLTSS) Dataset data elements",
      "authority": "HL7",
      "country": "us",
      "language": [
        "en"
      ],
      "history": "http://hl7.org/fhir/us/eLTSS/history.html",
      "ci-build": "http://build.fhir.org/ig/HL7/eLTSS",
      "canonical": "http://hl7.org/fhir/us/eltss",
      "editions": [
        {
          "name": "STU 1",
          "ig-version": "1.0.0",
          "package": "hl7.fhir.us.eltss#1.0.0",
          "fhir-version": [
            "4.0.0"
          ],
          "url": "http://hl7.org/fhir/us/eltss/STU1"
        }
      ]
    },
    {
      "name": "Patient Reported Outcomes (PRO) FHIR IG",
      "category": "Personal Healthcare",
      "npm-name": "hl7.fhir.us.patient-reported-outcomes",
      "description": "This IG provides the necessary guidance to use FHIR for Patient Reported Outcomes",
      "authority": "HL7",
      "country": "us",
      "language": [
        "en"
      ],
      "history": "http://hl7.org/fhir/us/patient-reported-outcomes/history.html",
      "canonical": "http://hl7.org/fhir/us/patient-reported-outcomes",
      "ci-build": "http://build.fhir.org/ig/HL7/patient-reported-outcomes",
      "editions": [
        {
          "name": "STU 1 Ballot",
          "ig-version": "0.2.0",
          "package": "hl7.fhir.us.patient-reported-outcomes#0.2.0",
          "fhir-version": [
            "4.0.0"
          ],
          "url": "http://hl7.org/fhir/us/patient-reported-outcomes/2019May"
        }
      ]
    },
    {
      "name": "Pharmacist Care Plan FHIR IG",
      "category": "Medications / Immunizations",
      "npm-name": "hl7.fhir.us.phcp",
      "description": "This is an electronic care plan with enhanced Medications / Immunizations content based on the templates in the HL7 Implementation Guide for C-CDA Release 2.1: Consolidated CDA for Clinical Notes, represented using FHIR profiles",
      "authority": "HL7",
      "country": "us",
      "language": [
        "en"
      ],
      "history": "http://hl7.org/fhir/us/phcp/history.html",
      "canonical": "http://hl7.org/fhir/us/phcp",
      "ci-build": "http://build.fhir.org/ig/HL7/PhCP",
      "editions": [
        {
          "name": "STU 1",
          "ig-version": "1.0.0",
          "package": "hl7.fhir.us.phcp#1.0.0",
          "fhir-version": [
            "4.0.1"
          ],
          "url": "http://hl7.org/fhir/us/phcp/STU1"
        }
      ]
    },
    {
      "name": "Vital Records Mortality and Morbidity Reporting FHIR IG",
      "category": "Public Health",
      "npm-name": "hl7.fhir.us.vrdr",
      "description": "The VRDR FHIR IG provides guidance regarding the use of FHIR resources for the bidirectional exchange of mortality data between State-run PHA Vital Records offices and NCHS",
      "authority": "HL7",
      "country": "us",
      "language": [
        "en"
      ],
      "history": "http://hl7.org/fhir/us/vrdr/history.html",
      "canonical": "http://hl7.org/fhir/us/vrdr",
      "ci-build": "http://build.fhir.org/ig/HL7/vrdr",
      "editions": [
        {
          "name": "STU 2 Ballot",
          "ig-version": "1.1.0",
          "package": "hl7.fhir.us.vrdr#1.1.0",
          "fhir-version": [
            "4.0.1"
          ],
          "url": "http://hl7.org/fhir/us/vrdr/2021Sep"
        },
        {
          "name": "STU 1",
          "ig-version": "1.0.0",
          "package": "hl7.fhir.us.vrdr#1.0.0",
          "fhir-version": [
            "4.0.1"
          ],
          "url": "http://hl7.org/fhir/us/vrdr/STU1"
        }
      ]
    },
    {
      "name": "Womens Health Technology Coordinated Registry Network FHIR IG",
      "category": "Clinical Registries",
      "npm-name": "hl7.fhir.us.womens-health-registries",
      "description": "The purpose of the IG to provide the necessary guidance to use FHIR to build registries specific to monitoring Womens Health",
      "authority": "HL7",
      "country": "us",
      "language": [
        "en"
      ],
      "history": "http://hl7.org/fhir/us/womens-health-registries/history.html",
      "canonical": "http://hl7.org/fhir/us/womens-health-registries",
      "ci-build": "http://build.fhir.org/ig/HL7/coordinated-registry-network",
      "editions": [
        {
          "name": "STU 1 Ballot",
          "ig-version": "0.2.0",
          "package": "hl7.fhir.us.womens-health-registries#0.2.0",
          "fhir-version": [
            "4.0.0"
          ],
          "url": "http://hl7.org/fhir/us/womens-health-registries/2019May"
        }
      ]
    },
    {
      "name": "Personal Health Device FHIR IG",
      "category": "Personal Healthcare",
      "npm-name": "hl7.fhir.uv.phd",
      "description": "The IG provides a mapping of IEEE 11073 20601 Personal Health Device data to FHIR",
      "authority": "HL7",
      "country": "uv",
      "language": [
        "en"
      ],
      "history": "http://hl7.org/fhir/uv/phd/history.html",
      "canonical": "http://hl7.org/fhir/uv/phd",
      "ci-build": "http://build.fhir.org/ig/HL7/PHD",
      "editions": [
        {
          "name": "STU 1 Ballot",
          "ig-version": "0.3.0",
          "package": "hl7.fhir.uv.phd#0.3.0",
          "fhir-version": [
            "4.0.0"
          ],
          "url": "http://hl7.org/fhir/uv/phd/2019May"
        }
      ]
    },
    {
      "name": "Provider Directory IG",
      "category": "Administration",
      "npm-name": "hl7.fhir.au.pd",
      "description": "This implementation guide is based upon STU3 FHIR standard and is the Australian variant of the Provider Directory IG. It outlines the key data elements for any provider directory and basic query guidance. The components developed in this guide are intended to provide a foundation for a central or distributed Provider or Healthcare Directory",
      "authority": "HL7",
      "country": "au",
      "history": "http://hl7.org.au/fhir/pd/history.html",
      "canonical": "http://hl7.org.au/fhir/pd",
      "ci-build": "http://build.fhir.org/ig/hl7au/au-fhir-pd",
      "editions": [
        {
          "name": "Release 1 Qa-preview",
          "ig-version": "0.6.0",
          "package": "hl7.fhir.au.pd#0.6.0",
          "fhir-version": [
            "3.0.1"
          ],
          "url": "http://hl7.org.au/fhir"
        }
      ]
    },
    {
      "name": "Argonaut Clinical Notes Implementation Guide",
      "category": "EHR Access",
      "npm-name": "argonaut.us.clinicalnotes",
      "description": "This implementation guide provides implementers with FHIR profiles and guidance to create, use, and share Clinical Notes",
      "authority": "Argonaut",
      "country": "us",
      "history": "http://fhir.org/guides/argonaut/clinicalnotes/history.html",
      "canonical": "http://fhir.org/guides/argonaut/clinicalnotes",
      "ci-build": "http://build.fhir.org/ig/argonautproject/clinicalnotes",
      "editions": [
        {
          "name": "Release 1",
          "ig-version": "1.0.0",
          "package": "argonaut.us.clinicalnotes#1.0.0",
          "fhir-version": [
            "3.0.1"
          ],
          "url": "http://fhir.org/guides/argonaut/clinicalnotes/1.0.0"
        }
      ]
    },
    {
      "name": "Argonaut Questionnaire Implementation Guide",
      "category": "EHR Access",
      "npm-name": "argonaut.us.questionnaire",
      "description": "This implementation guide provides implementers with FHIR RESTful APIs and guidance to create, use and share between organizations standard assessment forms and the assessment responses",
      "authority": "Argonaut",
      "country": "us",
      "history": "http://fhir.org/guides/argonaut/questionnaire/history.html",
      "canonical": "http://fhir.org/guides/argonaut/questionnaire",
      "ci-build": "http://build.fhir.org/ig/argonautproject/questionnaire",
      "editions": [
        {
          "name": "Release 1",
          "ig-version": "1.0.0",
          "package": "argonaut.us.questionnaire#1.0.0",
          "fhir-version": [
            "3.0.1"
          ],
          "url": "http://fhir.org/guides/argonaut/questionnaire/1.0.0"
        }
      ]
    },
    {
      "name": "Danish Core Implementation Guide",
      "category": "National Base",
      "npm-name": "dk.fhir.ig.core",
      "description": "Base danish national implementation guide",
      "authority": "HL7 Denmark",
      "country": "dk",
      "language": [
        "en"
      ],
      "history": "http://hl7.dk/fhir/ig/dk-core/history.html",
      "canonical": "http://hl7.dk/fhir/ig/dk-core",
      "ci-build": "http://build.fhir.org/ig/hl7dk/dk-core/index.html"
    },
    {
      "name": "Swiss Core Implementation Guide",
      "category": "National Base",
      "npm-name": "ch.fhir.ig.ch-core",
      "description": "Base swiss national implementation guide",
      "authority": "HL7 Switzerland",
      "country": "ch",
      "history": "http://fhir.ch/ig/ch-core/history.html",
      "canonical": "http://fhir.ch/ig/ch-core",
      "ci-build": "http://build.fhir.org/ig/hl7ch/ch-core/index.html",
      "editions": [
        {
          "name": "STU",
          "ig-version": "1.0.0",
          "package": "ch.fhir.ig.ch-core#1.0.0",
          "fhir-version": [
            "4.0.1"
          ],
          "url": "http://fhir.ch/ig/ch-core/1.0.0"
        }
      ]
    },
    {
      "name": "Swiss Guide Template",
      "category": "National Base",
      "npm-name": "ch.fhir.ig.template",
      "description": "HL7 Switzerland FHIR Implementation Guide Template",
      "authority": "HL7 Switzerland",
      "country": "ch",
      "history": "http://fhir.ch/ig/template/history.html",
      "canonical": "http://fhir.ch/ig/template",
      "ci-build": "http://build.fhir.org/ig/hl7ch/ig-template/index.html",
      "editions": [
        {
          "name": "STU",
          "ig-version": "0.4.0",
          "package": "ch.fhir.ig.template#0.4.0",
          "fhir-version": [
            "4.0.1"
          ],
          "url": "http://fhir.ch/ig/template/0.4.0"
        }
      ]
    },
    {
      "name": "Swiss EPR Metadata (CH-EPR-TERM)",
      "category": "National Base",
      "npm-name": "ch.fhir.ig.ch-epr-term",
      "description": "Implementation guide for the meta data specified in the framework of Annex 3 and 9 of the FDHA Ordinance on the electronic patient record in Switzerland",
      "authority": "HL7 Switzerland",
      "country": "ch",
      "history": "http://fhir.ch/ig/ch-epr-term/history.html",
      "canonical": "http://fhir.ch/ig/ch-epr-term",
      "ci-build": "http://build.fhir.org/ig/hl7ch/ch-epr-term/index.html",
      "editions": [
        {
          "name": "STU",
          "ig-version": "2.0.4",
          "package": "ch.fhir.ig.ch-epr-term#2.0.4",
          "fhir-version": [
            "4.0.1"
          ],
          "url": "http://fhir.ch/ig/ch-epr-term/2.0.4"
        }
      ]
    },
    {
      "name": "Swiss Cancer Registration Implementation Guide (CH-CRL)",
      "category": "National Base",
      "npm-name": "ch.fhir.ig.ch-crl",
      "description": "Implementation guide for the Cancer Registry Law (CRL)",
      "authority": "FOPH",
      "country": "ch",
      "history": "http://fhir.ch/ig/ch-crl/history.html",
      "canonical": "http://fhir.ch/ig/ch-crl",
      "ci-build": "http://build.fhir.org/ig/ahdis/ch-crl/index.html",
      "editions": [
        {
          "name": "STU",
          "ig-version": "0.2.1",
          "package": "ch.fhir.ig.ch-crl#0.2.1",
          "fhir-version": [
            "4.0.1"
          ],
          "url": "http://fhir.ch/ig/ch-crl"
        },
        {
          "name": "STU",
          "ig-version": "0.1.1",
          "package": "ch.fhir.ig.ch-crl#0.1.1",
          "fhir-version": [
            "4.0.1"
          ],
          "url": "http://fhir.ch/ig/ch-crl/0.1.1"
        }
      ]
    },
    {
      "name": "Audit Trail Consumption (CH-ATC)",
      "category": "National Base",
      "npm-name": "ch.fhir.ig.atc",
      "description": "National Integration Profile for the Swiss Electronic Patient Record",
      "authority": "FOPH",
      "country": "ch",
      "history": "http://fhir.ch/ig/ch-atc/history.html",
      "canonical": "http://fhir.ch/ig/ch-atc",
      "ci-build": "http://build.fhir.org/ig/ahdis/ch-atc/index.html",
      "editions": [
        {
          "ig-version": "3.1.0",
          "name": "2020-06-11",
          "package": "ch.fhir.ig.ch-atc#1.2.0",
          "fhir-version": [
            "4.0.1"
          ],
          "url": "http://fhir.ch/ig/ch-atc/index.html"
        },
        {
          "name": "Release 24.6.2019",
          "ig-version": "1.2.0",
          "package": "ch.fhir.ig.ch-atc#1.2.0",
          "fhir-version": [
            "3.0.1"
          ],
          "url": "http://fhir.ch/ig/ch-atc/1.2.0/index.html"
        }
      ]
    },
    {
      "name": "Order \u0026 Referral by Form (CH-ORF)",
      "category": "National Base",
      "npm-name": "ch.fhir.ig.ch-orf",
      "description": "The Order \u0026 Referral by Form (CH-ORF) Profile describes how forms for eReferrals, requests for information (such as diagnostic imaging results, lab results, discharge reports etc.) can be defined, deployed and used in order to achieve a syntactical and semantically consistent cross enterprise information exchange.",
      "authority": "eHealth Suisse",
      "country": "ch",
      "history": "http://fhir.ch/ig/ch-orf/history.html",
      "canonical": "http://fhir.ch/ig/ch-orf",
      "ci-build": "http://build.fhir.org/ig/ahdis/ch-orf/index.html",
      "editions": [
        {
          "name": "STU",
          "ig-version": "0.9.1",
          "package": "ch.fhir.ig.ch-orf#0.9.1",
          "fhir-version": [
            "4.0.1"
          ],
          "url": "http://fhir.ch/ig/ch-orf/0.9.1"
        }
      ]
    },
    {
      "name": "CHMED20AF (R4)",
      "category": "National Base",
      "npm-name": "ch.chmed16af.emediplan",
      "description": "eMediplan CHMED16AF Implementation Guide",
      "authority": "IG eMediplan",
      "country": "ch",
      "history": "http://chmed16af.emediplan.ch/fhir/history.html",
      "canonical": "http://chmed16af.emediplan.ch/fhir",
      "ci-build": "http://build.fhir.org/ig/ahdis/chmed20af/index.html",
      "editions": [
        {
          "name": "STU",
          "ig-version": "0.2.0",
          "package": "ch.chmed16af.emediplan#0.2.0",
          "fhir-version": [
            "4.0.0"
          ],
          "url": "http://chmed16af.emediplan.ch/fhir/0.2.0"
        }
      ]
    },
    {
      "name": "Swiss eMedication Implementation Guide",
      "category": "National Base",
      "npm-name": "ch.fhir.ig.ch-emed",
      "description": "The CH EMED implementation guide describes the FHIR representation of the defined documents for the exchange of medication information",
      "authority": "eHealth Suisse",
      "country": "ch",
      "history": "http://fhir.ch/ig/ch-emed/history.html",
      "canonical": "http://fhir.ch/ig/ch-emed",
      "ci-build": "http://build.fhir.org/ig/hl7ch/ch-emed/index.html",
      "editions": [
        {
          "name": "DSTU",
          "ig-version": "0.1.1",
          "package": "ch.fhir.ig.ch-emed#0.1.1",
          "fhir-version": [
            "4.0.1"
          ],
          "url": "http://fhir.ch/ig/ch-emed/0.1.1"
        }
      ]
    },
    {
      "name": "mednet Implementation Guide",
      "category": "Patient Summary",
      "npm-name": "swiss.mednet.fhir",
      "description": "The mednet.swiss implementation guide describes the FHIR profiles used to interface with the mednet software",
      "authority": "novcom AG",
      "country": "ch",
      "history": "https://mednet.swiss/fhir/history.html",
      "canonical": "https://mednet.swiss/fhir"
    },
    {
      "name": "US Drug Formulary",
      "category": "Medications / Immunizations",
      "npm-name": "hl7.fhir.us.Davinci-drug-formulary",
      "description": "API-based data exchange to Third-Party Applications via Member-authorized sharing of Health Plan\u0027s Prescription Drug Formulary.",
      "authority": "HL7",
      "country": "us",
      "history": "http://hl7.org/fhir/us/Davinci-drug-formulary/history.html",
      "canonical": "http://hl7.org/fhir/us/Davinci-drug-formulary",
      "ci-build": "https://build.fhir.org/ig/HL7/davinci-pdex-formulary",
      "editions": [
        {
          "name": "STU 1",
          "ig-version": "1.0.0",
          "package": "hl7.fhir.us.Davinci-drug-formulary#1.0.0",
          "fhir-version": [
            "4.0.1"
          ],
          "url": "http://hl7.org/fhir/us/Davinci-drug-formulary/STU1"
        }
      ]
    },
    {
      "name": "Da Vinci CDex",
      "category": "Financial",
      "npm-name": "hl7.fhir.us.davinci-cdex",
      "description": "Provider-to-payer and payer-related provider-to-provider data exchange to improve care coordination, support risk adjustment, ease quality management, facilitate claims auditing and confirm medical necessity, improve member experience, and support orders and referrals.",
      "authority": "HL7",
      "country": "us",
      "history": "http://hl7.org/fhir/us/davinci-cdex/history.html",
      "canonical": "http://hl7.org/fhir/us/davinci-cdex",
      "ci-build": "http://build.fhir.org/ig/HL7/davinci-ecdx",
      "editions": [
        {
          "name": "STU1 Ballot",
          "ig-version": "0.2.0",
          "package": "hl7.fhir.us.davinci-cdex#0.2.0",
          "fhir-version": [
            "4.0.1"
          ],
          "url": "http://hl7.org/fhir/us/davinci-cdex/2021Jan"
        }
      ]
    },
    {
      "name": "Da Vinci PDex",
      "category": "Financial",
      "npm-name": "hl7.fhir.us.davinci-pdex",
      "description": "Payer data exchange with providers to support care coordination. Member-authorized sharing to Third-Party applications of Health Plan\u0027s Healthcare Service Network, Pharmacy Network and Prescription Drug Formulary",
      "authority": "HL7",
      "country": "us",
      "history": "http://hl7.org/fhir/us/davinci-pdex/history.html",
      "canonical": "http://hl7.org/fhir/us/davinci-pdex",
      "ci-build": "http://build.fhir.org/ig/HL7/davinci-epdx",
      "editions": [
        {
          "name": "STU1",
          "ig-version": "1.0.0",
          "package": "hl7.fhir.us.davinci-pdex#1.0.0",
          "fhir-version": [
            "4.0.1"
          ],
          "url": "http://hl7.org/fhir/us/davinci-pdex/STU1"
        }
      ]
    },
    {
      "name": "CDISC Lab Semantics in FHIR",
      "category": "Diagnostics",
      "npm-name": "hl7.fhir.uv.cdisc-lab",
      "description": "The IG shows how laboratory data in FHIR format can be converted into the CDISC LAB or LB format",
      "authority": "HL7",
      "country": "uv",
      "history": "http://hl7.org/fhir/uv/cdisc-lab/history.html",
      "canonical": "http://hl7.org/fhir/uv/cdisc-lab",
      "ci-build": "http://build.fhir.org/ig/HL7/cdisc-lab",
      "editions": [
        {
          "name": "STU1",
          "ig-version": "1.0.0",
          "package": "hl7.fhir.uv.cdisc-lab#1.0.0",
          "fhir-version": [
            "4.0.1"
          ],
          "url": "http://hl7.org/fhir/uv/cdisc-lab/STU1"
        }
      ]
    },
    {
      "name": "Healthcare Associated Infection Reports (HAI) Long Term Care Facilities (LTCF)",
      "category": "Public Health",
      "npm-name": "hl7.fhir.us.hai-ltcf",
      "description": "Long term care facility (LTCF) healthcare-associated infection (HAI) reporting to CDC National Healthcare Safety Network (NHSN) to track infections and prevention process measures in a systematic way, which allows identification of problems and care improvement",
      "authority": "HL7",
      "country": "us",
      "history": "http://hl7.org/fhir/us/hai-ltcf/history.html",
      "canonical": "http://hl7.org/fhir/us/hai-ltcf",
      "ci-build": "http://build.fhir.org/ig/HL7/HAI-LTCF",
      "editions": [
        {
          "name": "STU 1 Ballot",
          "ig-version": "0.1.0",
          "package": "hl7.fhir.us.hai-ltcf#0.1.0",
          "fhir-version": [
            "4.0.0"
          ],
          "url": "http://hl7.org/fhir/us/hai-ltcf/2019Sep"
        }
      ]
    },
    {
      "name": "Da Vinci Unsolicited Notifications (Alerts)",
      "category": "Financial",
      "npm-name": "hl7.fhir.us.davinci-alerts",
      "description": "The goal of this IG is to support the real-time exchange of alerts and notifications that impact patient care and value based or risk based services",
      "authority": "HL7",
      "country": "us",
      "history": "http://hl7.org/fhir/us/davinci-alerts/history.html",
      "canonical": "http://hl7.org/fhir/us/davinci-alerts",
      "ci-build": "http://build.fhir.org/ig/HL7/davinci-alerts",
      "editions": [
        {
          "name": "STU1",
          "ig-version": "1.0.0",
          "package": "hl7.fhir.us.davinci-alerts#1.0.0",
          "fhir-version": [
            "4.0.1"
          ],
          "url": "http://hl7.org/fhir/us/davinci-alerts/STU1"
        }
      ]
    },
    {
      "name": "Da Vinci Payer Coverage Decision Exchange (PCDE) FHIR IG",
      "category": "Financial",
      "npm-name": "hl7.fhir.us.davinci-pcde",
      "description": "Payer coverage decision exchange will promote continuity of treatment when a member moves from one covered payer to another without increasing provider burden or cost to the member. This IG enables member-authorized sharing of treatment, conditions, authorizations, relevant guidelines and supporting documentation from an original payer to a new payer when a patient changes coverage plans.",
      "authority": "HL7",
      "country": "us",
      "history": "http://hl7.org/fhir/us/davinci-pcde/history.html",
      "canonical": "http://hl7.org/fhir/us/davinci-pcde",
      "ci-build": "http://build.fhir.org/ig/HL7/davinci-pcde",
      "editions": [
        {
          "name": "STU 1",
          "ig-version": "1.0.0",
          "package": "hl7.fhir.us.davinci-pcde#1.0.0",
          "fhir-version": [
            "4.0.1"
          ],
          "url": "http://hl7.org/fhir/us/davinci-pcde/STU1"
        }
      ]
    },
    {
      "name": "Breast Radiology Report (BRR)",
      "category": "Care Planning",
      "npm-name": "hl7.fhir.us.breast-radiology",
      "description": "Breast Radiology CIMI Logical Models and FHIR Profiles",
      "authority": "HL7",
      "country": "us",
      "history": "http://hl7.org/fhir/us/breast-radiology/history.html",
      "canonical": "http://hl7.org/fhir/us/breast-radiology",
      "ci-build": "http://build.hl7.org/fhir/us/breast-radiology",
      "editions": [
        {
          "name": "Comment Draft",
          "ig-version": "0.1.0",
          "package": "hl7.fhir.us.breast-radiology#0.1.0",
          "fhir-version": [
            "4.0.0"
          ],
          "url": "http://hl7.org/fhir/us/breast-radiology/2019Sep"
        }
      ]
    },
    {
      "name": "FHIR Clinical Guidelines",
      "category": "Quality / CDS",
      "npm-name": "hl7.fhir.uv.cpg",
      "description": "This implementation guide is a multi-stakeholder effort to use FHIR resources to build shareable and computable representations of the content of clinical care guidelines. The guide focuses on common patterns in clinical guidelines, establishing profiles, conformance requirements, and guidance for the patient-independent, as well as analogous patterns for the patient-specific representation of guideline recommendations",
      "authority": "HL7",
      "country": "uv",
      "history": "http://hl7.org/fhir/uv/cpg/history.html",
      "canonical": "http://hl7.org/fhir/uv/cpg",
      "ci-build": "http://build.fhir.org/ig/HL7/cqf-recommendations",
      "editions": [
        {
          "name": "STU 1",
          "ig-version": "1.0.0",
          "package": "hl7.fhir.uv.cpg#1.0.0",
          "fhir-version": [
            "4.0.1"
          ],
          "url": "http://hl7.org/fhir/uv/cpg/STU1"
        }
      ]
    },
    {
      "name": "Minimal Common Oncology Data Elements (mCODE)",
      "category": "Care Planning",
      "npm-name": "hl7.fhir.us.mcode",
      "description": "This IG specifies a core set of common data elements for cancer that is clinically applicable in every electronic patient record with a cancer diagnosis. It is intended to enable standardized information exchange among EHRs/oncology information systems and reuse of data by other stakeholders (e.g. quality measurement, research).",
      "authority": "HL7",
      "country": "us",
      "history": "http://hl7.org/fhir/us/mcode/history.html",
      "canonical": "http://hl7.org/fhir/us/mcode",
      "ci-build": "http://build.fhir.org/ig/HL7/fhir-mCODE-ig",
      "editions": [
        {
          "name": "STU 2 Ballot",
          "ig-version": "1.16.0",
          "package": "hl7.fhir.us.mcode#1.16.0",
          "fhir-version": [
            "4.0.1"
          ],
          "url": "http://hl7.org/fhir/us/mcode/2021May"
        },
        {
          "name": "STU 1",
          "ig-version": "1.0.0",
          "package": "hl7.fhir.us.mcode#1.0.0",
          "fhir-version": [
            "4.0.1"
          ],
          "url": "http://hl7.org/fhir/us/mcode/STU1"
        }
      ]
    },
    {
      "name": "Da Vinci Prior Authorization Support (PAS) FHIR IG",
      "category": "Financial",
      "npm-name": "hl7.fhir.us.davinci-pas",
      "description": "This IG allows providers the ability to easily identify the need for payer authorizations, assemble necessary information, identify and supply missing information and submit it to the payer electronically and receive a response in real time within the clinical workflow.",
      "authority": "HL7",
      "country": "us",
      "history": "http://hl7.org/fhir/us/davinci-pas/history.html",
      "canonical": "http://hl7.org/fhir/us/davinci-pas",
      "ci-build": "http://build.fhir.org/ig/HL7/davinci-pas",
      "editions": [
        {
          "name": "STU 1",
          "ig-version": "1.0.0",
          "package": "hl7.fhir.us.davinci-pas#1.0.0",
          "fhir-version": [
            "4.0.1"
          ],
          "url": "http://hl7.org/fhir/us/davinci-pas/STU1"
        }
      ]
    },
    {
      "name": "FHIR Bulk Data Access (Flat FHIR)",
      "category": "EHR Access",
      "npm-name": "hl7.fhir.uv.bulkdata",
      "description": "Defines a way to efficiently access large volumes of information on a group of individuals from an EHR",
      "authority": "HL7",
      "country": "uv",
      "history": "http://hl7.org/fhir/uv/bulkdata/history.html",
      "canonical": "http://hl7.org/fhir/uv/bulkdata",
      "ci-build": "http://build.fhir.org/ig/HL7/bulk-data",
      "editions": [
        {
          "name": "STU 2 (FHIR R4) Ballot",
          "ig-version": "1.1.0",
          "package": "hl7.fhir.uv.bulkdata#1.1.0",
          "fhir-version": [
            "4.0.1"
          ],
          "url": "http://hl7.org/fhir/uv/bulkdata/2021May"
        },
        {
          "name": "STU 1",
          "ig-version": "1.0.1",
          "package": "hl7.fhir.uv.bulkdata#1.0.1",
          "fhir-version": [
            "4.0.1"
          ],
          "url": "http://hl7.org/fhir/uv/bulkdata/STU1.0.1"
        },
        {
          "name": "STU 1",
          "ig-version": "1.0.0",
          "package": "hl7.fhir.uv.bulkdata#1.0.0",
          "fhir-version": [
            "4.0.0"
          ],
          "url": "http://hl7.org/fhir/uv/bulkdata/STU1"
        }
      ]
    },
    {
      "name": "Basisgegevensset Zorg || Patient Summary",
      "category": "Patient Summary",
      "description": "The Basisgegevensset Zorg, aka BgZ, is the minimum set of patient data that is important for continuity of care and is relevant irrespective of specialism, patient conditions and type of physicians. This set of patient data is recorded comparatively by all healthcare providers. This facilitates information exchange. The BgZ has been made consistent with the European Patient Summary.",
      "authority": "Nictiz",
      "country": "nl",
      "language": [
        "nl",
        "en"
      ],
      "history": "https://informatiestandaarden.nictiz.nl/wiki/MedMij:V2019.01_OntwerpBGZ_2017#Release_notes",
      "canonical": "https://informatiestandaarden.nictiz.nl/wiki/MedMij:V2019.01_OntwerpBGZ_2017",
      "ci-build": "https://informatiestandaarden.nictiz.nl/wiki/MedMij:Vdraft_OntwerpBGZ_2017",
      "editions": [
        {
          "name": "Normative - MMVN 3",
          "ig-version": "2.1.3",
          "package": "nictiz.fhir.nl.stu3.zib2017#2.1.3",
          "fhir-version": [
            "3.0.1"
          ],
          "url": "https://informatiestandaarden.nictiz.nl/wiki/MedMij:V2019.01_OntwerpBGZ_2017#Use_case_1:_Raadplegen_Basisgegevensset_Zorg_in_persoonlijke_gezondheidsomgeving"
        }
      ]
    },
    {
      "name": "Davinci pdex Plan Net",
      "category": "Administration",
      "npm-name": "hl7.fhir.us.davinci-pdex-plan-net",
      "description": "A subset of the functionality described in the Validated healthcare directory IG",
      "authority": "HL7",
      "country": "us",
      "history": "http://hl7.org/fhir/us/davinci-pdex-plan-net/history.html",
      "canonical": "http://hl7.org/fhir/us/davinci-pdex-plan-net",
      "language": [
        "en"
      ],
      "ci-build": "http://build.fhir.org/ig/HL7/davinci-pdex-plan-net",
      "editions": [
        {
          "name": "STU 1",
          "ig-version": "1.0.0",
          "package": "hl7.fhir.us.davinci-pdex-plan-net#1.0.0",
          "fhir-version": [
            "4.0.1"
          ],
          "url": "http://hl7.org/fhir/us/davinci-pdex-plan-net/STU1"
        }
      ]
    },
    {
      "name": "Argonaut Clinical Notes Implementation Guide",
      "category": "EHR Access",
      "npm-name": "fhir.argonaut.clinicalnotes",
      "description": "This implementation guide provides implementers with FHIR profiles and guidance to create, use, and share Clinical Notes",
      "authority": "Argonaut",
      "country": "us",
      "history": "http://fhir.org/guides/argonaut/clinicalnotes/history.html",
      "canonical": "http://fhir.org/guides/argonaut/clinicalnotes",
      "ci-build": "http://build.fhir.org/ig/argonautproject/clinicalnotes",
      "language": [
        "en"
      ],
      "editions": [
        {
          "name": "Release 1",
          "ig-version": "1.0.0",
          "fhir-version": [
            "3.0.1"
          ],
          "package": "fhir.argonaut.clinicalnotes#1.0.0",
          "url": "http://fhir.org/guides/argonaut/clinicalnotes/1.0.0"
        }
      ]
    },
    {
      "name": "Argonaut Questionnaire Implementation Guide",
      "category": "EHR Access",
      "npm-name": "fhir.argonaut.questionnaire",
      "description": "Thi IG provides guidance to support interchange of simple forms based on the Questionnaire and QuestionnaireResponse resources: it provides implementers with FHIR RESTful APIs and guidance to create, use and share between organizations standard assessment forms and the assessment responses",
      "authority": "Argonaut",
      "country": "us",
      "history": "http://fhir.org/guides/argonaut/questionnaire/history.html",
      "canonical": "http://fhir.org/guides/argonaut/questionnaire",
      "ci-build": "http://build.fhir.org/ig/argonautproject/questionnaire",
      "language": [
        "en"
      ],
      "editions": [
        {
          "name": "Release 1",
          "ig-version": "1.0.0",
          "fhir-version": [
            "3.0.1"
          ],
          "package": "fhir.argonaut.questionnaire#1.0.0",
          "url": "http://fhir.org/guides/argonaut/questionnaire/1.0.0"
        }
      ]
    },
    {
      "name": "CARIN Real-time Pharmacy Benefit Check",
      "category": "Financial",
      "npm-name": "hl7.fhir.us.carin-rtpbc",
      "description": "This is a guide for implementing a consumer-focused Real-time Pharmacy Benefit Check (RTPBC) process using HL7 FHIR® R4.Using RTPBC, a patient can learn the cost and insurance coverage related to medications they’ve been prescribed",
      "authority": "HL7",
      "country": "us",
      "history": "http://hl7.org/fhir/us/carin-rtpbc/history.html",
      "canonical": "http://hl7.org/fhir/us/carin-rtpbc",
      "ci-build": "http://build.fhir.org/ig/HL7/carin-rtpbc",
      "language": [
        "en"
      ],
      "editions": [
        {
          "name": "STU 1",
          "ig-version": "1.0.0",
          "package": "hl7.fhir.us.carin-rtpbc#1.0.0",
          "fhir-version": [
            "4.0.1"
          ],
          "url": "http://hl7.org/fhir/us/carin-rtpbc/STU1"
        }
      ]
    },
    {
      "name": "CARIN Blue Button Implementation Guide",
      "category": "Financial",
      "npm-name": "hl7.fhir.us.carin-bb",
      "description": "Implementation guide for an API similar to the CMS Medicare Blue Button 2.0 API, FHIR R3 based, that will allow consumer-directed exchange of commercial Health Plan/Payer adjudicated claims data to meet the requirements of the CMS Interoperability and Patient Access proposed rule.",
      "authority": "HL7",
      "country": "us",
      "history": "http://hl7.org/fhir/us/carin-bb/history.html",
      "canonical": "http://hl7.org/fhir/us/carin-bb",
      "ci-build": "http://build.fhir.org/ig/HL7/carin-bb",
      "language": [
        "en"
      ],
      "editions": [
        {
          "name": "STU 1",
          "ig-version": "1.1.0",
          "package": "hl7.fhir.us.carin-bb#1.1.0",
          "fhir-version": [
            "4.0.1"
          ],
          "url": "http://hl7.org/fhir/us/carin-bb/STU1.1"
        },
        {
          "name": "STU 1",
          "ig-version": "1.0.0",
          "package": "hl7.fhir.us.carin-bb#1.0.0",
          "fhir-version": [
            "4.0.1"
          ],
          "url": "http://hl7.org/fhir/us/carin-bb/STU1"
        }
      ]
    },
    {
      "name": "Risk Based Contracts Member Attribution List FHIR IG",
      "category": "Financial",
      "npm-name": "hl7.fhir.us.davinci-atr",
      "description": "Support the real-time exchange of alerts and notifications that impact patient care and value based or risk based services.",
      "authority": "HL7",
      "country": "us",
      "history": "http://hl7.org/fhir/us/davinci-atr/history.html",
      "canonical": "http://hl7.org/fhir/us/davinci-atr",
      "ci-build": "http://build.fhir.org/ig/HL7/davinci-atr",
      "language": [
        "en"
      ],
      "editions": [
        {
          "name": "STU 1",
          "ig-version": "1.0.0",
          "package": "hl7.fhir.us.davinci-atr#1.0.0",
          "fhir-version": [
            "4.0.1"
          ],
          "url": "http://hl7.org/fhir/us/davinci-atr/STU1"
        }
      ]
    },
    {
      "name": "Basisprofil DE",
      "category": "National Base",
      "npm-name": "basisprofil.de",
      "description": "German Base Profiles",
      "authority": "HL7 Deutschland",
      "country": "de",
      "history": "http://ig.fhir.de/basisprofile-de",
      "canonical": "http://fhir.de",
      "ci-build": "https://simplifier.net/Basisprofil-DE-R4",
      "language": [
        "de"
      ],
      "editions": [
        {
          "name": "STU3",
          "ig-version": "0.2.30 ",
          "fhir-version": [
            "3.0.1"
          ],
          "package": "basisprofil.de#0.2.30",
          "url": "http://ig.fhir.de/basisprofile-de/0.2.30"
        },
        {
          "name": "R4",
          "ig-version": "0.9.1-alpha2",
          "fhir-version": [
            "4.0.1"
          ],
          "package": "de.basisprofil.r4#0.9.1-alpha2",
          "url": "https://simplifier.net/guide/basisprofil-de-r4/home"
        }
      ]
    },
    {
      "name": "FHIR Data Segmentation for Privacy",
      "category": "Security",
      "npm-name": "hl7.fhir.uv.security-label-ds4p",
      "description": "Guidance for applying security labels in FHIR",
      "authority": "HL7",
      "country": "uv",
      "history": "http://hl7.org/fhir/uv/security-label-ds4p/history.html",
      "canonical": "http://hl7.org/fhir/uv/security-label-ds4p",
      "ci-build": "http://hl7.org/fhir/ig/HL7/security-label-ds4p",
      "language": [
        "en"
      ],
      "editions": [
        {
          "name": "STU 1 Ballot",
          "ig-version": "0.3.0",
          "package": "hl7.fhir.uv.security-label-ds4p#0.3.0",
          "fhir-version": [
            "4.0.1"
          ],
          "url": "http://hl7.org/fhir/uv/security-label-ds4p/2021Sep"
        }
      ]
    },
    {
      "name": "FHIR Shorthand",
      "category": "Administration",
      "npm-name": "hl7.fhir.uv.shorthand",
      "description": "FHIR Shorthand (FSH) is a domain-specific language (DSL) for defining the contents of FHIR IGs to allow the author to express their intent with fewer concerns about underlying FHIR mechanics",
      "authority": "HL7",
      "country": "uv",
      "history": "http://hl7.org/fhir/uv/shorthand/history.html",
      "canonical": "http://hl7.org/fhir/uv/shorthand",
      "ci-build": "http://build.fhir.org/ig/HL7/fhir-shorthand",
      "language": [
        "en"
      ],
      "editions": [
        {
          "name": "N1 Ballot",
          "ig-version": "1.2.0",
          "package": "hl7.fhir.uv.shorthand#1.2.0",
          "fhir-version": [
            "4.0.1"
          ],
          "url": "http://hl7.org/fhir/uv/shorthand/2021Sep"
        },
        {
          "name": "STU 1",
          "ig-version": "1.0.0",
          "package": "hl7.fhir.uv.shorthand#1.0.0",
          "fhir-version": [
            "4.0.1"
          ],
          "url": "http://hl7.org/fhir/uv/shorthand/STU1"
        }
      ]
    },
    {
      "name": "Post Acute Orders FHIR IG",
      "category": "Care Planning",
      "npm-name": "hl7.fhir.us.dme-orders",
      "description": "Electronic exchange of post-acute orders",
      "authority": "HL7",
      "country": "us",
      "history": "http://hl7.org/fhir/us/dme-orders/history.html",
      "canonical": "http://hl7.org/fhir/us/dme-orders",
      "ci-build": "http://build.fhir.org/ig/HL7/dme-orders",
      "language": [
        "en"
      ],
      "editions": [
        {
          "name": "STU 1 Ballot",
          "ig-version": "0.2.0",
          "package": "hl7.fhir.us.dme-orders#0.2.0",
          "fhir-version": [
            "4.0.1"
          ],
          "url": "http://hl7.org/fhir/us/dme-orders/2020Sep"
        }
      ]
    },
    {
      "name": "Application Data Exchange Assessment Framework and Functional Requirements for Mobile Health",
      "category": "Personal Healthcare",
      "npm-name": "hl7.fhir.uv.mhealth-framework",
      "description": "Document the functional requirements that can be used to assess devices, applications, and FHIR profiles to ensure that the essential data needed for clinical, patient and research uses is present in communications between applications",
      "authority": "HL7",
      "country": "uv",
      "history": "http://hl7.org/fhir/uv/mhealth-framework/history.html",
      "canonical": "http://hl7.org/fhir/uv/mhealth-framework",
      "ci-build": "http://hl7.org/fhir/uv/mhealth-framework",
      "language": [
        "en"
      ],
      "editions": [
        {
          "name": "STU 1 Ballot",
          "ig-version": "0.1.0",
          "package": "hl7.fhir.uv.mhealth-framework#0.1.0",
          "fhir-version": [
            "4.0.1"
          ],
          "url": "http://hl7.org/fhir/uv/mhealth-framework/2020May"
        }
      ]
    },
    {
      "name": "US Drug Formulary",
      "category": "Medications / Immunizations",
      "npm-name": "hl7.fhir.us.davinci-drug-formulary",
      "description": "API-based data exchange to Third-Party Applications via Member-authorized sharing of Health Plan\u0027s Prescription Drug Formulary.",
      "authority": "HL7",
      "country": "us",
      "history": "http://hl7.org/fhir/us/davinci-drug-formulary/history.html",
      "canonical": "http://hl7.org/fhir/us/davinci-drug-formulary",
      "language": [
        "en"
      ],
      "ci-build": "http://build.fhir.org/ig/HL7/davinci-pdex-formulary",
      "editions": [
        {
          "name": "STU 1",
          "ig-version": "1.0.1",
          "package": "hl7.fhir.us.davinci-drug-formulary#1.0.1",
          "fhir-version": [
            "4.0.1"
          ],
          "url": "http://hl7.org/fhir/us/davinci-drug-formulary/STU1.0.1"
        },
        {
          "name": "STU 1",
          "ig-version": "1.0.0",
          "package": "hl7.fhir.us.davinci-drug-formulary#1.0.0",
          "fhir-version": [
            "4.0.1"
          ],
          "url": "http://hl7.org/fhir/us/davinci-drug-formulary/STU1"
        }
      ]
    },
    {
      "name": "HL7 Italia FHIR Implementation Guide (base)",
      "category": "National Base",
      "npm-name": "hl7.fhir.it.base",
      "description": "This guide describes a set of FHIR base profiles and reference logical models to be used in the Italian context",
      "authority": "HL7 Italia",
      "country": "it",
      "history": "http://hl7.it/fhir/history.html",
      "canonical": "http://hl7.it/fhir",
      "ci-build": "http://hl7.it/fhir/build/base",
      "language": [
        "it"
      ],
      "editions": [
        {
          "name": "Initial Public Comment ballot (Jun 2020 Ballot)",
          "ig-version": "0.1.0",
          "package": "hl7.fhir.it.base#0.1.0",
          "fhir-version": [
            "4.0.1"
          ],
          "url": "http://hl7.it/fhir/base/2020-06"
        }
      ]
    },
    {
      "name": "Dental Data Exchange",
      "category": "Clinical Records",
      "npm-name": "hl7.fhir.us.dental-data-exchange",
      "description": "This FHIR R4 IG defines exchange of medical and dental information exchange between medical/dental and dental/dental realms, including referral and corresponding consult note using US-core, CCDAonFHIR, Occupational Data for Health, and Da Vinci profiles.",
      "authority": "HL7",
      "country": "us",
      "history": "http://hl7.org/fhir/us/dental-data-exchange/history.html",
      "canonical": "http://hl7.org/fhir/us/dental-data-exchange",
      "ci-build": "http://build.fhir.org/ig/HL7/dental-data-exchange",
      "language": [
        "en"
      ],
      "editions": [
        {
          "name": "STU 1 Ballot",
          "ig-version": "0.1.0",
          "package": "hl7.fhir.us.dental-data-exchange#0.1.0",
          "fhir-version": [
            "4.0.1"
          ],
          "url": "http://hl7.org/fhir/us/dental-data-exchange/2020Sep"
        }
      ]
    },
    {
      "name": "Vital Signs FHIR IG",
      "category": "Clinical Records",
      "npm-name": "hl7.fhir.us.vitalsigns",
      "description": "US Realm Implementation Guide for Vital Signs observations with extensions for qualifying data.",
      "authority": "HL7",
      "country": "us",
      "history": "http://hl7.org/fhir/us/vitals/history.html",
      "canonical": "http://hl7.org/fhir/us/vitals",
      "ci-build": "http://build.fhir.org/ig/HL7/cimi-vital-signs",
      "language": [
        "en"
      ],
      "editions": [
        {
          "name": "STU 1 Ballot",
          "ig-version": "0.1.0",
          "package": "hl7.fhir.us.vitalsigns#0.1.0",
          "fhir-version": [
            "4.0.1"
          ],
          "url": "http://hl7.org/fhir/us/vitals/2020Sep"
        }
      ]
    },
    {
      "name": "Order Catalog Implementation Guide",
      "category": "Administration",
      "npm-name": "hl7.fhir.uv.order-catalog",
      "description": "An Order Catalog is an administered homogeneous collection of items such as medication products, laboratory tests, procedures, medical devices or knowledge artifacts such as order sets, which support the ordering process, or more generally the healthcare process.",
      "authority": "HL7",
      "country": "uv",
      "history": "http://hl7.org/fhir/uv/order-catalog/history.html",
      "canonical": "http://hl7.org/fhir/uv/order-catalog",
      "ci-build": "http://build.fhir.org/ig/HL7/fhir-order-catalog",
      "language": [
        "en"
      ],
      "editions": [
        {
          "name": "STU 1 Ballot",
          "ig-version": "0.1.0",
          "package": "hl7.fhir.uv.order-catalog#0.1.0",
          "fhir-version": [
            "4.0.1"
          ],
          "url": "http://hl7.org/fhir/uv/order-catalog/2020Sep"
        }
      ]
    },
    {
      "name": "SMART Web Messaging Implementation Guide: STU1",
      "category": "Communications",
      "npm-name": "hl7.fhir.uv.smart-web-messaging",
      "description": "??",
      "authority": "HL7",
      "country": "uv",
      "history": "https://hl7.org/fhir/uv/smart-web-messaging/history.html",
      "language": [
        "en"
      ],
      "canonical": "https://hl7.org/fhir/uv/smart-web-messaging",
      "ci-build": "http://build.fhir.org/ig/HL7/smart-web-messaging",
      "editions": [
        {
          "name": "STU 1 Ballot",
          "ig-version": "0.1.0",
          "package": "hl7.fhir.uv.smart-web-messaging#0.1.0",
          "fhir-version": [
            "4.0.1"
          ],
          "url": "http://hl7.org/fhir/uv/smart-web-messaging/2020Sep"
        }
      ]
    },
    {
      "name": "HL7 Version 2 to FHIR",
      "npm-name": "hl7.fhir.uv.v2mappings",
      "description": "The HL7 V2 to FHIR Implementation Guide supports the mapping of HL7 Version 2 messages segments, datatypes and vocabulary to HL7 FHIR Release 4.0 Bundles, Resources, Data Types and Coding Systems.",
      "authority": "HL7",
      "country": "uv",
      "history": "http://hl7.org/fhir/uv/v2mappings/history.html",
      "canonical": "http://hl7.org/fhir/uv/v2mappings",
      "ci-build": "http://build.fhir.org/ig/HL7/v2-to-fhir",
      "language": [
        "en"
      ],
      "category": "Mappings to Other Standards",
      "editions": [
        {
          "name": "STU 1 Ballot",
          "ig-version": "0.1.0",
          "package": "hl7.fhir.uv.v2mappings#0.1.0",
          "fhir-version": [
            "4.0.1"
          ],
          "url": "http://hl7.org/fhir/uv/v2mappings/2020Sep"
        }
      ]
    },
    {
      "name": "IHE FormatCode vocabulary",
      "category": "EHR access",
      "npm-name": "ihe.formatcode.fhir",
      "description": "Defines IHE vocabulary for FormatCode and the IHE managed ValueSet for FormatCode for use with Document Sharing such as XDS, XCA, XDM, XDR, and MHD.",
      "authority": "IHE",
      "country": "uv",
      "history": "http://profiles.ihe.net/fhir/ihe.formatcode.fhir/history.html",
      "ci-build": "http://build.fhir.org/ig/IHE/FormatCode",
      "canonical": "http://profiles.ihe.net/fhir/ihe.formatcode.fhir",
      "editions": [
        {
          "name": "Publications",
          "ig-version": "1.0.0",
          "package": "ihe.formatcode.fhir#1.0.0",
          "fhir-version": [
            "4.0.1"
          ],
          "url": "http://profiles.ihe.net/fhir/ihe.formatcode.fhir/1.0.0"
        },
        {
          "name": "Publications",
          "ig-version": "0.2.4",
          "package": "ihe.formatcode.fhir#0.2.4",
          "fhir-version": [
            "4.0.1"
          ],
          "url": "http://profiles.ihe.net/fhir/ihe.formatcode.fhir/0.2.4"
        },
        {
          "name": "Publications",
          "ig-version": "0.2.2",
          "package": "ihe.formatcode.fhir#0.2.2",
          "fhir-version": [
            "4.0.1"
          ],
          "url": "http://profiles.ihe.net/fhir/ihe.formatcode.fhir/0.2.2"
        }
      ]
    },
    {
      "name": "HL7 Terminology",
      "category": "??",
      "npm-name": "hl7.terminology",
      "description": "Terminology",
      "authority": "HL7",
      "country": "uv",
      "history": "http://terminology.hl7.org/history.html",
      "language": [
        "en"
      ],
      "canonical": "http://terminology.hl7.org",
      "ci-build": "http://build.fhir.org/ig/HL7/UTG",
      "editions": [
        {
          "name": "Publications",
          "ig-version": "1.0.0",
          "package": "hl7.terminology#1.0.0",
          "fhir-version": [
            "4.0.1"
          ],
          "url": "http://terminology.hl7.org/1.0.0"
        }
      ]
    },
    {
      "name": "Situational Awareness for Novel Epidemic Response",
      "category": "Public Health",
      "npm-name": "hl7.fhir.uv.saner",
      "description": "The SANER Implementation Guide enables transmission of high level situational awareness information from inpatient facilities to centralized data repositories to support the treatment of novel influenza-like illness.",
      "authority": "HL7",
      "country": "uv",
      "history": "http://hl7.org/fhir/uv/saner/history.html",
      "language": [
        "en"
      ],
      "canonical": "http://hl7.org/fhir/uv/saner",
      "ci-build": "http://build.fhir.org/ig/HL7/fhir-saner",
      "editions": [
        {
          "name": "STU 1 Ballot",
          "ig-version": "0.1.0",
          "package": "hl7.fhir.uv.saner#0.1.0",
          "fhir-version": [
            "4.0.1"
          ],
          "url": "http://hl7.org/fhir/uv/saner/2021Jan"
        }
      ]
    },
    {
      "name": "Making Ehr Data MOre Available to Research and Public Health (MedMorph)",
      "category": "Public Health",
      "npm-name": "hl7.fhir.us.fhir-medmorph",
      "description": "The The MedMorph FHIR IG enables Public Health and Research Organizations to access EHR data without increasing provider burden.",
      "authority": "HL7",
      "country": "us",
      "history": "http://hl7.org/fhir/us/fhir-medmorph/history.html",
      "language": [
        "en"
      ],
      "canonical": "http://hl7.org/fhir/us/fhir-medmorph",
      "ci-build": "http://build.fhir.org/ig/HL7/fhir-medmorph",
      "editions": [
        {
          "name": "STU 1 Ballot",
          "ig-version": "0.1.0",
          "package": "hl7.fhir.us.fhir-medmorph#0.1.0",
          "fhir-version": [
            "4.0.1"
          ],
          "url": "http://hl7.org/fhir/us/fhir-medmorph/2021Jan"
        }
      ]
    },
    {
      "name": "PACIO Functional Status Implementation Guide",
      "category": "Patient Summary",
      "npm-name": "hl7.fhir.us.pacio-fs",
      "description": "FHIR R4 IG that leverages eLTSS and utilizes the Self-Care, Mobility and Prior Device use sections of CMS assessment forms (IRF-PAI, MDS, OASIS, LTCH) to enable the sharing of functional status information when a patient moves from one clinical care setting to another.",
      "authority": "HL7",
      "country": "us",
      "history": "http://hl7.org/fhir/us/pacio-fs/history.html",
      "language": [
        "en"
      ],
      "canonical": "http://hl7.org/fhir/us/pacio-fs",
      "ci-build": "http://build.fhir.org/ig/HL7/fhir-pacio-functional-status",
      "editions": [
        {
          "name": "STU 1 Ballot",
          "ig-version": "0.1.0",
          "package": "hl7.fhir.us.pacio-fs#0.1.0",
          "fhir-version": [
            "4.0.1"
          ],
          "url": "http://hl7.org/fhir/us/pacio-fs/2021Jan"
        }
      ]
    },
    {
      "name": "PACIO Cognitive Status Implementation Guide",
      "category": "Patient Summary",
      "npm-name": "hl7.fhir.us.pacio-cs",
      "description": "FHIR R4 IG that leverages eLTSS and utilizes the Confusion Assessment Method (CAM) assessment to enable the sharing of cognitive status information when a patient moves from one clinical care setting to another.",
      "authority": "HL7",
      "country": "us",
      "history": "http://hl7.org/fhir/us/pacio-cs/history.html",
      "language": [
        "en"
      ],
      "canonical": "http://hl7.org/fhir/us/pacio-cs",
      "ci-build": "http://build.fhir.org/ig/HL7/fhir-pacio-cognitive-status",
      "editions": [
        {
          "name": "STU 1 Ballot",
          "ig-version": "0.1.0",
          "package": "hl7.fhir.us.pacio-cs#0.1.0",
          "fhir-version": [
            "4.0.1"
          ],
          "url": "http://hl7.org/fhir/us/pacio-cs/2021Jan"
        }
      ]
    },
    {
      "name": "Specialty Medication Enrollment",
      "category": "EHR Access",
      "npm-name": "hl7.fhir.us.specialty-rx",
      "description": "This FHIR IG focuses on the exchange of data (Demographic, prescription, clinical and financial) for dispensing specialty medications by pharmacies as well as facilitating the enrollment of patients in programs offered by third parties such as but not limited to Hub vendors and Pharmaceutical manufacturers.",
      "authority": "HL7",
      "country": "us",
      "history": "http://hl7.org/fhir/us/specialty-rx/history.html",
      "language": [
        "en"
      ],
      "canonical": "http://hl7.org/fhir/us/specialty-rx",
      "ci-build": "http://build.fhir.org/ig/HL7/specialty-rx",
      "editions": [
        {
          "name": "STU1",
          "ig-version": "1.0.0",
          "package": "hl7.fhir.us.specialty-rx#1.0.0",
          "fhir-version": [
            "4.0.1"
          ],
          "url": "http://hl7.org/fhir/us/specialty-rx/STU1"
        }
      ]
    },
    {
      "name": "Vital Records Common Profile Library",
      "category": "Public Health",
      "npm-name": "hl7.fhir.us.vr-common-library",
      "description": "Library containing profiles used by other Vital Records IGs such as Birth and Fetal Death Reporting and Birth Defects Reporting.",
      "authority": "HL7",
      "country": "us",
      "history": "http://hl7.org/fhir/us/vr-common-library/history.html",
      "language": [
        "en"
      ],
      "canonical": "http://hl7.org/fhir/us/vr-common-library",
      "ci-build": "http://build.fhir.org/ig/HL7/vr-common-library",
      "editions": [
        {
          "name": "STU 1 on FHIR R4 Ballot",
          "ig-version": "0.1.0",
          "package": "hl7.fhir.us.vr-common-library#0.1.0",
          "fhir-version": [
            "4.0.1"
          ],
          "url": "http://hl7.org/fhir/us/vr-common-library/2021Jan"
        }
      ]
    },
    {
      "name": "Subscriptions R5 Backport",
      "category": "EHR Access",
      "npm-name": "hl7.fhir.uv.subscriptions-backport",
      "description": "This guide defines a standard method of back-porting the R5 subscriptions API to R4 implementations as to bridge for pre-adopting R5 Subscriptions prior to adoption of the R5 FHIR standard.",
      "authority": "HL7",
      "country": "uv",
      "history": "http://hl7.org/fhir/uv/subscriptions-backport/history.html",
      "language": [
        "en"
      ],
      "canonical": "http://hl7.org/fhir/uv/subscriptions-backport",
      "ci-build": "http://build.fhir.org/ig/HL7/fhir-subscription-backport-ig",
      "editions": [
        {
          "name": "STU 1 Ballot",
          "ig-version": "0.1.0",
          "package": "hl7.fhir.uv.subscriptions-backport#0.1.0",
          "fhir-version": [
            "4.0.1"
          ],
          "url": "http://hl7.org/fhir/uv/subscriptions-backport/2021Jan"
        }
      ]
    },
    {
      "name": "Vital Records Birth and Fetal Death Reporting",
      "category": "Public Health",
      "npm-name": "hl7.fhir.us.bfdr",
      "description": "Provides guidance to implementers and states on reporting birth and fetal death information based on the current revisions of the U.S. Standard Certificate of Live Birth and U.S. Standard Report of Fetal Death.",
      "authority": "HL7",
      "country": "us",
      "history": "http://hl7.org/fhir/us/bfdr/history.html",
      "language": [
        "en"
      ],
      "canonical": "http://hl7.org/fhir/us/bfdr",
      "ci-build": "http://build.fhir.org/ig/HL7/bfdr",
      "editions": [
        {
          "name": "STU 1 on FHIR R4 Ballot",
          "ig-version": "0.1.0",
          "package": "hl7.fhir.us.bfdr#0.1.0",
          "fhir-version": [
            "4.0.1"
          ],
          "url": "http://hl7.org/fhir/us/bfdr/2021Jan"
        }
      ]
    },
    {
      "name": "Making EHR Data MOre available for Research and Public Health (MedMorph)",
      "category": "Public Health",
      "npm-name": "hl7.fhir.us.medmorph",
      "description": "Making EHR Data More Available for Research and Public Health (MedMorph) Reference Architecture enables clinical data exchange between EHR systems, public health systems/authorities, data repositories, and research organizations.  This data exchange utilizes if applicable, knowledge repositories and backend services applications (e.g. FHIR APIs) to determine the triggering event(s) for the data exchange, the process for the data exchange, and validation that the data being exchanged meets a set of rules in order to expedite the data exchange. ",
      "authority": "HL7",
      "country": "us",
      "history": "http://hl7.org/fhir/us/medmorph/history.html",
      "language": [
        "en"
      ],
      "canonical": "http://hl7.org/fhir/us/medmorph",
      "ci-build": "http://build.fhir.org/ig/HL7/fhir-medmorph",
      "editions": [
        {
          "name": "STU 1 Ballot",
          "ig-version": "0.1.0",
          "package": "hl7.fhir.us.medmorph#0.1.0",
          "fhir-version": [
            "4.0.1"
          ],
          "url": "http://hl7.org/fhir/us/medmorph/2021Jan"
        }
      ]
    },
    {
      "name": "SDOH Clinical Care for Multiple Domains",
      "category": "Care Planning",
      "npm-name": "hl7.fhir.us.sdoh-clinicalcare",
      "description": "Profiles on FHIR R4 resources (using US Core as the basis where possible) used to document social determinants of health (SDOH) for an individual which covers many different factors considered social risks and social needs, e.g. Food Insecurity, Housing Stability and Quality, Transportation Access and others. The IG covers use cases identified from the clinical care setting that include : assessment of SDOH risks; evaluation of which risks can be addressed; setting goals,  documenting and tracking to completion SDOH interventions; and sharing SDOH information for an individual with organizations for secondary uses.",
      "authority": "HL7",
      "country": "us",
      "history": "http://hl7.org/fhir/us/sdoh-clinicalcare/history.html",
      "language": [
        "en"
      ],
      "canonical": "http://hl7.org/fhir/us/sdoh-clinicalcare",
      "ci-build": "http://build.fhir.org/ig/HL7/fhir-sdoh-clinicalcare",
      "editions": [
        {
          "name": "STU 1",
          "ig-version": "1.0.0",
          "package": "hl7.fhir.us.sdoh-clinicalcare#1.0.0",
          "fhir-version": [
            "4.0.1"
          ],
          "url": "http://hl7.org/fhir/us/sdoh-clinicalcare/STU1"
        }
      ]
    },
    {
      "name": "CDISC Mapping FHIR IG",
      "category": "Research",
      "npm-name": "hl7.fhir.uv.cdisc-mapping",
      "description": "This implementation guide defines authoritative mappings between the CDISC LAB, SDTM and CDASH standards and the corresponding HL7 FHIR resources to ease interoperability and data conversion between systems implementing these standards.",
      "authority": "HL7",
      "country": "uv",
      "history": "http://hl7.org/fhir/uv/cdisc-mapping/history.html",
      "language": [
        "en"
      ],
      "canonical": "http://hl7.org/fhir/uv/cdisc-mapping",
      "ci-build": "http://build.fhir.org/ig/HL7/cdisc-map",
      "editions": [
        {
          "name": "STU 1 Ballot",
          "ig-version": "0.1.0",
          "package": "hl7.fhir.uv.cdisc-mapping#0.1.0",
          "fhir-version": [
            "4.0.1"
          ],
          "url": "http://hl7.org/fhir/uv/cdisc-mapping/2021Jan"
        }
      ]
    },
    {
      "name": "NHSN Reporting of Adverse Drug Events - Hypoglycemia",
      "category": "Public Health",
      "npm-name": "hl7.fhir.us.nhsn-ade",
      "description": "??",
      "authority": "HL7",
      "country": "us",
      "history": "http://hl7.org/fhir/us/nhsn-ade/history.html",
      "language": [
        "en"
      ],
      "canonical": "http://hl7.org/fhir/us/nhsn-ade",
      "ci-build": "http://build.fhir.org/ig/HL7/fhir-nhsn-ade-ig/branches/main/index.html",
      "editions": [
        {
          "name": "STU 1 on FHIR R4 Ballot",
          "ig-version": "0.1.0",
          "package": "hl7.fhir.us.nhsn-ade#0.1.0",
          "fhir-version": [
            "4.0.1"
          ],
          "url": "http://hl7.org/fhir/us/nhsn-ade/2021May"
        }
      ]
    },
    {
      "name": "NHSN Reporting: Inpatient Medication Administration",
      "category": "Pharmacy",
      "npm-name": "hl7.fhir.us.nhsn-med-admin",
      "description": "??",
      "authority": "HL7",
      "country": "us",
      "history": "http://hl7.org/fhir/us/nhsn-med-admin/history.html",
      "language": [
        "en"
      ],
      "canonical": "http://hl7.org/fhir/us/nhsn-med-admin",
      "ci-build": "http://build.fhir.org/ig/HL7/nhsn-med-admin-ig/branches/main/index.html",
      "editions": [
        {
          "name": "STU 1 on FHIR R4 Ballot",
          "ig-version": "0.1.0",
          "package": "hl7.fhir.us.nhsn-med-admin#0.1.0",
          "fhir-version": [
            "4.0.1"
          ],
          "url": "http://hl7.org/fhir/us/nhsn-med-admin/2021May"
        }
      ]
    },
    {
      "name": "HL7 Norway no-basis",
      "category": "National Base",
      "npm-name": "hl7.fhir.no.basis",
      "description": "HL7 FHIR Base profiles for Norway",
      "authority": "HL7",
      "country": "no",
      "language": [
        "en"
      ],
      "canonical": "http://hl7.no/fhir/",
      "editions": [
        {
          "name": "HL7 Norway no-basis",
          "ig-version": "2.0.15",
          "package": "hl7.fhir.no.basis#2.0.15",
          "fhir-version": [
            "4.0.1"
          ],
          "url": "https://simplifier.net/guide/no-basis-entities-individuals/introduction"
        }
      ]
    },
    {
      "name": "Clinical Quality Language Specification",
      "category": "infrastructure",
      "npm-name": "hl7.cql",
      "description": "??",
      "authority": "HL7",
      "country": "??",
      "history": "http://cql.hl7.org/history.html",
      "language": [
        "en"
      ],
      "canonical": "http://cql.hl7.org",
      "ci-build": "http://build.fhir.org/ig/HL7/cql",
      "editions": [
        {
          "name": "Normative Normative",
          "ig-version": "1.5.1",
          "package": "hl7.cql#1.5.1",
          "fhir-version": [
            "4.0.1"
          ],
          "url": "http://cql.hl7.org/N1"
        }
      ]
    },
    {
      "name": "Immunization Decision Support Forecast FHIR IG",
      "category": "Medications / Immunizations",
      "npm-name": "hl7.fhir.us.immds",
      "description": "A common FHIR implementation guide that expert systems may use to provide a common consistent interface enable decisioin support recommending which vaccinations a patient is due for next",
      "authority": "HL7",
      "country": "us",
      "language": [
        "en"
      ],
      "history": "http://hl7.org/fhir/us/immds/history.html",
      "canonical": "http://hl7.org/fhir/us/immds",
      "ci-build": "http://build.fhir.org/ig/HL7/ImmunizationFHIRDS",
      "editions": [
        {
          "name": "STU 1",
          "ig-version": "1.0.0",
          "package": "hl7.fhir.us.immds#1.0.0",
          "fhir-version": [
            "4.0.1"
          ],
          "url": "http://hl7.org/fhir/us/immds/STU1"
        }
      ]
    },
    {
      "name": "IHE Patient Identity Cross-Reference for mobile",
      "category": "EHR Access",
      "npm-name": "IHE.ITI.PIXm",
      "description": "??",
      "authority": "??",
      "country": "??",
      "history": "http://profiles.ihe.net/ITI/PIXm/history.html",
      "language": [
        "en"
      ],
      "canonical": "http://profiles.ihe.net/ITI/PIXm",
      "ci-build": "http://build.fhir.org/ig/IHE/ITI.PIXm",
      "editions": [
        {
          "name": "Public Comment Ballot",
          "ig-version": "2.2.0",
          "package": "IHE.ITI.PIXm#2.2.0",
          "fhir-version": [
            "4.0.1"
          ],
          "url": "http://profiles.ihe.net/ITI/PIXm/2.2.0"
        },
        {
          "name": "Trial Implementation",
          "ig-version": "2.1.0",
          "package": "IHE.ITI.PIXm#2.1.0",
          "fhir-version": [
            "4.0.1"
          ],
          "url": "https://www.ihe.net/uploadedFiles/Documents/ITI/IHE_ITI_Suppl_PIXm.pdf"
        }
      ]
    },
    {
<<<<<<< HEAD
      "name": "Profiles for ICSR Transfusion and Vaccination Adverse Event Detection and Reporting",
      "category": "Pharmaceutical",
      "npm-name": "hl7.fhir.us.icsr-ae-reporting",
      "description": "??",
      "authority": "HL7",
      "country": "us",
      "history": "http://hl7.org/fhir/us/icsr-ae-reporting/history.html",
      "language": [
        "en"
      ],
      "canonical": "http://hl7.org/fhir/us/icsr-ae-reporting",
      "ci-build": "http://build.fhir.org/ig/HL7/icsr-ae-reporting",
      "editions": [
        {
          "name": "STU 1 Ballot",
          "ig-version": "0.1.0",
          "package": "hl7.fhir.us.icsr-ae-reporting#0.1.0",
          "fhir-version": [
            "4.0.1"
          ],
          "url": "http://hl7.org/fhir/us/icsr-ae-reporting/2021Sep"
        }
      ]
    },
    {
      "name": "Immunization Decision Support Forecast FHIR IG",
      "category": "Medications / Immunizations",
      "npm-name": "hl7.fhir.uv.immds",
      "description": "??",
      "authority": "HL7",
      "country": "uv",
      "history": "http://hl7.org/fhir/uv/immds/history.html",
      "language": [
        "en"
      ],
      "canonical": "http://hl7.org/fhir/uv/immds",
      "ci-build": "http://build.fhir.org/ig/HL7/ImmunizationFHIRDS",
      "editions": [
        {
          "name": "STU 1 Ballot",
          "ig-version": "0.2.0",
          "package": "hl7.fhir.uv.immds#0.2.0",
          "fhir-version": [
            "4.0.0"
          ],
          "url": "http://hl7.org/fhir/uv/immds/2019Sep"
        }
      ]
    },
    {
      "name": "Security for Scalable Registration, Authentication, and Authorization",
      "category": "Security",
      "npm-name": "hl7.fhir.us.udap-security",
      "description": "??",
      "authority": "HL7",
      "country": "us",
      "history": "http://hl7.org/fhir/us/udap-security/history.html",
      "language": [
        "en"
      ],
      "canonical": "http://hl7.org/fhir/us/udap-security",
      "ci-build": "http://build.fhir.org/ig/HL7/udap-security",
      "editions": [
        {
          "name": "STU 1 Ballot",
          "ig-version": "0.1.0",
          "package": "hl7.fhir.us.udap-security#0.1.0",
          "fhir-version": [
            "4.0.1"
          ],
          "url": "http://hl7.org/fhir/us/udap-security/2021Sep"
        }
      ]
    },
    {
      "name": "Single Institutional Review Board (sIRB) Implementation Guide",
      "category": "Research",
      "npm-name": "hl7.fhir.us.sirb",
      "description": "??",
      "authority": "HL7",
      "country": "us",
      "history": "http://hl7.org/fhir/us/sirb/history.html",
      "language": [
        "en"
      ],
      "canonical": "http://hl7.org/fhir/us/sirb",
      "ci-build": "http://build.fhir.org/ig/HL7/fhir-sirb",
      "editions": [
        {
          "name": "STU 1 Ballot",
          "ig-version": "0.1.0",
          "package": "hl7.fhir.us.sirb#0.1.0",
          "fhir-version": [
            "4.0.1"
          ],
          "url": "http://hl7.org/fhir/us/sirb/2021Sep"
        }
      ]
    },
    {
      "name": "Sharing eCC Data from Pathology Labs to EHR",
      "category": "Documents",
      "npm-name": "hl7.fhir.us.cancer-reporting",
      "description": "??",
      "authority": "HL7",
      "country": "us",
      "history": "http://hl7.org/fhir/us/cancer-reporting/history.html",
      "language": [
        "en"
      ],
      "canonical": "http://hl7.org/fhir/us/cancer-reporting",
      "ci-build": "http://build.fhir.org/ig/HL7/cancer-reporting",
      "editions": [
        {
          "name": "STU1 Ballot",
          "ig-version": "0.1.0",
          "package": "hl7.fhir.us.cancer-reporting#0.1.0",
          "fhir-version": [
            "4.0.1"
          ],
          "url": "http://hl7.org/fhir/us/cancer-reporting/2021Sep"
        }
      ]
    },
    {
      "name": "HL7 FHIR® Implementation Guide: Ophthalmology Retinal, Release 1",
      "category": "Diagnostics",
      "npm-name": "hl7.fhir.uv.eyecare",
      "description": "??",
      "authority": "HL7",
      "country": "uv",
      "history": "http://hl7.org/fhir/uv/eyecare/history.html",
      "language": [
        "en"
      ],
      "canonical": "http://hl7.org/fhir/uv/eyecare",
      "ci-build": "http://build.fhir.org/ig/HL7/fhir-eyecare-ig",
      "editions": [
        {
          "name": "STU1 Ballot",
          "ig-version": "0.1.0",
          "package": "hl7.fhir.uv.eyecare#0.1.0",
          "fhir-version": [
            "4.0.1"
          ],
          "url": "http://hl7.org/fhir/uv/eyecare/2021Sep"
        }
      ]
    },
    {
      "name": "SMART Health Cards Vaccination and Testing, Release 1 | STU 1",
      "category": "Public Health",
      "npm-name": "hl7.fhir.uv.shc-vaccination",
      "description": "??",
      "authority": "HL7",
      "country": "uv",
      "history": "http://hl7.org/fhir/uv/shc-vaccination/history.html",
      "language": [
        "en"
      ],
      "canonical": "http://hl7.org/fhir/uv/shc-vaccination",
      "ci-build": "http://build.fhir.org/ig/HL7/fhir-shc-vaccination-ig",
      "editions": [
        {
          "name": "STU 1 Ballot",
          "ig-version": "0.6.2",
          "package": "hl7.fhir.uv.shc-vaccination#0.6.2",
          "fhir-version": [
            "4.0.1"
          ],
          "url": "http://hl7.org/fhir/uv/shc-vaccination/2021Sep"
        }
      ]
    },
    {
      "name": "HL7 FHIR Implementation Guide for Military Service History and Status",
      "category": "Clinical Records",
      "npm-name": "hl7.fhir.us.military-service",
      "description": "??",
      "authority": "HL7",
      "country": "us",
      "history": "http://hl7.org/fhir/us/military-service/history.html",
      "language": [
        "en"
      ],
      "canonical": "http://hl7.org/fhir/us/military-service",
      "ci-build": "http://build.fhir.org/ig/HL7/fhir-military-service",
      "editions": [
        {
          "name": "STU 1 Ballot",
          "ig-version": "0.1.0",
          "package": "hl7.fhir.us.military-service#0.1.0",
          "fhir-version": [
            "4.0.1"
          ],
          "url": "http://hl7.org/fhir/us/military-service/2021Sep"
=======
      "name": "Taiwan Digital COVID-19 Certificate",
      "category": "Immunication and Observation",
      "npm-name": "hitstdio.tw.fhir.dcc",
      "description": "Taiwan Digital COVID-19 Certificate",
      "authority": "HITSTD (will be replaced by Taiwan Ministry of Health and Welfare)",
      "country": "tw",
      "history": "http://hitstdio.ntunhs.edu.tw/fhir/history.html",
      "language": [
        "en"
      ],
      "canonical": "http://hitstdio.ntunhs.edu.tw/fhir/",
      "ci-build": "https://build.fhir.org/ig/hitstdio/dcc-tw-test/",
      "editions": [
        {
          "name": "draft for testing",
          "ig-version": "0.0.1",
          "package": "hitstdio.tw.fhir.dcc",
          "fhir-version": [
            "4.0.1"
          ],
          "url": "https://build.fhir.org/ig/hitstdio/dcc-tw-test/"
>>>>>>> b553a8af
        }
      ]
    }
  ]
}<|MERGE_RESOLUTION|>--- conflicted
+++ resolved
@@ -3616,7 +3616,6 @@
       ]
     },
     {
-<<<<<<< HEAD
       "name": "Profiles for ICSR Transfusion and Vaccination Adverse Event Detection and Reporting",
       "category": "Pharmaceutical",
       "npm-name": "hl7.fhir.us.icsr-ae-reporting",
@@ -3813,7 +3812,10 @@
             "4.0.1"
           ],
           "url": "http://hl7.org/fhir/us/military-service/2021Sep"
-=======
+        }  
+      ]
+    },
+    {
       "name": "Taiwan Digital COVID-19 Certificate",
       "category": "Immunication and Observation",
       "npm-name": "hitstdio.tw.fhir.dcc",
@@ -3835,7 +3837,6 @@
             "4.0.1"
           ],
           "url": "https://build.fhir.org/ig/hitstdio/dcc-tw-test/"
->>>>>>> b553a8af
         }
       ]
     }
