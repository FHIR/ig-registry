--- conflicted
+++ resolved
@@ -7529,7 +7529,6 @@
       ]
     },
     {
-<<<<<<< HEAD
       "name": "Real Time Location Services Implementation Guide",
       "category": "administration",
       "npm-name": "hl7.fhir.uv.rtls",
@@ -7551,7 +7550,10 @@
             "5.0.0"
           ],
           "url": "http://hl7.org/fhir/uv/rtls/2023May"
-=======
+        }
+      ]
+    },
+    {
       "name": "CCDA: Consolidated CDA Release",
       "category": "CDA",
       "npm-name": "hl7.cda.us.ccda",
@@ -7598,7 +7600,6 @@
             "5.0.0"
           ],
           "url": "http://hl7.org/fhir/extensions/1.0.0"
->>>>>>> 6299446e
         }
       ]
     }
