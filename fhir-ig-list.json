--- conflicted
+++ resolved
@@ -5087,7 +5087,6 @@
       "ci-build" : "https://build.fhir.org/ig/cctwFHIRterm/MOHW_TWCoreIG_Build",
       "editions" : [
         {
-<<<<<<< HEAD
           "name": "Trial Use",
           "ig-version": "0.3.2",
           "package": "tw.gov.mohw.twcore#0.3.2",
@@ -5095,48 +5094,6 @@
             "4.0.1"
           ],
           "url": "https://twcore.mohw.gov.tw/ig/twcore/0.3.2"
-=======
-          "name" : "Trial Use",
-          "ig-version" : "0.3.1",
-          "package" : "tw.gov.mohw.twcore#0.3.1",
-          "fhir-version" : ["4.0.1"],
-          "url" : "https://twcore.mohw.gov.tw/ig/twcore/0.3.1"
-        },
-        {
-          "name" : "Trial Use",
-          "ig-version" : "0.3.0",
-          "package" : "tw.gov.mohw.twcore#0.3.0",
-          "fhir-version" : ["4.0.1"],
-          "url" : "https://twcore.mohw.gov.tw/ig/twcore/0.3.0"
-        },
-        {
-          "name" : "Trial Use",
-          "ig-version" : "0.2.2",
-          "package" : "tw.gov.mohw.twcore#0.2.2",
-          "fhir-version" : ["4.0.1"],
-          "url" : "https://twcore.mohw.gov.tw/ig/twcore/0.2.2"
-        },
-        {
-          "name" : "Trial Use",
-          "ig-version" : "0.2.1",
-          "package" : "tw.gov.mohw.twcore#0.2.1",
-          "fhir-version" : ["4.0.1"],
-          "url" : "https://twcore.mohw.gov.tw/ig/twcore/0.2.1"
-        },
-        {
-          "name" : "Trial Use",
-          "ig-version" : "0.2.0",
-          "package" : "tw.gov.mohw.twcore#0.2.0",
-          "fhir-version" : ["4.0.1"],
-          "url" : "https://twcore.mohw.gov.tw/ig/twcore/0.2.0"
-        },
-        {
-          "name" : "Trial Use",
-          "ig-version" : "0.1.1",
-          "package" : "tw.gov.mohw.twcore#0.1.1",
-          "fhir-version" : ["4.0.1"],
-          "url" : "https://twcore.mohw.gov.tw/ig/twcore/0.1.1"
->>>>>>> 8f45773a
         }
       ]
     },
