--- conflicted
+++ resolved
@@ -7325,7 +7325,1109 @@
       "ci-build" : "http://worldhealthorganization.github.io/smart-base",
       "editions" : [
         {
-<<<<<<< HEAD
+          "name" : "Releases Draft",
+          "ig-version" : "0.1.0",
+          "package" : "smart.who.int.base#0.1.0",
+          "fhir-version" : ["4.0.1"],
+          "url" : "http://smart.who.int/base/0.1.0"
+        }
+      ],
+      "product" : ["fhir"]
+    },
+    {
+      "name" : "SMART TS",
+      "category" : "base",
+      "npm-name" : "smart.who.int.ts",
+      "description" : "SMART Guidelines Terminology artifacts and resources to be used as the across all SMART Guidelines IGs",
+      "authority" : "World Health Organization",
+      "country" : "uv",
+      "history" : "http://smart.who.int/ts/history.html",
+      "language" : ["en"],
+      "canonical" : "http://smart.who.int/ts",
+      "ci-build" : "http://worldhealthorganization.github.io/smart-ts",
+      "editions" : [
+        {
+          "name" : "Releases Draft",
+          "ig-version" : "0.1.0",
+          "package" : "smart.who.int.ts#0.1.0",
+          "fhir-version" : ["4.0.1"],
+          "url" : "http://smart.who.int/ts/0.1.0"
+        }
+      ],
+      "product" : ["fhir"]
+    },
+    {
+      "name" : "SMART ICVP",
+      "category" : "base",
+      "npm-name" : "smart.who.int.icvp",
+      "description" : "SMART Guidelines for International Certificate for Vaccination or Prophylaxis",
+      "authority" : "World Health Organization",
+      "country" : "uv",
+      "history" : "http://smart.who.int/icvp/history.html",
+      "language" : ["en"],
+      "canonical" : "http://smart.who.int/icvp",
+      "ci-build" : "http://worldhealthorganization.github.io/smart-icvp",
+      "editions" : [
+        {
+          "name" : "Releases Draft",
+          "ig-version" : "0.1.0",
+          "package" : "smart.who.int.icvp#0.1.0",
+          "fhir-version" : ["4.0.1"],
+          "url" : "http://smart.who.int/icvp/0.1.0"
+        }
+      ],
+      "product" : ["fhir"]
+    },
+    {
+      "name" : "WHO Digital Documentation of COVID-19 Certificates (DDCC)",
+      "category" : "base",
+      "npm-name" : "who.ddcc",
+      "description" : "This WHO Digital Documentation of COVID-19 Certificates (DDCC) Implementation Guide details how to use Health Level 7 (HL7) Fast Healthcare Interoperability Resources (FHIR) for consistent digital representation of COVID-19 certificates and interoperability",
+      "authority" : "World Health Organization",
+      "country" : "uv",
+      "history" : "http://smart.who.int/ddcc/history.html",
+      "language" : ["en"],
+      "canonical" : "http://smart.who.int/ddcc",
+      "ci-build" : "http://worldhealthorganization.github.io/WorldHealthOrganization/ddcc",
+      "editions" : [
+        {
+          "name" : "releases Draft",
+          "ig-version" : "1.0.1",
+          "package" : "who.ddcc#1.0.1",
+          "fhir-version" : ["4.0.1"],
+          "url" : "http://smart.who.int/ddcc/1.0.1"
+        }
+      ],
+      "product" : ["fhir"]
+    },
+    {
+      "name" : "DaVinci Postable Remittance FHIR Implementation Guide",
+      "category" : "financial",
+      "npm-name" : "hl7.fhir.us.davinci-pr",
+      "description" : "This IG provides a FHIR API to search for and retrieve a copy of a previously issued postable remittance.",
+      "authority" : "HL7",
+      "country" : "us",
+      "history" : "http://hl7.org/fhir/us/davinci-pr/history.html",
+      "language" : ["en"],
+      "canonical" : "http://hl7.org/fhir/us/davinci-pr",
+      "ci-build" : "http://build.fhir.org/ig/HL7/davinci-pr",
+      "product" : ["fhir"],
+      "editions" : [
+        {
+          "name" : "STU 1 Ballot",
+          "ig-version" : "1.0.0-ballot",
+          "package" : "hl7.fhir.us.davinci-pr#1.0.0-ballot",
+          "fhir-version" : ["4.0.1"],
+          "url" : "http://hl7.org/fhir/us/davinci-pr/2025Jan"
+        }
+      ]
+    },
+    {
+      "name" : "Quality Measure Implementation Guide",
+      "category" : "Quality/CDS",
+      "npm-name" : "hl7.fhir.uv.cqm",
+      "description" : "The Quality Measure Implementation Guide (QM IG) describes an approach to representing Quality Measures (QMs) using the FHIR Clinical Reasoning Module and Clinical Quality Language (CQL). This Implementation Guide can be used for multiple use cases across many domains.",
+      "authority" : "HL7",
+      "country" : "uv",
+      "history" : "http://hl7.org/fhir/uv/cqm/history.html",
+      "language" : ["en"],
+      "canonical" : "http://hl7.org/fhir/uv/cqm",
+      "ci-build" : "http://build.fhir.org/ig/HL7/fhir-cqm",
+      "product" : ["fhir"],
+      "editions" : [
+        {
+          "name" : "STU1 (v1.0.0) Ballot",
+          "ig-version" : "1.0.0-ballot",
+          "package" : "hl7.fhir.uv.cqm#1.0.0-ballot",
+          "fhir-version" : ["4.0.1"],
+          "url" : "http://hl7.org/fhir/uv/cqm/2025Jan"
+        }
+      ]
+    },
+    {
+      "name" : "How to Publish a FHIR Implementation Guide",
+      "category" : "Infrastructure",
+      "npm-name" : "ca.argentixinfo.howtopub",
+      "description" : "An instruction guide showing how to use the HL7 IG Publisher's -go-publish feature to publish an implementation guide to a website.",
+      "authority" : "Argentix Informatics, Inc.",
+      "country" : "CA",
+      "history" : "http://argentixinfo.com/ig/howtopub/history.html",
+      "language" : ["en"],
+      "canonical" : "http://argentixinfo.com/ig/howtopub",
+      "ci-build" : "http://build.fhir.org/ig/ElliotSilver/how-to-publish",
+      "editions" : [
+        {
+          "name" : "Release 1",
+          "ig-version" : "1.0.0",
+          "package" : "ca.argentixinfo.howtopub#1.0.0",
+          "fhir-version" : ["4.0.1"],
+          "url" : "http://argentixinfo.com/ig/howtopub/1.0.0"
+        }
+      ],
+      "product" : ["fhir"]
+    },
+    {
+      "name" : "Standard Personal Health Record",
+      "category" : "Personal Healthcare",
+      "npm-name" : "hl7.fhir.uv.phr",
+      "description" : "A specifcation for a standard personal health record file format, for collecting and assembling longitudinal records from multiple EHR vendors.",
+      "authority" : "HL7",
+      "country" : "uv",
+      "history" : "http://hl7.org/fhir/uv/phr/history.html",
+      "language" : ["en"],
+      "canonical" : "http://hl7.org/fhir/uv/phr",
+      "ci-build" : "http://build.fhir.org/ig/HL7/personal-health-record-format-ig",
+      "product" : ["fhir"],
+      "editions" : [
+        {
+          "name" : "STU1 Ballot",
+          "ig-version" : "1.0.0-ballot",
+          "package" : "hl7.fhir.uv.phr#1.0.0-ballot",
+          "fhir-version" : ["4.0.1"],
+          "url" : "http://hl7.org/fhir/uv/phr/2025Jan"
+        }
+      ]
+    },
+    {
+      "name" : "FHIRPath Specification",
+      "category" : "infrastructure",
+      "npm-name" : "hl7.fhirpath",
+      "description" : "??",
+      "authority" : "HL7",
+      "country" : "??",
+      "history" : "http://hl7.org/fhirpath/history.html",
+      "language" : ["en"],
+      "canonical" : "http://hl7.org/fhirpath",
+      "ci-build" : "http://build.fhir.org/ig/HL7/FHIRPath",
+      "product" : ["fhir"],
+      "editions" : [
+        {
+          "name" : "R2 Ballot",
+          "ig-version" : "3.0.0-ballot",
+          "package" : "hl7.fhirpath#3.0.0-ballot",
+          "fhir-version" : ["4.0.1"],
+          "url" : "http://hl7.org/fhirpath/2025Jan"
+        }
+      ]
+    },
+    {
+      "name" : "CH VACD (R4)",
+      "category" : "National Base",
+      "npm-name" : "ch.fhir.ig.ch-vacd",
+      "description" : "The CH VACD implementation guide describes the FHIR representation of the defined documents for the exchange of immuniuzation",
+      "authority" : "HL7 Switzerland",
+      "country" : "ch",
+      "history" : "http://fhir.ch/ig/ch-vacd/history.html",
+      "language" : ["en"],
+      "canonical" : "http://fhir.ch/ig/ch-vacd",
+      "ci-build" : "http://build.fhir.org/ig/hl7ch/ch-vacd",
+      "product" : ["fhir"],
+      "editions" : [
+        {
+          "name" : "STU 5",
+          "ig-version" : "5.0.0",
+          "package" : "ch.fhir.ig.ch-vacd#5.0.0",
+          "fhir-version" : ["4.0.1"],
+          "url" : "http://fhir.ch/ig/ch-vacd/5.0.0"
+        }
+      ]
+    },
+    {
+      "name" : "CH-AllergyIntolerance (R4)",
+      "category" : "National Base",
+      "npm-name" : "ch.fhir.ig.ch-allergyintolerance",
+      "description" : "Swiss Implementation Guide for Allergy & Intolerance based on the recommendations of the interprofessional working group EPR (IPAG).",
+      "authority" : "HL7 Switzerland",
+      "country" : "ch",
+      "history" : "http://fhir.ch/ig/ch-allergyintolerance/history.html",
+      "language" : ["en"],
+      "canonical" : "http://fhir.ch/ig/ch-allergyintolerance",
+      "ci-build" : "http://build.fhir.org/ig/hl7ch/ch-allergyintolerance",
+      "product" : ["fhir"],
+      "editions" : [
+        {
+          "name" : "STU 3",
+          "ig-version" : "3.0.0",
+          "package" : "ch.fhir.ig.ch-allergyintolerance#3.0.0",
+          "fhir-version" : ["4.0.1"],
+          "url" : "http://fhir.ch/ig/ch-allergyintolerance/3.0.0"
+        }
+      ]
+    },
+    {
+      "name" : "CH LAB-Order (R4)",
+      "category" : "National Base",
+      "npm-name" : "ch.fhir.ig.ch-lab-order",
+      "description" : "Swiss Implementation Guide for the exchange of order data in the laboratory sector.",
+      "authority" : "HL7 Switzerland",
+      "country" : "ch",
+      "history" : "http://fhir.ch/ig/ch-lab-order/history.html",
+      "language" : ["en"],
+      "canonical" : "http://fhir.ch/ig/ch-lab-order",
+      "ci-build" : "http://build.fhir.org/ig/hl7ch/ch-lab-order",
+      "editions" : [
+        {
+          "name" : "STU 2",
+          "ig-version" : "2.0.0",
+          "package" : "ch.fhir.ig.ch-lab-order#2.0.0",
+          "fhir-version" : ["4.0.1"],
+          "url" : "http://fhir.ch/ig/ch-lab-order/2.0.0"
+        }
+      ]
+    },
+    {
+      "name" : "CH eTOC (R4)",
+      "category" : "National Base",
+      "npm-name" : "ch.fhir.ig.ch-etoc",
+      "description" : "Transition of Care Implementation Guide based on the IPAG report.",
+      "authority" : "HL7 Switzerland",
+      "country" : "ch",
+      "history" : "http://fhir.ch/ig/ch-etoc/history.html",
+      "language" : ["en"],
+      "canonical" : "http://fhir.ch/ig/ch-etoc",
+      "ci-build" : "http://build.fhir.org/ig/hl7ch/ch-etoc",
+      "product" : ["fhir"],
+      "editions" : [
+        {
+          "name" : "STU 3",
+          "ig-version" : "3.0.0",
+          "package" : "ch.fhir.ig.ch-etoc#3.0.0",
+          "fhir-version" : ["4.0.1"],
+          "url" : "http://fhir.ch/ig/ch-etoc/3.0.0"
+        }
+      ]
+    },
+    {
+      "name" : "CH ATC (R4)",
+      "category" : "National Base",
+      "npm-name" : "ch.fhir.ig.ch-atc",
+      "description" : "The profile CH ATC defines the audit trail consumption requirements for the EPR in Switzerland which a community has to provide for a patients audit trail.",
+      "authority" : "FOPH",
+      "country" : "ch",
+      "history" : "http://fhir.ch/ig/ch-atc/history.html",
+      "language" : ["en"],
+      "canonical" : "http://fhir.ch/ig/ch-atc",
+      "ci-build" : "http://build.fhir.org/ig/ehealthsuisse/ch-atc",
+      "product" : ["fhir"],
+      "editions" : [
+        {
+          "name" : "Draft Draft",
+          "ig-version" : "3.3.0",
+          "package" : "ch.fhir.ig.ch-atc#3.3.0",
+          "fhir-version" : ["4.0.1"],
+          "url" : "http://fhir.ch/ig/ch-atc/3.3.0"
+        }
+      ]
+    },
+    {
+      "name" : "Observations of notifiable communicable infectious diseases",
+      "category" : "Public Health",
+      "npm-name" : "ch.fhir.ig.ch-elm",
+      "description" : "CH ELM is a project of the Swiss Federal Office of Public Health (FOPH), Communicable Diseases Division, to enable laboratories to send their observations of notifiable communicable infectious diseases to the FOPH electronically.",
+      "authority" : "FOPH",
+      "country" : "ch",
+      "history" : "http://fhir.ch/ig/ch-elm/history.html",
+      "language" : ["en"],
+      "canonical" : "http://fhir.ch/ig/ch-elm",
+      "ci-build" : "http://build.fhir.org/ig/ahdis/ch-elm/index.html",
+      "product" : ["fhir"],
+      "editions" : [
+        {
+          "name" : "STU 1",
+          "ig-version" : "1.7.0",
+          "package" : "ch.fhir.ig.ch-elm#1.7.0",
+          "fhir-version" : ["4.0.1"],
+          "url" : "http://fhir.ch/ig/ch-elm/1.7.0"
+        }
+      ]
+    },
+    {
+      "name" : "CH LAB-Report (R4)",
+      "category" : "National Base",
+      "npm-name" : "ch.fhir.ig.ch-lab-report",
+      "description" : "Implementation Guide for Laboratory Reports in Switzerland.",
+      "authority" : "HL7 Switzerland",
+      "country" : "ch",
+      "history" : "http://fhir.ch/ig/ch-lab-report/history.html",
+      "language" : ["en"],
+      "canonical" : "http://fhir.ch/ig/ch-lab-report",
+      "ci-build" : "http://build.fhir.org/ig/hl7ch/ch-lab-report",
+      "product" : ["fhir"],
+      "editions" : [
+        {
+          "name" : "STU 1",
+          "ig-version" : "1.0.0",
+          "package" : "ch.fhir.ig.ch-lab-report#1.0.0",
+          "fhir-version" : ["4.0.1"],
+          "url" : "http://fhir.ch/ig/ch-lab-report/1.0.0"
+        }
+      ]
+    },
+    {
+      "name" : "FHIR eMedication exchange formats for the implementation effort of CARA within its EPR community",
+      "category" : "clinical",
+      "npm-name" : "ch.fhir.ig.ch-emed-epr",
+      "description" : "FHIR eMedication exchange formats for the implementation effort of CARA within its EPR community.",
+      "authority" : "CARA",
+      "country" : "ch",
+      "history" : "http://fhir.ch/ig/ch-emed-epr/history.html",
+      "language" : ["en"],
+      "canonical" : "http://fhir.ch/ig/ch-emed-epr",
+      "ci-build" : "http://build.fhir.org/ig/CARA-ch/ch-emed-epr",
+      "editions" : [
+        {
+          "name" : "STU1",
+          "ig-version" : "1.0.0",
+          "package" : "ch.fhir.ig.ch-emed-epr#1.0.0",
+          "fhir-version" : ["4.0.1"],
+          "url" : "http://fhir.ch/ig/ch-emed-epr/1.0.0"
+        }
+      ]
+    },
+    {
+      "name" : "CH Term (R4)",
+      "category" : "National Base",
+      "npm-name" : "ch.fhir.ig.ch-term",
+      "description" : "FHIR implementation guide containing terminology that is used in Switzerland for the core profiles, various exchange formats and also in the context of the Swiss electronic patient record (EPR).",
+      "authority" : "HL7 Switzerland",
+      "country" : "ch",
+      "history" : "http://fhir.ch/ig/ch-term/history.html",
+      "language" : ["en"],
+      "canonical" : "http://fhir.ch/ig/ch-term",
+      "ci-build" : "http://build.fhir.org/ig/hl7ch/ch-term",
+      "product" : ["fhir"],
+      "editions" : [
+        {
+          "name" : "STU",
+          "ig-version" : "3.1.0",
+          "package" : "ch.fhir.ig.ch-term#3.1.0",
+          "fhir-version" : ["4.0.1"],
+          "url" : "http://fhir.ch/ig/ch-term/3.1.0"
+        }
+      ]
+    },
+    {
+      "name" : "CH EPR FHIR (R4)",
+      "category" : "National Base",
+      "npm-name" : "ch.fhir.ig.ch-epr-fhir",
+      "description" : "This national extension provides a FHIR based API for the Swiss EPR by extending the IHE FHIR based mobile profiles.",
+      "authority" : "FOPH",
+      "country" : "ch",
+      "history" : "http://fhir.ch/ig/ch-epr-fhir/history.html",
+      "language" : ["en"],
+      "canonical" : "http://fhir.ch/ig/ch-epr-fhir",
+      "ci-build" : "http://build.fhir.org/ig/ehealthsuisse/ch-epr-fhir",
+      "product" : ["fhir", "fhir"],
+      "editions" : [
+        {
+          "name" : "DSTU 4",
+          "ig-version" : "4.0.1",
+          "package" : "ch.fhir.ig.ch-epr-fhir#4.0.1",
+          "fhir-version" : ["4.0.1"],
+          "url" : "http://fhir.ch/ig/ch-epr-fhir/4.0.1"
+        }
+      ]
+    },
+    {
+      "name" : "CH IPS (R4)",
+      "category" : "National Base",
+      "npm-name" : "ch.fhir.ig.ch-ips",
+      "description" : "Swiss IPS based on the International Patient Summary Implementation Guide.",
+      "authority" : "HL7 Switzerland",
+      "country" : "ch",
+      "history" : "http://fhir.ch/ig/ch-ips/history.html",
+      "language" : ["en"],
+      "canonical" : "http://fhir.ch/ig/ch-ips",
+      "ci-build" : "http://build.fhir.org/ig/hl7ch/ch-ips/index.html",
+      "product" : ["fhir"],
+      "editions" : [
+        {
+          "name" : "STU 1",
+          "ig-version" : "1.0.0",
+          "package" : "ch.fhir.ig.ch-ips#1.0.0",
+          "fhir-version" : ["4.0.1"],
+          "url" : "http://fhir.ch/ig/ch-ips/1.0.0"
+        }
+      ]
+    },
+    {
+      "name" : "CH RAD-Order (R4)",
+      "category" : "National Base",
+      "npm-name" : "ch.fhir.ig.ch-rad-order",
+      "description" : "Based on the CH ORF Implementation Guide for Order & Referral in the Radiology domain to achieve a syntactical and semantically consistent cross enterprise information exchange.",
+      "authority" : "HL7 Switzerland",
+      "country" : "ch",
+      "history" : "http://fhir.ch/ig/ch-rad-order/history.html",
+      "language" : ["en"],
+      "canonical" : "http://fhir.ch/ig/ch-rad-order",
+      "ci-build" : "http://build.fhir.org/ig/hl7ch/ch-rad-order",
+      "product" : ["fhir"],
+      "editions" : [
+        {
+          "name" : "STU 2",
+          "ig-version" : "2.0.0",
+          "package" : "ch.fhir.ig.ch-rad-order#2.0.0",
+          "fhir-version" : ["4.0.1"],
+          "url" : "http://fhir.ch/ig/ch-rad-order/2.0.0"
+        }
+      ]
+    },
+    {
+      "name": "National Directory of Healthcare Providers and Services (NDH) Implementation Guide",
+      "category": "Administration",
+      "npm-name": "hl7.fhir.us.ndh",
+      "description": "Standard for the population, verification and exchange of Health and Social Care Directory information between a Validated National Directory and local directories (primarily for workflow integration).  This applies to individual demographics, organizational demographics, relationship between individuals and organizations, services provided, and electronic endpoint metadata",
+      "authority": "HL7",
+      "country": "us",
+      "history": "http://hl7.org/fhir/us/ndh/history.html",
+      "language": [
+        "en"
+      ],
+      "canonical": "http://hl7.org/fhir/us/ndh",
+      "ci-build": "http://build.fhir.org/ig/HL7/fhir-us-ndh",
+      "editions": [
+        {
+          "name": "STU1 Ballot",
+          "ig-version": "1.0.0-ballot",
+          "package": "hl7.fhir.us.ndh#1.0.0-ballot",
+          "fhir-version": [
+            "4.0.1"
+          ],
+          "url": "http://hl7.org/fhir/us/ndh/2023Sep"
+        }
+      ]
+    },
+    {
+      "name": "Privacy Consent on FHIR (PCF)",
+      "category": "Privacy / Security",
+      "npm-name": "ihe.iti.pcf",
+      "description": "The Privacy Consent on FHIR (PCF) Profile provides support for patient privacy consents and access control where a FHIR API is used to access Document Sharing Health Information Exchanges.",
+      "authority": "IHE",
+      "country": "uv",
+      "history": "https://profiles.ihe.net/ITI/PCF/history.html",
+      "language": [
+        "en"
+      ],
+      "canonical": "https://profiles.ihe.net/ITI/PCF",
+      "ci-build": "http://build.fhir.org/ig/IHE/ITI.PCF/branches/master/index.html",
+      "editions": [
+        {
+          "name": "Publication",
+          "ig-version": "1.1.0",
+          "package": "ihe.iti.pcf#1.1.0",
+          "fhir-version": [
+            "4.0.1"
+          ],
+          "url": "https://profiles.ihe.net/ITI/PCF/1.1.0"
+        }
+      ]
+    },
+    {
+      "name": "HL7 Sweden base profiles",
+      "category": "National Base",
+      "npm-name": "hl7se.fhir.base",
+      "description": "Implementation Guide for Swedish Base Profiles",
+      "authority": "HL7 Sweden",
+      "country": "se",
+      "history": "http://hl7.se/fhir/ig/base/history.html",
+      "language": [
+        "en"
+      ],
+      "canonical": "http://hl7.se/fhir/ig/base",
+      "ci-build": "http://build.fhir.org/ig/HL7Sweden/basprofiler-r4",
+      "editions": [
+        {
+          "name": "Releases",
+          "ig-version": "1.0.0",
+          "package": "hl7se.fhir.base#1.0.0",
+          "fhir-version": [
+            "4.0.1"
+          ],
+          "url": "http://hl7.se/fhir/ig/base/1.0.0"
+        }
+      ]
+    },
+    {
+      "name": "Da Vinci Value-Based Performance Reporting Implementation Guide",
+      "category": "quality and financial management",
+      "npm-name": "hl7.fhir.us.davinci-vbpr",
+      "description": "This implementation guide enables value-based performance reports to be specified in a standard format and exchanged using standardized mechanisms between payers and providers to support the shift from fee-for-service to value-based care.",
+      "authority": "HL7",
+      "country": "us",
+      "history": "http://hl7.org/fhir/us/davinci-vbpr/history.html",
+      "language": [
+        "en"
+      ],
+      "canonical": "http://hl7.org/fhir/us/davinci-vbpr",
+      "ci-build": "http://build.fhir.org/ig/HL7/davinci-vbpr",
+      "editions": [
+        {
+          "name": "STU1 Ballot",
+          "ig-version": "1.0.0-ballot",
+          "package": "hl7.fhir.us.davinci-vbpr#1.0.0-ballot",
+          "fhir-version": [
+            "4.0.1"
+          ],
+          "url": "http://hl7.org/fhir/us/davinci-vbpr/2023Sep"
+        }
+      ]
+    },
+    {
+      "name": "International Birth And Child Model Implementation Guide",
+      "category": "Clinical Records",
+      "npm-name": "hl7.fhir.uv.ibcm",
+      "description": "During a pregnancy clinical systems communicate data about the mother, the unborn fetus(es), the pregnancy, and child(ren). This includes information shared among EHR, ultrasound, radiology, lab and pharmacy systems. This IG explains how you model and communicate data and relate the fetus(es) to the mother using the FHIR resource Patient with extension indicating a distinct fetal record. Options for referencing information such as observation about the fetus as a body site within the maternal record will also be included. Examples and diagrams are provided to illustrate the use cases.",
+      "authority": "HL7",
+      "country": "uv",
+      "history": "http://hl7.org/fhir/uv/ibcm/history.html",
+      "language": [
+        "en"
+      ],
+      "canonical": "http://hl7.org/fhir/uv/ibcm",
+      "ci-build": "http://build.fhir.org/ig/HL7/fetal_records",
+      "editions": [
+        {
+          "name": "Releases Ballot",
+          "ig-version": "1.0.0-ballot",
+          "package": "hl7.fhir.uv.ibcm#1.0.0-ballot",
+          "fhir-version": [
+            "5.0.0"
+          ],
+          "url": "http://hl7.org/fhir/uv/ibcm/1.0.0-ballot"
+        }
+      ]
+    },
+    {
+      "name": "Canonical Resource Management Infrastructure Implementation Guide",
+      "category": "infrastructure",
+      "npm-name": "hl7.fhir.uv.crmi",
+      "description": "The Canonical Resource Management Infrastructure implementation guide defines profiles, operations, capability statements and guidance to facilitate the content management lifecycle for authoring, publishing, distribution, and implementation of FHIR knowledge artifacts such as value sets, profiles, libraries, rules, and measures. The guide is intended to be used by specification and content implementation guide authors as both a dependency for validation of published artifacts, and a guide for construction and publication of content.",
+      "authority": "HL7",
+      "country": "uv",
+      "history": "http://hl7.org/fhir/uv/crmi/history.html",
+      "language": [
+        "en"
+      ],
+      "canonical": "http://hl7.org/fhir/uv/crmi",
+      "ci-build": "http://build.fhir.org/ig/HL7/crmi-ig",
+      "editions": [
+        {
+          "name": "STU1 Draft",
+          "ig-version": "1.0.0-snapshot",
+          "package": "hl7.fhir.uv.crmi#1.0.0-snapshot",
+          "fhir-version": [
+            "4.0.1"
+          ],
+          "url": "http://hl7.org/fhir/uv/crmi/1.0.0-snapshot"
+        }
+      ]
+    },
+    {
+      "name": "Evidence Based Medicine on FHIR Implementation Guide",
+      "category": "Evidence",
+      "npm-name": "hl7.fhir.uv.ebm",
+      "description": "This implementation guide covers the broad scope of representation of scientific knowledge, including (1) citations to represent identification, location, classification, and attribution for knowledge artifacts; (2) components of research study design including study eligibility criteria (cohort definitions) and endpoint analysis plans; (3) research results including the statistic findings, definition of variables for which those findings apply, and the certainty of these findings; (4) assessments of research results; (5) aggregation and synthesis of research results; (6) judgments regarding evidence syntheses and contextual factors related to recommendations; (7) recommendations; and (8) compositions of combinations of these types of knowledge. The types of interoperability covered include syntactic (Resource StructureDefinitions) and semantic (value sets).",
+      "authority": "HL7",
+      "country": "uv",
+      "history": "http://hl7.org/fhir/uv/ebm/history.html",
+      "language": [
+        "en"
+      ],
+      "canonical": "http://hl7.org/fhir/uv/ebm",
+      "ci-build": "http://build.fhir.org/ig/HL7/ebm",
+      "editions": [
+        {
+          "name": "STU1 Ballot",
+          "ig-version": "1.0.0-ballot",
+          "package": "hl7.fhir.uv.ebm#1.0.0-ballot",
+          "fhir-version": [
+            "5.0.0"
+          ],
+          "url": "http://hl7.org/fhir/uv/ebm/2024Jan"
+        }
+      ]
+    },
+    {
+      "name": "KLTerm",
+      "category": "Terminology",
+      "npm-name": "kl.dk.fhir.term",
+      "description": "Base Terminology for KL",
+      "authority": "Kommunernes Landsforening (DK)",
+      "country": "dk",
+      "history": "http://fhir.kl.dk/term/history.html",
+      "language": [
+        "en"
+      ],
+      "canonical": "http://fhir.kl.dk/term",
+      "ci-build": "http://build.fhir.org/ig/hl7dk/kl-term",
+      "editions": [
+        {
+          "name": "Releases",
+          "ig-version": "1.1.0",
+          "package": "kl.dk.fhir.term#1.1.0",
+          "fhir-version": [
+            "4.0.1"
+          ],
+          "url": "http://fhir.kl.dk/term/1.1.0"
+        }
+      ]
+    },
+    {
+      "name": "KLCore",
+      "category": "Core",
+      "npm-name": "kl.dk.fhir.core",
+      "description": "Base Profiles for KL",
+      "authority": "Kommunernes Landsforening (DK)",
+      "country": "dk",
+      "history": "http://fhir.kl.dk/core/history.html",
+      "language": [
+        "en"
+      ],
+      "canonical": "http://fhir.kl.dk/core",
+      "ci-build": "http://build.fhir.org/ig/hl7dk/KL-dk",
+      "editions": [
+        {
+          "name": "Releases",
+          "ig-version": "1.2.0",
+          "package": "kl.dk.fhir.core#1.2.0",
+          "fhir-version": [
+            "4.0.1"
+          ],
+          "url": "http://fhir.kl.dk/core/1.2.0"
+        }
+      ]
+    },
+    {
+      "name": "KLGateway",
+      "category": "Clinical Registries",
+      "npm-name": "kl.dk.fhir.gateway",
+      "description": "KL Submission Guide of data for reporting of various elements",
+      "authority": "Kommunernes Landsforening (DK)",
+      "country": "dk",
+      "history": "http://fhir.kl.dk/gateway/history.html",
+      "language": [
+        "en"
+      ],
+      "canonical": "http://fhir.kl.dk/gateway",
+      "ci-build": "http://build.fhir.org/ig/hl7dk/kl-gateway",
+      "editions": [
+        {
+          "name": "Releases",
+          "ig-version": "1.1.0",
+          "package": "kl.dk.fhir.gateway#1.1.0",
+          "fhir-version": [
+            "4.0.1"
+          ],
+          "url": "http://fhir.kl.dk/gateway/1.1.0"
+        }
+      ]
+    },
+    {
+      "name": "HL7 FHIR Implementation Guide: Public Health IG Release 1 - BE Realm | STU1",
+      "category": "National Base",
+      "npm-name": "hl7.fhir.be.public-health",
+      "description": "Public Health IG",
+      "authority": "eHealth Platform Belgium",
+      "country": "be",
+      "history": "https://www.ehealth.fgov.be/standards/fhir/public-health/history.html",
+      "language": [
+        "en"
+      ],
+      "canonical": "https://www.ehealth.fgov.be/standards/fhir/public-health",
+      "ci-build": "http://build.fhir.org/ig/hl7-be/public-health",
+      "editions": [
+        {
+          "name": "Trial Use",
+          "ig-version": "1.0.0",
+          "package": "hl7.fhir.be.public-health#1.0.0",
+          "fhir-version": [
+            "4.0.1"
+          ],
+          "url": "https://www.ehealth.fgov.be/standards/fhir/public-health/1.0.0"
+        }
+      ]
+    },
+    {
+      "name": "Sharing of IPS (sIPS)",
+      "category": "Clinical Documents",
+      "npm-name": "ihe.iti.sips",
+      "description": "Defines how HL7 FHIR IPS is communicated using IHE Document Sharing",
+      "authority": "IHE",
+      "country": "uv",
+      "history": "https://profiles.ihe.net/ITI/sIPS/history.html",
+      "language": [
+        "en"
+      ],
+      "canonical": "https://profiles.ihe.net/ITI/sIPS",
+      "ci-build": "http://build.fhir.org/ig/IHE/ITI.sIPS/branches/master/index.html",
+      "editions": [
+        {
+          "name": "Publication",
+          "ig-version": "1.0.0",
+          "package": "ihe.iti.sips#1.0.0",
+          "fhir-version": [
+            "4.0.1"
+          ],
+          "url": "https://profiles.ihe.net/ITI/sIPS/1.0.0"
+        }
+      ]
+    },
+    {
+      "name": "KLFFBMessaging",
+      "category": "Messaging",
+      "npm-name": "kl.dk.fhir.ffbmessaging",
+      "description": "Danish municipalities implementation guide for FFB messaging. A standard for exchanging social information from citizen journals between municipalities. The aim is to support citizens continuously, e.g. when they move, or receives interventions outside their home municipality.",
+      "authority": "HL7 Denmark",
+      "country": "dk",
+      "history": "http://fhir.kl.dk/ffbmessaging/history.html",
+      "language": [
+        "en"
+      ],
+      "canonical": "http://fhir.kl.dk/ffbmessaging",
+      "ci-build": "http://build.fhir.org/ig/hl7dk/kl-ffb-messaging",
+      "editions": [
+        {
+          "name": "Releases",
+          "ig-version": "1.0.0",
+          "package": "kl.dk.fhir.ffbmessaging#1.0.0",
+          "fhir-version": [
+            "4.0.1"
+          ],
+          "url": "http://fhir.kl.dk/ffbmessaging/1.0.0"
+        }
+      ]
+    },
+    {
+      "name": "KLFFinst",
+      "category": "Core",
+      "npm-name": "kl.dk.fhir.ffinst",
+      "description": "Danish municipalities implementation guide for FFInst ",
+      "authority": "HL7 Denmark",
+      "country": "dk",
+      "history": "http://fhir.kl.dk/ffinst/history.html",
+      "language": [
+        "en"
+      ],
+      "canonical": "http://fhir.kl.dk/ffinst",
+      "ci-build": "http://build.fhir.org/ig/hl7dk/KL-dk-tools",
+      "editions": [
+        {
+          "name": "Releases",
+          "ig-version": "1.0.0",
+          "package": "kl.dk.fhir.ffinst#1.0.0",
+          "fhir-version": [
+            "4.0.1"
+          ],
+          "url": "http://fhir.kl.dk/ffinst/1.0.0"
+        }
+      ]
+    },
+    {
+      "name": "KLFFBReporting",
+      "category": "Clinical Registries",
+      "npm-name": "kl.dk.fhir.ffbreporting",
+      "description": "Danish municipalities implementation guide for FFB reporting. A standard for reporting social information from citizen journals to a gateway. The aim is to use the data in population based studies and management information systems",
+      "authority": "HL7 Denmark",
+      "country": "dk",
+      "history": "http://fhir.kl.dk/ffbreporting/history.html",
+      "language": [
+        "en"
+      ],
+      "canonical": "http://fhir.kl.dk/ffbreporting",
+      "ci-build": "http://build.fhir.org/ig/hl7dk/kl-ffb-reporting",
+      "editions": [
+        {
+          "name": "Releases",
+          "ig-version": "1.0.0",
+          "package": "kl.dk.fhir.ffbreporting#1.0.0",
+          "fhir-version": [
+            "4.0.1"
+          ],
+          "url": "http://fhir.kl.dk/ffbreporting/1.0.0"
+        }
+      ]
+    },
+    {
+      "name": "Animal terapeuta (não humano)",
+      "category": "Research",
+      "npm-name": "animal.terapeuta",
+      "description": "Cadastro de animais terapeutas visando a facilidade de localização deles pelas habilidades.",
+      "authority": "CGIS (UFG) (BR)",
+      "country": "br",
+      "history": "https://fhir.fabrica.inf.ufg.br/ig/history.html",
+      "language": [
+        "pt"
+      ],
+      "canonical": "https://fhir.fabrica.inf.ufg.br/ig",
+      "ci-build": "https://fhir.fabrica.inf.ufg.br/ig",
+      "editions": [
+        {
+          "name": "Releases",
+          "ig-version": "0.1.2",
+          "package": "animal.terapeuta#0.1.2",
+          "fhir-version": [
+            "4.0.1"
+          ],
+          "url": "https://fhir.fabrica.inf.ufg.br/ig"
+        }
+      ]
+    },
+    {
+      "name": "Common FHIR profile vendor collaboration",
+      "category": "EHR Access",
+      "npm-name": "care.commonprofiles.fhir",
+      "description": "ImplementationGuide published by a collaborative group of Swedish stakeholders of healthcare IT systems.",
+      "authority": "CommonProfiles.care (SE)",
+      "country": "se",
+      "history": "https://commonprofiles.care/fhir/history.html",
+      "language": [
+        "en"
+      ],
+      "canonical": "https://commonprofiles.care/fhir",
+      "ci-build": "https://build.fhir.org/ig/commonprofiles-care/fhir/",
+      "editions": [
+        {
+          "name": "Releases",
+          "ig-version": "1.0.1",
+          "package": "care.commonprofiles.fhir#1.0.1",
+          "fhir-version": [
+            "4.0.1"
+          ],
+          "url": "https://commonprofiles.care/fhir/1.0.1/"
+        }
+      ]
+    },
+    {
+      "name": "KLGatewayRehab",
+      "category": "Clinical Registries",
+      "npm-name": "kl.dk.fhir.rehab",
+      "description": "This implementation guide describes the delivery of §140 rehabilitation data to KL Gateway.",
+      "authority": "HL7 Denmark",
+      "country": "dk",
+      "history": "http://fhir.kl.dk/rehab/history.html",
+      "language": [
+        "en"
+      ],
+      "canonical": "http://fhir.kl.dk/rehab",
+      "ci-build": "http://build.fhir.org/ig/hl7dk/kl-gateway-rehab",
+      "editions": [
+        {
+          "name": "Releases",
+          "ig-version": "1.0.0",
+          "package": "kl.dk.fhir.rehab#1.0.0",
+          "fhir-version": [
+            "4.0.1"
+          ],
+          "url": "http://fhir.kl.dk/rehab/1.0.0"
+        }
+      ]
+    },
+    {
+      "name": "KLGatewayPrevention",
+      "category": "Clinical Registries",
+      "npm-name": "kl.dk.fhir.prevention",
+      "description": "This implementation guide describes the delivery of §119 prevention/health promotion data to KL Gateway.",
+      "authority": "HL7 Denmark",
+      "country": "dk",
+      "history": "http://fhir.kl.dk/prevention/history.html",
+      "language": [
+        "en"
+      ],
+      "canonical": "http://fhir.kl.dk/prevention",
+      "ci-build": "http://build.fhir.org/ig/hl7dk/kl-gateway-prevention",
+      "editions": [
+        {
+          "name": "Releases",
+          "ig-version": "1.0.0",
+          "package": "kl.dk.fhir.prevention#1.0.0",
+          "fhir-version": [
+            "4.0.1"
+          ],
+          "url": "http://fhir.kl.dk/prevention/1.0.0"
+        }
+      ]
+    },
+    {
+      "name": "KLChildren",
+      "category": "Clinical Registries",
+      "npm-name": "kl.dk.fhir.children",
+      "description": "This implementation guide describes the delivery of children health data to KL Gateway.",
+      "authority": "HL7 Denmark",
+      "country": "dk",
+      "history": "http://fhir.kl.dk/children/history.html",
+      "language": [
+        "en"
+      ],
+      "canonical": "http://fhir.kl.dk/children",
+      "ci-build": "http://build.fhir.org/ig/hl7dk/kl-children",
+      "editions": [
+        {
+          "name": "Releases",
+          "ig-version": "1.0.0",
+          "package": "kl.dk.fhir.children#1.0.0",
+          "fhir-version": [
+            "4.0.1"
+          ],
+          "url": "http://fhir.kl.dk/children/1.0.0"
+        }
+      ]
+    },
+    {
+      "name": "KR Core Implementation Guide",
+      "category": "National Base",
+      "npm-name": "hl7.fhir.kr.core",
+      "description": "Base Korean national implementation guide",
+      "authority": "HL7 Korea",
+      "product": [
+        "fhir"
+      ],
+      "country": "kr",
+      "language": [
+        "kr",
+        "en"
+      ],
+      "history": "http://www.hl7korea.or.kr/fhir/krcore/history.html",
+      "canonical": "http://www.hl7korea.or.kr/fhir/krcore",
+      "editions": [
+        {
+          "name": "STU 1",
+          "ig-version": "1.0.1",
+          "package": "hl7.fhir.kr.core#1.0.1",
+          "fhir-version": [
+            "4.0.1"
+          ],
+          "url": "http://www.hl7korea.or.kr/fhir/krcore/STU1.0.1/"
+        }
+      ]
+    },
+    {
+      "name": "FHIRJPCoreImplementationGuide",
+      "category": "National Base",
+      "npm-name": "hl7.fhir.jp.core",
+      "description": "HL7 FHIR JP Core ImplementationGuide",
+      "authority": "FHIR Japan / JAMI",
+      "product": [
+        "fhir"
+      ],
+      "country": "jp",
+      "language": [
+        "ja"
+      ],
+      "implementations": [
+        {
+          "name": "Source Code",
+          "type": "source",
+          "url": "https://github.com/jami-fhir-jp-wg/jp-core-v1x"
+        }
+      ],
+      "history": "https://jpfhir.jp/fhir/core/history.html",
+      "canonical": "http://jpfhir.jp/fhir/core",
+      "editions": [
+        {
+          "name": "jp-core.r4",
+          "ig-version": "1.1.1",
+          "package": "hl7.fhir.r4.core#1.1.1",
+          "fhir-version": [
+            "4.0.1"
+          ],
+          "url": "https://jpfhir.jp/fhir/core/1.1.1"
+        }
+      ]
+    },
+    {
+      "name": "HL7Japan_JAMIeReferralImplementationGuide",
+      "category": "Clinical Documents",
+      "npm-name": "eReferral",
+      "description": "診療情報提供書　HL7 Japan-JAMI eReferral ImplementationGuide",
+      "authority": "FHIR Japan / JAMI",
+      "product": [
+        "fhir"
+      ],
+      "country": "jp",
+      "language": [
+        "ja"
+      ],
+      "history": "https://jpfhir.jp/fhir/eReferral/igv1/updateHistory.html",
+      "canonical": "https://jpfhir.jp/fhir/eReferral",
+      "editions": [
+        {
+          "name": "eReferral",
+          "ig-version": "1.1.4",
+          "package": "eReferral#1.1.4",
+          "fhir-version": [
+            "4.0.1"
+          ],
+          "url": "https://jpfhir.jp/fhir/eReferral/igv1"
+        }
+      ]
+    },
+    {
+      "name": "HL7JapanJAMIeDischargeSummaryImplementationGuide",
+      "category": "Clinical Documents",
+      "npm-name": "eDischargeSummary",
+      "description": "退院時サマリー　HL7 Japan-JAMI eDischargeSummary ImplementationGuide",
+      "authority": "FHIR Japan / JAMI",
+      "product": [
+        "fhir"
+      ],
+      "country": "jp",
+      "language": [
+        "ja"
+      ],
+      "history": "https://jpfhir.jp/fhir/eDisSummary/igv1/updateHistory.html",
+      "canonical": "https://jpfhir.jp/fhir/eDisSummary",
+      "editions": [
+        {
+          "name": "eDischargeSummary",
+          "ig-version": "1.1.4",
+          "package": "eDischargeSummary#1.1.4",
+          "fhir-version": [
+            "4.0.1"
+          ],
+          "url": "https://jpfhir.jp/fhir/eDisSummary/igv1"
+        }
+      ]
+    },
+    {
+      "name": "HL7 Europe Laboratory Report",
+      "category": "Laboratory Report",
+      "npm-name": "hl7.fhir.eu.laboratory",
+      "description": "This guide defines a set of common rules to be applied to HL7 FHIR to represent a Laboratory Report in the European Context, coherently with the European eHN Guidelines",
+      "authority": "HL7 Europe",
+      "country": "eu",
+      "history": "http://hl7.eu/fhir/laboratory/history.html",
+      "language": [
+        "en"
+      ],
+      "canonical": "http://hl7.eu/fhir/laboratory",
+      "ci-build": "http://build.fhir.org/ig/hl7-eu/laboratory",
+      "editions": [
+        {
+          "name": "STU 1",
+          "ig-version": "0.1.0",
+          "package": "hl7.fhir.eu.laboratory#0.1.0",
+          "fhir-version": [
+            "4.0.1"
+          ],
+          "url": "http://hl7.eu/fhir/laboratory/0.1.0"
+        }
+      ]
+    },
+    {
+      "name": "HL7 FHIR Implementation Guide: Public Health IG Release 1 - BE Realm | STU1",
+      "category": "National Base",
+      "npm-name": "hl7.fhir.be.public-health",
+      "description": "HL7 FHIR Implementation Guide: Public Health IG Release 1 - BE Realm | STU1",
+      "authority": "eHealth Platform Belgium",
+      "country": "be",
+      "history": "https://www.ehealth.fgov.be/standards/fhir/public-health/history.html",
+      "language": [
+        "en"
+      ],
+      "canonical": "https://www.ehealth.fgov.be/standards/fhir/public-health",
+      "ci-build": "http://build.fhir.org/ig/hl7-be/public-health",
+      "editions": [
+        {
           "name": "Trial Use",
           "ig-version": "1.0.2",
           "package": "hl7.fhir.be.public-health#1.0.2",
@@ -7834,452 +8936,6 @@
             "3.0.2"
           ],
           "url": "https://implementatiegids.zorgviewer.nl"
-=======
-          "name" : "Releases Draft",
-          "ig-version" : "0.1.0",
-          "package" : "smart.who.int.base#0.1.0",
-          "fhir-version" : ["4.0.1"],
-          "url" : "http://smart.who.int/base/0.1.0"
-        }
-      ],
-      "product" : ["fhir"]
-    },
-    {
-      "name" : "SMART TS",
-      "category" : "base",
-      "npm-name" : "smart.who.int.ts",
-      "description" : "SMART Guidelines Terminology artifacts and resources to be used as the across all SMART Guidelines IGs",
-      "authority" : "World Health Organization",
-      "country" : "uv",
-      "history" : "http://smart.who.int/ts/history.html",
-      "language" : ["en"],
-      "canonical" : "http://smart.who.int/ts",
-      "ci-build" : "http://worldhealthorganization.github.io/smart-ts",
-      "editions" : [
-        {
-          "name" : "Releases Draft",
-          "ig-version" : "0.1.0",
-          "package" : "smart.who.int.ts#0.1.0",
-          "fhir-version" : ["4.0.1"],
-          "url" : "http://smart.who.int/ts/0.1.0"
-        }
-      ],
-      "product" : ["fhir"]
-    },
-    {
-      "name" : "SMART ICVP",
-      "category" : "base",
-      "npm-name" : "smart.who.int.icvp",
-      "description" : "SMART Guidelines for International Certificate for Vaccination or Prophylaxis",
-      "authority" : "World Health Organization",
-      "country" : "uv",
-      "history" : "http://smart.who.int/icvp/history.html",
-      "language" : ["en"],
-      "canonical" : "http://smart.who.int/icvp",
-      "ci-build" : "http://worldhealthorganization.github.io/smart-icvp",
-      "editions" : [
-        {
-          "name" : "Releases Draft",
-          "ig-version" : "0.1.0",
-          "package" : "smart.who.int.icvp#0.1.0",
-          "fhir-version" : ["4.0.1"],
-          "url" : "http://smart.who.int/icvp/0.1.0"
-        }
-      ],
-      "product" : ["fhir"]
-    },
-    {
-      "name" : "WHO Digital Documentation of COVID-19 Certificates (DDCC)",
-      "category" : "base",
-      "npm-name" : "who.ddcc",
-      "description" : "This WHO Digital Documentation of COVID-19 Certificates (DDCC) Implementation Guide details how to use Health Level 7 (HL7) Fast Healthcare Interoperability Resources (FHIR) for consistent digital representation of COVID-19 certificates and interoperability",
-      "authority" : "World Health Organization",
-      "country" : "uv",
-      "history" : "http://smart.who.int/ddcc/history.html",
-      "language" : ["en"],
-      "canonical" : "http://smart.who.int/ddcc",
-      "ci-build" : "http://worldhealthorganization.github.io/WorldHealthOrganization/ddcc",
-      "editions" : [
-        {
-          "name" : "releases Draft",
-          "ig-version" : "1.0.1",
-          "package" : "who.ddcc#1.0.1",
-          "fhir-version" : ["4.0.1"],
-          "url" : "http://smart.who.int/ddcc/1.0.1"
-        }
-      ],
-      "product" : ["fhir"]
-    },
-    {
-      "name" : "DaVinci Postable Remittance FHIR Implementation Guide",
-      "category" : "financial",
-      "npm-name" : "hl7.fhir.us.davinci-pr",
-      "description" : "This IG provides a FHIR API to search for and retrieve a copy of a previously issued postable remittance.",
-      "authority" : "HL7",
-      "country" : "us",
-      "history" : "http://hl7.org/fhir/us/davinci-pr/history.html",
-      "language" : ["en"],
-      "canonical" : "http://hl7.org/fhir/us/davinci-pr",
-      "ci-build" : "http://build.fhir.org/ig/HL7/davinci-pr",
-      "product" : ["fhir"],
-      "editions" : [
-        {
-          "name" : "STU 1 Ballot",
-          "ig-version" : "1.0.0-ballot",
-          "package" : "hl7.fhir.us.davinci-pr#1.0.0-ballot",
-          "fhir-version" : ["4.0.1"],
-          "url" : "http://hl7.org/fhir/us/davinci-pr/2025Jan"
-        }
-      ]
-    },
-    {
-      "name" : "Quality Measure Implementation Guide",
-      "category" : "Quality/CDS",
-      "npm-name" : "hl7.fhir.uv.cqm",
-      "description" : "The Quality Measure Implementation Guide (QM IG) describes an approach to representing Quality Measures (QMs) using the FHIR Clinical Reasoning Module and Clinical Quality Language (CQL). This Implementation Guide can be used for multiple use cases across many domains.",
-      "authority" : "HL7",
-      "country" : "uv",
-      "history" : "http://hl7.org/fhir/uv/cqm/history.html",
-      "language" : ["en"],
-      "canonical" : "http://hl7.org/fhir/uv/cqm",
-      "ci-build" : "http://build.fhir.org/ig/HL7/fhir-cqm",
-      "product" : ["fhir"],
-      "editions" : [
-        {
-          "name" : "STU1 (v1.0.0) Ballot",
-          "ig-version" : "1.0.0-ballot",
-          "package" : "hl7.fhir.uv.cqm#1.0.0-ballot",
-          "fhir-version" : ["4.0.1"],
-          "url" : "http://hl7.org/fhir/uv/cqm/2025Jan"
-        }
-      ]
-    },
-    {
-      "name" : "How to Publish a FHIR Implementation Guide",
-      "category" : "Infrastructure",
-      "npm-name" : "ca.argentixinfo.howtopub",
-      "description" : "An instruction guide showing how to use the HL7 IG Publisher's -go-publish feature to publish an implementation guide to a website.",
-      "authority" : "Argentix Informatics, Inc.",
-      "country" : "CA",
-      "history" : "http://argentixinfo.com/ig/howtopub/history.html",
-      "language" : ["en"],
-      "canonical" : "http://argentixinfo.com/ig/howtopub",
-      "ci-build" : "http://build.fhir.org/ig/ElliotSilver/how-to-publish",
-      "editions" : [
-        {
-          "name" : "Release 1",
-          "ig-version" : "1.0.0",
-          "package" : "ca.argentixinfo.howtopub#1.0.0",
-          "fhir-version" : ["4.0.1"],
-          "url" : "http://argentixinfo.com/ig/howtopub/1.0.0"
-        }
-      ],
-      "product" : ["fhir"]
-    },
-    {
-      "name" : "Standard Personal Health Record",
-      "category" : "Personal Healthcare",
-      "npm-name" : "hl7.fhir.uv.phr",
-      "description" : "A specifcation for a standard personal health record file format, for collecting and assembling longitudinal records from multiple EHR vendors.",
-      "authority" : "HL7",
-      "country" : "uv",
-      "history" : "http://hl7.org/fhir/uv/phr/history.html",
-      "language" : ["en"],
-      "canonical" : "http://hl7.org/fhir/uv/phr",
-      "ci-build" : "http://build.fhir.org/ig/HL7/personal-health-record-format-ig",
-      "product" : ["fhir"],
-      "editions" : [
-        {
-          "name" : "STU1 Ballot",
-          "ig-version" : "1.0.0-ballot",
-          "package" : "hl7.fhir.uv.phr#1.0.0-ballot",
-          "fhir-version" : ["4.0.1"],
-          "url" : "http://hl7.org/fhir/uv/phr/2025Jan"
-        }
-      ]
-    },
-    {
-      "name" : "FHIRPath Specification",
-      "category" : "infrastructure",
-      "npm-name" : "hl7.fhirpath",
-      "description" : "??",
-      "authority" : "HL7",
-      "country" : "??",
-      "history" : "http://hl7.org/fhirpath/history.html",
-      "language" : ["en"],
-      "canonical" : "http://hl7.org/fhirpath",
-      "ci-build" : "http://build.fhir.org/ig/HL7/FHIRPath",
-      "product" : ["fhir"],
-      "editions" : [
-        {
-          "name" : "R2 Ballot",
-          "ig-version" : "3.0.0-ballot",
-          "package" : "hl7.fhirpath#3.0.0-ballot",
-          "fhir-version" : ["4.0.1"],
-          "url" : "http://hl7.org/fhirpath/2025Jan"
-        }
-      ]
-    },    
-    {
-      "name" : "CH VACD (R4)",
-      "category" : "National Base",
-      "npm-name" : "ch.fhir.ig.ch-vacd",
-      "description" : "The CH VACD implementation guide describes the FHIR representation of the defined documents for the exchange of immuniuzation",
-      "authority" : "HL7 Switzerland",
-      "country" : "ch",
-      "history" : "http://fhir.ch/ig/ch-vacd/history.html",
-      "language" : ["en"],
-      "canonical" : "http://fhir.ch/ig/ch-vacd",
-      "ci-build" : "http://build.fhir.org/ig/hl7ch/ch-vacd",
-      "product" : ["fhir"],
-      "editions" : [
-        {
-          "name" : "STU 5",
-          "ig-version" : "5.0.0",
-          "package" : "ch.fhir.ig.ch-vacd#5.0.0",
-          "fhir-version" : ["4.0.1"],
-          "url" : "http://fhir.ch/ig/ch-vacd/5.0.0"
-        }
-      ]
-    },
-    {
-      "name" : "CH-AllergyIntolerance (R4)",
-      "category" : "National Base",
-      "npm-name" : "ch.fhir.ig.ch-allergyintolerance",
-      "description" : "Swiss Implementation Guide for Allergy & Intolerance based on the recommendations of the interprofessional working group EPR (IPAG).",
-      "authority" : "HL7 Switzerland",
-      "country" : "ch",
-      "history" : "http://fhir.ch/ig/ch-allergyintolerance/history.html",
-      "language" : ["en"],
-      "canonical" : "http://fhir.ch/ig/ch-allergyintolerance",
-      "ci-build" : "http://build.fhir.org/ig/hl7ch/ch-allergyintolerance",
-      "product" : ["fhir"],
-      "editions" : [
-        {
-          "name" : "STU 3",
-          "ig-version" : "3.0.0",
-          "package" : "ch.fhir.ig.ch-allergyintolerance#3.0.0",
-          "fhir-version" : ["4.0.1"],
-          "url" : "http://fhir.ch/ig/ch-allergyintolerance/3.0.0"
-        }
-      ]
-    },
-    {
-      "name" : "CH LAB-Order (R4)",
-      "category" : "National Base",
-      "npm-name" : "ch.fhir.ig.ch-lab-order",
-      "description" : "Swiss Implementation Guide for the exchange of order data in the laboratory sector.",
-      "authority" : "HL7 Switzerland",
-      "country" : "ch",
-      "history" : "http://fhir.ch/ig/ch-lab-order/history.html",
-      "language" : ["en"],
-      "canonical" : "http://fhir.ch/ig/ch-lab-order",
-      "ci-build" : "http://build.fhir.org/ig/hl7ch/ch-lab-order",
-      "editions" : [
-        {
-          "name" : "STU 2",
-          "ig-version" : "2.0.0",
-          "package" : "ch.fhir.ig.ch-lab-order#2.0.0",
-          "fhir-version" : ["4.0.1"],
-          "url" : "http://fhir.ch/ig/ch-lab-order/2.0.0"
-        }
-      ]
-    },
-    {
-      "name" : "CH eTOC (R4)",
-      "category" : "National Base",
-      "npm-name" : "ch.fhir.ig.ch-etoc",
-      "description" : "Transition of Care Implementation Guide based on the IPAG report.",
-      "authority" : "HL7 Switzerland",
-      "country" : "ch",
-      "history" : "http://fhir.ch/ig/ch-etoc/history.html",
-      "language" : ["en"],
-      "canonical" : "http://fhir.ch/ig/ch-etoc",
-      "ci-build" : "http://build.fhir.org/ig/hl7ch/ch-etoc",
-      "product" : ["fhir"],
-      "editions" : [
-        {
-          "name" : "STU 3",
-          "ig-version" : "3.0.0",
-          "package" : "ch.fhir.ig.ch-etoc#3.0.0",
-          "fhir-version" : ["4.0.1"],
-          "url" : "http://fhir.ch/ig/ch-etoc/3.0.0"
-        }
-      ]
-    },
-    {
-      "name" : "CH ATC (R4)",
-      "category" : "National Base",
-      "npm-name" : "ch.fhir.ig.ch-atc",
-      "description" : "The profile CH ATC defines the audit trail consumption requirements for the EPR in Switzerland which a community has to provide for a patients audit trail.",
-      "authority" : "FOPH",
-      "country" : "ch",
-      "history" : "http://fhir.ch/ig/ch-atc/history.html",
-      "language" : ["en"],
-      "canonical" : "http://fhir.ch/ig/ch-atc",
-      "ci-build" : "http://build.fhir.org/ig/ehealthsuisse/ch-atc",
-      "product" : ["fhir"],
-      "editions" : [
-        {
-          "name" : "Draft Draft",
-          "ig-version" : "3.3.0",
-          "package" : "ch.fhir.ig.ch-atc#3.3.0",
-          "fhir-version" : ["4.0.1"],
-          "url" : "http://fhir.ch/ig/ch-atc/3.3.0"
-        }
-      ]
-    },
-    {
-      "name" : "Observations of notifiable communicable infectious diseases",
-      "category" : "Public Health",
-      "npm-name" : "ch.fhir.ig.ch-elm",
-      "description" : "CH ELM is a project of the Swiss Federal Office of Public Health (FOPH), Communicable Diseases Division, to enable laboratories to send their observations of notifiable communicable infectious diseases to the FOPH electronically.",
-      "authority" : "FOPH",
-      "country" : "ch",
-      "history" : "http://fhir.ch/ig/ch-elm/history.html",
-      "language" : ["en"],
-      "canonical" : "http://fhir.ch/ig/ch-elm",
-      "ci-build" : "http://build.fhir.org/ig/ahdis/ch-elm/index.html",
-      "product" : ["fhir"],
-      "editions" : [
-        {
-          "name" : "STU 1",
-          "ig-version" : "1.7.0",
-          "package" : "ch.fhir.ig.ch-elm#1.7.0",
-          "fhir-version" : ["4.0.1"],
-          "url" : "http://fhir.ch/ig/ch-elm/1.7.0"
-        }
-      ]
-    },
-    {
-      "name" : "CH LAB-Report (R4)",
-      "category" : "National Base",
-      "npm-name" : "ch.fhir.ig.ch-lab-report",
-      "description" : "Implementation Guide for Laboratory Reports in Switzerland.",
-      "authority" : "HL7 Switzerland",
-      "country" : "ch",
-      "history" : "http://fhir.ch/ig/ch-lab-report/history.html",
-      "language" : ["en"],
-      "canonical" : "http://fhir.ch/ig/ch-lab-report",
-      "ci-build" : "http://build.fhir.org/ig/hl7ch/ch-lab-report",
-      "product" : ["fhir"],
-      "editions" : [
-        {
-          "name" : "STU 1",
-          "ig-version" : "1.0.0",
-          "package" : "ch.fhir.ig.ch-lab-report#1.0.0",
-          "fhir-version" : ["4.0.1"],
-          "url" : "http://fhir.ch/ig/ch-lab-report/1.0.0"
-        }
-      ]
-    },
-    {
-      "name" : "FHIR eMedication exchange formats for the implementation effort of CARA within its EPR community",
-      "category" : "clinical",
-      "npm-name" : "ch.fhir.ig.ch-emed-epr",
-      "description" : "FHIR eMedication exchange formats for the implementation effort of CARA within its EPR community.",
-      "authority" : "CARA",
-      "country" : "ch",
-      "history" : "http://fhir.ch/ig/ch-emed-epr/history.html",
-      "language" : ["en"],
-      "canonical" : "http://fhir.ch/ig/ch-emed-epr",
-      "ci-build" : "http://build.fhir.org/ig/CARA-ch/ch-emed-epr",
-      "editions" : [
-        {
-          "name" : "STU1",
-          "ig-version" : "1.0.0",
-          "package" : "ch.fhir.ig.ch-emed-epr#1.0.0",
-          "fhir-version" : ["4.0.1"],
-          "url" : "http://fhir.ch/ig/ch-emed-epr/1.0.0"
-        }
-      ]
-    },
-    {
-      "name" : "CH Term (R4)",
-      "category" : "National Base",
-      "npm-name" : "ch.fhir.ig.ch-term",
-      "description" : "FHIR implementation guide containing terminology that is used in Switzerland for the core profiles, various exchange formats and also in the context of the Swiss electronic patient record (EPR).",
-      "authority" : "HL7 Switzerland",
-      "country" : "ch",
-      "history" : "http://fhir.ch/ig/ch-term/history.html",
-      "language" : ["en"],
-      "canonical" : "http://fhir.ch/ig/ch-term",
-      "ci-build" : "http://build.fhir.org/ig/hl7ch/ch-term",
-      "product" : ["fhir"],
-      "editions" : [
-        {
-          "name" : "STU",
-          "ig-version" : "3.1.0",
-          "package" : "ch.fhir.ig.ch-term#3.1.0",
-          "fhir-version" : ["4.0.1"],
-          "url" : "http://fhir.ch/ig/ch-term/3.1.0"
-        }
-      ]
-    },
-    {
-      "name" : "CH EPR FHIR (R4)",
-      "category" : "National Base",
-      "npm-name" : "ch.fhir.ig.ch-epr-fhir",
-      "description" : "This national extension provides a FHIR based API for the Swiss EPR by extending the IHE FHIR based mobile profiles.",
-      "authority" : "FOPH",
-      "country" : "ch",
-      "history" : "http://fhir.ch/ig/ch-epr-fhir/history.html",
-      "language" : ["en"],
-      "canonical" : "http://fhir.ch/ig/ch-epr-fhir",
-      "ci-build" : "http://build.fhir.org/ig/ehealthsuisse/ch-epr-fhir",
-      "product" : ["fhir", "fhir"],
-      "editions" : [
-        {
-          "name" : "DSTU 4",
-          "ig-version" : "4.0.1",
-          "package" : "ch.fhir.ig.ch-epr-fhir#4.0.1",
-          "fhir-version" : ["4.0.1"],
-          "url" : "http://fhir.ch/ig/ch-epr-fhir/4.0.1"
-        }
-      ]
-    },
-    {
-      "name" : "CH IPS (R4)",
-      "category" : "National Base",
-      "npm-name" : "ch.fhir.ig.ch-ips",
-      "description" : "Swiss IPS based on the International Patient Summary Implementation Guide.",
-      "authority" : "HL7 Switzerland",
-      "country" : "ch",
-      "history" : "http://fhir.ch/ig/ch-ips/history.html",
-      "language" : ["en"],
-      "canonical" : "http://fhir.ch/ig/ch-ips",
-      "ci-build" : "http://build.fhir.org/ig/hl7ch/ch-ips/index.html",
-      "product" : ["fhir"],
-      "editions" : [
-        {
-          "name" : "STU 1",
-          "ig-version" : "1.0.0",
-          "package" : "ch.fhir.ig.ch-ips#1.0.0",
-          "fhir-version" : ["4.0.1"],
-          "url" : "http://fhir.ch/ig/ch-ips/1.0.0"
-        }
-      ]
-    },
-    {
-      "name" : "CH RAD-Order (R4)",
-      "category" : "National Base",
-      "npm-name" : "ch.fhir.ig.ch-rad-order",
-      "description" : "Based on the CH ORF Implementation Guide for Order & Referral in the Radiology domain to achieve a syntactical and semantically consistent cross enterprise information exchange.",
-      "authority" : "HL7 Switzerland",
-      "country" : "ch",
-      "history" : "http://fhir.ch/ig/ch-rad-order/history.html",
-      "language" : ["en"],
-      "canonical" : "http://fhir.ch/ig/ch-rad-order",
-      "ci-build" : "http://build.fhir.org/ig/hl7ch/ch-rad-order",
-      "product" : ["fhir"],
-      "editions" : [
-        {
-          "name" : "STU 2",
-          "ig-version" : "2.0.0",
-          "package" : "ch.fhir.ig.ch-rad-order#2.0.0",
-          "fhir-version" : ["4.0.1"],
-          "url" : "http://fhir.ch/ig/ch-rad-order/2.0.0"
->>>>>>> 4dfe1bc4
         }
       ]
     }
