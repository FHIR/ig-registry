{
  "guides" : [
    {
      "name" : "US Core",
      "category" : "National Base",
      "npm-name" : "hl7.fhir.us.core",
      "description" : "Base US national implementation guide",
      "authority" : "HL7",
      "product" : ["fhir"],
      "country" : "us",
      "language" : ["en"],
      "implementations" : [
        {
          "name" : "Test Server",
          "type" : "server",
          "url" : "http://test.fhir.org"
        },
        {
          "name" : "Source Code",
          "type" : "source",
          "url" : "http://github.com/HealthIntersections/fhirserver"
        }
      ],
      "history" : "http://hl7.org/fhir/us/core/history.html",
      "canonical" : "http://hl7.org/fhir/us/core",
      "ci-build" : "http://build.fhir.org/ig/HL7/US-Core",
      "analysis" : {
        "content" : true,
        "rest" : true,
        "documents" : true,
        "clinicalCore" : true,
        "medsMgmt" : true,
        "profiles" : 42,
        "extensions" : 5,
        "operations" : 1,
        "valuesets" : 31,
        "codeSystems" : 4,
        "examples" : 111
      },
      "editions" : [
        {
          "name" : "STU7",
          "ig-version" : "7.0.0",
          "package" : "hl7.fhir.us.core#7.0.0",
          "fhir-version" : ["4.0.1"],
          "url" : "http://hl7.org/fhir/us/core/STU7"
        }
      ]
    },
    {
      "name" : "AU Base",
      "category" : "National Base",
      "npm-name" : "hl7.fhir.au.base",
      "description" : "AU Base implementation guide provides support for the use of FHIR®© in an Australian context.",
      "authority" : "HL7",
      "product" : ["fhir"],
      "country" : "au",
      "language" : ["en"],
      "history" : "http://hl7.org.au/fhir/history.html",
      "canonical" : "http://hl7.org.au/fhir",
      "ci-build" : "http://build.fhir.org/ig/hl7au/au-fhir-base",
      "editions" : [
        {
          "name" : "Preview",
          "ig-version" : "4.2.1-preview",
          "package" : "hl7.fhir.au.base#4.2.1-preview",
          "fhir-version" : ["4.0.1"],
          "url" : "http://hl7.org.au/fhir/4.2.1-preview"
        }
      ],
      "analysis" : {
        "error" : "JsonObject"
      }
    },
    {
      "name" : "AU Core",
      "category" : "National Base",
      "npm-name" : "hl7.fhir.au.core",
      "description" : "AU Core implementation guide provides support for the use of FHIR®© in an Australian context, and defines the minimum set of constraints on the FHIR resources to create the AU Core profiles.",
      "authority" : "HL7",
      "product" : ["fhir"],
      "country" : "au",
      "language" : ["en"],
      "history" : "http://hl7.org.au/fhir/core/history.html",
      "canonical" : "http://hl7.org.au/fhir/core",
      "ci-build" : "http://build.fhir.org/ig/hl7au/au-fhir-core",
      "editions" : [
        {
          "name" : "Preview",
          "ig-version" : "0.4.0-preview",
          "package" : "hl7.fhir.au.core#0.4.0-preview",
          "fhir-version" : ["4.0.1"],
          "url" : "http://hl7.org.au/fhir/core/0.4.0-preview"
        }
      ],
      "analysis" : {
        "error" : "JsonObject"
      }
    },
    {
      "name" : "NZ Base",
      "category" : "National Base",
      "npm-name" : "fhir.org.nz.ig.base",
      "description" : "Base New Zealand national implementation guide",
      "authority" : "HL7",
      "product" : ["fhir"],
      "country" : "nz",
      "language" : ["en"],
      "canonical" : "http://fhir.org.nz/ig/base",
      "history" : "https://fhir.org.nz/ig/base/package-list.json",
      "ci-build" : "http://build.fhir.org/ig/HL7NZ/nzbase/branches/master/index.html",
      "editions" : [
        {
          "name" : "Release 3",
          "ig-version" : "3.0.0",
          "package" : "fhir.org.nz.ig.base#3.0.0",
          "fhir-version" : ["4.0.1"],
          "url" : "http://fhir.org.nz/ig/base"
        }
      ],
      "analysis" : {
        "error" : "Error fetching package directly (http://fhir.org.nz/ig/base/1.0.0/package.tgz), or fetching package list for fhir.org.nz.ig.base from http://fhir.org.nz/ig/base/package-list.json: Unable to fetch: Invalid HTTP response 404 from https://fhir.org.nz/ig/base/1.0.0/package.tgz (Not Found) (content in /var/folders/85/j9nrkr152ds51j69d7nrxq7r0000gn/T/fhir-http-6.log)"
      }
    },
    {
      "name" : "CCDA on FHIR",
      "category" : "Clinical Documents",
      "npm-name" : "hl7.fhir.us.ccda",
      "description" : "US Realm Implementation Guide (IG) addressing the key aspects of Consolidated CDA (C-CDA) required for Meaningful Use (MU). This IG focuses on the clinical document header and narrative constraints necessary for human readability, and references the Data Access Framework (DAF) implementation guide for coded data representation",
      "authority" : "HL7",
      "product" : ["fhir"],
      "country" : "us",
      "language" : ["en"],
      "history" : "http://hl7.org/fhir/us/ccda/history.html",
      "canonical" : "http://hl7.org/fhir/us/ccda",
      "ci-build" : "http://build.fhir.org/ig/HL7/ccda-on-fhir",
      "analysis" : {
        "content" : true,
        "rest" : true,
        "profiles" : 12,
        "extensions" : 8,
        "valuesets" : 10,
        "examples" : 32
      },
      "editions" : [
        {
          "name" : "STU 1",
          "ig-version" : "1.2.0",
          "package" : "hl7.fhir.us.ccda#1.2.0",
          "fhir-version" : ["4.0.1"],
          "url" : "http://hl7.org/fhir/us/ccda/STU1.2"
        }
      ]
    },
    {
      "name" : "SDC (Structured Data Capture)",
      "category" : "Forms Management",
      "npm-name" : "hl7.fhir.uv.sdc",
      "description" : "Defines expectations for sharing of Questionnaires and answers, including mechanisms for automatically populating portions of a questionnaire based on embedded mappings to underlying data elements",
      "authority" : "HL7",
      "product" : ["fhir"],
      "country" : "uv",
      "language" : ["en"],
      "history" : "http://hl7.org/fhir/us/sdc/history.html",
      "canonical" : "http://hl7.org/fhir/uv/sdc",
      "ci-build" : "http://build.fhir.org/ig/HL7/sdc",
      "analysis" : {
        "content" : true,
        "rest" : true,
        "clinicalCore" : true,
        "carePlanning" : true,
        "questionnaire" : true,
        "profiles" : 26,
        "extensions" : 42,
        "logicals" : 2,
        "operations" : 7,
        "valuesets" : 9,
        "codeSystems" : 7,
        "examples" : 48
      },
      "editions" : [
        {
          "name" : "STU 3",
          "ig-version" : "3.0.0",
          "package" : "hl7.fhir.uv.sdc#3.0.0",
          "fhir-version" : ["4.0.1"],
          "url" : "http://hl7.org/fhir/uv/sdc/STU3"
        },
        {
          "name" : "STU 2",
          "ig-version" : "2.0.0",
          "package" : "hl7.fhir.uv.sdc#2.0.0",
          "fhir-version" : ["3.0.1"],
          "url" : "http://hl7.org/fhir/us/sdc/STU2"
        },
        {
          "name" : "DSTU 1",
          "ig-version" : "1.0.2",
          "package" : "hl7.fhir.uv.sdc#1.0.2",
          "fhir-version" : ["1.0.2"],
          "url" : "http://hl7.org/fhir/DSTU2/sdc/sdc.html"
        }
      ]
    },
    {
      "name" : "SDC Data Elements Registry",
      "category" : "Forms Management",
      "npm-name" : "hl7.fhir.us.sdcde",
      "description" : "Defines expectations for sharing of data elements between registries",
      "authority" : "HL7",
      "product" : ["fhir"],
      "country" : "us",
      "language" : ["en"],
      "history" : "http://hl7.org/fhir/us/sdcde/history.html",
      "canonical" : "http://hl7.org/fhir/us/sdcde",
      "ci-build" : "http://build.fhir.org/ig/HL7/sdc-de",
      "analysis" : {
        "error" : "Unable to resolve package id hl7.fhir.us.sdcde#1.0.2"
      },
      "editions" : [
        {
          "name" : "STU 2",
          "ig-version" : "2.0",
          "package" : "hl7.fhir.us.sdcde#2.0",
          "fhir-version" : ["3.0.1"],
          "url" : "http://hl7.org/fhir/us/sdcde/STU2"
        },
        {
          "name" : "STU 1",
          "ig-version" : "1.0.2",
          "package" : "hl7.fhir.us.sdcde#1.0.2",
          "fhir-version" : ["1.0.2"],
          "url" : "http://hl7.org/fhir/DSTU2/sdcde/sdcde.html"
        }
      ]
    },
    {
      "name" : "US Lab",
      "category" : "Diagnostics",
      "npm-name" : "hl7.fhir.us.lab",
      "description" : "US Realm Laboratory ordering and reporting between ambulatory care setting and the laboratory and laboratory reporting to public health jurisdictions",
      "authority" : "HL7",
      "product" : ["fhir"],
      "country" : "us",
      "language" : ["en"],
      "editions" : [
        {
          "name" : "DSTU2",
          "ig-version" : "n/a",
          "package" : "hl7.fhir.us.lab#n/a",
          "fhir-version" : ["1.0.2"],
          "url" : "http://hl7.org/fhir/DSTU2/uslab/uslab.html"
        }
      ],
      "analysis" : {
        "error" : "Unable to resolve package id hl7.fhir.us.lab#n/a"
      }
    },
    {
      "name" : "DAF",
      "category" : "EHR Access",
      "npm-name" : "hl7.fhir.us.daf",
      "description" : "Basic arrangements for accessing meaningful use data from EHR systems **NOTE: DAF has been superseded by Argonaut, DAF-Research and US-Core**",
      "authority" : "HL7",
      "product" : ["fhir"],
      "country" : "us",
      "language" : ["en"],
      "history" : "http://hl7.org/fhir/us/daf/history.html",
      "canonical" : "http://hl7.org/fhir/us/daf",
      "ci-build" : "http://build.fhir.org/ig/HL7/daf-research",
      "analysis" : {
        "content" : true,
        "rest" : true,
        "clinicalCore" : true,
        "carePlanning" : true,
        "profiles" : 5,
        "extensions" : 2,
        "operations" : 3,
        "valuesets" : 2,
        "codeSystems" : 2
      },
      "editions" : [
        {
          "name" : "STU 2",
          "ig-version" : "2.0.0",
          "package" : "hl7.fhir.us.daf#2.0.0",
          "fhir-version" : ["3.0.1"],
          "url" : "http://hl7.org/fhir/us/daf-research/STU2"
        },
        {
          "name" : "DSTU 1",
          "ig-version" : "1.0.2",
          "package" : "hl7.fhir.us.daf#1.0.2",
          "fhir-version" : ["1.0.2"],
          "url" : "http://hl7.org/fhir/DSTU2/daf/daf.html"
        }
      ]
    },
    {
      "name" : "Argonaut Data Query",
      "category" : "EHR Access",
      "npm-name" : "fhir.argonaut.r2",
      "description" : "This implementation guide is based upon DSTU2 FHIR standard and covers the US EHR data access for the ONC Common Clinical Data Set and retrieval of static documents",
      "authority" : "Argonaut (US)",
      "product" : ["fhir"],
      "country" : "us",
      "language" : ["en"],
      "history" : "http://www.fhir.org/guides/argonaut/r2/history.html",
      "ci-build" : "http://build.fhir.org/ig/argonautproject/data-query",
      "canonical" : "http://fhir.org/guides/argonaut/r2",
      "editions" : [
        {
          "name" : "First Release",
          "ig-version" : "1.0.0",
          "package" : "fhir.argonaut.r2#1.0.0",
          "fhir-version" : ["1.0.2"],
          "url" : "http://fhir.org/guides/argonaut/r2/1.0"
        }
      ],
      "analysis" : {
        "content" : true,
        "rest" : true,
        "documents" : true,
        "clinicalCore" : true,
        "medsMgmt" : true,
        "profiles" : 17,
        "extensions" : 5,
        "operations" : 1,
        "valuesets" : 25
      }
    },
    {
      "name" : "HSPC EHR Guide",
      "category" : "EHR Access",
      "npm-name" : "fhir.hspc.core",
      "description" : "Builds on Argonaut to make agreements around consistent data (in progress)",
      "authority" : "HSPC (USA)",
      "product" : ["fhir"],
      "country" : "us",
      "language" : ["en"],
      "history" : "http://fhir.org/guides/hspc/core/history.html",
      "canonical" : "http://fhir.org/guides/hspc/core",
      "ci-build" : "http://build.fhir.org/ig/hspc/core",
      "editions" : [],
      "analysis" : {
      }
    },
    {
      "name" : "US Meds Maturity Project",
      "category" : "Medications / Immunizations",
      "npm-name" : "hl7.fhir.us.meds",
      "description" : "US Meds Maturity Project: promote consistent use of the FHIR pharmacy resources in the US Realm",
      "authority" : "HL7",
      "product" : ["fhir"],
      "country" : "us",
      "language" : ["en"],
      "history" : "http://hl7.org/fhir/us/meds/history.html",
      "canonical" : "http://hl7.org/fhir/us/meds",
      "ci-build" : "http://build.fhir.org/ig/HL7/FHIR-ONC-Meds",
      "analysis" : {
        "content" : true,
        "rest" : true,
        "clinicalCore" : true,
        "medsMgmt" : true,
        "profiles" : 2
      },
      "editions" : [
        {
          "name" : "STU 2",
          "ig-version" : "1.2.0",
          "package" : "hl7.fhir.us.meds#1.2.0",
          "fhir-version" : ["3.0.1"],
          "url" : "http://hl7.org/fhir/us/meds/STU2"
        },
        {
          "name" : "STU 1",
          "ig-version" : "1.0.0",
          "package" : "hl7.fhir.us.meds#1.0.0",
          "fhir-version" : ["3.0.1"],
          "url" : "http://hl7.org/fhir/us/meds/STU1"
        }
      ]
    },
    {
      "name" : "QICore",
      "category" : "Quality / CDS",
      "npm-name" : "hl7.fhir.us.qicore",
      "description" : "QICore defines a uniform way for quality measurement and decision support knowledge to refer to clinical data. The profiles align as much as possible with DAF and incorporate content from the (Quality Data Model) and the (Virtual Medical Record) specifications",
      "authority" : "HL7",
      "product" : ["fhir"],
      "country" : "us",
      "language" : ["en"],
      "history" : "http://hl7.org/fhir/us/qicore/history.html",
      "canonical" : "http://hl7.org/fhir/us/qicore",
      "ci-build" : "http://build.fhir.org/ig/HL7/fhir-qi-core",
      "analysis" : {
        "content" : true,
        "clinicalCore" : true,
        "carePlanning" : true,
        "financials" : true,
        "medsMgmt" : true,
        "diagnostics" : true,
        "profiles" : 51,
        "extensions" : 8,
        "valuesets" : 21,
        "codeSystems" : 5,
        "examples" : 66
      },
      "editions" : [
        {
          "name" : "STU7 (v7.0.0) Ballot",
          "ig-version" : "7.0.0-ballot",
          "package" : "hl7.fhir.us.qicore#7.0.0-ballot",
          "fhir-version" : ["4.0.1"],
          "url" : "http://hl7.org/fhir/us/qicore/2024Sep"
        }
      ]
    },
    {
      "name" : "DAF-Research",
      "category" : "Research",
      "npm-name" : "hl7.fhir.us.daf-research",
      "description" : "DAF-Research IG focuses on enabling researchers to access data from multiple organizations",
      "authority" : "HL7",
      "product" : ["fhir"],
      "country" : "us",
      "language" : ["en"],
      "history" : "http://hl7.org/fhir/us/daf/history.html",
      "canonical" : "http://hl7.org/fhir/us/daf",
      "ci-build" : "http://build.fhir.org/ig/HL7/daf-research",
      "editions" : [
        {
          "name" : "STU",
          "ig-version" : "2.0.0",
          "package" : "hl7.fhir.us.daf-research#2.0.0",
          "fhir-version" : ["3.0.1"],
          "url" : "http://hl7.org/fhir/us/daf-research"
        }
      ],
      "analysis" : {
        "error" : "Unable to resolve package id hl7.fhir.us.daf-research#2.0.0"
      }
    },
    {
      "name" : "US HAI",
      "category" : "Public Health",
      "npm-name" : "hl7.fhir.us.hai",
      "description" : "Specifies standards for electronic submission of Healthcare Associated Infection (HAI) reports to the National Healthcare Safety Network (NHSN) of the Centers for Disease Control and Prevention (CDC)",
      "authority" : "HL7",
      "product" : ["fhir"],
      "country" : "us",
      "language" : ["en"],
      "history" : "http://hl7.org/fhir/us/hai/history.html",
      "canonical" : "http://hl7.org/fhir/us/hai",
      "ci-build" : "http://build.fhir.org/ig/HL7/HAI",
      "analysis" : {
        "content" : true,
        "questionnaire" : true,
        "profiles" : 4,
        "valuesets" : 15,
        "codeSystems" : 2
      },
      "editions" : [
        {
          "name" : "STU2",
          "ig-version" : "2.1.0",
          "package" : "hl7.fhir.us.hai#2.1.0",
          "fhir-version" : ["4.0.1"],
          "url" : "http://hl7.org/fhir/us/hai/STU2.1"
        }
      ]
    },
    {
      "name" : "US Breast Cancer Data",
      "category" : "Diagnostics",
      "npm-name" : "hl7.fhir.us.breastcancer",
      "description" : "Logical models and FHIR profiles for supporting breast cancer staging estimation, including the traditional three-component staging involving primary tumor classification, regional lymph nodes and distant metastases, as well as other factors important to prognosis and recurrence risk, such as tumor grade, hormone receptor status (progesterone and estrogen), as well as human epidermal growth factor 2 (HER 2) status",
      "authority" : "HL7",
      "product" : ["fhir"],
      "country" : "us",
      "language" : ["en"],
      "history" : "http://hl7.org/fhir/us/breastcancer/history.html",
      "canonical" : "http://hl7.org/fhir/us/breastcancer",
      "ci-build" : "http://build.fhir.org/ig/HL7/us-breastcancer",
      "analysis" : {
        "content" : true,
        "clinicalCore" : true,
        "medsMgmt" : true,
        "diagnostics" : true,
        "profiles" : 57,
        "extensions" : 46,
        "logicals" : 260,
        "valuesets" : 35,
        "codeSystems" : 9
      },
      "editions" : [
        {
          "name" : "STU 1 Draft",
          "ig-version" : "0.2.0",
          "package" : "hl7.fhir.us.breastcancer#0.2.0",
          "fhir-version" : ["3.0.1"],
          "url" : "http://hl7.org/fhir/us/breastcancer/2018Sep"
        }
      ]
    },
    {
      "name" : "Genomics Reporting",
      "category" : "Diagnostics",
      "npm-name" : "hl7.fhir.uv.genomics-reporting",
      "description" : "This implementation guide tries to provide guidance that will enable improved interoperable and computable sharing of genetic testing results",
      "authority" : "HL7",
      "product" : ["fhir"],
      "country" : "uv",
      "language" : ["en"],
      "history" : "http://hl7.org/fhir/uv/genomics-reporting/history.html",
      "canonical" : "http://hl7.org/fhir/uv/genomics-reporting",
      "ci-build" : "http://build.fhir.org/ig/HL7/genomics-reporting",
      "analysis" : {
        "content" : true,
        "clinicalCore" : true,
        "carePlanning" : true,
        "profiles" : 18,
        "extensions" : 4,
        "operations" : 1,
        "valuesets" : 10,
        "codeSystems" : 3,
        "examples" : 65
      },
      "editions" : [
        {
          "name" : "STU 3 Ballot",
          "ig-version" : "3.0.0-ballot",
          "package" : "hl7.fhir.uv.genomics-reporting#3.0.0-ballot",
          "fhir-version" : ["4.0.1"],
          "url" : "http://hl7.org/fhir/uv/genomics-reporting/2024Jan"
        }
      ]
    },
    {
      "name" : "Argonaut Provider Directory",
      "category" : "Administration",
      "npm-name" : "fhir.argonaut.pd",
      "description" : "This implementation guide is based upon STU3 FHIR standard and outlines the key data elements for any provider directory and basic query guidance. The components developed in this guide are intended to provide a foundation for a central or distributed Provider or Healthcare Directory",
      "authority" : "Argonaut (US)",
      "product" : ["fhir"],
      "country" : "us",
      "language" : ["en"],
      "history" : "http://www.fhir.org/guides/argonaut/pd/history.html",
      "ci-build" : "http://build.fhir.org/ig/argonautproject/provider-directory",
      "canonical" : "http://fhir.org/guides/argonaut/pd",
      "editions" : [
        {
          "name" : "Release 1",
          "ig-version" : "1.0.0",
          "package" : "fhir.argonaut.pd#1.0.0",
          "fhir-version" : ["3.0.1"],
          "url" : "http://fhir.org/guides/argonaut/pd/release1"
        }
      ],
      "analysis" : {
        "error" : "Unknown FHIRVersion code 'STU3'"
      }
    },
    {
      "name" : "Argonaut Scheduling",
      "category" : "Administration",
      "npm-name" : "fhir.argonaut.scheduling",
      "description" : "This implementation guide is based upon STU3 FHIR standard and provides FHIR RESTful APIs and guidance for access to and booking of appointments for patients by both patient and practitioner end users",
      "authority" : "Argonaut (US)",
      "product" : ["fhir"],
      "country" : "us",
      "language" : ["en"],
      "history" : "http://www.fhir.org/guides/argonaut/scheduling/history.html",
      "ci-build" : "http://build.fhir.org/ig/argonautproject/scheduling",
      "canonical" : "http://fhir.org/guides/argonaut/scheduling",
      "editions" : [
        {
          "name" : "First Release",
          "ig-version" : "1.0.0",
          "package" : "fhir.argonaut.scheduling#1.0.0",
          "fhir-version" : ["3.0.1"],
          "url" : "http://fhir.org/guides/argonaut/scheduling/release1"
        }
      ],
      "analysis" : {
        "content" : true,
        "rest" : true,
        "financials" : true,
        "scheduling" : true,
        "profiles" : 7,
        "extensions" : 4,
        "operations" : 4,
        "valuesets" : 7,
        "codeSystems" : 3
      }
    },
    {
      "name" : "International Patient Summary",
      "category" : "Patient Summary",
      "npm-name" : "hl7.fhir.uv.ips",
      "description" : "The International Patient Summary (IPS) is a minimal and non-exhaustive patient summary, specialty-agnostic, condition-independent, but readily usable by clinicians for the cross-border unscheduled care of a patient",
      "authority" : "HL7",
      "product" : ["fhir"],
      "country" : "uv",
      "language" : ["en"],
      "history" : "http://hl7.org/fhir/uv/ips/history.html",
      "canonical" : "http://hl7.org/fhir/uv/ips",
      "ci-build" : "http://build.fhir.org/ig/HL7/fhir-ips",
      "analysis" : {
        "content" : true,
        "clinicalCore" : true,
        "medsMgmt" : true,
        "diagnostics" : true,
        "profiles" : 33,
        "extensions" : 1,
        "valuesets" : 44,
        "codeSystems" : 1,
        "examples" : 33
      },
      "editions" : [
        {
          "name" : "STU 2 Ballot",
          "ig-version" : "2.0.0-ballot",
          "package" : "hl7.fhir.uv.ips#2.0.0-ballot",
          "fhir-version" : ["4.0.1"],
          "url" : "http://hl7.org/fhir/uv/ips/2024Sep"
        }
      ]
    },
    {
      "name" : "IHE Patient Demographics Query for Mobile (PDQm)",
      "category" : "Administration",
      "npm-name" : "ihe.iti.pdqm",
      "description" : "Defines a lightweight RESTful interface to a patient demographics supplier leveraging technologies readily available to mobile applications and lightweight browser based applications",
      "authority" : "IHE",
      "product" : ["fhir"],
      "country" : "uv",
      "language" : ["en"],
      "history" : "http://profiles.ihe.net/ITI/PDQm/history.html",
      "ci-build" : "http://build.fhir.org/ig/IHE/ITI.PDQm/branches/main",
      "canonical" : "https://profiles.ihe.net/ITI/PDQm",
      "analysis" : {
        "content" : true,
        "rest" : true,
        "clinicalCore" : true,
        "profiles" : 3,
        "examples" : 4
      },
      "editions" : [
        {
          "name" : "Publication",
          "ig-version" : "3.0.0",
          "package" : "ihe.iti.pdqm#3.0.0",
          "fhir-version" : ["4.0.1"],
          "url" : "https://profiles.ihe.net/ITI/PDQm/3.0.0"
        }
      ]
    },
    {
      "name" : "IHE Patient Identifier Cross-referencing for Mobile (PIXm)",
      "category" : "Administration",
      "npm-name" : "ihe.iti.pixm",
      "description" : "Defines a lightweight RESTful interface to a Patient Identifier Cross-reference Manager, leveraging technologies readily available to mobile applications and lightweight browser based applications",
      "authority" : "IHE",
      "product" : ["fhir"],
      "country" : "uv",
      "history" : "https://profiles.ihe.net/ITI/PIXm/history.html",
      "language" : ["en"],
      "canonical" : "https://profiles.ihe.net/ITI/PIXm",
      "ci-build" : "http://build.fhir.org/ig/IHE/ITI.PIXm",
      "analysis" : {
        "content" : true,
        "rest" : true,
        "clinicalCore" : true,
        "profiles" : 8,
        "operations" : 1,
        "examples" : 17
      },
      "editions" : [
        {
          "name" : "Publication",
          "ig-version" : "3.0.4",
          "package" : "ihe.iti.pixm#3.0.4",
          "fhir-version" : ["4.0.1"],
          "url" : "https://profiles.ihe.net/ITI/PIXm/3.0.4"
        }
      ]
    },
    {
      "name" : "IHE Patient Master Identity Registry (PMIR)",
      "category" : "Administration",
      "npm-name" : "ihe.iti.pmir",
      "description" : "Supports the creating, updating and deprecating of patient master identity information about a subject of care, as well as subscribing to these changes, using the HL7 FHIR standard and its RESTful transactions. In PMIR, “patient identity” information includes all information found in the FHIR Patient Resource such as identifier, name, phone, gender, birth date, address, marital status, photo, others to contact, preference for language, general practitioner, and links to other instances of identities. The “patient master identity” is a dominant identity managed centrally among many participating organizations (a.k.a., “Golden Patient Identity”).",
      "authority" : "IHE",
      "product" : ["fhir"],
      "country" : "uv",
      "language" : ["en"],
      "history" : "https://profiles.ihe.net/ITI/PMIR/history.html",
      "analysis" : {
        "error" : "Error fetching package directly (https://profiles.ihe.net/ITI/PMIR/0.1.0/package.tgz), or fetching package list for ihe.iti.pmir from https://profiles.ihe.net/ITI/PMIR/package-list.json: Unable to fetch: Invalid HTTP response 404 from https://profiles.ihe.net/ITI/PMIR/0.1.0/package.tgz (Not Found) (content in /var/folders/85/j9nrkr152ds51j69d7nrxq7r0000gn/T/fhir-http-23.log)"
      },
      "ci-build" : "http://build.fhir.org/ig/IHE/ITI.PMIR/branches/master/index.html",
      "canonical" : "https://profiles.ihe.net/ITI/PMIR",
      "editions" : [
        {
          "name" : "Publication",
          "ig-version" : "1.5.0",
          "package" : "ihe.iti.pmir#1.5.0",
          "fhir-version" : ["4.0.1"],
          "url" : "https://profiles.ihe.net/ITI/PMIR/1.5.0"
        },
        {
          "name" : "Publication",
          "ig-version" : "1.3.0",
          "package" : "ihe.iti.pmir#1.3.0",
          "fhir-version" : ["4.0.1"],
          "url" : "https://www.ihe.net/wp-content/uploads/uploadedFiles/Documents/ITI/IHE_ITI_Suppl_PMIR_Rev1-3_TI_2020-12-11.pdf"
        }
      ]
    },
    {
      "name" : "IHE FHIR AuditEvent query and feed to ATNA",
      "category" : "Security",
      "npm-name" : "ihe.iti.atna",
      "description" : "Enable audit log recording (feed) and access to ATNA Audit Repository queries using FHIR AuditEvent resource",
      "authority" : "IHE",
      "product" : ["fhir"],
      "country" : "uv",
      "language" : ["en"],
      "history" : "https://wiki.ihe.net/index.php/Audit_Trail_and_Node_Authentication",
      "canonical" : "https://wiki.ihe.net/index.php/Audit_Trail_and_Node_Authentication",
      "editions" : [
        {
          "name" : "R4 Trial-Implementation",
          "ig-version" : "0.2.0",
          "package" : "ihe.iti.atna#0.2.0",
          "fhir-version" : ["4.0.1"],
          "url" : "https://wiki.ihe.net/index.php/Audit_Trail_and_Node_Authentication"
        }
      ],
      "analysis" : {
        "error" : "Unable to resolve package id ihe.iti.atna#0.2.0"
      }
    },
    {
      "name" : "IHE Mobile Alert Communication Management(mACM)",
      "category" : "Communications",
      "npm-name" : "ihe.iti.macm",
      "description" : "Provides the infrastructural components needed to send short, unstructured text alerts to human recipients and can record the outcomes of any human interactions upon receipt of the alert. ",
      "authority" : "IHE",
      "product" : ["fhir"],
      "country" : "uv",
      "language" : ["en"],
      "history" : "http://wiki.ihe.net/index.php/Mobile_Alert_Communication_Management(mACM)",
      "canonical" : "http://wiki.ihe.net/index.php/Mobile_Alert_Communication_Management(mACM)",
      "editions" : [
        {
          "name" : "R4 Trial-Implementation",
          "ig-version" : "0.2.0",
          "package" : "ihe.iti.macm#0.2.0",
          "fhir-version" : ["4.0.1"],
          "url" : "http://wiki.ihe.net/index.php/Mobile_Alert_Communication_Management(mACM)"
        }
      ],
      "analysis" : {
        "error" : "Unable to resolve package id ihe.iti.macm#0.2.0"
      }
    },
    {
      "name" : "IHE Mobile Cross-Enterprise Document Data Element Extraction (mXDE)",
      "category" : "Clinical Documents",
      "npm-name" : "ihe.iti.mxde",
      "description" : "Provides the means to access data elements extracted from shared structured documents",
      "authority" : "IHE",
      "product" : ["fhir"],
      "country" : "uv",
      "language" : ["en"],
      "history" : "http://wiki.ihe.net/index.php/Mobile_Cross-Enterprise_Document_Data_Element_Extraction",
      "analysis" : {
        "error" : "Unable to resolve package id ihe.iti.mxde#0.1.2"
      },
      "canonical" : "https://profiles.ihe.net/ITI/mXDE",
      "ci-build" : "http://build.fhir.org/ig/IHE/ITI.mXDE/branches/master/index.html",
      "editions" : [
        {
          "name" : "Publication",
          "ig-version" : "1.3.0",
          "package" : "ihe.iti.mxde#1.3.0",
          "fhir-version" : ["4.0.1"],
          "url" : "https://profiles.ihe.net/ITI/mXDE/1.3.0"
        }
      ]
    },
    {
      "name" : "IHE Query for Existing Data for Mobile (QEDm)",
      "category" : "EHR Access",
      "npm-name" : "ihe.pcc.qedm",
      "description" : "Supports queries for clinical data elements, including observations, allergy and intolerances, conditions, diagnostic results, medications, immunizations, procedures, encounters and provenance by making the information widely available to other systems within and across enterprises",
      "authority" : "IHE",
      "product" : ["fhir"],
      "country" : "uv",
      "language" : ["en"],
      "history" : "http://wiki.ihe.net/index.php/Query_for_Existing_Data_for_Mobile",
      "analysis" : {
        "error" : "Unable to resolve package id ihe.pcc.qedm#0.2.1"
      },
      "canonical" : "https://profiles.ihe.net/PCC/QEDm",
      "ci-build" : "http://build.fhir.org/ig/IHE/PCC.QEDm/branches/master/index.html",
      "editions" : [
        {
          "name" : "Publication Ballot",
          "ig-version" : "3.0.0-comment1",
          "package" : "ihe.pcc.qedm#3.0.0-comment1",
          "fhir-version" : ["4.0.1"],
          "url" : "https://profiles.ihe.net/PCC/QEDm/3.0.0-comment1"
        }
      ]
    },
    {
      "name" : "IHE Non-Patient File Sharing (NPFS)",
      "category" : "Administration",
      "npm-name" : "ihe.iti.npfs",
      "description" : "Defines how to enable the sharing of non-patient files such as workflow definitions, privacy policies, blank forms, and stylesheets",
      "authority" : "IHE",
      "product" : ["fhir"],
      "country" : "uv",
      "language" : ["en"],
      "history" : "http://wiki.ihe.net/index.php/Non-patient_File_Sharing_(NPFS)",
      "analysis" : {
        "error" : "Unable to resolve package id ihe.iti.npfs#0.2.0"
      },
      "canonical" : "https://profiles.ihe.net/ITI/NPFS",
      "ci-build" : "http://build.fhir.org/ig/IHE/ITI.NPFS/branches/master/index.html",
      "editions" : [
        {
          "name" : "Publication",
          "ig-version" : "2.2.0",
          "package" : "ihe.iti.npfs#2.2.0",
          "fhir-version" : ["4.0.1"],
          "url" : "https://profiles.ihe.net/ITI/NPFS/2.2.0"
        }
      ]
    },
    {
      "name" : "IHE Standardized Operational Log of Events (SOLE)",
      "category" : "Administration",
      "npm-name" : "ihe.rad.sole",
      "description" : "Defines a way to exchange information about events that can then be collected and displayed using standard methods",
      "authority" : "IHE",
      "product" : ["fhir"],
      "country" : "uv",
      "language" : ["en"],
      "history" : "http://wiki.ihe.net/index.php/Standardized_Operational_Log_of_Events",
      "canonical" : "http://wiki.ihe.net/index.php/Standardized_Operational_Log_of_Events",
      "editions" : [
        {
          "name" : "STU3 Trial-Implementation",
          "ig-version" : "0.1.0",
          "package" : "ihe.rad.sole#0.1.0",
          "fhir-version" : ["3.0.1"],
          "url" : "http://wiki.ihe.net/index.php/Standardized_Operational_Log_of_Events"
        }
      ],
      "analysis" : {
        "error" : "Unable to resolve package id ihe.rad.sole#0.1.0"
      }
    },
    {
      "name" : "IHE Mobile Medication Administration (MMA)",
      "category" : "Medications / Immunizations",
      "npm-name" : "ihe.pharm.mma",
      "description" : "Defines the integration between healthcare systems and mobile (or any other) clients using RESTful web services. This allows connecting EHRs with smartphones, smart pill boxes, and other personal or professional devices",
      "authority" : "IHE",
      "product" : ["fhir"],
      "country" : "uv",
      "language" : ["en"],
      "history" : "http://wiki.ihe.net/index.php/Mobile_Medication_Administration",
      "canonical" : "http://wiki.ihe.net/index.php/Mobile_Medication_Administration",
      "editions" : [
        {
          "name" : "STU3 Trial-Implementation",
          "ig-version" : "0.1.0",
          "package" : "ihe.pharm.mma#0.1.0",
          "fhir-version" : ["3.0.1"],
          "url" : "http://wiki.ihe.net/index.php/Mobile_Medication_Administration"
        }
      ],
      "analysis" : {
        "error" : "Unable to resolve package id ihe.pharm.mma#0.1.0"
      }
    },
    {
      "name" : "IHE Uniform Barcode Processing (UBP)",
      "category" : "Medications / Immunizations",
      "npm-name" : "ihe.pharm.ubp",
      "description" : "Uniform Barcode Processing for Medications",
      "authority" : "IHE",
      "product" : ["fhir"],
      "country" : "uv",
      "language" : ["en"],
      "history" : "http://wiki.ihe.net/index.php/Uniform_Barcode_Processing",
      "canonical" : "http://wiki.ihe.net/index.php/Uniform_Barcode_Processing",
      "editions" : [
        {
          "name" : "STU3 Trial-Implementation",
          "ig-version" : "0.1.0",
          "package" : "ihe.pharm.ubp#0.1.0",
          "fhir-version" : ["3.0.1"],
          "url" : "http://wiki.ihe.net/index.php/Uniform_Barcode_Processing"
        }
      ],
      "analysis" : {
        "error" : "Unable to resolve package id ihe.pharm.ubp#0.1.0"
      }
    },
    {
      "name" : "IHE Mobile Retrieve Form for Data Capture (mRFD)",
      "category" : "Forms Management",
      "npm-name" : "ihe.qrph.mrfd",
      "description" : "Provides a method for gathering data within a user’s current application to meet the requirements of an external system. mRFD supports RESTful retrieval of forms from a form source, display and completion of a form, and return of instance data from the display application to the source application. The workflows defined in this profile are based on those defined by the Retrieve Form for Data Capture (RFD) profile",
      "authority" : "IHE",
      "product" : ["fhir"],
      "country" : "uv",
      "language" : ["en"],
      "history" : "http://wiki.ihe.net/index.php/Mobile_Retrieve_Form_for_Data_Capture",
      "canonical" : "http://wiki.ihe.net/index.php/Mobile_Retrieve_Form_for_Data_Capture",
      "editions" : [
        {
          "name" : "STU3 Trial-Implementation",
          "ig-version" : "0.1.0",
          "package" : "ihe.qrph.mrfd#0.1.0",
          "fhir-version" : ["3.0.1"],
          "url" : "http://wiki.ihe.net/index.php/Mobile_Retrieve_Form_for_Data_Capture"
        }
      ],
      "analysis" : {
        "error" : "Unable to resolve package id ihe.qrph.mrfd#0.1.0"
      }
    },
    {
      "name" : "IHE Vital Records Death Reporting (VRDR)",
      "category" : "Public Health",
      "npm-name" : "ihe.qrph.vrdr",
      "description" : "Defines a Retrieve Form for Data Capture (RFD) content profile that will specify derivation of source content from a medical summary document. by defining requirements for form filler content and form manager handling of the content",
      "authority" : "IHE",
      "product" : ["fhir"],
      "country" : "uv",
      "language" : ["en"],
      "history" : "http://wiki.ihe.net/index.php/Vital_Records_Death_Reporting",
      "canonical" : "http://wiki.ihe.net/index.php/Vital_Records_Death_Reporting",
      "editions" : [
        {
          "name" : "STU3 Trial-Implementation",
          "ig-version" : "0.1.0",
          "package" : "ihe.qrph.vrdr#0.1.0",
          "fhir-version" : ["3.0.1"],
          "url" : "http://wiki.ihe.net/index.php/Vital_Records_Death_Reporting"
        }
      ],
      "analysis" : {
        "error" : "Unable to resolve package id ihe.qrph.vrdr#0.1.0"
      }
    },
    {
      "name" : "IHE Dynamic Care Planning (DCP)",
      "category" : "Care Planning",
      "npm-name" : "ihe.pcc.dcp",
      "description" : "Provides the structures and transactions for care planning, sharing Care Plans that meet the needs of many, such as providers, patients and payers",
      "authority" : "IHE",
      "product" : ["fhir"],
      "country" : "uv",
      "language" : ["en"],
      "history" : "http://wiki.ihe.net/index.php/Dynamic_Care_Planning",
      "canonical" : "http://wiki.ihe.net/index.php/Dynamic_Care_Planning",
      "editions" : [
        {
          "name" : "R4 Trial-Implementation",
          "ig-version" : "0.2.0",
          "package" : "ihe.pcc.dcp#0.2.0",
          "fhir-version" : ["4.0.1"],
          "url" : "http://wiki.ihe.net/index.php/Dynamic_Care_Planning"
        }
      ],
      "analysis" : {
        "error" : "Unable to resolve package id ihe.pcc.dcp#0.2.0"
      }
    },
    {
      "name" : "IHE Dynamic Care Team Management (DCTM)",
      "category" : "Care Planning",
      "npm-name" : "ihe.pcc.dctm",
      "description" : "Provides the means for sharing care team information about a patient’s care teams that meet the needs of many users, such as providers, patients and payers",
      "authority" : "IHE",
      "product" : ["fhir"],
      "country" : "uv",
      "language" : ["en"],
      "history" : "http://wiki.ihe.net/index.php/Dynamic_Care_Team_Management",
      "canonical" : "http://wiki.ihe.net/index.php/Dynamic_Care_Team_Management",
      "editions" : [
        {
          "name" : "STU3 Trial-Implementation",
          "ig-version" : "0.2.0",
          "package" : "ihe.pcc.dctm#0.2.0",
          "fhir-version" : ["4.0.1"],
          "url" : "http://wiki.ihe.net/index.php/Dynamic_Care_Team_Management"
        }
      ],
      "analysis" : {
        "error" : "Unable to resolve package id ihe.pcc.dctm#0.2.0"
      }
    },
    {
      "name" : "Point-of-Care Medical Device Tracking (PMDT)",
      "category" : "Administration",
      "npm-name" : "ihe.pcc.pmdt",
      "description" : "provides definition for a mobile Device",
      "authority" : "IHE",
      "product" : ["fhir"],
      "country" : "uv",
      "language" : ["en"],
      "history" : "http://wiki.ihe.net/index.php/Point-of-Care_Medical_Device_Tracking",
      "canonical" : "http://wiki.ihe.net/index.php/Point-of-Care_Medical_Device_Tracking",
      "editions" : [
        {
          "name" : "STU3 Trial-Implementation",
          "ig-version" : "0.1.0",
          "package" : "ihe.pcc.pmdt#0.1.0",
          "fhir-version" : ["3.0.1"],
          "url" : "http://wiki.ihe.net/index.php/Point-of-Care_Medical_Device_Tracking"
        }
      ],
      "analysis" : {
        "error" : "Unable to resolve package id ihe.pcc.pmdt#0.1.0"
      }
    },
    {
      "name" : "IHE Reconciliation of Clinical Content and Care Providers (RECON)",
      "category" : "Administration",
      "npm-name" : "ihe.pcc.recon",
      "description" : "Provides the ability to communicate lists of clinical data that were reconciled, when they were reconciled and who did the reconciliation using CDA® constructs and FHIR® Resource attributes",
      "authority" : "IHE",
      "product" : ["fhir"],
      "country" : "uv",
      "language" : ["en"],
      "history" : "http://wiki.ihe.net/index.php/Reconciliation_of_Clinical_Content_and_Care_Providers",
      "canonical" : "http://wiki.ihe.net/index.php/Reconciliation_of_Clinical_Content_and_Care_Providers",
      "editions" : [
        {
          "name" : "STU3 Trial-Implementation",
          "ig-version" : "0.1.0",
          "package" : "ihe.pcc.recon#0.1.0",
          "fhir-version" : ["3.0.1"],
          "url" : "http://wiki.ihe.net/index.php/Reconciliation_of_Clinical_Content_and_Care_Providers"
        }
      ],
      "analysis" : {
        "error" : "Unable to resolve package id ihe.pcc.recon#0.1.0"
      }
    },
    {
      "name" : "IHE Remote Patient Monitoring (RPM)",
      "category" : "Personal Healthcare",
      "npm-name" : "ihe.pcc.rpm",
      "description" : "Provides means of reporting measurements taken by Personal Healthcare Devices in a remote location",
      "authority" : "IHE",
      "product" : ["fhir"],
      "country" : "uv",
      "language" : ["en"],
      "history" : "http://wiki.ihe.net/index.php/Remote_Patient_Monitoring",
      "canonical" : "http://wiki.ihe.net/index.php/Remote_Patient_Monitoring",
      "editions" : [
        {
          "name" : "STU3 Trial-Implementation",
          "ig-version" : "0.1.0",
          "package" : "ihe.pcc.rpm#0.1.0",
          "fhir-version" : ["3.0.1"],
          "url" : "http://wiki.ihe.net/index.php/Remote_Patient_Monitoring"
        }
      ],
      "analysis" : {
        "error" : "Unable to resolve package id ihe.pcc.rpm#0.1.0"
      }
    },
    {
      "name" : "IHE Routine Interfacility Patient Transport (RIPT)",
      "category" : "Communications",
      "npm-name" : "ihe.pcc.ript",
      "description" : "Provides means of updating a Transport team with critical and necessary medical information on a patient to be transported",
      "authority" : "IHE",
      "product" : ["fhir"],
      "country" : "uv",
      "language" : ["en"],
      "history" : "http://wiki.ihe.net/index.php/Routine_Interfacility_Patient_Transport",
      "canonical" : "http://wiki.ihe.net/index.php/Routine_Interfacility_Patient_Transport",
      "editions" : [
        {
          "name" : "STU3 Trial-Implementation",
          "ig-version" : "0.1.0",
          "package" : "ihe.pcc.ript#0.1.0",
          "fhir-version" : ["3.0.1"],
          "url" : "http://wiki.ihe.net/index.php/Routine_Interfacility_Patient_Transport"
        }
      ],
      "analysis" : {
        "error" : "Error fetching package directly (http://profiles.ihe.net/PCC/RIPT/0.1.0/package.tgz), or fetching package list for ihe.pcc.ript from http://profiles.ihe.net/PCC/RIPT/package-list.json: Unable to fetch: Invalid HTTP response 404 from https://profiles.ihe.net/PCC/RIPT/0.1.0/package.tgz (Not Found) (content in /var/folders/85/j9nrkr152ds51j69d7nrxq7r0000gn/T/fhir-http-73.log)"
      }
    },
    {
      "name" : "IHE Assessment Curation and Data Collection (ACDC)",
      "category" : "EHR Access",
      "npm-name" : "ihe.iti.acdc",
      "description" : "Enables assessment developers and curators a means by which they can distribute assessment instruments to healthcare providers, supporting exchange of assessment data in a standardized form using the HL7 FHIR Questionnaire resource.",
      "authority" : "IHE",
      "product" : ["fhir"],
      "country" : "uv",
      "language" : ["en"],
      "history" : "https://wiki.ihe.net/index.php/Assessment_Curation_and_Data_Collection",
      "canonical" : "https://wiki.ihe.net/index.php/Assessment_Curation_and_Data_Collection",
      "editions" : [
        {
          "name" : "R4 Trial-Implementation",
          "ig-version" : "1.1.0",
          "package" : "ihe.pcc.acdc#1.1.0",
          "fhir-version" : ["4.0.1"],
          "url" : "https://wiki.ihe.net/index.php/Assessment_Curation_and_Data_Collection"
        }
      ],
      "analysis" : {
        "error" : "Unable to resolve package id ihe.pcc.acdc#1.1.0"
      }
    },
    {
      "name" : "IHE Mobile Aggregate Data Exchange (mADX)",
      "category" : "EHR Access",
      "npm-name" : "ihe.qrph.madx",
      "description" : "Supports interoperable public health reporting of aggregate health data.",
      "authority" : "IHE",
      "product" : ["fhir"],
      "country" : "uv",
      "language" : ["en"],
      "history" : "https://wiki.ihe.net/index.php/Mobile_Aggregate_Data_Exchange_(mADX)",
      "canonical" : "https://wiki.ihe.net/index.php/Mobile_Aggregate_Data_Exchange_(mADX)",
      "editions" : [
        {
          "name" : "R4 Trial-Implementation",
          "ig-version" : "1.1.0",
          "package" : "ihe.qrph.madx#0.1.0",
          "fhir-version" : ["4.0.1"],
          "url" : "https://wiki.ihe.net/index.php/Mobile_Aggregate_Data_Exchange_(mADX)"
        }
      ],
      "analysis" : {
        "error" : "Unable to resolve package id ihe.qrph.madx#0.1.0"
      }
    },
    {
      "name" : "Electronic Case Reporting",
      "category" : "Public Health",
      "npm-name" : "hl7.fhir.us.ecr",
      "description" : "The Electronic Case Reporting (eCR) Implementation Guide supports Reporting, investigation, and management via electronic transmission of clinical data from Electronic Health Records to Public Health Agencies, along with the management and processing of population cases. Ths IG covers Bi-directional information exchange and triggering and decision support",
      "authority" : "HL7",
      "product" : ["fhir"],
      "country" : "us",
      "language" : ["en"],
      "history" : "http://hl7.org/fhir/us/ecr/history.html",
      "canonical" : "http://hl7.org/fhir/us/ecr",
      "ci-build" : "http://build.fhir.org/ig/HL7/case-reporting",
      "analysis" : {
        "content" : true,
        "rest" : true,
        "documents" : true,
        "clinicalCore" : true,
        "carePlanning" : true,
        "profiles" : 57,
        "extensions" : 25,
        "operations" : 1,
        "valuesets" : 8,
        "codeSystems" : 8,
        "examples" : 94
      },
      "editions" : [
        {
          "name" : "STU 2",
          "ig-version" : "2.1.2",
          "package" : "hl7.fhir.us.ecr#2.1.2",
          "fhir-version" : ["4.0.1"],
          "url" : "http://hl7.org/fhir/us/ecr/STU2.1"
        }
      ]
    },
    {
      "name" : "Loinc/IVD Test mapping",
      "category" : "Diagnostics",
      "npm-name" : "hl7.fhir.uv.livd",
      "description" : "The LIVD Implementation Guide provides a industry standard expression for an IVD device manufacturer's suggestions for a specific device's mapping from the internal, proprietary IVD test codes to suggested LOINC codes when a LIS manager is connecting and configuring a device to the LIS",
      "authority" : "HL7",
      "product" : ["fhir"],
      "country" : "uv",
      "language" : ["en"],
      "history" : "http://hl7.org/fhir/uv/livd/history.html",
      "canonical" : "http://hl7.org/fhir/uv/livd",
      "ci-build" : "http://build.fhir.org/ig/HL7/livd",
      "analysis" : {
        "content" : true,
        "diagnostics" : true,
        "profiles" : 10,
        "extensions" : 4,
        "valuesets" : 6,
        "codeSystems" : 5,
        "examples" : 8
      },
      "editions" : [
        {
          "name" : "STU1 Ballot",
          "ig-version" : "1.0.0-ballot",
          "package" : "hl7.fhir.uv.livd#1.0.0-ballot",
          "fhir-version" : ["4.0.1"],
          "url" : "http://hl7.org/fhir/uv/livd/2024Jan"
        }
      ]
    },
    {
      "name" : "Point of Care Devices",
      "category" : "Diagnostics",
      "npm-name" : "hl7.fhir.uv.pocd",
      "description" : "Defines the use of FHIR resources to convey measurements and supporting data from acute care point-of-care medical devices (PoCD) to receiving systems for electronic medical records, clinical decision support, and medical data archiving for aggregate quality measurement and research purposes",
      "authority" : "HL7",
      "product" : ["fhir"],
      "country" : "uv",
      "language" : ["en"],
      "history" : "http://hl7.org/fhir/uv/pocd/history.html",
      "canonical" : "http://hl7.org/fhir/uv/pocd",
      "ci-build" : "http://build.fhir.org/ig/HL7/uv-pocd",
      "analysis" : {
        "content" : true,
        "rest" : true,
        "clinicalCore" : true,
        "profiles" : 13,
        "extensions" : 12,
        "valuesets" : 8,
        "codeSystems" : 5,
        "examples" : 21
      },
      "editions" : [
        {
          "name" : "STU 1 Ballot",
          "ig-version" : "0.3.0",
          "package" : "hl7.fhir.uv.pocd#0.3.0",
          "fhir-version" : ["4.0.1"],
          "url" : "http://hl7.org/fhir/uv/pocd/2021Sep"
        }
      ]
    },
    {
      "name" : "Potential Drug/Drug Interaction",
      "category" : "Medications / Immunizations",
      "npm-name" : "hl7.fhir.uv.pddi",
      "description" : "This implementation guide is targeted at stakeholders who seek to increase the specificity and clinical relevance of drug-drug interaction alerts presented through the electronic health record. The approach is service-oriented and uses Web standards, a minimum information model for potential drug interactions, and emerging Health Information Technology standards including CDS Hooks, FHIR, and Clinical Quality Language (CQL)",
      "authority" : "HL7",
      "product" : ["fhir"],
      "country" : "uv",
      "language" : ["en"],
      "history" : "http://hl7.org/fhir/uv/pddi/history.html",
      "canonical" : "http://hl7.org/fhir/uv/pddi",
      "ci-build" : "http://build.fhir.org/ig/HL7/PDDI-CDS",
      "analysis" : {
        "valuesets" : 88,
        "codeSystems" : 1,
        "examples" : 36
      },
      "editions" : [
        {
          "name" : "STU 1 Ballot",
          "ig-version" : "1.0.0-ballot",
          "package" : "hl7.fhir.uv.pddi#1.0.0-ballot",
          "fhir-version" : ["4.0.1"],
          "url" : "http://hl7.org/fhir/uv/pddi/2023Jan"
        }
      ]
    },
    {
      "name" : "Validated Healthcare Directory",
      "category" : "Administration",
      "npm-name" : "hl7.fhir.uv.vhdir",
      "description" : "Defines the minimum conformance requirements for accessing or exposing validated healthcare directory data and provides a specification for the exchange of directory data between a source of validated provider data and local workflow environments (e.g. local directories)",
      "authority" : "HL7",
      "product" : ["fhir"],
      "country" : "uv",
      "language" : ["en"],
      "history" : "http://hl7.org/fhir/uv/vhdir/history.html",
      "canonical" : "http://hl7.org/fhir/uv/vhdir",
      "ci-build" : "http://build.fhir.org/ig/HL7/VhDir",
      "analysis" : {
      },
      "editions" : []
    },
    {
      "name" : "Coverage Requirements Determination (Da Vinci)",
      "category" : "Financial",
      "npm-name" : "hl7.fhir.us.davinci-crd",
      "description" : "Provides a mechanism for healthcare providers to discover guidelines, pre-authorization requirements and other expectations from payor organizations related to a proposed medication, procedure or other service associated with a patient's insurance coverage. Supports both patient-specific and patient-independent information retrieval",
      "authority" : "HL7",
      "product" : ["fhir"],
      "country" : "us",
      "language" : ["en"],
      "history" : "http://hl7.org/fhir/us/davinci-crd/history.html",
      "canonical" : "http://hl7.org/fhir/us/davinci-crd",
      "ci-build" : "http://build.fhir.org/ig/HL7/davinci-crd",
      "analysis" : {
        "content" : true,
        "clinicalCore" : true,
        "carePlanning" : true,
        "financials" : true,
        "medsMgmt" : true,
        "scheduling" : true,
        "profiles" : 18,
        "extensions" : 1,
        "valuesets" : 8,
        "codeSystems" : 3,
        "examples" : 19
      },
      "editions" : [
        {
          "name" : "STU 2.1",
          "ig-version" : "2.1.0-preview",
          "package" : "hl7.fhir.us.davinci-crd#2.1.0-preview",
          "fhir-version" : ["4.0.1"],
          "url" : "http://hl7.org/fhir/us/davinci-crd/STU2.1-preview"
        }
      ]
    },
    {
      "name" : "Data Exchange for Quality Measures (Da Vinci)",
      "category" : "Financial",
      "npm-name" : "hl7.fhir.us.davinci-deqm",
      "description" : "Provides a mechanism for healthcare providers and data aggregators to exchange quality measure information using subscription, query, and push methods",
      "authority" : "HL7",
      "product" : ["fhir"],
      "country" : "us",
      "language" : ["en"],
      "history" : "http://hl7.org/fhir/us/davinci-deqm/history.html",
      "canonical" : "http://hl7.org/fhir/us/davinci-deqm",
      "ci-build" : "http://build.fhir.org/ig/HL7/davinci-deqm",
      "analysis" : {
        "content" : true,
        "rest" : true,
        "documents" : true,
        "clinicalCore" : true,
        "financials" : true,
        "medsMgmt" : true,
        "measures" : true,
        "profiles" : 11,
        "extensions" : 8,
        "operations" : 1,
        "valuesets" : 2,
        "codeSystems" : 2,
        "examples" : 87
      },
      "editions" : [
        {
          "name" : "STU5 (v5.0.0) Ballot",
          "ig-version" : "5.0.0-ballot",
          "package" : "hl7.fhir.us.davinci-deqm#5.0.0-ballot",
          "fhir-version" : ["4.0.1"],
          "url" : "http://hl7.org/fhir/us/davinci-deqm/2024Sep"
        }
      ]
    },
    {
      "name" : "Occupational Data for Health",
      "category" : "Clinical Records",
      "npm-name" : "hl7.fhir.us.odh",
      "description" : "This IG covers the specific data that covers past or present jobs, usual work, employment status, retirement date and combat zone period for the subject. It also includes the past or present jobs and usual work of other household members",
      "authority" : "HL7",
      "product" : ["fhir"],
      "country" : "us",
      "language" : ["en"],
      "history" : "http://hl7.org/fhir/us/odh/history.html",
      "canonical" : "http://hl7.org/fhir/us/odh",
      "ci-build" : "http://build.fhir.org/ig/HL7/us-odh",
      "analysis" : {
        "content" : true,
        "clinicalCore" : true,
        "profiles" : 6,
        "extensions" : 2,
        "valuesets" : 9,
        "codeSystems" : 1,
        "examples" : 8
      },
      "editions" : [
        {
          "name" : "STU 1.3 on FHIR R4",
          "ig-version" : "1.3.0",
          "package" : "hl7.fhir.us.odh#1.3.0",
          "fhir-version" : ["4.0.1"],
          "url" : "http://hl7.org/fhir/us/odh/STU1.3"
        }
      ]
    },
    {
      "name" : "IHE Paramedicine Care Summary (PCS)",
      "category" : "Communications",
      "npm-name" : "ihe.pcc.pcs",
      "description" : "Provides means for Emergency Transport to inform destination Hospital with critical and necessary medical information on patient being transported",
      "authority" : "IHE",
      "product" : ["fhir"],
      "country" : "uv",
      "language" : ["en"],
      "history" : "http://wiki.ihe.net/index.php/Paramedicine_Care_Summary",
      "canonical" : "http://wiki.ihe.net/index.php/Paramedicine_Care_Summary",
      "editions" : [
        {
          "name" : "STU3 Trial-Implementation",
          "ig-version" : "0.1.0",
          "package" : "ihe.pcc.pcs#0.1.0",
          "fhir-version" : ["3.0.1"],
          "url" : "http://wiki.ihe.net/index.php/Paramedicine_Care_Summary"
        }
      ],
      "analysis" : {
        "error" : "Error fetching package directly (https://profiles.ihe.net/PCC/PCS/0.1.0/package.tgz), or fetching package list for ihe.pcc.pcs from https://profiles.ihe.net/PCC/PCS/package-list.json: Unable to fetch: Invalid HTTP response 404 from https://profiles.ihe.net/PCC/PCS/0.1.0/package.tgz (Not Found) (content in /var/folders/85/j9nrkr152ds51j69d7nrxq7r0000gn/T/fhir-http-84.log)"
      }
    },
    {
      "name" : "IHE Birth and Fetal Death Reporting - Enhanced (BFDE)",
      "category" : "Public Health",
      "npm-name" : "ihe.pcc.bfde",
      "description" : "Provides means for pre-populating of data from electronic health record systems to electronic vital records systems for birth and fetal death reporting",
      "authority" : "IHE",
      "product" : ["fhir"],
      "country" : "uv",
      "language" : ["en"],
      "history" : "http://wiki.ihe.net/index.php/Birth_and_Fetal_Death_Reporting_Enhanced_Profile",
      "canonical" : "http://wiki.ihe.net/index.php/Birth_and_Fetal_Death_Reporting_Enhanced_Profile",
      "editions" : [
        {
          "name" : "STU3 Trial-Implementation",
          "ig-version" : "0.1.0",
          "package" : "ihe.pcc.bfde#0.1.0",
          "fhir-version" : ["3.0.1"],
          "url" : "http://wiki.ihe.net/index.php/Birth_and_Fetal_Death_Reporting_Enhanced_Profile"
        }
      ],
      "analysis" : {
        "error" : "Unable to resolve package id ihe.pcc.bfde#0.1.0"
      }
    },
    {
      "name" : "IHE Quality Outcome Reporting for EMS (QORE)",
      "category" : "Public Health",
      "npm-name" : "ihe.qrph.qore",
      "description" : "Supports transmission of clinical data for use in calculating Emergency Medical Services Quality measures. Focus on Stroke, CPR, and STEMI",
      "authority" : "IHE",
      "product" : ["fhir"],
      "country" : "uv",
      "language" : ["en"],
      "history" : "http://wiki.ihe.net/index.php/Quality_Outcome_Reporting_for_EMS",
      "canonical" : "http://wiki.ihe.net/index.php/Quality_Outcome_Reporting_for_EMS",
      "editions" : [
        {
          "name" : "STU3 Trial-Implementation",
          "ig-version" : "0.1.0",
          "package" : "ihe.qrph.qore#0.1.0",
          "fhir-version" : ["3.0.1"],
          "url" : "http://wiki.ihe.net/index.php/Quality_Outcome_Reporting_for_EMS"
        }
      ],
      "analysis" : {
        "error" : "Error fetching package directly (http://profiles.ihe.net/QRPH/QORE/0.1.0/package.tgz), or fetching package list for ihe.qrph.qore from http://profiles.ihe.net/QRPH/QORE/package-list.json: Unable to fetch: Invalid HTTP response 404 from https://profiles.ihe.net/QRPH/QORE/0.1.0/package.tgz (Not Found) (content in /var/folders/85/j9nrkr152ds51j69d7nrxq7r0000gn/T/fhir-http-92.log)"
      }
    },
    {
      "name" : "Smart App Launch Implementation Guide",
      "category" : "EHR Access",
      "npm-name" : "hl7.fhir.uv.smart-app-launch",
      "description" : "App access to Healthcare software",
      "authority" : "HL7",
      "product" : ["fhir"],
      "country" : "uv",
      "language" : ["en"],
      "history" : "http://hl7.org/fhir/smart-app-launch/history.html",
      "canonical" : "http://hl7.org/fhir/smart-app-launch",
      "ci-build" : "http://build.fhir.org/ig/HL7/smart-app-launch",
      "analysis" : {
      },
      "editions" : [
        {
          "name" : "STU 2.2",
          "ig-version" : "2.2.0",
          "package" : "hl7.fhir.uv.smart-app-launch#2.2.0",
          "fhir-version" : ["4.0.1"],
          "url" : "http://hl7.org/fhir/smart-app-launch/STU2.2"
        }
      ]
    },
    {
      "name" : "Bidirectional Services eReferrals (BSeR) FHIR IG",
      "category" : "Public Health",
      "npm-name" : "hl7.fhir.us.bser",
      "description" : "The Bidirectional Services eReferrals (BSeR) FHIR IG provides guidance on STU3 FHIR Resources and US Core IG profiles for use in exchanging a referral request and specific program data from a clinical provider to a typically extra-clinical program service provider, such as a diabetes prevention program, a smoking quitline, or a hypertension management training program. And provides for the return of feedback information from the service program to the referring provider",
      "authority" : "HL7",
      "product" : ["fhir"],
      "country" : "us",
      "language" : ["en"],
      "history" : "http://hl7.org/fhir/us/bser/history.html",
      "canonical" : "http://hl7.org/fhir/us/bser",
      "ci-build" : "http://build.fhir.org/ig/HL7/bser",
      "analysis" : {
        "content" : true,
        "rest" : true,
        "documents" : true,
        "clinicalCore" : true,
        "carePlanning" : true,
        "financials" : true,
        "medsMgmt" : true,
        "profiles" : 40,
        "valuesets" : 2,
        "codeSystems" : 2,
        "examples" : 59
      },
      "editions" : [
        {
          "name" : "STU 2",
          "ig-version" : "2.0.0-ballot",
          "package" : "hl7.fhir.us.bser#2.0.0-ballot",
          "fhir-version" : ["4.0.1"],
          "url" : "http://hl7.org/fhir/us/bser/2023Sep"
        }
      ]
    },
    {
      "name" : "FHIR Bulk Data Access",
      "category" : "EHR Access",
      "npm-name" : "hl7.fhir.us.bulkdata",
      "description" : "This Implementation Guide defines secure FHIR export Operations that use this capability to provide an authenticated and authorized client with the ability to register as a backend service and retrieve any data in a FHIR server, data on all patients in a server, or data on a group of patients while optionally specifying data since a certain date",
      "authority" : "HL7",
      "product" : ["fhir"],
      "country" : "us",
      "language" : ["en"],
      "history" : "http://hl7.org/fhir/us/bulkdata/history.html",
      "canonical" : "http://hl7.org/fhir/us/bulkdata",
      "ci-build" : "https://build.fhir.org/ig/HL7/bulk-data",
      "editions" : [
        {
          "name" : "STU 1 Ballot",
          "ig-version" : "0.1.0",
          "package" : "hl7.fhir.us.bulkdata#0.1.0",
          "fhir-version" : ["4.0.0"],
          "url" : "http://hl7.org/fhir/us/bulkdata/2019May"
        }
      ],
      "analysis" : {
        "operations" : 3
      }
    },
    {
      "name" : "Common Data Models Harmonization FHIR IG",
      "category" : "Research",
      "npm-name" : "hl7.fhir.us.cdmh",
      "description" : "The CDMH FHIR IG provides the guidance necessary to map the four common data models namely Sentinel, PCORnet CDM, i2b2 and OMOP to FHIR resources and profiles",
      "authority" : "HL7",
      "product" : ["fhir"],
      "country" : "us",
      "language" : ["en"],
      "history" : "http://hl7.org/fhir/us/cdmh/history.html",
      "canonical" : "http://hl7.org/fhir/us/cdmh",
      "ci-build" : "http://build.fhir.org/ig/HL7/cdmh",
      "analysis" : {
        "content" : true,
        "rest" : true,
        "clinicalCore" : true,
        "medsMgmt" : true,
        "diagnostics" : true,
        "trials" : true,
        "profiles" : 15,
        "extensions" : 22,
        "valuesets" : 25,
        "codeSystems" : 38,
        "examples" : 15
      },
      "editions" : [
        {
          "name" : "STU 1",
          "ig-version" : "1.0.0",
          "package" : "hl7.fhir.us.cdmh#1.0.0",
          "fhir-version" : ["4.0.1"],
          "url" : "http://hl7.org/fhir/us/cdmh/STU1"
        }
      ]
    },
    {
      "name" : "Quality Measure Implementation Guide",
      "category" : "Quality / CDS",
      "npm-name" : "hl7.fhir.us.cqfmeasures",
      "description" : "Provides profiles and guidance for the representation of clinical quality measures in FHIR and Clincal Quality Language (CQL)",
      "authority" : "HL7",
      "product" : ["fhir"],
      "country" : "us",
      "language" : ["en"],
      "history" : "http://hl7.org/fhir/us/cqfmeasures/history.html",
      "canonical" : "http://hl7.org/fhir/us/cqfmeasures",
      "ci-build" : "http://build.fhir.org/ig/HL7/cqf-measures",
      "analysis" : {
        "content" : true,
        "rest" : true,
        "clinicalCore" : true,
        "measures" : true,
        "profiles" : 21,
        "extensions" : 36,
        "operations" : 6,
        "valuesets" : 5,
        "codeSystems" : 5,
        "examples" : 61
      },
      "editions" : [
        {
          "name" : "STU5 (v5.0.0)",
          "ig-version" : "5.0.0",
          "package" : "hl7.fhir.us.cqfmeasures#5.0.0",
          "fhir-version" : ["4.0.1"],
          "url" : "http://hl7.org/fhir/us/cqfmeasures/STU5"
        }
      ]
    },
    {
      "name" : "Documentation Templates and Rules",
      "category" : "Financial",
      "npm-name" : "hl7.fhir.us.davinci-dtr",
      "description" : "Provides a mechanism for delivering and executing payer rules related to documentation requirements for a proposed medication, procedure or other service associated with a patient's insurance coverage",
      "authority" : "HL7",
      "product" : ["fhir"],
      "country" : "us",
      "language" : ["en"],
      "history" : "http://hl7.org/fhir/us/davinci-dtr/history.html",
      "canonical" : "http://hl7.org/fhir/us/davinci-dtr",
      "ci-build" : "http://build.fhir.org/ig/HL7/davinci-dtr",
      "analysis" : {
        "content" : true,
        "documents" : true,
        "financials" : true,
        "questionnaire" : true,
        "profiles" : 6,
        "extensions" : 2,
        "operations" : 1,
        "examples" : 12
      },
      "editions" : [
        {
          "name" : "STU 2.1 Preview",
          "ig-version" : "2.1.0-preview",
          "package" : "hl7.fhir.us.davinci-dtr#2.1.0-preview",
          "fhir-version" : ["4.0.1"],
          "url" : "http://hl7.org/fhir/us/davinci-dtr/2.1.0-preview"
        }
      ]
    },
    {
      "name" : "Da Vinci Health Record Exchange",
      "category" : "Financial",
      "npm-name" : "hl7.fhir.us.davinci-hrex",
      "description" : "A library of shared artifacts used by other Da Vinci and payer related implementation guides",
      "authority" : "HL7",
      "product" : ["fhir"],
      "country" : "us",
      "language" : ["en"],
      "history" : "http://hl7.org/fhir/us/davinci-hrex/history.html",
      "canonical" : "http://hl7.org/fhir/us/davinci-hrex",
      "ci-build" : "http://build.fhir.org/ig/HL7/davinci-ehrx",
      "analysis" : {
        "content" : true,
        "rest" : true,
        "clinicalCore" : true,
        "carePlanning" : true,
        "financials" : true,
        "profiles" : 11,
        "extensions" : 4,
        "operations" : 1,
        "valuesets" : 2,
        "codeSystems" : 1,
        "examples" : 22
      },
      "editions" : [
        {
          "name" : "STU 1.1 Ballot",
          "ig-version" : "1.1.0-ballot",
          "package" : "hl7.fhir.us.davinci-hrex#1.1.0-ballot",
          "fhir-version" : ["4.0.1"],
          "url" : "http://hl7.org/fhir/us/davinci-hrex/2024Sep"
        }
      ]
    },
    {
      "name" : "electronic Long-Term Services and Supports Implementation Guide",
      "category" : "Public Health",
      "npm-name" : "hl7.fhir.us.eltss",
      "description" : "Provides guidance to US Realm implementers to use the FHIR for implementing access and exchange Electronic Long-Term Services & Supports (eLTSS) Dataset data elements",
      "authority" : "HL7",
      "product" : ["fhir"],
      "country" : "us",
      "language" : ["en"],
      "history" : "http://hl7.org/fhir/us/eLTSS/history.html",
      "ci-build" : "http://build.fhir.org/ig/HL7/eLTSS",
      "canonical" : "http://hl7.org/fhir/us/eltss",
      "analysis" : {
        "content" : true,
        "rest" : true,
        "clinicalCore" : true,
        "financials" : true,
        "questionnaire" : true,
        "profiles" : 13,
        "extensions" : 3,
        "logicals" : 3,
        "valuesets" : 2,
        "codeSystems" : 2,
        "examples" : 5
      },
      "editions" : [
        {
          "name" : "STU2",
          "ig-version" : "2.0.0",
          "package" : "hl7.fhir.us.eltss#2.0.0",
          "fhir-version" : ["4.0.1"],
          "url" : "http://hl7.org/fhir/us/eltss/STU2"
        }
      ]
    },
    {
      "name" : "Patient Reported Outcomes (PRO) FHIR IG",
      "category" : "Personal Healthcare",
      "npm-name" : "hl7.fhir.us.patient-reported-outcomes",
      "description" : "This IG provides the necessary guidance to use FHIR for Patient Reported Outcomes",
      "authority" : "HL7",
      "product" : ["fhir"],
      "country" : "us",
      "language" : ["en"],
      "history" : "http://hl7.org/fhir/us/patient-reported-outcomes/history.html",
      "canonical" : "http://hl7.org/fhir/us/patient-reported-outcomes",
      "ci-build" : "http://build.fhir.org/ig/HL7/patient-reported-outcomes",
      "analysis" : {
        "rest" : true
      },
      "editions" : [
        {
          "name" : "STU 1 Ballot",
          "ig-version" : "0.2.0",
          "package" : "hl7.fhir.us.patient-reported-outcomes#0.2.0",
          "fhir-version" : ["4.0.0"],
          "url" : "http://hl7.org/fhir/us/patient-reported-outcomes/2019May"
        }
      ]
    },
    {
      "name" : "Pharmacist Care Plan FHIR IG",
      "category" : "Medications / Immunizations",
      "npm-name" : "hl7.fhir.us.phcp",
      "description" : "This is an electronic care plan with enhanced Medications / Immunizations content based on the templates in the HL7 Implementation Guide for C-CDA Release 2.1: Consolidated CDA for Clinical Notes, represented using FHIR profiles",
      "authority" : "HL7",
      "product" : ["fhir"],
      "country" : "us",
      "language" : ["en"],
      "history" : "http://hl7.org/fhir/us/phcp/history.html",
      "canonical" : "http://hl7.org/fhir/us/phcp",
      "ci-build" : "http://build.fhir.org/ig/HL7/PhCP",
      "analysis" : {
        "content" : true,
        "rest" : true,
        "clinicalCore" : true,
        "carePlanning" : true,
        "financials" : true,
        "medsMgmt" : true,
        "profiles" : 10,
        "examples" : 16
      },
      "editions" : [
        {
          "name" : "STU 1",
          "ig-version" : "1.0.0",
          "package" : "hl7.fhir.us.phcp#1.0.0",
          "fhir-version" : ["4.0.1"],
          "url" : "http://hl7.org/fhir/us/phcp/STU1"
        }
      ]
    },
    {
      "name" : "Vital Records Mortality and Morbidity Reporting FHIR IG",
      "category" : "Public Health",
      "npm-name" : "hl7.fhir.us.vrdr",
      "description" : "The VRDR FHIR IG provides guidance regarding the use of FHIR resources for the bidirectional exchange of mortality data between State-run PHA Vital Records offices and NCHS",
      "authority" : "HL7",
      "product" : ["fhir"],
      "country" : "us",
      "language" : ["en"],
      "history" : "http://hl7.org/fhir/us/vrdr/history.html",
      "canonical" : "http://hl7.org/fhir/us/vrdr",
      "ci-build" : "http://build.fhir.org/ig/HL7/vrdr",
      "analysis" : {
        "content" : true,
        "documents" : true,
        "clinicalCore" : true,
        "profiles" : 34,
        "extensions" : 4,
        "examples" : 34
      },
      "editions" : [
        {
          "name" : "STU3",
          "ig-version" : "3.0.0",
          "package" : "hl7.fhir.us.vrdr#3.0.0",
          "fhir-version" : ["4.0.1"],
          "url" : "http://hl7.org/fhir/us/vrdr/STU3"
        }
      ]
    },
    {
      "name" : "Womens Health Technology Coordinated Registry Network FHIR IG",
      "category" : "Clinical Registries",
      "npm-name" : "hl7.fhir.us.womens-health-registries",
      "description" : "The purpose of the IG to provide the necessary guidance to use FHIR to build registries specific to monitoring Womens Health",
      "authority" : "HL7",
      "product" : ["fhir"],
      "country" : "us",
      "language" : ["en"],
      "history" : "http://hl7.org/fhir/us/womens-health-registries/history.html",
      "canonical" : "http://hl7.org/fhir/us/womens-health-registries",
      "ci-build" : "http://build.fhir.org/ig/HL7/coordinated-registry-network",
      "analysis" : {
        "content" : true,
        "rest" : true,
        "clinicalCore" : true,
        "profiles" : 3
      },
      "editions" : [
        {
          "name" : "STU 1 Ballot",
          "ig-version" : "0.2.0",
          "package" : "hl7.fhir.us.womens-health-registries#0.2.0",
          "fhir-version" : ["4.0.0"],
          "url" : "http://hl7.org/fhir/us/womens-health-registries/2019May"
        }
      ]
    },
    {
      "name" : "Personal Health Device FHIR IG",
      "category" : "Personal Healthcare",
      "npm-name" : "hl7.fhir.uv.phd",
      "description" : "The IG provides a mapping of IEEE 11073 20601 Personal Health Device data to FHIR",
      "authority" : "HL7",
      "product" : ["fhir"],
      "country" : "uv",
      "language" : ["en"],
      "history" : "http://hl7.org/fhir/uv/phd/history.html",
      "canonical" : "http://hl7.org/fhir/uv/phd",
      "analysis" : {
        "content" : true,
        "rest" : true,
        "clinicalCore" : true,
        "profiles" : 11,
        "valuesets" : 7,
        "codeSystems" : 4
      },
      "ci-build" : "http://build.fhir.org/ig/HL7/phd",
      "editions" : [
        {
          "name" : "STU 1",
          "ig-version" : "1.1.0",
          "package" : "hl7.fhir.uv.phd#1.1.0",
          "fhir-version" : ["4.0.1"],
          "url" : "http://hl7.org/fhir/uv/phd/STU1.1"
        }
      ]
    },
    {
      "name" : "Provider Directory IG",
      "category" : "Administration",
      "npm-name" : "hl7.fhir.au.pd",
      "description" : "This implementation guide is based upon STU3 FHIR standard and is the Australian variant of the Provider Directory IG. It outlines the key data elements for any provider directory and basic query guidance. The components developed in this guide are intended to provide a foundation for a central or distributed Provider or Healthcare Directory",
      "authority" : "HL7",
      "product" : ["fhir"],
      "country" : "au",
      "history" : "http://hl7.org.au/fhir/pd/history.html",
      "canonical" : "http://hl7.org.au/fhir/pd",
      "ci-build" : "http://build.fhir.org/ig/hl7au/au-fhir-pd",
      "editions" : [
        {
          "name" : "Release 1 Qa-preview",
          "ig-version" : "0.6.0",
          "package" : "hl7.fhir.au.pd#0.6.0",
          "fhir-version" : ["3.0.1"],
          "url" : "http://hl7.org.au/fhir"
        }
      ],
      "analysis" : {
        "error" : "Unable to find package hl7.fhir.au.pd#0.6.0"
      },
      "language" : ["en"]
    },
    {
      "name" : "Argonaut Clinical Notes Implementation Guide",
      "category" : "EHR Access",
      "npm-name" : "argonaut.us.clinicalnotes",
      "description" : "This implementation guide provides implementers with FHIR profiles and guidance to create, use, and share Clinical Notes",
      "authority" : "Argonaut (US)",
      "product" : ["fhir"],
      "country" : "us",
      "history" : "http://fhir.org/guides/argonaut/clinicalnotes/history.html",
      "canonical" : "http://fhir.org/guides/argonaut/clinicalnotes",
      "ci-build" : "http://build.fhir.org/ig/argonautproject/clinicalnotes",
      "editions" : [
        {
          "name" : "Release 1",
          "ig-version" : "1.0.0",
          "package" : "argonaut.us.clinicalnotes#1.0.0",
          "fhir-version" : ["3.0.1"],
          "url" : "http://fhir.org/guides/argonaut/clinicalnotes/1.0.0"
        }
      ],
      "analysis" : {
        "error" : "Unable to resolve package id argonaut.us.clinicalnotes#1.0.0"
      },
      "language" : ["en"]
    },
    {
      "name" : "Argonaut Questionnaire Implementation Guide",
      "category" : "EHR Access",
      "npm-name" : "argonaut.us.questionnaire",
      "description" : "This implementation guide provides implementers with FHIR RESTful APIs and guidance to create, use and share between organizations standard assessment forms and the assessment responses",
      "authority" : "Argonaut (US)",
      "product" : ["fhir"],
      "country" : "us",
      "history" : "http://fhir.org/guides/argonaut/questionnaire/history.html",
      "canonical" : "http://fhir.org/guides/argonaut/questionnaire",
      "ci-build" : "http://build.fhir.org/ig/argonautproject/questionnaire",
      "editions" : [
        {
          "name" : "Release 1",
          "ig-version" : "1.0.0",
          "package" : "argonaut.us.questionnaire#1.0.0",
          "fhir-version" : ["3.0.1"],
          "url" : "http://fhir.org/guides/argonaut/questionnaire/1.0.0"
        }
      ],
      "analysis" : {
        "error" : "Unable to resolve package id argonaut.us.questionnaire#1.0.0"
      },
      "language" : ["en"]
    },
    {
      "name" : "Danish Core Implementation Guide",
      "category" : "National Base",
      "npm-name" : "hl7.fhir.dk.core",
      "description" : "Base danish national implementation guide",
      "authority" : "HL7 Denmark",
      "product" : ["fhir"],
      "country" : "dk",
      "language" : ["en"],
      "history" : "http://hl7.dk/fhir/core/history.html",
      "canonical" : "http://hl7.dk/fhir/core",
      "analysis" : {
        "content" : true,
        "clinicalCore" : true,
        "profiles" : 10,
        "extensions" : 2,
        "valuesets" : 6,
        "codeSystems" : 15,
        "examples" : 12
      },
      "ci-build" : "http://build.fhir.org/ig/hl7dk/dk-core",
      "editions" : [
        {
          "name" : "Release",
          "ig-version" : "3.2.0",
          "package" : "hl7.fhir.dk.core#3.2.0",
          "fhir-version" : ["4.0.1"],
          "url" : "http://hl7.dk/fhir/core/3.2.0"
        }
      ]
    },
    {
      "name" : "Swiss Core Implementation Guide",
      "category" : "National Base",
      "npm-name" : "ch.fhir.ig.ch-core",
      "description" : "Base swiss national implementation guide",
      "authority" : "HL7 Switzerland",
      "product" : ["fhir"],
      "country" : "ch",
      "history" : "http://fhir.ch/ig/ch-core/history.html",
      "canonical" : "http://fhir.ch/ig/ch-core",
      "ci-build" : "http://build.fhir.org/ig/hl7ch/ch-core/index.html",
      "editions" : [
        {
          "name" : "STU",
          "ig-version" : "1.0.0",
          "package" : "ch.fhir.ig.ch-core#1.0.0",
          "fhir-version" : ["4.0.1"],
          "url" : "http://fhir.ch/ig/ch-core/1.0.0"
        }
      ],
      "analysis" : {
        "content" : true,
        "documents" : true,
        "clinicalCore" : true,
        "financials" : true,
        "profiles" : 21,
        "extensions" : 16,
        "valuesets" : 16,
        "codeSystems" : 13,
        "examples" : 18
      },
      "language" : ["en"]
    },
    {
      "name" : "Swiss Guide Template",
      "category" : "National Base",
      "npm-name" : "ch.fhir.ig.template",
      "description" : "HL7 Switzerland FHIR Implementation Guide Template",
      "authority" : "HL7 Switzerland",
      "product" : ["fhir"],
      "country" : "ch",
      "history" : "http://fhir.ch/ig/template/history.html",
      "canonical" : "http://fhir.ch/ig/template",
      "ci-build" : "http://build.fhir.org/ig/hl7ch/ig-template/index.html",
      "editions" : [
        {
          "name" : "STU",
          "ig-version" : "0.4.0",
          "package" : "ch.fhir.ig.template#0.4.0",
          "fhir-version" : ["4.0.1"],
          "url" : "http://fhir.ch/ig/template/0.4.0"
        }
      ],
      "analysis" : {
        "error" : "Unable to find package ch.fhir.ig.template#0.4.0"
      },
      "language" : ["en"]
    },
    {
      "name" : "Swiss EPR Metadata (CH-EPR-TERM)",
      "category" : "National Base",
      "npm-name" : "ch.fhir.ig.ch-epr-term",
      "description" : "Implementation guide for the meta data specified in the framework of Annex 3 and 9 of the FDHA Ordinance on the electronic patient record in Switzerland",
      "authority" : "HL7 Switzerland",
      "product" : ["fhir"],
      "country" : "ch",
      "history" : "http://fhir.ch/ig/ch-epr-term/history.html",
      "canonical" : "http://fhir.ch/ig/ch-epr-term",
      "ci-build" : "http://build.fhir.org/ig/hl7ch/ch-epr-term/index.html",
      "editions" : [
        {
          "name" : "STU",
          "ig-version" : "2.0.4",
          "package" : "ch.fhir.ig.ch-epr-term#2.0.4",
          "fhir-version" : ["4.0.1"],
          "url" : "http://fhir.ch/ig/ch-epr-term/2.0.4"
        }
      ],
      "analysis" : {
        "valuesets" : 20,
        "codeSystems" : 10
      },
      "language" : ["en"]
    },
    {
      "name" : "Swiss Cancer Registration Implementation Guide (CH-CRL)",
      "category" : "National Base",
      "npm-name" : "ch.fhir.ig.ch-crl",
      "description" : "Implementation guide for the Cancer Registry Law (CRL)",
      "authority" : "FOPH (CH)",
      "product" : ["fhir"],
      "country" : "ch",
      "history" : "http://fhir.ch/ig/ch-crl/history.html",
      "canonical" : "http://fhir.ch/ig/ch-crl",
      "ci-build" : "http://build.fhir.org/ig/ahdis/ch-crl/index.html",
      "editions" : [
        {
          "name" : "STU",
          "ig-version" : "0.2.1",
          "package" : "ch.fhir.ig.ch-crl#0.2.1",
          "fhir-version" : ["4.0.1"],
          "url" : "http://fhir.ch/ig/ch-crl"
        },
        {
          "name" : "STU",
          "ig-version" : "0.1.1",
          "package" : "ch.fhir.ig.ch-crl#0.1.1",
          "fhir-version" : ["4.0.1"],
          "url" : "http://fhir.ch/ig/ch-crl/0.1.1"
        }
      ],
      "analysis" : {
        "content" : true,
        "documents" : true,
        "clinicalCore" : true,
        "carePlanning" : true,
        "profiles" : 34,
        "extensions" : 1,
        "logicals" : 1,
        "valuesets" : 15,
        "codeSystems" : 15,
        "examples" : 137
      },
      "language" : ["en"]
    },
    {
      "name" : "Audit Trail Consumption (CH-ATC)",
      "category" : "National Base",
      "npm-name" : "ch.fhir.ig.atc",
      "description" : "National Integration Profile for the Swiss Electronic Patient Record",
      "authority" : "FOPH (CH)",
      "product" : ["fhir"],
      "country" : "ch",
      "history" : "http://fhir.ch/ig/ch-atc/history.html",
      "canonical" : "http://fhir.ch/ig/ch-atc",
      "ci-build" : "http://build.fhir.org/ig/ahdis/ch-atc/index.html",
      "editions" : [
        {
          "ig-version" : "3.1.0",
          "name" : "2020-06-11",
          "package" : "ch.fhir.ig.ch-atc#1.2.0",
          "fhir-version" : ["4.0.1"],
          "url" : "http://fhir.ch/ig/ch-atc/index.html"
        },
        {
          "name" : "Release 24.6.2019",
          "ig-version" : "1.2.0",
          "package" : "ch.fhir.ig.ch-atc#1.2.0",
          "fhir-version" : ["3.0.1"],
          "url" : "http://fhir.ch/ig/ch-atc/1.2.0/index.html"
        }
      ],
      "analysis" : {
        "error" : "Attempt to import a mis-identified package. Expected ch.fhir.ig.ch-atc, got ch.fhir.ig.atc"
      },
      "language" : ["en"]
    },
    {
      "name" : "Order & Referral by Form (CH-ORF)",
      "category" : "National Base",
      "npm-name" : "ch.fhir.ig.ch-orf",
      "description" : "The Order & Referral by Form (CH-ORF) Profile describes how forms for eReferrals, requests for information (such as diagnostic imaging results, lab results, discharge reports etc.) can be defined, deployed and used in order to achieve a syntactical and semantically consistent cross enterprise information exchange.",
      "authority" : "eHealth Suisse",
      "product" : ["fhir"],
      "country" : "ch",
      "history" : "http://fhir.ch/ig/ch-orf/history.html",
      "canonical" : "http://fhir.ch/ig/ch-orf",
      "ci-build" : "http://build.fhir.org/ig/ahdis/ch-orf/index.html",
      "editions" : [
        {
          "name" : "STU",
          "ig-version" : "0.9.1",
          "package" : "ch.fhir.ig.ch-orf#0.9.1",
          "fhir-version" : ["4.0.1"],
          "url" : "http://fhir.ch/ig/ch-orf/0.9.1"
        }
      ],
      "analysis" : {
        "content" : true,
        "documents" : true,
        "clinicalCore" : true,
        "questionnaire" : true,
        "profiles" : 5,
        "extensions" : 7,
        "valuesets" : 1,
        "codeSystems" : 1,
        "examples" : 9
      },
      "language" : ["en"]
    },
    {
      "name" : "CHMED20AF (R4)",
      "category" : "National Base",
      "npm-name" : "ch.chmed16af.emediplan",
      "description" : "eMediplan CHMED16AF Implementation Guide",
      "authority" : "IG eMediplan (CH)",
      "product" : ["fhir"],
      "country" : "ch",
      "history" : "http://chmed16af.emediplan.ch/fhir/history.html",
      "canonical" : "http://chmed16af.emediplan.ch/fhir",
      "ci-build" : "http://build.fhir.org/ig/ahdis/chmed20af/index.html",
      "editions" : [
        {
          "name" : "STU",
          "ig-version" : "0.2.0",
          "package" : "ch.chmed16af.emediplan#0.2.0",
          "fhir-version" : ["4.0.0"],
          "url" : "http://chmed16af.emediplan.ch/fhir/0.2.0"
        }
      ],
      "analysis" : {
        "error" : "Unable to resolve package id ch.chmed16af.emediplan#0.2.0"
      },
      "language" : ["en"]
    },
    {
      "name" : "Swiss eMedication Implementation Guide",
      "category" : "National Base",
      "npm-name" : "ch.fhir.ig.ch-emed",
      "description" : "The CH EMED implementation guide describes the FHIR representation of the defined documents for the exchange of medication information",
      "authority" : "eHealth Suisse",
      "product" : ["fhir"],
      "country" : "ch",
      "history" : "http://fhir.ch/ig/ch-emed/history.html",
      "canonical" : "http://fhir.ch/ig/ch-emed",
      "ci-build" : "http://build.fhir.org/ig/hl7ch/ch-emed/index.html",
      "editions" : [
        {
          "name" : "DSTU",
          "ig-version" : "0.1.1",
          "package" : "ch.fhir.ig.ch-emed#0.1.1",
          "fhir-version" : ["4.0.1"],
          "url" : "http://fhir.ch/ig/ch-emed/0.1.1"
        }
      ],
      "analysis" : {
        "content" : true,
        "documents" : true,
        "clinicalCore" : true,
        "medsMgmt" : true,
        "profiles" : 23,
        "extensions" : 9,
        "valuesets" : 3,
        "codeSystems" : 2,
        "examples" : 37
      },
      "language" : ["en"]
    },
    {
      "name" : "mednet Implementation Guide",
      "category" : "Patient Summary",
      "npm-name" : "swiss.mednet.fhir",
      "description" : "The mednet.swiss implementation guide describes the FHIR profiles used to interface with the mednet software",
      "authority" : "novcom AG (CH)",
      "product" : ["fhir"],
      "country" : "ch",
      "history" : "https://mednet.swiss/fhir/history.html",
      "canonical" : "https://mednet.swiss/fhir",
      "analysis" : {
      },
      "language" : ["en"]
    },
    {
      "name" : "US Drug Formulary",
      "category" : "Medications / Immunizations",
      "npm-name" : "hl7.fhir.us.Davinci-drug-formulary",
      "description" : "API-based data exchange to Third-Party Applications via Member-authorized sharing of Health Plan's Prescription Drug Formulary.",
      "authority" : "HL7",
      "product" : ["fhir"],
      "country" : "us",
      "history" : "http://hl7.org/fhir/us/Davinci-drug-formulary/history.html",
      "canonical" : "http://hl7.org/fhir/us/Davinci-drug-formulary",
      "ci-build" : "https://build.fhir.org/ig/HL7/davinci-pdex-formulary",
      "editions" : [
        {
          "name" : "STU 1",
          "ig-version" : "1.0.0",
          "package" : "hl7.fhir.us.Davinci-drug-formulary#1.0.0",
          "fhir-version" : ["4.0.1"],
          "url" : "http://hl7.org/fhir/us/Davinci-drug-formulary/STU1"
        }
      ],
      "analysis" : {
        "content" : true,
        "medsMgmt" : true,
        "profiles" : 2,
        "extensions" : 13,
        "valuesets" : 4,
        "codeSystems" : 4,
        "examples" : 11
      },
      "language" : ["en"]
    },
    {
      "name" : "Da Vinci CDex",
      "category" : "Financial",
      "npm-name" : "hl7.fhir.us.davinci-cdex",
      "description" : "Provider-to-payer and payer-related provider-to-provider data exchange to improve care coordination, support risk adjustment, ease quality management, facilitate claims auditing and confirm medical necessity, improve member experience, and support orders and referrals.",
      "authority" : "HL7",
      "product" : ["fhir"],
      "country" : "us",
      "history" : "http://hl7.org/fhir/us/davinci-cdex/history.html",
      "canonical" : "http://hl7.org/fhir/us/davinci-cdex",
      "ci-build" : "http://build.fhir.org/ig/HL7/davinci-ecdx",
      "analysis" : {
        "content" : true,
        "rest" : true,
        "carePlanning" : true,
        "profiles" : 1,
        "operations" : 1,
        "valuesets" : 3,
        "codeSystems" : 1,
        "examples" : 19
      },
      "editions" : [
        {
          "name" : "STU2 Preview",
          "ig-version" : "2.1.0-snapshot",
          "package" : "hl7.fhir.us.davinci-cdex#2.1.0-snapshot",
          "fhir-version" : ["4.0.1"],
          "url" : "http://hl7.org/fhir/us/davinci-cdex/STU2.1-snapshot"
        }
      ],
      "language" : ["en"]
    },
    {
      "name" : "Da Vinci PDex",
      "category" : "Financial",
      "npm-name" : "hl7.fhir.us.davinci-pdex",
      "description" : "Payer data exchange with providers to support care coordination. Member-authorized sharing to Third-Party applications of Health Plan's Healthcare Service Network, Pharmacy Network and Prescription Drug Formulary",
      "authority" : "HL7",
      "product" : ["fhir"],
      "country" : "us",
      "history" : "http://hl7.org/fhir/us/davinci-pdex/history.html",
      "canonical" : "http://hl7.org/fhir/us/davinci-pdex",
      "ci-build" : "http://build.fhir.org/ig/HL7/davinci-epdx",
      "analysis" : {
        "content" : true,
        "rest" : true,
        "clinicalCore" : true,
        "financials" : true,
        "medsMgmt" : true,
        "profiles" : 5,
        "extensions" : 6,
        "operations" : 1,
        "valuesets" : 12,
        "codeSystems" : 13,
        "examples" : 36
      },
      "editions" : [
        {
          "name" : "STU2.1 Ballot",
          "ig-version" : "2.1.0-ballot",
          "package" : "hl7.fhir.us.davinci-pdex#2.1.0-ballot",
          "fhir-version" : ["4.0.1"],
          "url" : "http://hl7.org/fhir/us/davinci-pdex/2024SEP"
        }
      ],
      "language" : ["en"]
    },
    {
      "name" : "CDISC Lab Semantics in FHIR",
      "category" : "Diagnostics",
      "npm-name" : "hl7.fhir.uv.cdisc-lab",
      "description" : "The IG shows how laboratory data in FHIR format can be converted into the CDISC LAB or LB format",
      "authority" : "HL7",
      "product" : ["fhir"],
      "country" : "uv",
      "history" : "http://hl7.org/fhir/uv/cdisc-lab/history.html",
      "canonical" : "http://hl7.org/fhir/uv/cdisc-lab",
      "ci-build" : "http://build.fhir.org/ig/HL7/cdisc-lab",
      "analysis" : {
        "rest" : true
      },
      "editions" : [
        {
          "name" : "STU1",
          "ig-version" : "1.0.0",
          "package" : "hl7.fhir.uv.cdisc-lab#1.0.0",
          "fhir-version" : ["4.0.1"],
          "url" : "http://hl7.org/fhir/uv/cdisc-lab/STU1"
        }
      ],
      "language" : ["en"]
    },
    {
      "name" : "Healthcare Associated Infection Reports (HAI) Long Term Care Facilities (LTCF)",
      "category" : "Public Health",
      "npm-name" : "hl7.fhir.us.hai-ltcf",
      "description" : "Long term care facility (LTCF) healthcare-associated infection (HAI) reporting to CDC National Healthcare Safety Network (NHSN) to track infections and prevention process measures in a systematic way, which allows identification of problems and care improvement",
      "authority" : "HL7",
      "product" : ["fhir"],
      "country" : "us",
      "history" : "http://hl7.org/fhir/us/hai-ltcf/history.html",
      "canonical" : "http://hl7.org/fhir/us/hai-ltcf",
      "analysis" : {
        "valuesets" : 4,
        "codeSystems" : 2
      },
      "ci-build" : "http://build.fhir.org/ig/HL7/HAI-LTCF",
      "editions" : [
        {
          "name" : "STU 1.1",
          "ig-version" : "1.1.0",
          "package" : "hl7.fhir.us.hai-ltcf#1.1.0",
          "fhir-version" : ["4.0.1"],
          "url" : "http://hl7.org/fhir/us/hai-ltcf/STU1.1"
        }
      ],
      "language" : ["en"]
    },
    {
      "name" : "Da Vinci Unsolicited Notifications (Alerts)",
      "category" : "Financial",
      "npm-name" : "hl7.fhir.us.davinci-alerts",
      "description" : "The goal of this IG is to support the real-time exchange of alerts and notifications that impact patient care and value based or risk based services",
      "authority" : "HL7",
      "product" : ["fhir"],
      "country" : "us",
      "history" : "http://hl7.org/fhir/us/davinci-alerts/history.html",
      "canonical" : "http://hl7.org/fhir/us/davinci-alerts",
      "ci-build" : "http://build.fhir.org/ig/HL7/davinci-alerts",
      "analysis" : {
        "content" : true,
        "rest" : true,
        "clinicalCore" : true,
        "financials" : true,
        "profiles" : 8,
        "valuesets" : 4,
        "codeSystems" : 1,
        "examples" : 11
      },
      "editions" : [
        {
          "name" : "STU1",
          "ig-version" : "1.0.0",
          "package" : "hl7.fhir.us.davinci-alerts#1.0.0",
          "fhir-version" : ["4.0.1"],
          "url" : "http://hl7.org/fhir/us/davinci-alerts/STU1"
        }
      ],
      "language" : ["en"]
    },
    {
      "name" : "Da Vinci Payer Coverage Decision Exchange (PCDE) FHIR IG",
      "category" : "Financial",
      "npm-name" : "hl7.fhir.us.davinci-pcde",
      "description" : "Payer coverage decision exchange will promote continuity of treatment when a member moves from one covered payer to another without increasing provider burden or cost to the member. This IG enables member-authorized sharing of treatment, conditions, authorizations, relevant guidelines and supporting documentation from an original payer to a new payer when a patient changes coverage plans.",
      "authority" : "HL7",
      "product" : ["fhir"],
      "country" : "us",
      "history" : "http://hl7.org/fhir/us/davinci-pcde/history.html",
      "canonical" : "http://hl7.org/fhir/us/davinci-pcde",
      "ci-build" : "http://build.fhir.org/ig/HL7/davinci-pcde",
      "analysis" : {
        "content" : true,
        "documents" : true,
        "clinicalCore" : true,
        "carePlanning" : true,
        "profiles" : 5,
        "valuesets" : 3,
        "codeSystems" : 1,
        "examples" : 5
      },
      "editions" : [
        {
          "name" : "STU 1",
          "ig-version" : "1.0.0",
          "package" : "hl7.fhir.us.davinci-pcde#1.0.0",
          "fhir-version" : ["4.0.1"],
          "url" : "http://hl7.org/fhir/us/davinci-pcde/STU1"
        }
      ],
      "language" : ["en"]
    },
    {
      "name" : "Breast Radiology Report (BRR)",
      "category" : "Care Planning",
      "npm-name" : "hl7.fhir.us.breast-radiology",
      "description" : "Breast Radiology CIMI Logical Models and FHIR Profiles",
      "authority" : "HL7",
      "product" : ["fhir"],
      "country" : "us",
      "history" : "http://hl7.org/fhir/us/breast-radiology/history.html",
      "canonical" : "http://hl7.org/fhir/us/breast-radiology",
      "ci-build" : "http://build.hl7.org/fhir/us/breast-radiology",
      "analysis" : {
        "examples" : 125
      },
      "editions" : [
        {
          "name" : "STU1 Ballot",
          "ig-version" : "0.2.0",
          "package" : "hl7.fhir.us.breast-radiology#0.2.0",
          "fhir-version" : ["4.0.1"],
          "url" : "http://hl7.org/fhir/us/breast-radiology/2020May"
        }
      ],
      "language" : ["en"]
    },
    {
      "name" : "FHIR Clinical Guidelines",
      "category" : "Quality / CDS",
      "npm-name" : "hl7.fhir.uv.cpg",
      "description" : "This implementation guide is a multi-stakeholder effort to use FHIR resources to build shareable and computable representations of the content of clinical care guidelines. The guide focuses on common patterns in clinical guidelines, establishing profiles, conformance requirements, and guidance for the patient-independent, as well as analogous patterns for the patient-specific representation of guideline recommendations",
      "authority" : "HL7",
      "product" : ["fhir"],
      "country" : "uv",
      "history" : "http://hl7.org/fhir/uv/cpg/history.html",
      "canonical" : "http://hl7.org/fhir/uv/cpg",
      "ci-build" : "http://build.fhir.org/ig/HL7/cqf-recommendations",
      "analysis" : {
        "content" : true,
        "rest" : true,
        "clinicalCore" : true,
        "carePlanning" : true,
        "medsMgmt" : true,
        "measures" : true,
        "questionnaire" : true,
        "profiles" : 102,
        "extensions" : 38,
        "operations" : 5,
        "valuesets" : 9,
        "codeSystems" : 7,
        "examples" : 441
      },
      "editions" : [
        {
          "name" : "STU2 Ballot",
          "ig-version" : "2.0.0-ballot",
          "package" : "hl7.fhir.uv.cpg#2.0.0-ballot",
          "fhir-version" : ["4.0.1"],
          "url" : "http://hl7.org/fhir/uv/cpg/2024Jan"
        }
      ],
      "language" : ["en"]
    },
    {
      "name" : "Minimal Common Oncology Data Elements (mCODE)",
      "category" : "Care Planning",
      "npm-name" : "hl7.fhir.us.mcode",
      "description" : "This IG specifies a core set of common data elements for cancer that is clinically applicable in every electronic patient record with a cancer diagnosis. It is intended to enable standardized information exchange among EHRs/oncology information systems and reuse of data by other stakeholders (e.g. quality measurement, research).",
      "authority" : "HL7",
      "product" : ["fhir"],
      "country" : "us",
      "history" : "http://hl7.org/fhir/us/mcode/history.html",
      "canonical" : "http://hl7.org/fhir/us/mcode",
      "ci-build" : "http://build.fhir.org/ig/HL7/fhir-mCODE-ig",
      "analysis" : {
        "content" : true,
        "rest" : true,
        "clinicalCore" : true,
        "medsMgmt" : true,
        "diagnostics" : true,
        "profiles" : 28,
        "extensions" : 14,
        "operations" : 1,
        "valuesets" : 96,
        "codeSystems" : 2,
        "examples" : 97
      },
      "editions" : [
        {
          "name" : "STU4 Ballot",
          "ig-version" : "4.0.0-ballot",
          "package" : "hl7.fhir.us.mcode#4.0.0-ballot",
          "fhir-version" : ["4.0.1"],
          "url" : "http://hl7.org/fhir/us/mcode/2024May"
        }
      ],
      "language" : ["en"]
    },
    {
      "name" : "Da Vinci Prior Authorization Support (PAS) FHIR IG",
      "category" : "Financial",
      "npm-name" : "hl7.fhir.us.davinci-pas",
      "description" : "This IG allows providers the ability to easily identify the need for payer authorizations, assemble necessary information, identify and supply missing information and submit it to the payer electronically and receive a response in real time within the clinical workflow.",
      "authority" : "HL7",
      "product" : ["fhir"],
      "country" : "us",
      "history" : "http://hl7.org/fhir/us/davinci-pas/history.html",
      "canonical" : "http://hl7.org/fhir/us/davinci-pas",
      "ci-build" : "http://build.fhir.org/ig/HL7/davinci-pas",
      "analysis" : {
        "content" : true,
        "clinicalCore" : true,
        "carePlanning" : true,
        "financials" : true,
        "medsMgmt" : true,
        "profiles" : 23,
        "extensions" : 37,
        "operations" : 2,
        "valuesets" : 12,
        "codeSystems" : 6,
        "examples" : 29
      },
      "editions" : [
        {
          "name" : "STU 2 Preview",
          "ig-version" : "2.1.0-preview",
          "package" : "hl7.fhir.us.davinci-pas#2.1.0-preview",
          "fhir-version" : ["4.0.1"],
          "url" : "http://hl7.org/fhir/us/davinci-pas/2.1.0-preview"
        }
      ],
      "language" : ["en"]
    },
    {
      "name" : "FHIR Bulk Data Access (Flat FHIR)",
      "category" : "EHR Access",
      "npm-name" : "hl7.fhir.uv.bulkdata",
      "description" : "Defines a way to efficiently access large volumes of information on a group of individuals from an EHR",
      "authority" : "HL7",
      "product" : ["fhir"],
      "country" : "uv",
      "history" : "http://hl7.org/fhir/uv/bulkdata/history.html",
      "canonical" : "http://hl7.org/fhir/uv/bulkdata",
      "ci-build" : "http://build.fhir.org/ig/HL7/bulk-data",
      "analysis" : {
        "rest" : true,
        "operations" : 3,
        "valuesets" : 1,
        "codeSystems" : 1
      },
      "editions" : [
        {
          "name" : "STU 2",
          "ig-version" : "2.0.0",
          "package" : "hl7.fhir.uv.bulkdata#2.0.0",
          "fhir-version" : ["4.0.1"],
          "url" : "http://hl7.org/fhir/uv/bulkdata/STU2"
        },
        {
          "name" : "STU 1",
          "ig-version" : "1.0.1",
          "package" : "hl7.fhir.uv.bulkdata#1.0.1",
          "fhir-version" : ["4.0.1"],
          "url" : "http://hl7.org/fhir/uv/bulkdata/STU1.0.1"
        },
        {
          "name" : "STU 1",
          "ig-version" : "1.0.0",
          "package" : "hl7.fhir.uv.bulkdata#1.0.0",
          "fhir-version" : ["4.0.0"],
          "url" : "http://hl7.org/fhir/uv/bulkdata/STU1"
        }
      ],
      "language" : ["en"]
    },
    {
      "name" : "Basisgegevensset Zorg || Patient Summary",
      "category" : "Patient Summary",
      "description" : "The Basisgegevensset Zorg, aka BgZ, is the minimum set of patient data that is important for continuity of care and is relevant irrespective of specialism, patient conditions and type of physicians. This set of patient data is recorded comparatively by all healthcare providers. This facilitates information exchange. The BgZ has been made consistent with the European Patient Summary.",
      "authority" : "Nictiz (NL)",
      "product" : ["fhir"],
      "country" : "nl",
      "language" : ["nl", "en"],
      "history" : "https://informatiestandaarden.nictiz.nl/wiki/MedMij:V2019.01_OntwerpBGZ_2017#Release_notes",
      "canonical" : "https://informatiestandaarden.nictiz.nl/wiki/MedMij:V2019.01_OntwerpBGZ_2017",
      "ci-build" : "https://informatiestandaarden.nictiz.nl/wiki/MedMij:Vdraft_OntwerpBGZ_2017",
      "editions" : [
        {
          "name" : "Normative - MMVN 3",
          "ig-version" : "2.1.3",
          "package" : "nictiz.fhir.nl.stu3.zib2017#2.1.3",
          "fhir-version" : ["3.0.1"],
          "url" : "https://informatiestandaarden.nictiz.nl/wiki/MedMij:V2019.01_OntwerpBGZ_2017#Use_case_1:_Raadplegen_Basisgegevensset_Zorg_in_persoonlijke_gezondheidsomgeving"
        }
      ],
      "analysis" : {
        "content" : true,
        "rest" : true,
        "documents" : true,
        "clinicalCore" : true,
        "carePlanning" : true,
        "financials" : true,
        "medsMgmt" : true,
        "diagnostics" : true,
        "profiles" : 144,
        "extensions" : 70,
        "valuesets" : 261
      }
    },
    {
      "name" : "Davinci pdex Plan Net",
      "category" : "Administration",
      "npm-name" : "hl7.fhir.us.davinci-pdex-plan-net",
      "description" : "A subset of the functionality described in the Validated healthcare directory IG",
      "authority" : "HL7",
      "product" : ["fhir"],
      "country" : "us",
      "history" : "http://hl7.org/fhir/us/davinci-pdex-plan-net/history.html",
      "canonical" : "http://hl7.org/fhir/us/davinci-pdex-plan-net",
      "language" : ["en"],
      "ci-build" : "http://build.fhir.org/ig/HL7/davinci-pdex-plan-net",
      "analysis" : {
        "content" : true,
        "rest" : true,
        "clinicalCore" : true,
        "financials" : true,
        "profiles" : 9,
        "extensions" : 12,
        "valuesets" : 24,
        "codeSystems" : 14,
        "examples" : 49
      },
      "editions" : [
        {
          "name" : "STU 1",
          "ig-version" : "1.1.0",
          "package" : "hl7.fhir.us.davinci-pdex-plan-net#1.1.0",
          "fhir-version" : ["4.0.1"],
          "url" : "http://hl7.org/fhir/us/davinci-pdex-plan-net/STU1.1"
        },
        {
          "name" : "STU 1",
          "ig-version" : "1.0.0",
          "package" : "hl7.fhir.us.davinci-pdex-plan-net#1.0.0",
          "fhir-version" : ["4.0.1"],
          "url" : "http://hl7.org/fhir/us/davinci-pdex-plan-net/STU1"
        }
      ]
    },
    {
      "name" : "Argonaut Clinical Notes Implementation Guide",
      "category" : "EHR Access",
      "npm-name" : "fhir.argonaut.clinicalnotes",
      "description" : "This implementation guide provides implementers with FHIR profiles and guidance to create, use, and share Clinical Notes",
      "authority" : "Argonaut (US)",
      "product" : ["fhir"],
      "country" : "us",
      "history" : "http://fhir.org/guides/argonaut/clinicalnotes/history.html",
      "canonical" : "http://fhir.org/guides/argonaut/clinicalnotes",
      "ci-build" : "http://build.fhir.org/ig/argonautproject/clinicalnotes",
      "language" : ["en"],
      "editions" : [
        {
          "name" : "Release 1",
          "ig-version" : "1.0.0",
          "package" : "fhir.argonaut.clinicalnotes#1.0.0",
          "fhir-version" : ["3.0.1"],
          "url" : "http://fhir.org/guides/argonaut/clinicalnotes/1.0.0"
        }
      ],
      "analysis" : {
        "content" : true,
        "rest" : true,
        "documents" : true,
        "clinicalCore" : true,
        "profiles" : 2,
        "valuesets" : 3,
        "codeSystems" : 1
      }
    },
    {
      "name" : "Argonaut Questionnaire Implementation Guide",
      "category" : "EHR Access",
      "npm-name" : "fhir.argonaut.questionnaire",
      "description" : "Thi IG provides guidance to support interchange of simple forms based on the Questionnaire and QuestionnaireResponse resources: it provides implementers with FHIR RESTful APIs and guidance to create, use and share between organizations standard assessment forms and the assessment responses",
      "authority" : "Argonaut (US)",
      "product" : ["fhir"],
      "country" : "us",
      "history" : "http://fhir.org/guides/argonaut/questionnaire/history.html",
      "canonical" : "http://fhir.org/guides/argonaut/questionnaire",
      "ci-build" : "http://build.fhir.org/ig/argonautproject/questionnaire",
      "language" : ["en"],
      "editions" : [
        {
          "name" : "Release 1",
          "ig-version" : "1.0.0",
          "package" : "fhir.argonaut.questionnaire#1.0.0",
          "fhir-version" : ["3.0.1"],
          "url" : "http://fhir.org/guides/argonaut/questionnaire/1.0.0"
        }
      ],
      "analysis" : {
        "content" : true,
        "rest" : true,
        "questionnaire" : true,
        "profiles" : 4,
        "extensions" : 5,
        "operations" : 1
      }
    },
    {
      "name" : "CARIN Real-time Pharmacy Benefit Check",
      "category" : "Financial",
      "npm-name" : "hl7.fhir.us.carin-rtpbc",
      "description" : "This is a guide for implementing a consumer-focused Real-time Pharmacy Benefit Check (RTPBC) process using HL7 FHIR® R4.Using RTPBC, a patient can learn the cost and insurance coverage related to medications they’ve been prescribed",
      "authority" : "HL7",
      "product" : ["fhir"],
      "country" : "us",
      "history" : "http://hl7.org/fhir/us/carin-rtpbc/history.html",
      "canonical" : "http://hl7.org/fhir/us/carin-rtpbc",
      "ci-build" : "http://build.fhir.org/ig/HL7/carin-rtpbc",
      "language" : ["en"],
      "analysis" : {
        "content" : true,
        "rest" : true,
        "messaging" : true,
        "clinicalCore" : true,
        "financials" : true,
        "medsMgmt" : true,
        "profiles" : 10,
        "extensions" : 2,
        "valuesets" : 9,
        "codeSystems" : 3,
        "examples" : 16
      },
      "editions" : [
        {
          "name" : "STU 1",
          "ig-version" : "1.0.0",
          "package" : "hl7.fhir.us.carin-rtpbc#1.0.0",
          "fhir-version" : ["4.0.1"],
          "url" : "http://hl7.org/fhir/us/carin-rtpbc/STU1"
        }
      ]
    },
    {
      "name" : "CARIN Blue Button Implementation Guide",
      "category" : "Financial",
      "npm-name" : "hl7.fhir.us.carin-bb",
      "description" : "Implementation guide for an API similar to the CMS Medicare Blue Button 2.0 API, FHIR R3 based, that will allow consumer-directed exchange of commercial Health Plan/Payer adjudicated claims data to meet the requirements of the CMS Interoperability and Patient Access proposed rule.",
      "authority" : "HL7",
      "product" : ["fhir"],
      "country" : "us",
      "history" : "http://hl7.org/fhir/us/carin-bb/history.html",
      "canonical" : "http://hl7.org/fhir/us/carin-bb",
      "ci-build" : "http://build.fhir.org/ig/HL7/carin-bb",
      "language" : ["en"],
      "analysis" : {
        "content" : true,
        "rest" : true,
        "clinicalCore" : true,
        "financials" : true,
        "profiles" : 10,
        "valuesets" : 48,
        "codeSystems" : 36,
        "examples" : 28
      },
      "editions" : [
        {
          "name" : "STU 2",
          "ig-version" : "2.1.0-snapshot1",
          "package" : "hl7.fhir.us.carin-bb#2.1.0-snapshot1",
          "fhir-version" : ["4.0.1"],
          "url" : "http://hl7.org/fhir/us/carin-bb/2.1.0-snapshot1"
        }
      ]
    },
    {
      "name" : "Risk Based Contracts Member Attribution List FHIR IG",
      "category" : "Financial",
      "npm-name" : "hl7.fhir.us.davinci-atr",
      "description" : "Support the real-time exchange of alerts and notifications that impact patient care and value based or risk based services.",
      "authority" : "HL7",
      "product" : ["fhir"],
      "country" : "us",
      "history" : "http://hl7.org/fhir/us/davinci-atr/history.html",
      "canonical" : "http://hl7.org/fhir/us/davinci-atr",
      "ci-build" : "http://build.fhir.org/ig/HL7/davinci-atr",
      "language" : ["en"],
      "analysis" : {
        "content" : true,
        "rest" : true,
        "clinicalCore" : true,
        "financials" : true,
        "profiles" : 8,
        "extensions" : 5,
        "valuesets" : 1,
        "codeSystems" : 1,
        "examples" : 14
      },
      "editions" : [
        {
          "name" : "STU2 Release 1",
          "ig-version" : "2.0.0",
          "package" : "hl7.fhir.us.davinci-atr#2.0.0",
          "fhir-version" : ["4.0.1"],
          "url" : "http://hl7.org/fhir/us/davinci-atr/STU2"
        }
      ]
    },
    {
      "name" : "Basisprofil DE",
      "category" : "National Base",
      "npm-name" : "basisprofil.de",
      "description" : "German Base Profiles",
      "authority" : "HL7 Deutschland",
      "product" : ["fhir"],
      "country" : "de",
      "history" : "http://ig.fhir.de/basisprofile-de",
      "canonical" : "http://fhir.de",
      "ci-build" : "https://simplifier.net/Basisprofil-DE-R4",
      "language" : ["de"],
      "editions" : [
        {
          "name" : "STU3",
          "ig-version" : "0.2.30 ",
          "fhir-version" : ["3.0.1"],
          "package" : "basisprofil.de#0.2.30",
          "url" : "http://ig.fhir.de/basisprofile-de/0.2.30"
        },
        {
          "name" : "R4",
          "ig-version" : "0.9.1-alpha2",
          "fhir-version" : ["4.0.1"],
          "package" : "de.basisprofil.r4#0.9.1-alpha2",
          "url" : "https://simplifier.net/guide/basisprofil-de-r4/home"
        }
      ],
      "analysis" : {
        "error" : "no core dependency or FHIR Version found in the Package definition",
        "content" : true,
        "clinicalCore" : true,
        "financials" : true,
        "profiles" : 17,
        "extensions" : 17,
        "valuesets" : 10,
        "codeSystems" : 17
      }
    },
    {
      "name" : "FHIR Data Segmentation for Privacy",
      "category" : "Security",
      "npm-name" : "hl7.fhir.uv.security-label-ds4p",
      "description" : "Guidance for applying security labels in FHIR",
      "authority" : "HL7",
      "product" : ["fhir"],
      "country" : "uv",
      "history" : "http://hl7.org/fhir/uv/security-label-ds4p/history.html",
      "canonical" : "http://hl7.org/fhir/uv/security-label-ds4p",
      "ci-build" : "http://hl7.org/fhir/ig/HL7/security-label-ds4p",
      "language" : ["en"],
      "analysis" : {
        "content" : true,
        "extensions" : 6,
        "valuesets" : 8,
        "examples" : 8
      },
      "editions" : [
        {
          "name" : "STU 1",
          "ig-version" : "1.0.0",
          "package" : "hl7.fhir.uv.security-label-ds4p#1.0.0",
          "fhir-version" : ["4.0.1"],
          "url" : "http://hl7.org/fhir/uv/security-label-ds4p/STU1"
        }
      ]
    },
    {
      "name" : "FHIR Shorthand",
      "category" : "Administration",
      "npm-name" : "hl7.fhir.uv.shorthand",
      "description" : "FHIR Shorthand (FSH) is a domain-specific language (DSL) for defining the contents of FHIR IGs to allow the author to express their intent with fewer concerns about underlying FHIR mechanics",
      "authority" : "HL7",
      "product" : ["fhir"],
      "country" : "uv",
      "history" : "http://hl7.org/fhir/uv/shorthand/history.html",
      "canonical" : "http://hl7.org/fhir/uv/shorthand",
      "ci-build" : "http://build.fhir.org/ig/HL7/fhir-shorthand",
      "language" : ["en"],
      "analysis" : {
      },
      "editions" : [
        {
          "name" : "Release 3 Normative+trial-use",
          "ig-version" : "3.0.0",
          "package" : "hl7.fhir.uv.shorthand#3.0.0",
          "fhir-version" : ["4.0.1"],
          "url" : "http://hl7.org/fhir/uv/shorthand/N2"
        }
      ]
    },
    {
      "name" : "Post Acute Orders FHIR IG",
      "category" : "Care Planning",
      "npm-name" : "hl7.fhir.us.dme-orders",
      "description" : "Electronic exchange of post-acute orders",
      "authority" : "HL7",
      "product" : ["fhir"],
      "country" : "us",
      "history" : "http://hl7.org/fhir/us/dme-orders/history.html",
      "canonical" : "http://hl7.org/fhir/us/dme-orders",
      "ci-build" : "http://build.fhir.org/ig/HL7/dme-orders",
      "language" : ["en"],
      "analysis" : {
        "content" : true,
        "clinicalCore" : true,
        "carePlanning" : true,
        "financials" : true,
        "medsMgmt" : true,
        "profiles" : 11,
        "extensions" : 3,
        "valuesets" : 2,
        "codeSystems" : 1,
        "examples" : 26
      },
      "editions" : [
        {
          "name" : "STU 1 Ballot",
          "ig-version" : "0.2.0",
          "package" : "hl7.fhir.us.dme-orders#0.2.0",
          "fhir-version" : ["4.0.1"],
          "url" : "http://hl7.org/fhir/us/dme-orders/2020Sep"
        }
      ]
    },
    {
      "name" : "Application Data Exchange Assessment Framework and Functional Requirements for Mobile Health",
      "category" : "Personal Healthcare",
      "npm-name" : "hl7.fhir.uv.mhealth-framework",
      "description" : "Document the functional requirements that can be used to assess devices, applications, and FHIR profiles to ensure that the essential data needed for clinical, patient and research uses is present in communications between applications",
      "authority" : "HL7",
      "product" : ["fhir"],
      "country" : "uv",
      "history" : "http://hl7.org/fhir/uv/mhealth-framework/history.html",
      "canonical" : "http://hl7.org/fhir/uv/mhealth-framework",
      "ci-build" : "http://hl7.org/fhir/uv/mhealth-framework",
      "language" : ["en"],
      "analysis" : {
        "content" : true,
        "clinicalCore" : true,
        "profiles" : 2
      },
      "editions" : [
        {
          "name" : "STU 1 Ballot",
          "ig-version" : "0.1.0",
          "package" : "hl7.fhir.uv.mhealth-framework#0.1.0",
          "fhir-version" : ["4.0.1"],
          "url" : "http://hl7.org/fhir/uv/mhealth-framework/2020May"
        }
      ]
    },
    {
      "name" : "US Drug Formulary",
      "category" : "Medications / Immunizations",
      "npm-name" : "hl7.fhir.us.davinci-drug-formulary",
      "description" : "API-based data exchange to Third-Party Applications via Member-authorized sharing of Health Plan's Prescription Drug Formulary.",
      "authority" : "HL7",
      "product" : ["fhir"],
      "country" : "us",
      "history" : "http://hl7.org/fhir/us/davinci-drug-formulary/history.html",
      "canonical" : "http://hl7.org/fhir/us/davinci-drug-formulary",
      "language" : ["en"],
      "ci-build" : "http://build.fhir.org/ig/HL7/davinci-pdex-formulary",
      "analysis" : {
        "content" : true,
        "rest" : true,
        "clinicalCore" : true,
        "financials" : true,
        "medsMgmt" : true,
        "profiles" : 5,
        "extensions" : 11,
        "valuesets" : 10,
        "codeSystems" : 8,
        "examples" : 22
      },
      "editions" : [
        {
          "name" : "STU 2",
          "ig-version" : "2.0.1",
          "package" : "hl7.fhir.us.davinci-drug-formulary#2.0.1",
          "fhir-version" : ["4.0.1"],
          "url" : "http://hl7.org/fhir/us/davinci-drug-formulary/STU2.0.1"
        }
      ]
    },
    {
      "name" : "HL7 Italia FHIR Implementation Guide (base)",
      "category" : "National Base",
      "npm-name" : "hl7.fhir.it.base",
      "description" : "This guide describes a set of FHIR base profiles and reference logical models to be used in the Italian context",
      "authority" : "HL7 Italia",
      "product" : ["fhir"],
      "country" : "it",
      "history" : "http://hl7.it/fhir/history.html",
      "canonical" : "http://hl7.it/fhir",
      "ci-build" : "http://hl7.it/fhir/build/base",
      "language" : ["it"],
      "editions" : [
        {
          "name" : "Initial Public Comment ballot (Jun 2020 Ballot)",
          "ig-version" : "0.1.0",
          "package" : "hl7.fhir.it.base#0.1.0",
          "fhir-version" : ["4.0.1"],
          "url" : "http://hl7.it/fhir/base/2020-06"
        }
      ],
      "analysis" : {
        "error" : "Unable to resolve package id hl7.fhir.it.base#0.1.0"
      }
    },
    {
      "name" : "Dental Data Exchange",
      "category" : "Clinical Records",
      "npm-name" : "hl7.fhir.us.dental-data-exchange",
      "description" : "This FHIR R4 IG defines exchange of medical and dental information exchange between medical/dental and dental/dental realms, including referral and corresponding consult note using US-core, CCDAonFHIR, Occupational Data for Health, and Da Vinci profiles.",
      "authority" : "HL7",
      "product" : ["fhir"],
      "country" : "us",
      "history" : "http://hl7.org/fhir/us/dental-data-exchange/history.html",
      "canonical" : "http://hl7.org/fhir/us/dental-data-exchange",
      "ci-build" : "http://build.fhir.org/ig/HL7/dental-data-exchange",
      "language" : ["en"],
      "analysis" : {
        "content" : true,
        "rest" : true,
        "documents" : true,
        "clinicalCore" : true,
        "carePlanning" : true,
        "profiles" : 7,
        "valuesets" : 5,
        "codeSystems" : 1,
        "examples" : 64
      },
      "editions" : [
        {
          "name" : "STU1",
          "ig-version" : "1.0.0",
          "package" : "hl7.fhir.us.dental-data-exchange#1.0.0",
          "fhir-version" : ["4.0.1"],
          "url" : "http://hl7.org/fhir/us/dental-data-exchange/STU1"
        }
      ]
    },
    {
      "name" : "Order Catalog Implementation Guide",
      "category" : "Administration",
      "npm-name" : "hl7.fhir.uv.order-catalog",
      "description" : "An Order Catalog is an administered homogeneous collection of items such as medication products, laboratory tests, procedures, medical devices or knowledge artifacts such as order sets, which support the ordering process, or more generally the healthcare process.",
      "authority" : "HL7",
      "product" : ["fhir"],
      "country" : "uv",
      "history" : "http://hl7.org/fhir/uv/order-catalog/history.html",
      "canonical" : "http://hl7.org/fhir/uv/order-catalog",
      "ci-build" : "http://build.fhir.org/ig/HL7/fhir-order-catalog",
      "language" : ["en"],
      "analysis" : {
        "content" : true,
        "carePlanning" : true,
        "financials" : true,
        "diagnostics" : true,
        "profiles" : 11,
        "extensions" : 8,
        "valuesets" : 4,
        "codeSystems" : 3,
        "examples" : 60
      },
      "editions" : [
        {
          "name" : "STU 1 Ballot",
          "ig-version" : "0.1.0",
          "package" : "hl7.fhir.uv.order-catalog#0.1.0",
          "fhir-version" : ["4.0.1"],
          "url" : "http://hl7.org/fhir/uv/order-catalog/2020Sep"
        }
      ]
    },
    {
      "name" : "SMART Web Messaging Implementation Guide: STU1",
      "category" : "Communications",
      "npm-name" : "hl7.fhir.uv.smart-web-messaging",
      "description" : "SMART Web Messaging enables tight UI integration between EHRs and embedded SMART apps via HTML5’s Web Messaging. SMART Web Messaging allows applications to push unsigned orders, note snippets, risk scores, or UI suggestions directly to the clinician’s EHR session. Built on the browser’s javascript window.postMessage function, SMART Web Messaging is a simple, native API for health apps embedded within the user’s workflow",
      "authority" : "HL7",
      "product" : ["fhir"],
      "country" : "uv",
      "history" : "http://hl7.org/fhir/uv/smart-web-messaging/history.html",
      "language" : ["en"],
      "ci-build" : "http://build.fhir.org/ig/HL7/smart-web-messaging",
      "canonical" : "http://hl7.org/fhir/uv/smart-web-messaging",
      "analysis" : {
        "examples" : 1
      },
      "editions" : [
        {
          "name" : "STU1",
          "ig-version" : "1.0.0",
          "package" : "hl7.fhir.uv.smart-web-messaging#1.0.0",
          "fhir-version" : ["4.0.1"],
          "url" : "http://hl7.org/fhir/uv/smart-web-messaging/STU1"
        }
      ]
    },
    {
      "name" : "HL7 Version 2 to FHIR",
      "npm-name" : "hl7.fhir.uv.v2mappings",
      "description" : "The HL7 V2 to FHIR Implementation Guide supports the mapping of HL7 Version 2 messages segments, datatypes and vocabulary to HL7 FHIR Release 4.0 Bundles, Resources, Data Types and Coding Systems.",
      "authority" : "HL7",
      "product" : ["fhir"],
      "country" : "uv",
      "history" : "http://hl7.org/fhir/uv/v2mappings/history.html",
      "canonical" : "http://hl7.org/fhir/uv/v2mappings",
      "ci-build" : "http://build.fhir.org/ig/HL7/v2-to-fhir",
      "language" : ["en"],
      "category" : "Mappings to Other Standards",
      "analysis" : {
        "content" : true,
        "extensions" : 57,
        "examples" : 175
      },
      "editions" : [
        {
          "name" : "STU1 Ballot",
          "ig-version" : "1.0.0-ballot",
          "package" : "hl7.fhir.uv.v2mappings#1.0.0-ballot",
          "fhir-version" : ["4.0.1"],
          "url" : "http://hl7.org/fhir/uv/v2mappings/2024Jan"
        }
      ]
    },
    {
      "name" : "IHE FormatCode vocabulary",
      "category" : "EHR access",
      "npm-name" : "ihe.formatcode.fhir",
      "description" : "Defines IHE vocabulary for FormatCode and the IHE managed ValueSet for FormatCode for use with Document Sharing such as XDS, XCA, XDM, XDR, and MHD.",
      "authority" : "IHE",
      "product" : ["fhir"],
      "country" : "uv",
      "history" : "http://profiles.ihe.net/fhir/ihe.formatcode.fhir/history.html",
      "ci-build" : "http://build.fhir.org/ig/IHE/FormatCode",
      "canonical" : "https://profiles.ihe.net/fhir/ihe.formatcode.fhir",
      "analysis" : {
        "valuesets" : 1,
        "codeSystems" : 1
      },
      "editions" : [
        {
          "name" : "Publication Normative",
          "ig-version" : "1.3.0",
          "package" : "ihe.formatcode.fhir#1.3.0",
          "fhir-version" : ["4.0.1"],
          "url" : "https://profiles.ihe.net/fhir/ihe.formatcode.fhir/1.3.0"
        }
      ],
      "language" : ["en"]
    },
    {
      "name" : "HL7 Terminology",
      "category" : "infrastructure",
      "npm-name" : "hl7.terminology",
      "description" : "Terminology",
      "authority" : "HL7",
      "product" : ["fhir"],
      "country" : "uv",
      "history" : "http://terminology.hl7.org/history.html",
      "language" : ["en"],
      "canonical" : "http://terminology.hl7.org",
      "ci-build" : "http://build.fhir.org/ig/HL7/UTG",
      "analysis" : {
        "content" : true,
        "extensions" : 9,
        "valuesets" : 2483,
        "codeSystems" : 1078
      },
      "editions" : [
        {
          "name" : "Publications",
          "ig-version" : "6.0.1",
          "package" : "hl7.terminology#6.0.1",
          "fhir-version" : ["5.0.0"],
          "url" : "http://terminology.hl7.org/6.0.1"
        }
      ]
    },
    {
      "name" : "Situational Awareness for Novel Epidemic Response",
      "category" : "Public Health",
      "npm-name" : "hl7.fhir.uv.saner",
      "description" : "The SANER Implementation Guide enables transmission of high level situational awareness information from inpatient facilities to centralized data repositories to support the treatment of novel influenza-like illness.",
      "authority" : "HL7",
      "product" : ["fhir"],
      "country" : "uv",
      "history" : "http://hl7.org/fhir/uv/saner/history.html",
      "language" : ["en"],
      "canonical" : "http://hl7.org/fhir/uv/saner",
      "ci-build" : "http://build.fhir.org/ig/HL7/fhir-saner",
      "analysis" : {
        "content" : true,
        "rest" : true,
        "measures" : true,
        "profiles" : 10,
        "extensions" : 5,
        "operations" : 5,
        "valuesets" : 49,
        "codeSystems" : 6,
        "examples" : 169
      },
      "editions" : [
        {
          "name" : "STU 1",
          "ig-version" : "1.0.0",
          "package" : "hl7.fhir.uv.saner#1.0.0",
          "fhir-version" : ["4.0.1"],
          "url" : "http://hl7.org/fhir/uv/saner/STU1"
        }
      ]
    },
    {
      "name" : "Making Ehr Data MOre Available to Research and Public Health (MedMorph)",
      "category" : "Public Health",
      "npm-name" : "hl7.fhir.us.fhir-medmorph",
      "description" : "The The MedMorph FHIR IG enables Public Health and Research Organizations to access EHR data without increasing provider burden.",
      "authority" : "HL7",
      "product" : ["fhir"],
      "country" : "us",
      "history" : "http://hl7.org/fhir/us/fhir-medmorph/history.html",
      "language" : ["en"],
      "canonical" : "http://hl7.org/fhir/us/fhir-medmorph",
      "ci-build" : "http://build.fhir.org/ig/HL7/fhir-medmorph",
      "editions" : [
        {
          "name" : "STU 1 Ballot",
          "ig-version" : "0.1.0",
          "package" : "hl7.fhir.us.fhir-medmorph#0.1.0",
          "fhir-version" : ["4.0.1"],
          "url" : "http://hl7.org/fhir/us/fhir-medmorph/2021Jan"
        }
      ],
      "analysis" : {
        "error" : "Unable to resolve package id hl7.fhir.us.fhir-medmorph#0.1.0"
      }
    },
    {
      "name" : "PACIO Functional Status Implementation Guide",
      "category" : "Patient Summary",
      "npm-name" : "hl7.fhir.us.pacio-fs",
      "description" : "FHIR R4 IG that leverages eLTSS and utilizes the Self-Care, Mobility and Prior Device use sections of CMS assessment forms (IRF-PAI, MDS, OASIS, LTCH) to enable the sharing of functional status information when a patient moves from one clinical care setting to another.",
      "authority" : "HL7",
      "product" : ["fhir"],
      "country" : "us",
      "history" : "http://hl7.org/fhir/us/pacio-fs/history.html",
      "language" : ["en"],
      "canonical" : "http://hl7.org/fhir/us/pacio-fs",
      "ci-build" : "http://build.fhir.org/ig/HL7/fhir-pacio-functional-status",
      "analysis" : {
        "content" : true,
        "rest" : true,
        "clinicalCore" : true,
        "profiles" : 4,
        "extensions" : 3,
        "valuesets" : 1,
        "codeSystems" : 1,
        "examples" : 84
      },
      "editions" : [
        {
          "name" : "STU 1",
          "ig-version" : "1.0.0",
          "package" : "hl7.fhir.us.pacio-fs#1.0.0",
          "fhir-version" : ["4.0.1"],
          "url" : "http://hl7.org/fhir/us/pacio-fs/STU1"
        }
      ]
    },
    {
      "name" : "PACIO Cognitive Status Implementation Guide",
      "category" : "Patient Summary",
      "npm-name" : "hl7.fhir.us.pacio-cs",
      "description" : "FHIR R4 IG that leverages eLTSS and utilizes the Confusion Assessment Method (CAM) assessment to enable the sharing of cognitive status information when a patient moves from one clinical care setting to another.",
      "authority" : "HL7",
      "product" : ["fhir"],
      "country" : "us",
      "history" : "http://hl7.org/fhir/us/pacio-cs/history.html",
      "language" : ["en"],
      "canonical" : "http://hl7.org/fhir/us/pacio-cs",
      "ci-build" : "http://build.fhir.org/ig/HL7/fhir-pacio-cognitive-status",
      "analysis" : {
        "content" : true,
        "rest" : true,
        "clinicalCore" : true,
        "profiles" : 4,
        "extensions" : 3,
        "valuesets" : 1,
        "codeSystems" : 1,
        "examples" : 68
      },
      "editions" : [
        {
          "name" : "STU 1",
          "ig-version" : "1.0.0",
          "package" : "hl7.fhir.us.pacio-cs#1.0.0",
          "fhir-version" : ["4.0.1"],
          "url" : "http://hl7.org/fhir/us/pacio-cs/STU1"
        }
      ]
    },
    {
      "name" : "Specialty Medication Enrollment",
      "category" : "EHR Access",
      "npm-name" : "hl7.fhir.us.specialty-rx",
      "description" : "This FHIR IG focuses on the exchange of data (Demographic, prescription, clinical and financial) for dispensing specialty medications by pharmacies as well as facilitating the enrollment of patients in programs offered by third parties such as but not limited to Hub vendors and Pharmaceutical manufacturers.",
      "authority" : "HL7",
      "product" : ["fhir"],
      "country" : "us",
      "history" : "http://hl7.org/fhir/us/specialty-rx/history.html",
      "language" : ["en"],
      "canonical" : "http://hl7.org/fhir/us/specialty-rx",
      "analysis" : {
        "content" : true,
        "rest" : true,
        "messaging" : true,
        "clinicalCore" : true,
        "carePlanning" : true,
        "financials" : true,
        "medsMgmt" : true,
        "profiles" : 18,
        "valuesets" : 2,
        "codeSystems" : 4,
        "examples" : 16
      },
      "ci-build" : "http://build.fhir.org/ig/HL7/fhir-specialty-rx",
      "editions" : [
        {
          "name" : "STU2",
          "ig-version" : "2.0.0",
          "package" : "hl7.fhir.us.specialty-rx#2.0.0",
          "fhir-version" : ["4.0.1"],
          "url" : "http://hl7.org/fhir/us/specialty-rx/STU2"
        }
      ]
    },
    {
      "name" : "Vital Records Common Profile Library",
      "category" : "Public Health",
      "npm-name" : "hl7.fhir.us.vr-common-library",
      "description" : "Library containing profiles used by other Vital Records IGs such as Birth and Fetal Death Reporting and Birth Defects Reporting.",
      "authority" : "HL7",
      "product" : ["fhir"],
      "country" : "us",
      "history" : "http://hl7.org/fhir/us/vr-common-library/history.html",
      "language" : ["en"],
      "canonical" : "http://hl7.org/fhir/us/vr-common-library",
      "ci-build" : "http://build.fhir.org/ig/HL7/vr-common-library",
      "analysis" : {
        "content" : true,
        "clinicalCore" : true,
        "profiles" : 30,
        "extensions" : 4,
        "valuesets" : 5,
        "examples" : 35
      },
      "editions" : [
        {
          "name" : "STU2",
          "ig-version" : "2.0.0",
          "package" : "hl7.fhir.us.vr-common-library#2.0.0",
          "fhir-version" : ["4.0.1"],
          "url" : "http://hl7.org/fhir/us/vr-common-library/STU2"
        }
      ]
    },
    {
      "name" : "Subscriptions R5 Backport",
      "category" : "EHR Access",
      "npm-name" : "hl7.fhir.uv.subscriptions-backport",
      "description" : "This guide defines a standard method of back-porting the R5 subscriptions API to R4 implementations as to bridge for pre-adopting R5 Subscriptions prior to adoption of the R5 FHIR standard.",
      "authority" : "HL7",
      "product" : ["fhir"],
      "country" : "uv",
      "history" : "http://hl7.org/fhir/uv/subscriptions-backport/history.html",
      "language" : ["en"],
      "canonical" : "http://hl7.org/fhir/uv/subscriptions-backport",
      "ci-build" : "http://build.fhir.org/ig/HL7/fhir-subscription-backport-ig",
      "analysis" : {
        "content" : true,
        "rest" : true,
        "profiles" : 4,
        "extensions" : 7,
        "operations" : 2,
        "valuesets" : 4,
        "codeSystems" : 4,
        "examples" : 9
      },
      "editions" : [
        {
          "name" : "STU 1.2 Ballot",
          "ig-version" : "1.2.0-ballot",
          "package" : "hl7.fhir.uv.subscriptions-backport#1.2.0-ballot",
          "fhir-version" : ["4.3.0"],
          "url" : "http://hl7.org/fhir/uv/subscriptions-backport/2024Jan"
        }
      ]
    },
    {
      "name" : "Vital Records Birth and Fetal Death Reporting",
      "category" : "Public Health",
      "npm-name" : "hl7.fhir.us.bfdr",
      "description" : "Provides guidance to implementers and states on reporting birth and fetal death information based on the current revisions of the U.S. Standard Certificate of Live Birth and U.S. Standard Report of Fetal Death.",
      "authority" : "HL7",
      "product" : ["fhir"],
      "country" : "us",
      "history" : "http://hl7.org/fhir/us/bfdr/history.html",
      "language" : ["en"],
      "canonical" : "http://hl7.org/fhir/us/bfdr",
      "analysis" : {
        "content" : true,
        "rest" : true,
        "documents" : true,
        "clinicalCore" : true,
        "financials" : true,
        "profiles" : 49,
        "extensions" : 6,
        "valuesets" : 1,
        "examples" : 137
      },
      "ci-build" : "http://build.fhir.org/ig/HL7/fhir-bfdr",
      "editions" : [
        {
          "name" : "STU2",
          "ig-version" : "2.0.0",
          "package" : "hl7.fhir.us.bfdr#2.0.0",
          "fhir-version" : ["4.0.1"],
          "url" : "http://hl7.org/fhir/us/bfdr/STU2"
        }
      ]
    },
    {
      "name" : "Making EHR Data MOre available for Research and Public Health (MedMorph)",
      "category" : "Public Health",
      "npm-name" : "hl7.fhir.us.medmorph",
      "description" : "Making EHR Data More Available for Research and Public Health (MedMorph) Reference Architecture enables clinical data exchange between EHR systems, public health systems/authorities, data repositories, and research organizations.  This data exchange utilizes if applicable, knowledge repositories and backend services applications (e.g. FHIR APIs) to determine the triggering event(s) for the data exchange, the process for the data exchange, and validation that the data being exchanged meets a set of rules in order to expedite the data exchange. ",
      "authority" : "HL7",
      "product" : ["fhir"],
      "country" : "us",
      "history" : "http://hl7.org/fhir/us/medmorph/history.html",
      "language" : ["en"],
      "canonical" : "http://hl7.org/fhir/us/medmorph",
      "ci-build" : "http://build.fhir.org/ig/HL7/fhir-medmorph",
      "analysis" : {
        "content" : true,
        "rest" : true,
        "clinicalCore" : true,
        "carePlanning" : true,
        "profiles" : 13,
        "extensions" : 9,
        "operations" : 4,
        "valuesets" : 4,
        "codeSystems" : 5,
        "examples" : 18
      },
      "editions" : [
        {
          "name" : "STU1 Release 1",
          "ig-version" : "1.0.0",
          "package" : "hl7.fhir.us.medmorph#1.0.0",
          "fhir-version" : ["4.0.1"],
          "url" : "http://hl7.org/fhir/us/medmorph/STU1"
        }
      ]
    },
    {
      "name" : "SDOH Clinical Care for Multiple Domains",
      "category" : "Care Planning",
      "npm-name" : "hl7.fhir.us.sdoh-clinicalcare",
      "description" : "Profiles on FHIR R4 resources (using US Core as the basis where possible) used to document social determinants of health (SDOH) for an individual which covers many different factors considered social risks and social needs, e.g. Food Insecurity, Housing Stability and Quality, Transportation Access and others. The IG covers use cases identified from the clinical care setting that include : assessment of SDOH risks; evaluation of which risks can be addressed; setting goals,  documenting and tracking to completion SDOH interventions; and sharing SDOH information for an individual with organizations for secondary uses.",
      "authority" : "HL7",
      "product" : ["fhir"],
      "country" : "us",
      "history" : "http://hl7.org/fhir/us/sdoh-clinicalcare/history.html",
      "language" : ["en"],
      "canonical" : "http://hl7.org/fhir/us/sdoh-clinicalcare",
      "ci-build" : "http://build.fhir.org/ig/HL7/fhir-sdoh-clinicalcare",
      "analysis" : {
        "content" : true,
        "rest" : true,
        "clinicalCore" : true,
        "carePlanning" : true,
        "profiles" : 9,
        "valuesets" : 6,
        "codeSystems" : 1,
        "examples" : 31
      },
      "editions" : [
        {
          "name" : "STU 2.2",
          "ig-version" : "2.2.0",
          "package" : "hl7.fhir.us.sdoh-clinicalcare#2.2.0",
          "fhir-version" : ["4.0.1"],
          "url" : "http://hl7.org/fhir/us/sdoh-clinicalcare/STU2.2"
        }
      ]
    },
    {
      "name" : "CDISC Mapping FHIR IG",
      "category" : "Research",
      "npm-name" : "hl7.fhir.uv.cdisc-mapping",
      "description" : "This implementation guide defines authoritative mappings between the CDISC LAB, SDTM and CDASH standards and the corresponding HL7 FHIR resources to ease interoperability and data conversion between systems implementing these standards.",
      "authority" : "HL7",
      "product" : ["fhir"],
      "country" : "uv",
      "history" : "http://hl7.org/fhir/uv/cdisc-mapping/history.html",
      "language" : ["en"],
      "canonical" : "http://hl7.org/fhir/uv/cdisc-mapping",
      "ci-build" : "http://build.fhir.org/ig/HL7/cdisc-map",
      "analysis" : {
      },
      "editions" : [
        {
          "name" : "STU 1",
          "ig-version" : "1.0.0",
          "package" : "hl7.fhir.uv.cdisc-mapping#1.0.0",
          "fhir-version" : ["4.0.1"],
          "url" : "http://hl7.org/fhir/uv/cdisc-mapping/STU1"
        }
      ]
    },
    {
      "name" : "NHSN Reporting of Adverse Drug Events - Hypoglycemia",
      "category" : "Public Health",
      "npm-name" : "hl7.fhir.us.nhsn-ade",
      "description" : "US Realm IG providing guidance to implementers on reporting data elements to CDC's National Healthcare Safety Network (NHSN) related to inpatient blood glucose laboratory (including point-of-care) results and medication administration data (medications received during inpatient stay) based on FHIR resources. This IG addresses how inpatient EHR systems should format patient, blood glucose, and medication information to enable hospital reporting of these data to NHSN.  Query parameters are defined for each type of data element based on FHIR resources.",
      "authority" : "HL7",
      "product" : ["fhir"],
      "country" : "us",
      "history" : "http://hl7.org/fhir/us/nhsn-ade/history.html",
      "language" : ["en"],
      "canonical" : "http://hl7.org/fhir/us/nhsn-ade",
      "ci-build" : "http://build.fhir.org/ig/HL7/fhir-nhsn-ade-ig/branches/main/index.html",
      "analysis" : {
        "content" : true,
        "clinicalCore" : true,
        "medsMgmt" : true,
        "profiles" : 3,
        "examples" : 17
      },
      "editions" : [
        {
          "name" : "STU 1 on FHIR R4",
          "ig-version" : "1.0.0",
          "package" : "hl7.fhir.us.nhsn-ade#1.0.0",
          "fhir-version" : ["4.0.1"],
          "url" : "http://hl7.org/fhir/us/nhsn-ade/STU1"
        }
      ]
    },
    {
      "name" : "NHSN Reporting: Inpatient Medication Administration",
      "category" : "Pharmacy",
      "npm-name" : "hl7.fhir.us.nhsn-med-admin",
      "description" : "US Realm IG providing guidance to implementers on reporting data elements to CDC's National Healthcare Safety Network (NHSN) related to inpatient medication administration for hospitalized patients diagnosed with COVID-19, based on FHIR resources and as part of NHSN COVID-19 reporting pathways.",
      "authority" : "HL7",
      "product" : ["fhir"],
      "country" : "us",
      "history" : "http://hl7.org/fhir/us/nhsn-med-admin/history.html",
      "language" : ["en"],
      "canonical" : "http://hl7.org/fhir/us/nhsn-med-admin",
      "ci-build" : "http://build.fhir.org/ig/HL7/nhsn-med-admin-ig/branches/main/index.html",
      "analysis" : {
        "content" : true,
        "clinicalCore" : true,
        "medsMgmt" : true,
        "profiles" : 5,
        "examples" : 15
      },
      "editions" : [
        {
          "name" : "STU 1 on FHIR R4",
          "ig-version" : "1.0.0",
          "package" : "hl7.fhir.us.nhsn-med-admin#1.0.0",
          "fhir-version" : ["4.0.1"],
          "url" : "http://hl7.org/fhir/us/nhsn-med-admin/STU1"
        }
      ]
    },
    {
      "name" : "HL7 Norway no-basis",
      "category" : "National Base",
      "npm-name" : "hl7.fhir.no.basis",
      "description" : "HL7 FHIR Base profiles for Norway",
      "authority" : "HL7",
      "product" : ["fhir"],
      "country" : "no",
      "language" : ["en"],
      "canonical" : "http://hl7.no/fhir/",
      "editions" : [
        {
          "name" : "HL7 Norway no-basis",
          "ig-version" : "2.2.0",
          "package" : "hl7.fhir.no.basis#2.2.0",
          "fhir-version" : ["4.0.1"],
          "url" : "https://simplifier.net/guide/no-basis-entities-individuals?version=current"
        }
      ],
      "analysis" : {
        "content" : true,
        "rest" : true,
        "documents" : true,
        "clinicalCore" : true,
        "medsMgmt" : true,
        "profiles" : 20,
        "extensions" : 13,
        "valuesets" : 7,
        "codeSystems" : 4
      }
    },
    {
      "name" : "Clinical Quality Language Specification",
      "category" : "infrastructure",
      "npm-name" : "hl7.cql",
      "description" : "Clinical Quality Language (CQL) is a high-level, domain-specific language focused on clinical quality and targeted at measure and decision support artifact authors. In addition, this specification describes a machine-readable canonical representation called Expression Logical Model (ELM) targeted at implementations and designed to enable sharing of clinical knowledge.",
      "authority" : "HL7",
      "product" : ["fhir"],
      "country" : "uv",
      "history" : "http://cql.hl7.org/history.html",
      "language" : ["en"],
      "canonical" : "http://cql.hl7.org",
      "ci-build" : "http://build.fhir.org/ig/HL7/cql",
      "analysis" : {
        "error" : "Error reading http://cql.hl7.org/N1/package.tgz: null"
      },
      "editions" : [
        {
          "name" : "Normative Normative",
          "ig-version" : "1.5.2",
          "package" : "hl7.cql#1.5.2",
          "fhir-version" : ["4.0.1"],
          "url" : "http://cql.hl7.org/N1"
        }
      ]
    },
    {
      "name" : "Immunization Decision Support Forecast FHIR IG",
      "category" : "Medications / Immunizations",
      "npm-name" : "hl7.fhir.us.immds",
      "description" : "A common FHIR implementation guide that expert systems may use to provide a common consistent interface enable decisioin support recommending which vaccinations a patient is due for next",
      "authority" : "HL7",
      "product" : ["fhir"],
      "country" : "us",
      "language" : ["en"],
      "history" : "http://hl7.org/fhir/us/immds/history.html",
      "canonical" : "http://hl7.org/fhir/us/immds",
      "ci-build" : "http://build.fhir.org/ig/HL7/ImmunizationFHIRDS",
      "analysis" : {
        "content" : true,
        "clinicalCore" : true,
        "medsMgmt" : true,
        "profiles" : 4,
        "operations" : 1,
        "valuesets" : 4,
        "codeSystems" : 3,
        "examples" : 6
      },
      "editions" : [
        {
          "name" : "STU 1",
          "ig-version" : "1.0.0",
          "package" : "hl7.fhir.us.immds#1.0.0",
          "fhir-version" : ["4.0.1"],
          "url" : "http://hl7.org/fhir/us/immds/STU1"
        }
      ]
    },
    {
      "name" : "Profiles for ICSR Transfusion and Vaccination Adverse Event Detection and Reporting",
      "category" : "Pharmaceutical",
      "npm-name" : "hl7.fhir.us.icsr-ae-reporting",
      "description" : "This Implementation Guide provides a set of profiles and algorithms around the detection, validation, and reporting, as well as the eventual recording and persisting of Adverse Events associated with blood transfusions and vaccinations.  EHRs and Provider Networks can use this guide to understand the data elements needed to facilitate the electronic reporting of these adverse events as well as ways of mining their data to detect adverse events",
      "authority" : "HL7",
      "product" : ["fhir"],
      "country" : "us",
      "history" : "http://hl7.org/fhir/us/icsr-ae-reporting/history.html",
      "language" : ["en"],
      "canonical" : "http://hl7.org/fhir/us/icsr-ae-reporting",
      "ci-build" : "http://build.fhir.org/ig/HL7/icsr-ae-reporting",
      "analysis" : {
        "content" : true,
        "clinicalCore" : true,
        "medsMgmt" : true,
        "diagnostics" : true,
        "profiles" : 22,
        "extensions" : 20,
        "valuesets" : 13,
        "codeSystems" : 2,
        "examples" : 42
      },
      "editions" : [
        {
          "name" : "STU Update",
          "ig-version" : "1.0.1",
          "package" : "hl7.fhir.us.icsr-ae-reporting#1.0.1",
          "fhir-version" : ["4.0.1"],
          "url" : "http://hl7.org/fhir/us/icsr-ae-reporting/STU1"
        }
      ]
    },
    {
      "name" : "Immunization Decision Support Forecast FHIR IG",
      "category" : "Medications / Immunizations",
      "npm-name" : "hl7.fhir.uv.immds",
      "description" : "The scope of this project is to produce and ballot a Standard for Trial Use (STU) Fast Healthcare Interoperability Resources (FHIR) implementation guide (IG) for use in Immunization Decision Support Forecast.",
      "authority" : "HL7",
      "product" : ["fhir"],
      "country" : "uv",
      "history" : "http://hl7.org/fhir/uv/immds/history.html",
      "language" : ["en"],
      "canonical" : "http://hl7.org/fhir/uv/immds",
      "ci-build" : "http://build.fhir.org/ig/HL7/ImmunizationFHIRDS",
      "analysis" : {
        "content" : true,
        "rest" : true,
        "clinicalCore" : true,
        "medsMgmt" : true,
        "profiles" : 3,
        "operations" : 1
      },
      "editions" : [
        {
          "name" : "STU 1 Ballot",
          "ig-version" : "0.2.0",
          "package" : "hl7.fhir.uv.immds#0.2.0",
          "fhir-version" : ["4.0.0"],
          "url" : "http://hl7.org/fhir/uv/immds/2019Sep"
        }
      ]
    },
    {
      "name" : "Security for Scalable Registration, Authentication, and Authorization",
      "category" : "Security",
      "npm-name" : "hl7.fhir.us.udap-security",
      "description" : "This implementation guide describes how to extend OAuth 2.0 to support secure and scalable workflows for business-to-business (B2B) apps that implement the client credentials flow or authorization code flow. ",
      "authority" : "HL7",
      "product" : ["fhir"],
      "country" : "us",
      "history" : "http://hl7.org/fhir/us/udap-security/history.html",
      "language" : ["en"],
      "canonical" : "http://hl7.org/fhir/us/udap-security",
      "ci-build" : "http://build.fhir.org/ig/HL7/fhir-udap-security-ig",
      "analysis" : {
        "rest" : true
      },
      "editions" : [
        {
          "name" : "STU Update",
          "ig-version" : "1.1.0",
          "package" : "hl7.fhir.us.udap-security#1.1.0",
          "fhir-version" : ["4.0.1"],
          "url" : "http://hl7.org/fhir/us/udap-security/STU1.1"
        }
      ]
    },
    {
      "name" : "Single Institutional Review Board (sIRB) Implementation Guide",
      "category" : "Research",
      "npm-name" : "hl7.fhir.us.sirb",
      "description" : "This IG covers questionnaires and questionnaire responses in support of capturing and exchange of standardized forms in support of a single IRB (Institutional Review Board) where a single IRB will expedite approval for a project but still need to send all documentation to multiple relying IRBs.",
      "authority" : "HL7",
      "product" : ["fhir"],
      "country" : "us",
      "history" : "http://hl7.org/fhir/us/sirb/history.html",
      "language" : ["en"],
      "canonical" : "http://hl7.org/fhir/us/sirb",
      "ci-build" : "http://build.fhir.org/ig/HL7/fhir-sirb",
      "analysis" : {
        "codeSystems" : 1,
        "examples" : 16
      },
      "editions" : [
        {
          "name" : "STU 1",
          "ig-version" : "1.0.0",
          "package" : "hl7.fhir.us.sirb#1.0.0",
          "fhir-version" : ["4.0.1"],
          "url" : "http://hl7.org/fhir/us/sirb/STU1"
        }
      ]
    },
    {
      "name" : "Sharing eCC Data from Pathology Labs to EHR",
      "category" : "Documents",
      "npm-name" : "hl7.fhir.us.cancer-reporting",
      "description" : "Integrating the Healthcare Enterprise (IHE) Structured Data Capture (SDC) on FHIR uses a form-driven workflow to capture and transmit encoded data by creating FHIR Observations. The primary use case for this is transmitting data captured in College of American Pathologists electronic Cancer Checklists (eCCs), which are distributed as IHE SDC templates.",
      "authority" : "HL7",
      "product" : ["fhir"],
      "country" : "us",
      "history" : "http://hl7.org/fhir/us/cancer-reporting/history.html",
      "language" : ["en"],
      "canonical" : "http://hl7.org/fhir/us/cancer-reporting",
      "ci-build" : "http://build.fhir.org/ig/HL7/cancer-reporting",
      "analysis" : {
        "content" : true,
        "clinicalCore" : true,
        "diagnostics" : true,
        "profiles" : 6,
        "valuesets" : 1,
        "codeSystems" : 1,
        "examples" : 27
      },
      "editions" : [
        {
          "name" : "STU 1",
          "ig-version" : "1.0.1",
          "package" : "hl7.fhir.us.cancer-reporting#1.0.1",
          "fhir-version" : ["4.0.1"],
          "url" : "http://hl7.org/fhir/us/cancer-reporting/STU1.0.1"
        }
      ]
    },
    {
      "name" : "HL7 FHIR® Implementation Guide: Ophthalmology Retinal, Release 1",
      "category" : "Diagnostics",
      "npm-name" : "hl7.fhir.uv.eyecare",
      "description" : "Provides representation of ophthalmic domain and related clinical and administrative data elements in the FHIR format to support effective collaborative and continuity of care of patients suffering from eye conditions. ",
      "authority" : "HL7",
      "product" : ["fhir"],
      "country" : "uv",
      "history" : "http://hl7.org/fhir/uv/eyecare/history.html",
      "language" : ["en"],
      "canonical" : "http://hl7.org/fhir/uv/eyecare",
      "ci-build" : "http://build.fhir.org/ig/HL7/fhir-eyecare-ig",
      "analysis" : {
        "content" : true,
        "clinicalCore" : true,
        "diagnostics" : true,
        "profiles" : 15,
        "valuesets" : 13,
        "codeSystems" : 3,
        "examples" : 32
      },
      "editions" : [
        {
          "name" : "STU1 Ballot",
          "ig-version" : "0.1.0",
          "package" : "hl7.fhir.uv.eyecare#0.1.0",
          "fhir-version" : ["4.0.1"],
          "url" : "http://hl7.org/fhir/uv/eyecare/2021Sep"
        }
      ]
    },
    {
      "name" : "SMART Health Cards Vaccination and Testing, Release 1 | STU 1",
      "category" : "Public Health",
      "npm-name" : "hl7.fhir.uv.shc-vaccination",
      "description" : "Defines the clinical and patient information contained within a SMART Health Card (SHC) related to vaccination and lab results related to an infectious disease like COVID-19.",
      "authority" : "HL7",
      "product" : ["fhir"],
      "country" : "uv",
      "history" : "http://hl7.org/fhir/uv/shc-vaccination/history.html",
      "language" : ["en"],
      "canonical" : "http://hl7.org/fhir/uv/shc-vaccination",
      "ci-build" : "http://build.fhir.org/ig/HL7/fhir-shc-vaccination-ig",
      "analysis" : {
        "content" : true,
        "clinicalCore" : true,
        "profiles" : 16,
        "valuesets" : 10,
        "codeSystems" : 1
      },
      "editions" : [
        {
          "name" : "STU 1 Ballot",
          "ig-version" : "0.6.2",
          "package" : "hl7.fhir.uv.shc-vaccination#0.6.2",
          "fhir-version" : ["4.0.1"],
          "url" : "http://hl7.org/fhir/uv/shc-vaccination/2021Sep"
        }
      ]
    },
    {
      "name" : "HL7 FHIR Implementation Guide for Military Service History and Status",
      "category" : "Clinical Records",
      "npm-name" : "hl7.fhir.us.military-service",
      "description" : "Supports Military Service History and Status reporting consistent with US regulatory requirements (i.e. Title 38 Veteran Benefits)",
      "authority" : "HL7",
      "product" : ["fhir"],
      "country" : "us",
      "history" : "http://hl7.org/fhir/us/military-service/history.html",
      "language" : ["en"],
      "canonical" : "http://hl7.org/fhir/us/military-service",
      "ci-build" : "http://build.fhir.org/ig/HL7/fhir-military-service",
      "analysis" : {
        "content" : true,
        "clinicalCore" : true,
        "profiles" : 5,
        "extensions" : 1,
        "operations" : 1,
        "valuesets" : 7,
        "codeSystems" : 1,
        "examples" : 5
      },
      "editions" : [
        {
          "name" : "STU1",
          "ig-version" : "1.0.0",
          "package" : "hl7.fhir.us.military-service#1.0.0",
          "fhir-version" : ["4.0.1"],
          "url" : "http://hl7.org/fhir/us/military-service/STU1"
        }
      ]
    },
    {
      "name" : "Taiwan Digital COVID-19 Certificate",
      "category" : "Immunication and Observation",
      "npm-name" : "dccfhirig.mohw.gov.tw",
      "description" : "Taiwan Digital COVID-19 Certificate",
      "authority" : "MOHW (TW)",
      "product" : ["fhir"],
      "country" : "tw",
      "history" : "https://dccfhirig.mohw.gov.tw/fhir/history.html",
      "language" : ["en"],
      "canonical" : "https://dccfhirig.mohw.gov.tw/ig",
      "ci-build" : "https://dccfhirig.mohw.gov.tw/ig",
      "editions" : [
        {
          "name" : "DSTU 1",
          "ig-version" : "1.1.1",
          "package" : "dccfhirig.mohw.gov.tw#1.1.1",
          "fhir-version" : ["4.0.1"],
          "url" : "https://dccfhirig.mohw.gov.tw/ig"
        }
      ]
    },
    {
      "name" : "Logica COVID-19 FHIR Profile Library IG",
      "category" : "Public Health",
      "npm-name" : "hl7.fhir.us.covid19library",
      "description" : "Support for exchanges of COVD-19 Patient Specific Data.",
      "authority" : "HL7",
      "product" : ["fhir"],
      "country" : "us",
      "history" : "http://hl7.org/fhir/us/covid19library/history.html",
      "language" : ["en"],
      "canonical" : "http://hl7.org/fhir/us/covid19library",
      "ci-build" : "http://build.fhir.org/ig/HL7/covid19library",
      "analysis" : {
        "content" : true,
        "clinicalCore" : true,
        "profiles" : 146,
        "extensions" : 4,
        "valuesets" : 43,
        "codeSystems" : 2,
        "examples" : 141
      },
      "editions" : [
        {
          "name" : "Informative Informative",
          "ig-version" : "1.0.0",
          "package" : "hl7.fhir.us.covid19library#1.0.0",
          "fhir-version" : ["4.0.1"],
          "url" : "http://hl7.org/fhir/us/covid19library/informative1"
        }
      ]
    },
    {
      "name" : "FHIR for FAIR - FHIR Implementation Guide",
      "category" : "Research",
      "npm-name" : "hl7.fhir.uv.fhir-for-fair",
      "description" : "The FHIR for FAIR Implementation Guide provides guidance on how the HL7 FHIR standard can be used for supporting the implementation and the assessment of the FAIR principles for health data",
      "authority" : "HL7",
      "product" : ["fhir"],
      "country" : "uv",
      "history" : "http://hl7.org/fhir/uv/fhir-for-fair/history.html",
      "language" : ["en"],
      "canonical" : "http://hl7.org/fhir/uv/fhir-for-fair",
      "ci-build" : "http://build.fhir.org/ig/HL7/fhir-for-fair",
      "analysis" : {
        "error" : "Unsupported version: 4.1.0"
      },
      "editions" : [
        {
          "name" : "STU 1",
          "ig-version" : "1.0.0",
          "package" : "hl7.fhir.uv.fhir-for-fair#1.0.0",
          "fhir-version" : ["4.3.0"],
          "url" : "http://hl7.org/fhir/uv/fhir-for-fair/STU1"
        }
      ]
    },
    {
      "name" : "Da Vinci Patient Cost Transparency Implementation Guide",
      "category" : "Financial",
      "npm-name" : "hl7.fhir.us.davinci-pct",
      "description" : "Enables standard exchange of healthcare cost for items, services, and collection of services among stakeholders such as payers, providers, and patients in support of driving transparency for patients with accurate, timely access to cost of medical care prior to delivery of care in order to become better stewards of their healthcare dollars.   This guide creates a standard exchange to reduce administrative burden for communicating Good Faith Estimates (GFE) from providers of costs and services to payers and then, payers creating and returning an Advanced Explanation of Benefits (AEOB) back to the patient as required by law.",
      "authority" : "HL7",
      "product" : ["fhir"],
      "country" : "us",
      "history" : "http://hl7.org/fhir/us/davinci-pct/history.html",
      "language" : ["en"],
      "canonical" : "http://hl7.org/fhir/us/davinci-pct",
      "analysis" : {
        "content" : true,
        "clinicalCore" : true,
        "financials" : true,
        "profiles" : 11,
        "extensions" : 17,
        "operations" : 1,
        "valuesets" : 18,
        "codeSystems" : 14,
        "examples" : 18
      },
      "ci-build" : "http://build.fhir.org/ig/HL7/davinci-pct",
      "editions" : [
        {
          "name" : "STU 2 Ballot",
          "ig-version" : "2.0.0-ballot",
          "package" : "hl7.fhir.us.davinci-pct#2.0.0-ballot",
          "fhir-version" : ["4.0.1"],
          "url" : "http://hl7.org/fhir/us/davinci-pct/2024May"
        }
      ]
    },
    {
      "name" : "Hybrid / Intermediary Exchange",
      "category" : "EHR Access",
      "npm-name" : "hl7.fhir.us.exchange-routing",
      "description" : "This IG is meant to define the standard for how providers, payers, intermediaries, and other actors will use  routing information about the transaction originator and destination to support a hybrid model of point-to-point interaction as well as intermediary brokered interactions without the actors in either side needing detailed knowledge of how intermediary routing works.",
      "authority" : "HL7",
      "product" : ["fhir"],
      "country" : "us",
      "history" : "http://hl7.org/fhir/us/exchange-routing/history.html",
      "language" : ["en"],
      "canonical" : "http://hl7.org/fhir/us/exchange-routing",
      "ci-build" : "http://build.fhir.org/ig/HL7/fhir-exchange-routing-ig",
      "analysis" : {
        "rest" : true
      },
      "editions" : [
        {
          "name" : "STU1",
          "ig-version" : "1.0.0",
          "package" : "hl7.fhir.us.exchange-routing#1.0.0",
          "fhir-version" : ["4.0.1"],
          "url" : "http://hl7.org/fhir/us/exchange-routing/STU1"
        }
      ]
    },
    {
      "name" : "PACIO Re-Assessment Timepoints Implementation Guide",
      "category" : "Clinical Documents",
      "npm-name" : "hl7.fhir.us.pacio-rt",
      "description" : "The Re-assessment Timepoints FHIR implementation guide (IG) describes how to create definitions for sub-periods of time within an extended post-acute care (PAC) admission and encounter. ",
      "authority" : "HL7",
      "product" : ["fhir"],
      "country" : "us",
      "history" : "http://hl7.org/fhir/us/pacio-rt/history.html",
      "language" : ["en"],
      "canonical" : "http://hl7.org/fhir/us/pacio-rt",
      "ci-build" : "http://build.fhir.org/ig/HL7/fhir-pacio-rt",
      "analysis" : {
        "content" : true,
        "rest" : true,
        "clinicalCore" : true,
        "profiles" : 1,
        "extensions" : 1,
        "valuesets" : 4,
        "codeSystems" : 3,
        "examples" : 241
      },
      "editions" : [
        {
          "name" : "STU 1",
          "ig-version" : "1.0.0",
          "package" : "hl7.fhir.us.pacio-rt#1.0.0",
          "fhir-version" : ["4.0.1"],
          "url" : "http://hl7.org/fhir/us/pacio-rt/STU1"
        }
      ]
    },
    {
      "name" : "Da Vinci Risk Adjustment FHIR Implementation Guide",
      "category" : "Financial",
      "npm-name" : "hl7.fhir.us.davinci-ra",
      "description" : "Enable standard exchange of risk-based coding gaps among stakeholders such as payers, providers, and government care programs in support of driving towards accurate and complete documentation of health conditions that would lead to more accurate risk-adjustment payment calculations, reduced administrative burden, and improved quality of care.",
      "authority" : "HL7",
      "product" : ["fhir"],
      "country" : "us",
      "history" : "http://hl7.org/fhir/us/davinci-ra/history.html",
      "language" : ["en"],
      "canonical" : "http://hl7.org/fhir/us/davinci-ra",
      "ci-build" : "http://build.fhir.org/ig/HL7/davinci-ra",
      "analysis" : {
        "content" : true,
        "rest" : true,
        "clinicalCore" : true,
        "measures" : true,
        "profiles" : 4,
        "extensions" : 6,
        "operations" : 1,
        "valuesets" : 3,
        "codeSystems" : 3,
        "examples" : 72
      },
      "editions" : [
        {
          "name" : "STU2 (v2.0.0) Ballot",
          "ig-version" : "2.0.0-ballot",
          "package" : "hl7.fhir.us.davinci-ra#2.0.0-ballot",
          "fhir-version" : ["4.0.1"],
          "url" : "http://hl7.org/fhir/us/davinci-ra/2023May"
        }
      ]
    },
    {
      "name" : "International Patient Access",
      "category" : "Patient Summary",
      "npm-name" : "hl7.fhir.uv.ipa",
      "description" : "International Patient Access (IPA) defines a minimal, base set of FHIR profiles specifically intended to be used as-is, or built on top of by countries looking to enable patient access and patient-facing apps accessing data via FHIR",
      "authority" : "HL7",
      "product" : ["fhir"],
      "country" : "uv",
      "history" : "http://hl7.org/fhir/uv/ipa/history.html",
      "language" : ["en"],
      "canonical" : "http://hl7.org/fhir/uv/ipa",
      "ci-build" : "http://build.fhir.org/ig/HL7/fhir-ipa",
      "analysis" : {
        "content" : true,
        "rest" : true,
        "documents" : true,
        "clinicalCore" : true,
        "medsMgmt" : true,
        "profiles" : 11,
        "operations" : 1,
        "examples" : 13
      },
      "editions" : [
        {
          "name" : "STU 1",
          "ig-version" : "1.0.0",
          "package" : "hl7.fhir.uv.ipa#1.0.0",
          "fhir-version" : ["4.0.1"],
          "url" : "http://hl7.org/fhir/uv/ipa/STU1"
        }
      ]
    },
    {
      "name" : "PACIO Advance Directive Information Implementation Guide",
      "category" : "Clinical Documents",
      "npm-name" : "hl7.fhir.us.pacio-adi",
      "description" : "The Advance Directive Interoperability (ADI) with FHIR implementation guide (IG) describes how to represent, exchange, and verify an individual's advance directive information regarding potential future care and treatment in the event the individual is not able to communicate such information directly.",
      "authority" : "HL7",
      "product" : ["fhir"],
      "country" : "us",
      "history" : "http://hl7.org/fhir/us/pacio-adi/history.html",
      "language" : ["en"],
      "canonical" : "http://hl7.org/fhir/us/pacio-adi",
      "analysis" : {
        "content" : true,
        "rest" : true,
        "documents" : true,
        "clinicalCore" : true,
        "profiles" : 15,
        "extensions" : 13,
        "valuesets" : 17,
        "codeSystems" : 2,
        "examples" : 65
      },
      "ci-build" : "http://build.fhir.org/ig/HL7/fhir-pacio-adi",
      "editions" : [
        {
          "name" : "STU 1",
          "ig-version" : "1.0.0",
          "package" : "hl7.fhir.us.pacio-adi#1.0.0",
          "fhir-version" : ["4.0.1"],
          "url" : "http://hl7.org/fhir/us/pacio-adi/STU1"
        }
      ]
    },
    {
      "name" : "CARIN Digital Insurance Card",
      "category" : "Financial",
      "npm-name" : "hl7.fhir.us.insurance-card",
      "description" : "This IG provides a structured approach to take the data elements on an individual consumer’s health insurance card and represent them using FHIR Resources (i.e., a 'Digital Insurance Card' Bundle). The IG also documents patterns to share Digital Insurance Cards via FHIR APIs, SMART Health Cards, and SMART Health Links. This information can be provided by the health insurance company and presented by the member as proof of insurance when interacting with healthcare providers. Eligibility checks are not in the scope of this IG",
      "authority" : "HL7",
      "product" : ["fhir"],
      "country" : "us",
      "history" : "http://hl7.org/fhir/us/insurance-card/history.html",
      "language" : ["en"],
      "canonical" : "http://hl7.org/fhir/us/insurance-card",
      "analysis" : {
        "content" : true,
        "rest" : true,
        "clinicalCore" : true,
        "financials" : true,
        "profiles" : 3,
        "extensions" : 10,
        "valuesets" : 5,
        "codeSystems" : 5,
        "examples" : 4
      },
      "ci-build" : "http://build.fhir.org/ig/HL7/carin-digital-insurance-card",
      "editions" : [
        {
          "name" : "STU1",
          "ig-version" : "1.1.0",
          "package" : "hl7.fhir.us.insurance-card#1.1.0",
          "fhir-version" : ["4.0.1"],
          "url" : "http://hl7.org/fhir/us/insurance-card/STU1.1"
        }
      ]
    },
    {
      "name" : "Radiation Dose Summary for Diagnostic Procedures on FHIR",
      "category" : "Diagnostics",
      "npm-name" : "hl7.fhir.uv.radiation-dose-summary",
      "description" : "Provides a summary of the DICOM radiation dose report in FHIR related to imaging procedures.",
      "authority" : "HL7",
      "product" : ["fhir"],
      "country" : "uv",
      "history" : "http://hl7.org/fhir/uv/radiation-dose-summary/history.html",
      "language" : ["en"],
      "canonical" : "http://hl7.org/fhir/uv/radiation-dose-summary",
      "ci-build" : "http://build.fhir.org/ig/HL7/fhir-radiation-dose-summary-ig",
      "analysis" : {
        "content" : true,
        "rest" : true,
        "clinicalCore" : true,
        "profiles" : 9,
        "valuesets" : 5,
        "codeSystems" : 1,
        "tests" : 3,
        "examples" : 15
      },
      "editions" : [
        {
          "name" : "STU 1 Ballot",
          "ig-version" : "0.1.0",
          "package" : "hl7.fhir.uv.radiation-dose-summary#0.1.0",
          "fhir-version" : ["4.0.1"],
          "url" : "http://hl7.org/fhir/uv/radiation-dose-summary/2022Jan"
        }
      ]
    },
    {
      "name" : "Making EHR Data MOre available for Research and Public Health (MedMorph) Central Cancer Registry Reporting Content IG",
      "category" : "Public Health and Research",
      "npm-name" : "hl7.fhir.us.central-cancer-registry-reporting",
      "description" : "This guide defines how healthcare organizations onboard a new research data partner. It provides guidance to extract data from EHRs, transform the data, and populate data marts",
      "authority" : "HL7",
      "product" : ["fhir"],
      "country" : "us",
      "history" : "http://hl7.org/fhir/us/central-cancer-registry-reporting/history.html",
      "language" : ["en"],
      "canonical" : "http://hl7.org/fhir/us/central-cancer-registry-reporting",
      "ci-build" : "http://build.fhir.org/ig/HL7/fhir-central-cancer-registry-reporting",
      "analysis" : {
        "content" : true,
        "rest" : true,
        "clinicalCore" : true,
        "carePlanning" : true,
        "profiles" : 6,
        "extensions" : 1,
        "valuesets" : 1,
        "examples" : 10
      },
      "editions" : [
        {
          "name" : "STU1",
          "ig-version" : "1.0.0",
          "package" : "hl7.fhir.us.central-cancer-registry-reporting#1.0.0",
          "fhir-version" : ["4.0.1"],
          "url" : "http://hl7.org/fhir/us/central-cancer-registry-reporting/STU1"
        }
      ]
    },
    {
      "name" : "Making EHR Data MOre available for Research and Public Health (MedMorph) Healthcare Surveys Reporting Content IG",
      "category" : "Public Health and Research",
      "npm-name" : "hl7.fhir.us.health-care-surveys-reporting",
      "description" : "This guide focuses on the National Hospital Care Survey (NHCS) and National Ambulatory Medical Care Survey (NAMCS) data that will be extracted from EHRs and/or clinical data repositories via FHIR and APIs and sent to a system hosted at the federal level.",
      "authority" : "HL7",
      "product" : ["fhir"],
      "country" : "us",
      "history" : "http://hl7.org/fhir/us/health-care-surveys-reporting/history.html",
      "language" : ["en"],
      "canonical" : "http://hl7.org/fhir/us/health-care-surveys-reporting",
      "ci-build" : "http://build.fhir.org/ig/HL7/fhir-health-care-surveys-reporting",
      "analysis" : {
        "content" : true,
        "rest" : true,
        "clinicalCore" : true,
        "carePlanning" : true,
        "medsMgmt" : true,
        "profiles" : 4,
        "examples" : 13
      },
      "editions" : [
        {
          "name" : "STU1 Release 1",
          "ig-version" : "1.0.0",
          "package" : "hl7.fhir.us.health-care-surveys-reporting#1.0.0",
          "fhir-version" : ["4.0.1"],
          "url" : "http://hl7.org/fhir/us/health-care-surveys-reporting/STU1"
        }
      ]
    },
    {
      "name" : "Making EHR Data MOre available for Research and Public Health (MedMorph) Research Content IG",
      "category" : "Public Health and Research",
      "npm-name" : "hl7.fhir.us.medmorph-research-dex",
      "description" : "This guide focuses on the National Hospital Care Survey (NHCS) and National Ambulatory Medical Care Survey (NAMCS) data that will be extracted from EHRs and/or clinical data repositories via FHIR and APIs and sent to a system hosted at the federal level.",
      "authority" : "HL7",
      "product" : ["fhir"],
      "country" : "us",
      "history" : "http://hl7.org/fhir/us/medmorph-research-dex/history.html",
      "language" : ["en"],
      "canonical" : "http://hl7.org/fhir/us/medmorph-research-dex",
      "ci-build" : "http://build.fhir.org/ig/HL7/fhir-medmorph-research-dex",
      "analysis" : {
        "content" : true,
        "rest" : true,
        "carePlanning" : true,
        "profiles" : 1,
        "examples" : 6
      },
      "editions" : [
        {
          "name" : "STU 1 Ballot",
          "ig-version" : "0.1.0",
          "package" : "hl7.fhir.us.medmorph-research-dex#0.1.0",
          "fhir-version" : ["4.0.1"],
          "url" : "http://hl7.org/fhir/us/medmorph-research-dex/2022Jan"
        }
      ]
    },
    {
      "name" : "Medicolegal Death Investigation (MDI)",
      "category" : "Public Health",
      "npm-name" : "hl7.fhir.us.mdi",
      "description" : "This US-specific IG supports exchange of data for medicolegal death investigations, for example from a toxicology lab to a case management system (upstream), and from a case management system to a  jurisdictional electronic death registration system (EDRS)(downstream).",
      "authority" : "HL7",
      "product" : ["fhir"],
      "country" : "us",
      "history" : "http://hl7.org/fhir/us/mdi/history.html",
      "language" : ["en"],
      "canonical" : "http://hl7.org/fhir/us/mdi",
      "ci-build" : "http://build.fhir.org/ig/HL7/fhir-mdi-ig",
      "analysis" : {
        "content" : true,
        "documents" : true,
        "clinicalCore" : true,
        "diagnostics" : true,
        "profiles" : 16,
        "extensions" : 2,
        "valuesets" : 7,
        "codeSystems" : 2,
        "examples" : 40
      },
      "editions" : [
        {
          "name" : "STU 2 Preview",
          "ig-version" : "2.0.0-snapshot1",
          "package" : "hl7.fhir.us.mdi#2.0.0-snapshot1",
          "fhir-version" : ["4.0.1"],
          "url" : "http://hl7.org/fhir/us/mdi/2.0.0-snapshot1"
        }
      ]
    },
    {
      "name" : "Clinical Quality Framework Common FHIR Assets",
      "category" : "Quality / CDS",
      "npm-name" : "fhir.cqf.common",
      "description" : "This implementation guide contains common FHIR assets for use in CQFramework content IGs, including FHIRHelpers and the FHIR-ModelInfo libraries",
      "authority" : "CQF",
      "product" : ["fhir"],
      "country" : "us",
      "history" : "http://fhir.org/guides/cqf/common/history.html",
      "language" : ["en"],
      "canonical" : "http://fhir.org/guides/cqf/common",
      "ci-build" : "http://build.fhir.org/ig/cqframework/cqf",
      "editions" : [
        {
          "name" : "Release 1",
          "ig-version" : "4.0.1",
          "package" : "fhir.cqf.common#4.0.1",
          "fhir-version" : ["4.0.1"],
          "url" : "http://fhir.org/guides/cqf/common/4.0.1"
        }
      ],
      "analysis" : {
        "valuesets" : 2
      }
    },
    {
      "name" : "Maternal and Infant Health Research",
      "category" : "Public Health",
      "npm-name" : "hl7.fhir.us.mihr",
      "description" : "This guide focuses on calculation of maternal-related cohorts from available maternal care information sources. It specifies how to calculate two maternal-related cohort measures and link to maternal longitudinal record with associated child record(s). Initial use cases focus on pregnancy and subsequent death within a specific time frame and hypertensive disorders of pregnancy pre, ante, and postpartum. The IG leverages MedMorph, SANER, US Core profiles, and broader public health IGs",
      "authority" : "HL7",
      "product" : ["fhir"],
      "country" : "us",
      "history" : "http://hl7.org/fhir/us/mihr/history.html",
      "language" : ["en"],
      "canonical" : "http://hl7.org/fhir/us/mihr",
      "ci-build" : "http://build.fhir.org/ig/HL7/fhir-mmm-ig",
      "analysis" : {
        "valuesets" : 9,
        "examples" : 24
      },
      "editions" : [
        {
          "name" : "STU1",
          "ig-version" : "1.0.0",
          "package" : "hl7.fhir.us.mihr#1.0.0",
          "fhir-version" : ["4.0.1"],
          "url" : "http://hl7.org/fhir/us/mihr/STU1"
        }
      ]
    },
    {
      "name" : "Patient Request for Corrections Implementation Guide",
      "category" : "Personal Healthcare",
      "npm-name" : "hl7.fhir.uv.patient-corrections",
      "description" : "The Patient Corrections FHIR implementation guide standardizes the method of electronically exchanging the required information to facilitate the patient’s request for corrections and the electronic communication that reflects the workflow of the correction process. ",
      "authority" : "HL7",
      "product" : ["fhir"],
      "country" : "uv",
      "history" : "http://hl7.org/fhir/uv/patient-corrections/history.html",
      "language" : ["en"],
      "canonical" : "http://hl7.org/fhir/uv/patient-corrections",
      "ci-build" : "http://build.fhir.org/ig/HL7/fhir-patient-correction",
      "analysis" : {
        "content" : true,
        "rest" : true,
        "carePlanning" : true,
        "profiles" : 3,
        "operations" : 1,
        "valuesets" : 4,
        "codeSystems" : 4,
        "examples" : 17
      },
      "editions" : [
        {
          "name" : "STU 1 Ballot",
          "ig-version" : "1.0.0-ballot",
          "package" : "hl7.fhir.uv.patient-corrections#1.0.0-ballot",
          "fhir-version" : ["4.0.1"],
          "url" : "http://hl7.org/fhir/uv/patient-corrections/2022May"
        }
      ]
    },
    {
      "name" : "Interoperable Digital Identity and Patient Matching",
      "category" : "Security",
      "npm-name" : "hl7.fhir.us.identity-matching",
      "description" : "This FHIR implementation Guide provides guidance on leveraging Patient Matching and Digital Identity capabilities together to improve match quality and overall identity assurance in FHIR transactions. It defines methods to inform and execute cross organizational and internal patient matches via FHIR when requested for a permitted purpose or authorized by the Patient directly or by the Patient’s delegate. ",
      "authority" : "HL7",
      "product" : ["fhir"],
      "country" : "us",
      "history" : "http://hl7.org/fhir/us/identity-matching/history.html",
      "language" : ["en"],
      "canonical" : "http://hl7.org/fhir/us/identity-matching",
      "ci-build" : "http://build.fhir.org/ig/HL7/fhir-identity-matching-ig",
      "analysis" : {
        "content" : true,
        "clinicalCore" : true,
        "profiles" : 3,
        "valuesets" : 1,
        "codeSystems" : 1,
        "examples" : 3
      },
      "editions" : [
        {
          "name" : "STU2 Ballot",
          "ig-version" : "2.0.0-ballot",
          "package" : "hl7.fhir.us.identity-matching#2.0.0-ballot",
          "fhir-version" : ["4.0.1"],
          "url" : "http://hl7.org/fhir/us/identity-matching/2024SEP"
        }
      ]
    },
    {
      "name" : "CDC Opioid MME Calculator",
      "category" : "Quality / CDS",
      "npm-name" : "fhir.cdc.opioid-mme-r4",
      "description" : "This implementation guide provides Morphine Milligram Equivalent (MME) calculation logic as described by the Centers For Disease Control and Prevention (CDC) Guideline for Prescribing Opioids for Chronic Pain — United States, 2016",
      "authority" : "CQF",
      "product" : ["fhir"],
      "country" : "us",
      "history" : "http://fhir.org/guides/cdc/opioid-mme-r4/history.html",
      "language" : ["en"],
      "canonical" : "http://fhir.org/guides/cdc/opioid-mme-r4",
      "ci-build" : "http://build.fhir.org/ig/cqframework/opioid-mme-r4",
      "editions" : [
        {
          "name" : "Release 1",
          "ig-version" : "3.0.0",
          "package" : "fhir.cdc.opioid-mme-r4#3.0.0",
          "fhir-version" : ["4.0.1"],
          "url" : "http://fhir.org/guides/cdc/opioid-mme-r4/3.0.0"
        }
      ],
      "analysis" : {
        "content" : true,
        "clinicalCore" : true,
        "medsMgmt" : true,
        "profiles" : 1,
        "codeSystems" : 3,
        "examples" : 12
      }
    },
    {
      "name" : "FHIRcast",
      "category" : "Imaging",
      "npm-name" : "hl7.fhir.uv.fhircast",
      "description" : "Following a SMART on FHIR launch, FHIRcast enables a SMART app to subscribe to a user's session, synchronizing with other healthcare applications. Using OAuth 2.0, websockets and a few simple events: EHRs, PACS, SMART apps and other systems show the same patient (or study) to the same user at the same time. In advanced imaging integrations, the FHIRcast websocket connection is re-used by synchronized apps to collaboratively create and exchange draft image measurements and similar findings.",
      "authority" : "HL7",
      "product" : ["fhir"],
      "country" : "uv",
      "history" : "http://hl7.org/fhir/uv/fhircast/history.html",
      "language" : ["en"],
      "canonical" : "http://hl7.org/fhir/uv/fhircast",
      "ci-build" : "http://build.fhir.org/ig/HL7/fhircast-docs",
      "analysis" : {
        "content" : true,
        "clinicalCore" : true,
        "profiles" : 2,
        "extensions" : 1,
        "examples" : 1
      },
      "editions" : [
        {
          "name" : "STU3 (v3.0.0) Ballot",
          "ig-version" : "3.0.0-ballot",
          "package" : "hl7.fhir.uv.fhircast#3.0.0-ballot",
          "fhir-version" : ["4.0.1"],
          "url" : "http://hl7.org/fhir/uv/fhircast/2024May"
        }
      ]
    },
    {
      "name" : "IHE Mobile Health Document Sharing (MHDS)",
      "category" : "Clinical Documents",
      "npm-name" : "ihe.iti.mhds",
      "description" : "This Implementation Guide shows how to build a Document Sharing Exchange using IHE-profiled FHIR standard, rather than the legacy IHE profiles that are dominated by XDS and HL7 v2. This Implementation Guide assembles other IHE Implementation guides (Profiles) and defines a Document Registry Actor.",
      "authority" : "IHE",
      "product" : ["fhir"],
      "country" : "uv",
      "history" : "http://profiles.ihe.net/ITI/MHDS/history.html",
      "language" : ["en"],
      "canonical" : "https://profiles.ihe.net/ITI/MHDS",
      "analysis" : {
        "rest" : true
      },
      "ci-build" : "http://build.fhir.org/ig/IHE/ITI.MHDS/branches/master/index.html",
      "editions" : [
        {
          "name" : "Publication",
          "ig-version" : "2.3.1",
          "package" : "ihe.iti.mhds#2.3.1",
          "fhir-version" : ["4.0.1"],
          "url" : "https://profiles.ihe.net/ITI/MHDS/2.3.1"
        }
      ]
    },
    {
      "name" : "IHE Mobile Care Services Discovery (mCSD)",
      "category" : "Administration",
      "npm-name" : "ihe.iti.mcsd",
      "description" : "The IHE Mobile Care Services Discovery (mCSD) IG provides a transaction for mobile and lightweight browser-based applications to find and update care services resources.",
      "authority" : "IHE",
      "product" : ["fhir"],
      "country" : "uv",
      "history" : "http://profiles.ihe.net/ITI/mCSD/history.html",
      "language" : ["en"],
      "ci-build" : "http://build.fhir.org/ig/IHE/ITI.mCSD/branches/main",
      "canonical" : "https://profiles.ihe.net/ITI/mCSD",
      "analysis" : {
        "content" : true,
        "rest" : true,
        "clinicalCore" : true,
        "profiles" : 14,
        "extensions" : 2,
        "valuesets" : 3,
        "codeSystems" : 3,
        "examples" : 21
      },
      "editions" : [
        {
          "name" : "Publication",
          "ig-version" : "3.8.0",
          "package" : "ihe.iti.mcsd#3.8.0",
          "fhir-version" : ["4.0.1"],
          "url" : "https://profiles.ihe.net/ITI/mCSD/3.8.0"
        },
        {
          "name" : "Publication",
          "ig-version" : "3.5.0",
          "package" : "ihe.iti.mcsd#3.5.0",
          "fhir-version" : ["4.0.1"],
          "url" : "https://profiles.ihe.net/ITI/mCSD/3.5.0"
        },
        {
          "name" : "Publication",
          "ig-version" : "3.3.0",
          "package" : "ihe.iti.mcsd#3.3.0",
          "fhir-version" : ["4.0.1"],
          "url" : "https://www.ihe.net/uploadedFiles/Documents/ITI/IHE_ITI_Suppl_mCSD_Rev3-3_TI_2021-07-02.pdf"
        }
      ]
    },
    {
      "name" : "Pan-Canadian Patient Summary",
      "category" : "Patient Summary",
      "npm-name" : "ca.infoway.io.psca",
      "description" : "The Pan-Canadian Patient Summary (PS-CA) IG and accompanying [PS-CA specification](https://infoscribe.infoway-inforoute.ca/pages/viewpage.action?pageId=149160290) adapt the HL7 [International Patient Summary](http://hl7.org/fhir/uv/ips/) (IPS) for use in a Canadian context.",
      "authority" : "Canada Health Infoway",
      "product" : ["fhir"],
      "country" : "ca",
      "history" : "https://simplifier.net/PS-CA-R1/~guides",
      "language" : ["en"],
      "canonical" : "http://fhir.infoway-inforoute.ca/io/psca",
      "ci-build" : "https://simplifier.net/PS-CA-R1",
      "editions" : [
        {
          "name" : "Trial Implementation",
          "ig-version" : "1.0.0",
          "package" : "ca.infoway.io.psca#1.0.0-pre",
          "fhir-version" : ["4.0.1"],
          "url" : "https://packages.simplifier.net/ca.infoway.io.psca/1.0.0-pre"
        },
        {
          "name" : "Public Comment 0.3",
          "ig-version" : "0.3.0",
          "package" : "ca.infoway.io.psca#0.3.2",
          "fhir-version" : ["4.0.1"],
          "url" : "https://packages.simplifier.net/ca.infoway.io.psca/0.3.2"
        },
        {
          "name" : "Public Comment 0.2",
          "ig-version" : "0.0.4",
          "package" : "ca.infoway.io.psca#0.0.4",
          "fhir-version" : ["4.0.1"],
          "url" : "https://packages.simplifier.net/ca.infoway.io.psca/0.0.4"
        },
        {
          "name" : "Public Comment 0.1",
          "ig-version" : "0.0.3",
          "package" : "ca.infoway.vc.ps#0.0.3",
          "fhir-version" : ["4.0.1"],
          "url" : "https://packages.simplifier.net/ca.infoway.vc.ps/0.0.3"
        }
      ],
      "analysis" : {
        "content" : true,
        "documents" : true,
        "clinicalCore" : true,
        "medsMgmt" : true,
        "profiles" : 19,
        "extensions" : 3,
        "valuesets" : 24,
        "codeSystems" : 1
      }
    },
    {
      "name" : "Canadian Baseline",
      "category" : "National Base",
      "npm-name" : "hl7.fhir.ca.baseline",
      "description" : "Base Canadian national implementation guide",
      "authority" : "HL7 Canada",
      "product" : ["fhir"],
      "country" : "ca",
      "history" : "https://simplifier.net/canadianfhirbaselineprofilesca-core",
      "language" : ["en"],
      "canonical" : "http://hl7.org/fhir/ca/baseline",
      "ci-build" : "https://build.fhir.org/ig/HL7-Canada/ca-baseline",
      "editions" : [
        {
          "name" : "Public Comment",
          "ig-version" : "1.1.0",
          "package" : "hl7.fhir.ca.baseline#1.1.3",
          "fhir-version" : ["4.0.1"],
          "url" : "https://packages.simplifier.net/hl7.fhir.ca.baseline/1.1.3"
        },
        {
          "name" : "Public Comment",
          "ig-version" : "1.0.0",
          "package" : "hl7.fhir.ca.baseline#1.0.2",
          "fhir-version" : ["4.0.1"],
          "url" : "https://packages.simplifier.net/hl7.fhir.ca.baseline/1.0.2"
        }
      ],
      "analysis" : {
        "content" : true,
        "documents" : true,
        "clinicalCore" : true,
        "medsMgmt" : true,
        "profiles" : 31,
        "extensions" : 13,
        "valuesets" : 9,
        "codeSystems" : 2
      }
    },
    {
      "name" : "IHE Mobile Access to Health Documents (MHD)",
      "category" : "EHR Access",
      "npm-name" : "ihe.iti.mhd",
      "description" : "Defines a simple HTTP interface to a Document Sharing environment, including: publishing/query (XDS-on-FHIR), point-to-point push (XDR, Direct, XDM), and federation of communities (XCA).",
      "authority" : "IHE",
      "product" : ["fhir"],
      "country" : "uv",
      "language" : ["en"],
      "history" : "https://profiles.ihe.net/ITI/MHD/history.html",
      "canonical" : "https://profiles.ihe.net/ITI/MHD",
      "ci-build" : "http://build.fhir.org/ig/IHE/ITI.MHD",
      "analysis" : {
        "content" : true,
        "rest" : true,
        "documents" : true,
        "profiles" : 24,
        "extensions" : 4,
        "valuesets" : 3,
        "codeSystems" : 1,
        "examples" : 48
      },
      "editions" : [
        {
          "name" : "Publication",
          "ig-version" : "4.2.2",
          "package" : "ihe.iti.mhd#4.2.2",
          "fhir-version" : ["4.0.1"],
          "url" : "https://profiles.ihe.net/ITI/MHD/4.2.2"
        }
      ]
    },
    {
      "name" : "IHE Basic Audit Log Patterns (BALP)",
      "category" : "Privacy / Security",
      "npm-name" : "ihe.iti.balp",
      "description" : "The Basic Audit Log Patterns (BALP) **Content Profile** defines some basic and reusable AuditEvent patterns. This includes basic audit log profiles for FHIR RESTful operations, to be used when there is not a more specific audit event defined. Where a more specific audit event can be defined it should be derived off of these basic patterns.",
      "authority" : "IHE",
      "product" : ["fhir"],
      "country" : "uv",
      "history" : "https://profiles.ihe.net/ITI/BALP/history.html",
      "language" : ["en"],
      "canonical" : "https://profiles.ihe.net/ITI/BALP",
      "analysis" : {
        "content" : true,
        "profiles" : 20,
        "extensions" : 2,
        "valuesets" : 6,
        "codeSystems" : 5,
        "examples" : 63
      },
      "ci-build" : "http://build.fhir.org/ig/IHE/ITI.BasicAudit/branches/main/index.html",
      "editions" : [
        {
          "name" : "Publication",
          "ig-version" : "1.1.3",
          "package" : "ihe.iti.balp#1.1.3",
          "fhir-version" : ["4.0.1"],
          "url" : "https://profiles.ihe.net/ITI/BALP/1.1.3"
        }
      ]
    },
    {
      "name" : "IHE Interactive Multimedia Report (IMR)",
      "category" : "Imaging",
      "npm-name" : "ihe.rad.imr",
      "description" : "Support encoding and presentation of an interactive multimedia report",
      "authority" : "IHE",
      "product" : ["fhir"],
      "country" : "uv",
      "history" : "https://profiles.ihe.net/RAD/IMR/history.html",
      "language" : ["en"],
      "canonical" : "https://profiles.ihe.net/RAD/IMR",
      "ci-build" : "http://build.fhir.org/ig/IHE/RAD.IMR",
      "analysis" : {
        "content" : true,
        "rest" : true,
        "clinicalCore" : true,
        "diagnostics" : true,
        "profiles" : 8,
        "extensions" : 2,
        "valuesets" : 7,
        "examples" : 19
      },
      "editions" : [
        {
          "name" : "Publication",
          "ig-version" : "1.1.0",
          "package" : "ihe.rad.imr#1.1.0",
          "fhir-version" : ["4.0.1"],
          "url" : "https://profiles.ihe.net/RAD/IMR/1.1.0"
        }
      ]
    },
    {
      "name" : "HL7 Belgium FHIR Implementation Guide - Core profiles",
      "category" : "National Base",
      "npm-name" : "hl7.fhir.be.core",
      "description" : "HL7 Belgium FHIR Implementation Guide - Core profiles",
      "authority" : "eHealth Platform (BE)",
      "product" : ["fhir"],
      "country" : "be",
      "history" : "https://www.ehealth.fgov.be/standards/fhir/core/history.html",
      "language" : ["en"],
      "canonical" : "https://www.ehealth.fgov.be/standards/fhir/core",
      "ci-build" : "http://build.fhir.org/ig/hl7-be/core",
      "editions" : [
        {
          "name" : "Trial Use Test",
          "ig-version" : "2.0.0",
          "package" : "hl7.fhir.be.core#2.0.0",
          "fhir-version" : ["4.0.1"],
          "url" : "https://www.ehealth.fgov.be/standards/fhir/core/2.0.0"
        },
        {
          "name" : "Trial Use",
          "ig-version" : "2.0.1",
          "package" : "hl7.fhir.be.core#2.0.1",
          "fhir-version" : ["4.0.1"],
          "url" : "https://www.ehealth.fgov.be/standards/fhir/core/2.0.1"
        }
      ]
    },
    {
      "name" : "HL7 Belgium FHIR Implementation Guide - Core clinical profiles - transversal",
      "category" : "National Base",
      "npm-name" : "hl7.fhir.be.core-clinical",
      "description" : "HL7 Belgium FHIR Implementation Guide - Core clinical profiles - transversal",
      "authority" : "eHealth Platform (BE)",
      "product" : ["fhir"],
      "country" : "be",
      "history" : "https://www.ehealth.fgov.be/standards/fhir/core-clinical/history.html",
      "language" : ["en"],
      "canonical" : "https://www.ehealth.fgov.be/standards/fhir/core-clinical",
      "ci-build" : "http://build.fhir.org/ig/hl7-be/core-clinical",
      "editions" : [
        {
          "name" : "Trial Use",
          "ig-version" : "1.0.0",
          "package" : "hl7.fhir.be.core-clinical#1.0.0",
          "fhir-version" : ["4.0.1"],
          "url" : "https://www.ehealth.fgov.be/standards/fhir/core-clinical/1.0.0"
        }
      ]
    },
    {
      "name" : "HL7 Belgium FHIR Implementation Guide - Medication profiles",
      "category" : "National Base",
      "npm-name" : "hl7.fhir.be.medication",
      "description" : "HL7 Belgium FHIR Implementation Guide - Medication profiles",
      "authority" : "eHealth Platform (BE)",
      "product" : ["fhir"],
      "country" : "be",
      "history" : "https://www.ehealth.fgov.be/standards/fhir/medication/history.html",
      "language" : ["en"],
      "canonical" : "https://www.ehealth.fgov.be/standards/fhir/medication",
      "ci-build" : "http://build.fhir.org/ig/hl7-be/medication",
      "editions" : [
        {
          "name" : "Trial Use",
          "ig-version" : "1.0.0",
          "package" : "hl7.fhir.be.medication#1.0.0",
          "fhir-version" : ["4.0.1"],
          "url" : "https://www.ehealth.fgov.be/standards/fhir/medication/1.0.0"
        }
      ]
    },
    {
      "name" : "HL7 Belgium FHIR Implementation Guide - Vaccination profiles",
      "category" : "National Base",
      "npm-name" : "hl7.fhir.be.vaccination",
      "description" : "HL7 Belgium FHIR Implementation Guide - Vaccination profiles",
      "authority" : "eHealth Platform (BE)",
      "product" : ["fhir"],
      "country" : "be",
      "history" : "https://www.ehealth.fgov.be/standards/fhir/vaccination/history.html",
      "language" : ["en"],
      "canonical" : "https://www.ehealth.fgov.be/standards/fhir/vaccination",
      "ci-build" : "http://build.fhir.org/ig/hl7-be/vaccination",
      "analysis" : {
        "content" : true,
        "clinicalCore" : true,
        "profiles" : 6,
        "extensions" : 1,
        "valuesets" : 3,
        "codeSystems" : 5,
        "examples" : 6
      },
      "editions" : [
        {
          "name" : "Trial Use",
          "ig-version" : "1.0.0",
          "package" : "hl7.fhir.be.vaccination#1.0.0",
          "fhir-version" : ["4.0.1"],
          "url" : "https://www.ehealth.fgov.be/standards/fhir/vaccination/1.0.0"
        },
        {
          "name" : "Trial Use",
          "ig-version" : "1.0.0",
          "package" : "hl7.fhir.be.vaccination#1.0.1",
          "fhir-version" : ["4.0.1"],
          "url" : "https://www.ehealth.fgov.be/standards/fhir/vaccination/1.0.1"
        },
        {
          "name" : "Trial Use",
          "ig-version" : "1.0.0",
          "package" : "hl7.fhir.be.vaccination#1.0.2",
          "fhir-version" : ["4.0.1"],
          "url" : "https://www.ehealth.fgov.be/standards/fhir/vaccination/1.0.2"
        },
        {
          "name" : "Trial Use",
          "ig-version" : "1.0.0",
          "package" : "hl7.fhir.be.vaccination#1.0.3",
          "fhir-version" : ["4.0.1"],
          "url" : "https://www.ehealth.fgov.be/standards/fhir/vaccination/1.0.3"
        }
      ]
    },
    {
      "name" : "HL7 Belgium FHIR Implementation Guide - MyCareNet profiles",
      "category" : "National Base",
      "npm-name" : "hl7.fhir.be.mycarenet",
      "description" : "HL7 Belgium FHIR Implementation Guide - MyCareNet profiles",
      "authority" : "eHealth Platform (BE)",
      "product" : ["fhir"],
      "country" : "be",
      "history" : "https://www.ehealth.fgov.be/standards/fhir/mycarenet/history.html",
      "language" : ["en"],
      "canonical" : "https://www.ehealth.fgov.be/standards/fhir/mycarenet",
      "ci-build" : "http://build.fhir.org/ig/hl7-be/mycarenet",
      "editions" : [
        {
          "name" : "Trial Use",
          "ig-version" : "2.0.0",
          "package" : "hl7.fhir.be.mycarenet#2.0.0",
          "fhir-version" : ["4.0.1"],
          "url" : "https://www.ehealth.fgov.be/standards/fhir/mycarenet/2.0.0"
        }
      ]
    },
    {
      "name" : "HL7 Belgium FHIR Implementation Guide - Lab related profiles",
      "category" : "National Base",
      "npm-name" : "hl7.fhir.be.lab",
      "description" : "HL7 Belgium FHIR Implementation Guide - Lab related profiles",
      "authority" : "eHealth Platform (BE)",
      "product" : ["fhir"],
      "country" : "be",
      "history" : "https://www.ehealth.fgov.be/standards/fhir/lab/history.html",
      "language" : ["en"],
      "canonical" : "https://www.ehealth.fgov.be/standards/fhir/lab",
      "ci-build" : "http://build.fhir.org/ig/hl7-be/lab",
      "editions" : [
        {
          "name" : "Trial Use",
          "ig-version" : "1.0.0",
          "package" : "hl7.fhir.be.lab#1.0.0",
          "fhir-version" : ["4.0.1"],
          "url" : "https://www.ehealth.fgov.be/standards/fhir/lab/1.0.0"
        }
      ]
    },
    {
      "name" : "HL7 Belgium FHIR Implementation Guide - Allergy profiles",
      "category" : "National Base",
      "npm-name" : "hl7.fhir.be.allergy",
      "description" : "HL7 Belgium FHIR Implementation Guide - Allergy profiles",
      "authority" : "eHealth Platform (BE)",
      "product" : ["fhir"],
      "country" : "be",
      "history" : "https://www.ehealth.fgov.be/standards/fhir/allergy/history.html",
      "language" : ["en"],
      "canonical" : "https://www.ehealth.fgov.be/standards/fhir/allergy",
      "ci-build" : "http://build.fhir.org/ig/hl7-be/allergy",
      "editions" : [
        {
          "name" : "Trial Use",
          "ig-version" : "1.0.0",
          "package" : "hl7.fhir.be.allergy#1.0.0",
          "fhir-version" : ["4.0.1"],
          "url" : "https://www.ehealth.fgov.be/standards/fhir/allergy/1.0.0"
        },
        {
          "name" : "Trial Use",
          "ig-version" : "1.0.1",
          "package" : "hl7.fhir.be.allergy#1.0.1",
          "fhir-version" : ["4.0.1"],
          "url" : "https://www.ehealth.fgov.be/standards/fhir/allergy/1.0.1"
        },
        {
          "name" : "Trial Use",
          "ig-version" : "1.1.0",
          "package" : "hl7.fhir.be.allergy#1.1.0",
          "fhir-version" : ["4.0.1"],
          "url" : "https://www.ehealth.fgov.be/standards/fhir/allergy/1.1.0"
        },
        {
<<<<<<< HEAD
          "name": "Trial Use",
          "ig-version": "1.2.0",
          "package": "hl7.fhir.be.allergy#1.2.0",
          "fhir-version": [
            "4.0.1"
          ],
          "url": "https://www.ehealth.fgov.be/standards/fhir/allergy/1.2.0"
        }
      ]
    },
    {
      "name": "eHealth FHIR Patient Will Profiles for Belgium",
      "category": "National Base",
      "npm-name": "hl7.fhir.be.patientwill",
      "description": "eHealth FHIR Patient Will Profiles for Belgium",
      "authority": "eHealth Platform (BE)",
      "country": "be",
      "history": "https://www.ehealth.fgov.be/standards/fhir/patientwill/history.html",
      "language": [
        "en"
      ],
      "canonical": "https://www.ehealth.fgov.be/standards/fhir/patientwill",
      "ci-build": "http://build.fhir.org/ig/hl7-be/patientwill",
      "editions": [
        {
          "name": "Trial Use",
          "ig-version": "1.0.0",
          "package": "hl7.fhir.be.patientwill#1.0.0",
          "fhir-version": [
            "4.0.1"
          ],
          "url": "https://www.ehealth.fgov.be/standards/fhir/patientwill/1.0.0"
        }
      ]
    },
    {
      "name": "TW Core",
      "category": "National Base",
      "npm-name": "tw.gov.mohw.twcore",
      "description": "Taiwan Core Implementation Guide",
      "authority": "MOHW (TW)",
      "product": [
        "fhir"
      ],
      "country": "tw",
      "history": "https://twcore.mohw.gov.tw/ig/twcore/history.html",
      "language": [
        "zh-TW"
      ],
      "canonical": "https://twcore.mohw.gov.tw/ig/twcore",
      "ci-build": "https://build.fhir.org/ig/cctwFHIRterm/MOHW_TWCoreIG_Build",
      "editions": [
        {
          "name": "Trial Use",
          "ig-version": "0.3.1",
          "package": "tw.gov.mohw.twcore#0.3.1",
          "fhir-version": [
            "4.0.1"
          ],
          "url": "https://twcore.mohw.gov.tw/ig/twcore/0.3.1"
        },
        {
          "name": "Trial Use",
          "ig-version": "0.3.0",
          "package": "tw.gov.mohw.twcore#0.3.0",
          "fhir-version": [
            "4.0.1"
          ],
          "url": "https://twcore.mohw.gov.tw/ig/twcore/0.3.0"
        },
        {
          "name": "Trial Use",
          "ig-version": "0.2.2",
          "package": "tw.gov.mohw.twcore#0.2.2",
          "fhir-version": [
            "4.0.1"
          ],
          "url": "https://twcore.mohw.gov.tw/ig/twcore/0.2.2"
        },
        {
          "name": "Trial Use",
          "ig-version": "0.2.1",
          "package": "tw.gov.mohw.twcore#0.2.1",
          "fhir-version": [
            "4.0.1"
          ],
          "url": "https://twcore.mohw.gov.tw/ig/twcore/0.2.1"
        },
        {
          "name": "Trial Use",
          "ig-version": "0.2.0",
          "package": "tw.gov.mohw.twcore#0.2.0",
          "fhir-version": [
            "4.0.1"
          ],
          "url": "https://twcore.mohw.gov.tw/ig/twcore/0.2.0"
=======
          "name" : "Trial Use",
          "ig-version" : "1.2.0",
          "package" : "hl7.fhir.be.allergy#1.2.0",
          "fhir-version" : ["4.0.1"],
          "url" : "https://www.ehealth.fgov.be/standards/fhir/allergy/1.2.0"
        }
      ]
    },
    {
      "name" : "eHealth FHIR Patient Will Profiles for Belgium",
      "category" : "National Base",
      "npm-name" : "hl7.fhir.be.patientwill",
      "description" : "eHealth FHIR Patient Will Profiles for Belgium",
      "authority" : "eHealth Platform (BE)",
      "country" : "be",
      "history" : "https://www.ehealth.fgov.be/standards/fhir/patientwill/history.html",
      "language" : ["en"],
      "canonical" : "https://www.ehealth.fgov.be/standards/fhir/patientwill",
      "ci-build" : "http://build.fhir.org/ig/hl7-be/patientwill",
      "editions" : [
        {
          "name" : "Trial Use",
          "ig-version" : "1.0.0",
          "package" : "hl7.fhir.be.patientwill#1.0.0",
          "fhir-version" : ["4.0.1"],
          "url" : "https://www.ehealth.fgov.be/standards/fhir/patientwill/1.0.0"
        }
      ],
      "product" : ["fhir"]
    },
    {
      "name" : "TW Core",
      "category" : "National Base",
      "npm-name" : "tw.gov.mohw.twcore",
      "description" : "Taiwan Core Implementation Guide",
      "authority" : "MOHW (TW)",
      "product" : ["fhir"],
      "country" : "tw",
      "history" : "https://twcore.mohw.gov.tw/ig/twcore/history.html",
      "language" : ["zh-TW"],
      "canonical" : "https://twcore.mohw.gov.tw/ig/twcore",
      "ci-build" : "https://build.fhir.org/ig/cctwFHIRterm/MOHW_TWCoreIG_Build",
      "editions" : [
        {
          "name" : "Trial Use",
          "ig-version" : "0.2.0",
          "package" : "tw.gov.mohw.twcore#0.2.0",
          "fhir-version" : ["4.0.1"],
          "url" : "https://twcore.mohw.gov.tw/ig/twcore/0.2.0"
>>>>>>> 6ffee997
        },
        {
          "name" : "Trial Use",
          "ig-version" : "0.1.1",
          "package" : "tw.gov.mohw.twcore#0.1.1",
          "fhir-version" : ["4.0.1"],
          "url" : "https://twcore.mohw.gov.tw/ig/twcore/0.1.1"
        }
      ]
    },
    {
      "name" : "TWIDIR",
      "category" : "Public Health",
      "npm-name" : "tw.gov.mohw.cdc.twidir",
      "description" : "Taiwan Infectious Disease Inspection Report Implementation Guide",
      "authority" : "CDC (TW)",
      "product" : ["fhir"],
      "country" : "tw",
      "history" : "https://twidir.cdc.gov.tw/twidir/history.html",
      "language" : ["zh-TW"],
      "canonical" : "https://twidir.cdc.gov.tw/twidir",
      "editions" : [
        {
          "name" : "STU1",
          "ig-version" : "0.1.0",
          "package" : "tw.gov.mohw.cdc.twidir#0.1.0",
          "fhir-version" : ["4.0.1"],
          "url" : "https://twidir.cdc.gov.tw/twidir/0.1.0"
        },
        {
          "name" : "STU1",
          "ig-version" : "0.1.1",
          "package" : "tw.gov.mohw.cdc.twidir#0.1.1",
          "fhir-version" : ["4.0.1"],
          "url" : "https://twidir.cdc.gov.tw/twidir/0.1.1"
        },
        {
          "name" : "STU1",
          "ig-version" : "0.1.2",
          "package" : "tw.gov.mohw.cdc.twidir#0.1.2",
          "fhir-version" : ["4.0.1"],
          "url" : "https://twidir.cdc.gov.tw/twidir/0.1.2"
        }
      ]
    },
    {
      "name" : "EMR",
      "category" : "Clinical Records",
      "npm-name" : "tw.gov.mohw.emr",
      "description" : "Taiwan EMR Implementation Guide",
      "authority" : "MOHW (TW)",
      "product" : ["fhir"],
      "country" : "tw",
      "history" : "https://twcore.mohw.gov.tw/ig/emr/history.html",
      "language" : ["zh-TW"],
      "canonical" : "https://twcore.mohw.gov.tw/ig/emr",
      "editions" : [
        {
          "name" : "Trial Use",
          "ig-version" : "0.1.0",
          "package" : "tw.gov.mohw.emr#0.1.0",
          "fhir-version" : ["4.0.1"],
          "url" : "https://twcore.mohw.gov.tw/ig/emr/0.1.0"
        }
      ]
    },
    {
      "name" : "CodeX™ Radiation Therapy",
      "category" : "Care Planning",
      "npm-name" : "hl7.fhir.us.codex-radiation-therapy",
      "description" : "The CodeX Radiation Therapy (RT) Implementation Guide (IG) describes how to represent and exchange radiation therapy treatment information. The CodeX RT IG enables radiation oncology information systems to generate treatment summaries that are retrievable by health systems, or other information systems, for display within the EHR interface to be used for care coordination and data reuse. ",
      "authority" : "HL7",
      "product" : ["fhir"],
      "country" : "us",
      "history" : "http://hl7.org/fhir/us/codex-radiation-therapy/history.html",
      "language" : ["en"],
      "canonical" : "http://hl7.org/fhir/us/codex-radiation-therapy",
      "ci-build" : "http://build.fhir.org/ig/codex-radiation-therapy",
      "editions" : [
        {
          "name" : "STU 2 Ballot",
          "ig-version" : "2.0.0-ballot",
          "package" : "hl7.fhir.us.codex-radiation-therapy#2.0.0-ballot",
          "fhir-version" : ["4.0.1"],
          "url" : "http://hl7.org/fhir/us/codex-radiation-therapy/2024May"
        }
      ]
    },
    {
      "name" : "At-Home In-Vitro Test Report",
      "category" : "Clinical Documents",
      "npm-name" : "hl7.fhir.us.home-lab-report",
      "description" : "This Implementation Guide describes a framework for use for transmitting At-Home Point-of-Care lab test results to local, state, territorial and federal health agencies. This version also contains workflow description and profiles and vocabulary for transmitting Covid-At-Home tests.",
      "authority" : "HL7",
      "product" : ["fhir"],
      "country" : "us",
      "history" : "http://hl7.org/fhir/us/home-lab-report/history.html",
      "language" : ["en"],
      "canonical" : "http://hl7.org/fhir/us/home-lab-report",
      "ci-build" : "http://build.fhir.org/ig/HL7/home-lab-report",
      "editions" : [
        {
          "name" : "STU 1",
          "ig-version" : "1.1.0",
          "package" : "hl7.fhir.us.home-lab-report#1.1.0",
          "fhir-version" : ["4.0.1"],
          "url" : "http://hl7.org/fhir/us/home-lab-report/STU1.1"
        }
      ]
    },
    {
      "name" : "PACIO Personal Functioning and Engagement Implementation Guide",
      "category" : "Patient Summary",
      "npm-name" : "hl7.fhir.us.pacio-pfe",
      "description" : "The Personal Functioning and Engagement IG provides a framework for communicating the functioning of an individual, including their body functions and structure and their activities and participation in society, as well as related clinical care. The IG draws on the health and health-related domains defined within the International Classification of Functioning, Disability and Health (commonly known as ICF).",
      "authority" : "HL7",
      "product" : ["fhir"],
      "country" : "us",
      "history" : "http://hl7.org/fhir/us/pacio-pfe/history.html",
      "language" : ["en"],
      "canonical" : "http://hl7.org/fhir/us/pacio-pfe",
      "ci-build" : "http://build.fhir.org/ig/HL7/fhir-pacio-pfe",
      "editions" : [
        {
          "name" : "STU 2 Ballot",
          "ig-version" : "2.0.0-ballot",
          "package" : "hl7.fhir.us.pacio-pfe#2.0.0-ballot",
          "fhir-version" : ["4.0.1"],
          "url" : "http://hl7.org/fhir/us/pacio-pfe/2024Sep"
        }
      ]
    },
    {
      "name" : "US Public Health Profiles Library",
      "category" : "Public Health",
      "npm-name" : "hl7.fhir.us.ph-library",
      "description" : "The US Public Health Profiles Library is a collection of reusable architecture and content profiles representing common public health concepts and patterns. It provides a framework for inclusion in multiple use case specific implementation guides focused on the exchange of Public Health information.",
      "authority" : "HL7",
      "product" : ["fhir"],
      "country" : "us",
      "history" : "http://hl7.org/fhir/us/ph-library/history.html",
      "language" : ["en"],
      "canonical" : "http://hl7.org/fhir/us/ph-library",
      "ci-build" : "http://build.fhir.org/ig/HL7/fhir-us-ph-library",
      "editions" : [
        {
          "name" : "STU 1",
          "ig-version" : "1.0.0",
          "package" : "hl7.fhir.us.ph-library#1.0.0",
          "fhir-version" : ["4.0.1"],
          "url" : "http://hl7.org/fhir/us/ph-library/STU1"
        }
      ]
    },
    {
      "name" : "National Healthcare Query",
      "category" : "Administration",
      "npm-name" : "hl7.fhir.us.directory-query",
      "description" : "Standard for endpoint query request and response for Validated National Directory federated access directories",
      "authority" : "HL7",
      "product" : ["fhir"],
      "country" : "us",
      "history" : "http://hl7.org/fhir/us/directory-query/history.html",
      "language" : ["en"],
      "canonical" : "http://hl7.org/fhir/us/directory-query",
      "ci-build" : "http://build.fhir.org/ig/HL7/fhir-directory-query",
      "editions" : [
        {
          "name" : "STU 1 Ballot",
          "ig-version" : "1.0.0-ballot",
          "package" : "hl7.fhir.us.directory-query#1.0.0-ballot",
          "fhir-version" : ["4.0.1"],
          "url" : "http://hl7.org/fhir/us/directory-query/2022Sep"
        }
      ]
    },
    {
      "name" : "National Healthcare Directory Exchange",
      "category" : "Administration",
      "npm-name" : "hl7.fhir.us.directory-exchange",
      "description" : "Standard for exchange of Health and Social Care Directory information between a Validated National Directory and a federated directory (primarily for workflow integration).",
      "authority" : "HL7",
      "product" : ["fhir"],
      "country" : "us",
      "history" : "http://hl7.org/fhir/us/directory-exchange/history.html",
      "language" : ["en"],
      "canonical" : "http://hl7.org/fhir/us/directory-exchange",
      "ci-build" : "http://build.fhir.org/ig/HL7/fhir-directory-exchange",
      "editions" : [
        {
          "name" : "STU 1 Ballot",
          "ig-version" : "1.0.0-ballot",
          "package" : "hl7.fhir.us.directory-exchange#1.0.0-ballot",
          "fhir-version" : ["4.0.1"],
          "url" : "http://hl7.org/fhir/us/directory-exchange/2022Sep"
        }
      ]
    },
    {
      "name" : "National Healthcare Directory Attestation",
      "category" : "Administration",
      "npm-name" : "hl7.fhir.us.directory-attestation",
      "description" : "Provides the methods and standards for the contribution, attestation, and validation of information in the National Directory.  This applies to individual demographics, organizational demographics, relationship between individuals and organizations, services provided, and electronic endpoint metadata.",
      "authority" : "HL7",
      "product" : ["fhir"],
      "country" : "us",
      "history" : "http://hl7.org/fhir/us/directory-attestation/history.html",
      "language" : ["en"],
      "canonical" : "http://hl7.org/fhir/us/directory-attestation",
      "ci-build" : "http://build.fhir.org/ig/HL7/fhir-directory-attestation",
      "editions" : [
        {
          "name" : "STU 1 Ballot",
          "ig-version" : "1.0.0-ballot",
          "package" : "hl7.fhir.us.directory-attestation#1.0.0-ballot",
          "fhir-version" : ["4.0.1"],
          "url" : "http://hl7.org/fhir/us/directory-attestation/2022Sep"
        }
      ]
    },
    {
      "name" : "Sharing Valuesets, Codes, and Maps (SVCM)",
      "category" : "Terminologies",
      "npm-name" : "ihe.iti.svcm",
      "description" : "The Sharing Valuesets, Codes, and Maps (SVCM) Profile defines a lightweight interface through which healthcare systems may retrieve centrally managed uniform nomenclature and mappings between code systems based on the HL7 Fast Healthcare Interoperability Resources (FHIR) specification.",
      "authority" : "IHE",
      "product" : ["fhir"],
      "country" : "uv",
      "history" : "https://profiles.ihe.net/ITI/SVCM/history.html",
      "language" : ["en"],
      "canonical" : "https://profiles.ihe.net/ITI/SVCM",
      "ci-build" : "http://build.fhir.org/ig/IHE/ITI.SVCM",
      "editions" : [
        {
          "name" : "Publication",
          "ig-version" : "1.5.1",
          "package" : "ihe.iti.svcm#1.5.1",
          "fhir-version" : ["4.0.1"],
          "url" : "https://profiles.ihe.net/ITI/SVCM/1.5.1"
        }
      ]
    },
    {
      "name" : "IHE SDC/eCC on FHIR",
      "category" : "Orders and Observaitons",
      "npm-name" : "hl7.fhir.uv.ihe-sdc-ecc",
      "description" : "Integrating the Healthcare Enterprise (IHE) Structured Data Capture (SDC) on FHIR uses a form-driven workflow to capture and transmit encoded data by creating FHIR Observations. The primary use case for this is transmitting data captured in College of American Pathologists electronic Cancer Checklists (eCCs), which are distributed as IHE SDC templates.",
      "authority" : "HL7",
      "product" : ["fhir"],
      "country" : "uv",
      "history" : "http://hl7.org/fhir/uv/ihe-sdc-ecc/history.html",
      "language" : ["en"],
      "canonical" : "http://hl7.org/fhir/uv/ihe-sdc-ecc",
      "ci-build" : "http://build.fhir.org/ig/HL7/ihe-sdc-ecc-on-fhir",
      "editions" : [
        {
          "name" : "STU1",
          "ig-version" : "1.0.0",
          "package" : "hl7.fhir.uv.ihe-sdc-ecc#1.0.0",
          "fhir-version" : ["4.0.1"],
          "url" : "http://hl7.org/fhir/uv/ihe-sdc-ecc/STU1"
        }
      ]
    },
    {
      "name" : "Vital Signs FHIR IG",
      "category" : "Clinical Records",
      "npm-name" : "hl7.fhir.us.vitals",
      "description" : "US Realm Implementation Guide for Vital Signs observations with extensions for qualifying data.",
      "authority" : "HL7",
      "product" : ["fhir"],
      "country" : "us",
      "history" : "http://hl7.org/fhir/us/vitals/history.html",
      "canonical" : "http://hl7.org/fhir/us/vitals",
      "ci-build" : "http://build.fhir.org/ig/HL7/cimi-vital-signs",
      "language" : ["en"],
      "analysis" : {
        "content" : true,
        "clinicalCore" : true,
        "profiles" : 15,
        "extensions" : 11,
        "valuesets" : 27,
        "codeSystems" : 3,
        "examples" : 15
      },
      "editions" : [
        {
          "name" : "STU1",
          "ig-version" : "1.0.0",
          "package" : "hl7.fhir.us.vitals#1.0.0",
          "fhir-version" : ["4.0.1"],
          "url" : "http://hl7.org/fhir/us/vitals/STU1"
        }
      ]
    },
    {
      "name" : "HL7 Cross Paradigm IG: Gender Harmony - Sex and Gender Representation",
      "category" : "Administration",
      "npm-name" : "hl7.xprod.uv.gender-harmony",
      "description" : "Provide profile components and guidance on how to properly represent Gender Identity as distinct from clinical sex characterization via Sex For Clinical Use, as well as other aligned sex- or gender-related data elements (Recorded Sex or Gender, Name to Use, Pronouns, etc.) Covers implementation approaches for FHIR, CDA, and V2.",
      "authority" : "HL7",
      "product" : ["fhir", "cda", "v2"],
      "country" : "uv",
      "history" : "http://hl7.org/xprod/ig/uv/gender-harmony/history.html",
      "language" : ["en"],
      "canonical" : "http://hl7.org/xprod/ig/uv/gender-harmony",
      "ci-build" : "http://build.fhir.org/ig/HL7/fhir-gender-harmony",
      "editions" : [
        {
          "name" : "Informative Edition 1",
          "ig-version" : "1.0.0",
          "package" : "hl7.xprod.uv.gender-harmony#1.0.0",
          "fhir-version" : ["5.0.0"],
          "url" : "http://hl7.org/xprod/ig/uv/gender-harmony/informative1"
        }
      ]
    },
    {
      "name" : "HL7 UK FHIR UKCore Implementation Guide",
      "category" : "National Base",
      "npm-name" : "fhir.r4.ukcore.stu1",
      "description" : "HL7 UK FHIR UKCore Implementation Guide",
      "authority" : "HL7 UK",
      "country" : "gb",
      "history" : "https://simplifier.net/guide/ukcoreversionhistory/home",
      "language" : ["en"],
      "canonical" : "https://fhir.hl7.org.uk",
      "editions" : [
        {
          "name" : "STU1",
          "ig-version" : "0.5.1",
          "package" : "fhir.r4.ukcore.stu1#0.5.1",
          "fhir-version" : ["4.0.1"],
          "url" : "https://simplifier.net/guide/hl7fhirukcorer4release1/home"
        }
      ],
      "product" : ["fhir"]
    },
    {
      "name" : "NHS Digital FHIR R4 Implementation Guide",
      "category" : "National Base",
      "npm-name" : "nhs.digital.r4",
      "description" : "NHS Digital FHIR R4 Implementation Guide",
      "authority" : "NHS Digital (UK)",
      "country" : "gb",
      "history" : "https://simplifier.net/guide/NHSDigital",
      "language" : ["en"],
      "canonical" : "https://fhir.nhs.uk",
      "editions" : [
        {
          "name" : "STU1",
          "ig-version" : "2.5.0",
          "package" : "nhs.digital.r4#2.5.0",
          "fhir-version" : ["4.0.1"],
          "url" : "https://simplifier.net/guide/NHSDigital/"
        }
      ],
      "product" : ["fhir"]
    },
    {
      "name" : "Electronic Medicinal Product Information (ePI) FHIR Implementation Guide",
      "category" : "Pharmaceutical",
      "npm-name" : "hl7.fhir.uv.emedicinal-product-info",
      "description" : "This guide provides best practice guidance for creating and representing electronic product information for medicinal products.",
      "authority" : "HL7",
      "country" : "uv",
      "history" : "http://hl7.org/fhir/uv/emedicinal-product-info/history.html",
      "language" : ["en"],
      "canonical" : "http://hl7.org/fhir/uv/emedicinal-product-info",
      "ci-build" : "http://build.fhir.org/ig/HL7/emedicinal-product-info",
      "editions" : [
        {
          "name" : "STU1",
          "ig-version" : "1.0.0",
          "package" : "hl7.fhir.uv.emedicinal-product-info#1.0.0",
          "fhir-version" : ["5.0.0"],
          "url" : "http://hl7.org/fhir/uv/emedicinal-product-info/STU1"
        }
      ],
      "product" : ["fhir"]
    },
    {
      "name" : "Retrieval of Real World Data for Clinical Research",
      "category" : "Research",
      "npm-name" : "hl7.fhir.uv.vulcan-rwd",
      "description" : "This IG provides profiles that define the data needed from EHRs to answer research questions arising from clinical studies.  It will demonstrate how FHIR and EHRs can directly support clinical trials.",
      "authority" : "HL7",
      "country" : "uv",
      "history" : "http://hl7.org/fhir/uv/vulcan-rwd/history.html",
      "language" : ["en"],
      "canonical" : "http://hl7.org/fhir/uv/vulcan-rwd",
      "ci-build" : "http://build.fhir.org/ig/HL7/vulcan-rwd",
      "editions" : [
        {
          "name" : "STU1",
          "ig-version" : "1.0.0",
          "package" : "hl7.fhir.uv.vulcan-rwd#1.0.0",
          "fhir-version" : ["4.0.1"],
          "url" : "http://hl7.org/fhir/uv/vulcan-rwd/STU1"
        }
      ],
      "product" : ["fhir"]
    },
    {
      "name" : "MCC eCare Plan Implementation Guide",
      "category" : "Care Planning",
      "npm-name" : "hl7.fhir.us.mcc",
      "description" : "Provides representation of clinical and social data elements in the FHIR Care Plan format. Focuses on 4 common chronic conditions: 1) chronic kidney disease (CKD), 2) type 2 diabetes mellitus (T2DM), 3) cardiovascular diseases (specifically, hypertension, ischemic heart disease and heart failure), and 4) pain.",
      "authority" : "HL7",
      "country" : "us",
      "history" : "http://hl7.org/fhir/us/mcc/history.html",
      "language" : ["en"],
      "canonical" : "http://hl7.org/fhir/us/mcc",
      "ci-build" : "http://build.fhir.org/ig/HL7/fhir-us-mcc",
      "editions" : [
        {
          "name" : "STU 1",
          "ig-version" : "1.0.0",
          "package" : "hl7.fhir.us.mcc#1.0.0",
          "fhir-version" : ["4.0.1"],
          "url" : "http://hl7.org/fhir/us/mcc/STU1"
        }
      ],
      "product" : ["fhir"]
    },
    {
      "name" : "Clinical Study Schedule of Activities",
      "category" : "Research",
      "npm-name" : "hl7.fhir.uv.vulcan-schedule",
      "description" : "This guide provides best practice guidance for representing the schedule of activities (visits/encounters) in a Research Study and for relating EHR data to that schedule.  It also includes definition of blocks of standard activities that can subsequently be used as components of studies.",
      "authority" : "HL7",
      "country" : "uv",
      "history" : "http://hl7.org/fhir/uv/vulcan-schedule/history.html",
      "language" : ["en"],
      "canonical" : "http://hl7.org/fhir/uv/vulcan-schedule",
      "ci-build" : "http://build.fhir.org/ig/HL7/Vulcan-schedule-ig",
      "editions" : [
        {
          "name" : "STU1",
          "ig-version" : "1.0.0",
          "package" : "hl7.fhir.uv.vulcan-schedule#1.0.0",
          "fhir-version" : ["4.0.1"],
          "url" : "http://hl7.org/fhir/uv/vulcan-schedule/STU1"
        }
      ],
      "product" : ["fhir"]
    },
    {
      "name" : "EHRS Functional Model - Record Lifecycle Events Implementation Guide",
      "category" : "Mapping to Other Standards",
      "npm-name" : "hl7.fhir.uv.ehrs-rle",
      "description" : "This implementation guide describes the expected capabilities for an Electronic Health Record System (EHR-S) that intends to adhere to the ISO/HL7 10781 Electronic Health Record System Functional Model Release 2 which covers the logging of record lifecycle events.",
      "authority" : "HL7",
      "country" : "uv",
      "history" : "http://hl7.org/fhir/uv/ehrs-rle/history.html",
      "language" : ["en"],
      "canonical" : "http://hl7.org/fhir/uv/ehrs-rle",
      "ci-build" : "http://build.fhir.org/ig/HL7/ehrs-rle-ig",
      "editions" : [
        {
          "name" : "Informative Release 1 Informative",
          "ig-version" : "1.1.0",
          "package" : "hl7.fhir.uv.ehrs-rle#1.1.0",
          "fhir-version" : ["5.0.0"],
          "url" : "http://hl7.org/fhir/uv/ehrs-rle/Informative1"
        }
      ],
      "product" : ["fhir"]
    },
    {
      "name" : "ICHOM breast cancer patient-centered outcome measure set FHIR IG",
      "category" : "Measure Set",
      "npm-name" : "hl7.fhir.uv.ichom-breast-cancer",
      "description" : "This Implementation Guide describes the representation of the ICHOM Breast Cancer Patient Centered Outcomes Measures in HL7 FHIR and a description of the use cases for which these are be intended to be used.",
      "authority" : "HL7",
      "country" : "uv",
      "history" : "http://hl7.org/fhir/uv/ichom-breast-cancer/history.html",
      "language" : ["en"],
      "canonical" : "http://hl7.org/fhir/uv/ichom-breast-cancer",
      "ci-build" : "http://build.fhir.org/ig/HL7/fhir-ichom-breast-cancer-ig",
      "editions" : [
        {
          "name" : "STU 1",
          "ig-version" : "1.0.0",
          "package" : "hl7.fhir.uv.ichom-breast-cancer#1.0.0",
          "fhir-version" : ["4.0.1"],
          "url" : "http://hl7.org/fhir/uv/ichom-breast-cancer/STU1"
        }
      ],
      "product" : ["fhir"]
    },
    {
      "name" : "FHIR IG Human Services Directory",
      "category" : "Mappings to Other Standards",
      "npm-name" : "hl7.fhir.us.hsds",
      "description" : "FHIR API-based data exchange enabling healthcare provider, community-based organization, payer, and consumer-facing application systems to search standardized directories of organizations providing human and social services, providing foundational support for downstream care planning and management use cases, including closed loop referrals, care coordination and care management activities, consumer-based search for assistance, etc. This guide is a US Realm specification.",
      "authority" : "HL7",
      "country" : "us",
      "history" : "http://hl7.org/fhir/us/hsds/history.html",
      "language" : ["en"],
      "canonical" : "http://hl7.org/fhir/us/hsds",
      "ci-build" : "http://build.fhir.org/ig/HL7/FHIR-IG-Human-Services-Directory",
      "editions" : [
        {
          "name" : "STU1",
          "ig-version" : "1.0.0",
          "package" : "hl7.fhir.us.hsds#1.0.0",
          "fhir-version" : ["4.0.1"],
          "url" : "http://hl7.org/fhir/us/hsds/STU1"
        }
      ],
      "product" : ["fhir"]
    },
    {
      "name" : "DK MedCom CareCommunication",
      "category" : "CareCommunication",
      "npm-name" : "medcom.fhir.dk.carecommunication",
      "description" : "This IG includes profiles used in MedCom's CareCommunication standard. The purpose of CareCommunication is to support messagebased, digital communication between parties within Danish healthcare and the social area.",
      "authority" : "MedCom (DK)",
      "country" : "dk",
      "history" : "http://medcomfhir.dk/ig/carecommunication/history.html",
      "language" : ["en"],
      "canonical" : "http://medcomfhir.dk/ig/carecommunication",
      "ci-build" : "http://build.fhir.org/ig/medcomdk/dk-medcom-carecommunication",
      "editions" : [
        {
          "name" : "Release",
          "ig-version" : "3.0.0",
          "package" : "medcom.fhir.dk.carecommunication#3.0.0",
          "fhir-version" : ["4.0.1"],
          "url" : "http://medcomfhir.dk/ig/carecommunication/3.0.0"
        },
        {
          "name" : "Release",
          "ig-version" : "2.0.0",
          "package" : "medcom.fhir.dk.carecommunication#2.0.0",
          "fhir-version" : ["4.0.1"],
          "url" : "http://medcomfhir.dk/ig/carecommunication/2.0.0"
        },
        {
          "name" : "STU",
          "ig-version" : "1.0.0",
          "package" : "medcom.fhir.dk.carecommunication#1.0.0",
          "fhir-version" : ["4.0.1"],
          "url" : "http://medcomfhir.dk/fhir/ig/dk-medcom-carecommunication"
        }
      ],
      "product" : ["fhir"]
    },
    {
      "name" : "DK MedCom Core",
      "category" : "Core",
      "npm-name" : "medcom.fhir.dk.core",
      "description" : "This IG includes core profiles defined by MedCom. These profiles are used in MedCom's FHIR standards.",
      "authority" : "MedCom (DK)",
      "country" : "dk",
      "history" : "http://medcomfhir.dk/ig/core/history.html",
      "language" : ["en"],
      "canonical" : "http://medcomfhir.dk/ig/core",
      "ci-build" : "http://build.fhir.org/ig/medcomdk/dk-medcom-core",
      "editions" : [
        {
          "name" : "Release",
          "ig-version" : "2.3.0",
          "package" : "medcom.fhir.dk.core#2.3.0",
          "fhir-version" : ["4.0.1"],
          "url" : "http://medcomfhir.dk/ig/core/2.3.0"
        },
        {
          "name" : "Release",
          "ig-version" : "2.2.0",
          "package" : "medcom.fhir.dk.core#2.2.0",
          "fhir-version" : ["4.0.1"],
          "url" : "http://medcomfhir.dk/ig/core/2.2.0"
        },
        {
          "name" : "Release",
          "ig-version" : "2.1.0",
          "package" : "medcom.fhir.dk.core#2.1.0",
          "fhir-version" : ["4.0.1"],
          "url" : "http://medcomfhir.dk/ig/core/2.1.0"
        },
        {
          "name" : "Release",
          "ig-version" : "2.0.0",
          "package" : "medcom.fhir.dk.core#2.0.0",
          "fhir-version" : ["4.0.1"],
          "url" : "http://medcomfhir.dk/ig/core/2.0.0"
        }
      ],
      "product" : ["fhir"]
    },
    {
      "name" : "DK MedCom Terminology",
      "category" : "Terminology",
      "npm-name" : "medcom.fhir.dk.terminology",
      "description" : "This IG includes CodeSystems, ValueSets and ConceptMaps defined by MedCom and used in MedCom's FHIR standards.",
      "authority" : "MedCom (DK)",
      "country" : "dk",
      "history" : "http://medcomfhir.dk/ig/terminology/history.html",
      "language" : ["en"],
      "canonical" : "http://medcomfhir.dk/ig/terminology",
      "ci-build" : "http://build.fhir.org/ig/medcomdk/dk-medcom-terminology",
      "editions" : [
        {
          "name" : "Release",
          "ig-version" : "1.6.0",
          "package" : "medcom.fhir.dk.terminology#1.6.0",
          "fhir-version" : ["4.0.1"],
          "url" : "http://medcomfhir.dk/ig/terminology/1.6.0"
        },
        {
          "name" : "Release",
          "ig-version" : "1.5.0",
          "package" : "medcom.fhir.dk.terminology#1.5.0",
          "fhir-version" : ["4.0.1"],
          "url" : "http://medcomfhir.dk/ig/terminology/1.5.0"
        },
        {
          "name" : "Release",
          "ig-version" : "1.4.0",
          "package" : "medcom.fhir.dk.terminology#1.4.0",
          "fhir-version" : ["4.0.1"],
          "url" : "http://medcomfhir.dk/ig/terminology/1.4.0"
        },
        {
          "name" : "Release",
          "ig-version" : "1.3.0",
          "package" : "medcom.fhir.dk.terminology#1.3.0",
          "fhir-version" : ["4.0.1"],
          "url" : "http://medcomfhir.dk/ig/terminology/1.3.0"
        },
        {
          "name" : "Release",
          "ig-version" : "1.2.0",
          "package" : "medcom.fhir.dk.terminology#1.2.0",
          "fhir-version" : ["4.0.1"],
          "url" : "http://medcomfhir.dk/ig/terminology/1.2.0"
        },
        {
          "name" : "Release",
          "ig-version" : "1.1.1",
          "package" : "medcom.fhir.dk.terminology#1.1.1",
          "fhir-version" : ["4.0.1"],
          "url" : "http://medcomfhir.dk/ig/terminology/1.1.1"
        },
        {
          "name" : "Release",
          "ig-version" : "1.1.0",
          "package" : "medcom.fhir.dk.terminology#1.1.0",
          "fhir-version" : ["4.0.1"],
          "url" : "http://medcomfhir.dk/ig/terminology/1.1.0"
        },
        {
          "name" : "Release",
          "ig-version" : "1.0.0",
          "package" : "medcom.fhir.dk.terminology#1.0.0",
          "fhir-version" : ["4.0.1"],
          "url" : "http://medcomfhir.dk/ig/terminology/1.0.0"
        }
      ],
      "product" : ["fhir"]
    },
    {
      "name" : "DK MedCom HospitalNotification",
      "category" : "HospitalNotification",
      "npm-name" : "medcom.fhir.dk.hospitalnotification",
      "description" : "This IG includes profiles used in MedCom's HospitalNotification standard. The purpose of HospitalNotification is to inform the citizen’s current care and health provider in the primary sector about the start, end, and period of leave of the citizen’s stay at the hospital. The communication is messagebased.",
      "authority" : "MedCom (DK)",
      "country" : "dk",
      "history" : "http://medcomfhir.dk/ig/hospitalnotification/history.html",
      "language" : ["en"],
      "canonical" : "http://medcomfhir.dk/ig/hospitalnotification",
      "ci-build" : "http://build.fhir.org/ig/medcomdk/dk-medcom-hospitalnotification",
      "editions" : [
        {
          "name" : "Release",
          "ig-version" : "3.0.1",
          "package" : "medcom.fhir.dk.hospitalnotification#3.0.1",
          "fhir-version" : ["4.0.1"],
          "url" : "http://medcomfhir.dk/ig/hospitalnotification/3.0.1"
        },
        {
          "name" : "Release",
          "ig-version" : "3.0.0",
          "package" : "medcom.fhir.dk.hospitalnotification#3.0.0",
          "fhir-version" : ["4.0.1"],
          "url" : "http://medcomfhir.dk/ig/hospitalnotification/3.0.0"
        },
        {
          "name" : "Release",
          "ig-version" : "2.0.0",
          "package" : "medcom.fhir.dk.hospitalnotification#2.0.0",
          "fhir-version" : ["4.0.1"],
          "url" : "http://medcomfhir.dk/ig/hospitalnotification/2.0.0"
        },
        {
          "name" : "STU",
          "ig-version" : "1.0.0",
          "package" : "medcom.fhir.dk.hospitalnotification#1.0.0",
          "fhir-version" : ["4.0.1"],
          "url" : "http://medcomfhir.dk/fhir/ig/dk-medcom-hospitalnotification"
        }
      ],
      "product" : ["fhir"]
    },
    {
      "name" : "DK MedCom Acknowledgement",
      "category" : "Acknowledgement",
      "npm-name" : "medcom.fhir.dk.acknowledgement",
      "description" : "This IG includes profiles used in MedCom's Acknowledgement standard. An Acknowledgement is used as a receipt in messagebased communication.",
      "authority" : "MedCom (DK)",
      "country" : "dk",
      "history" : "http://medcomfhir.dk/ig/acknowledgement/history.html",
      "language" : ["en"],
      "canonical" : "http://medcomfhir.dk/ig/acknowledgement/",
      "ci-build" : "http://build.fhir.org/ig/medcomdk/dk-medcom-acknowledgement",
      "editions" : [
        {
          "name" : "Release",
          "ig-version" : "2.0.1",
          "package" : "medcom.fhir.dk.acknowledgement#2.0.1",
          "fhir-version" : ["4.0.1"],
          "url" : "http://medcomfhir.dk/ig/acknowledgement/2.0.1"
        },
        {
          "name" : "Release",
          "ig-version" : "2.0.0",
          "package" : "medcom.fhir.dk.acknowledgement#2.0.0",
          "fhir-version" : ["4.0.1"],
          "url" : "http://medcomfhir.dk/ig/acknowledgement/2.0.0"
        },
        {
          "name" : "STU",
          "ig-version" : "1.0.0",
          "package" : "medcom.fhir.dk.acknowledgement#1.0.0",
          "fhir-version" : ["4.0.1"],
          "url" : "http://medcomfhir.dk/fhir/ig/dk-medcom-acknowledgement"
        }
      ],
      "product" : ["fhir"]
    },
    {
      "name" : "DK MedCom HomeCareObservation",
      "category" : "HomeCareObservation",
      "npm-name" : "medcom.fhir.dk.homecareobservation",
      "description" : "This Implementation Guide contains profiles developed to be part of a production trial of the communication between the general practitioner and municipal acute care team.      ",
      "authority" : "MedCom",
      "country" : "Denmark",
      "history" : "http://medcomfhir.dk/ig/homecareobservation/history.html",
      "language" : ["en"],
      "canonical" : "http://medcomfhir.dk/ig/homecareobservation",
      "ci-build" : "http://build.fhir.org/ig/medcomdk/dk-medcom-homecareobservation",
      "editions" : [
        {
          "name" : "Release",
          "ig-version" : "1.0.0",
          "package" : "medcom.fhir.dk.homecareobservation#1.0.0",
          "fhir-version" : ["4.0.1"],
          "url" : "http://medcomfhir.dk/ig/homecareobservation/1.0.0"
        }
      ],
      "product" : ["fhir"]
    },
    {
      "name" : "DK MedCom Messaging",
      "category" : "Messaging",
      "npm-name" : "medcom.fhir.dk.messaging",
      "description" : "This IG includes messaging profiles defined by MedCom. These profiles are used in messagebased communication.",
      "authority" : "MedCom (DK)",
      "country" : "dk",
      "history" : "http://medcomfhir.dk/ig/messaging/history.html",
      "language" : ["en"],
      "canonical" : "http://medcomfhir.dk/ig/messaging/",
      "ci-build" : "http://build.fhir.org/ig/medcomdk/dk-medcom-messaging",
      "editions" : [
        {
          "name" : "Release",
          "ig-version" : "2.1.0",
          "package" : "medcom.fhir.dk.messaging#2.1.0",
          "fhir-version" : ["4.0.1"],
          "url" : "http://medcomfhir.dk/ig/messaging/2.1.0"
        },
        {
          "name" : "Release",
          "ig-version" : "2.0.0",
          "package" : "medcom.fhir.dk.messaging#2.0.0",
          "fhir-version" : ["4.0.1"],
          "url" : "http://medcomfhir.dk/ig/messaging/2.0.0"
        },
        {
          "name" : "STU",
          "ig-version" : "1.0.0",
          "package" : "medcom.fhir.dk.messaging#1.0.0",
          "fhir-version" : ["4.0.1"],
          "url" : "http://medcomfhir.dk/fhir/ig/dk-medcom-messaging"
        }
      ],
      "product" : ["fhir"]
    },
    {
      "name" : "CDA: Clinical Document Architecture",
      "category" : "CDA",
      "npm-name" : "hl7.cda.uv.core",
      "description" : "This Implementation Guide is a representation of the Clinical Document Architecture (CDA) specification using FHIR Logical Models expressed as FHIR StructureDefinition instances.",
      "authority" : "HL7",
      "country" : "uv",
      "history" : "http://hl7.org/cda/stds/core/history.html",
      "language" : ["en"],
      "product" : ["cda"],
      "canonical" : "http://hl7.org/cda/stds/core",
      "ci-build" : "http://build.fhir.org/ig/HL7/CDA-core-sd",
      "editions" : [
        {
          "name" : "CDA2 Informative",
          "ig-version" : "2.0.0-sd",
          "package" : "hl7.cda.uv.core#2.0.0-sd",
          "fhir-version" : ["5.0.0"],
          "url" : "http://hl7.org/cda/stds/core/2.0.0-sd"
        }
      ]
    },
    {
      "name" : "Integrated Reporting Applications",
      "category" : "Imaging",
      "npm-name" : "ihe.rad.ira",
      "description" : "The Integrated Reporting Applications (IRA) profile helps applications that are used together during reporting (e.g., image display, report creator, clinical applications, AI tools, etc) to share information using a standard called FHIRcast. Each application can share what it is doing and the data it is creating, referred to as Context and Content, respectively. Other applications are notified so they can then intelligently synchronize their behavior or use the new data.",
      "authority" : "IHE",
      "country" : "uv",
      "history" : "https://profiles.ihe.net/RAD/IRA/history.html",
      "language" : ["en"],
      "canonical" : "https://profiles.ihe.net/RAD/IRA",
      "ci-build" : "http://build.fhir.org/ig/IHE/RAD.IRA/branches/master/index.html",
      "editions" : [
        {
          "name" : "Publication",
          "ig-version" : "1.0.0",
          "package" : "ihe.rad.ira#1.0.0",
          "fhir-version" : ["5.0.0"],
          "url" : "https://profiles.ihe.net/RAD/IRA/1.0.0"
        }
      ],
      "product" : ["fhir"]
    },
    {
      "name" : "PDSm",
      "category" : "Clinical Documents",
      "npm-name" : "ans.fhir.fr.pdsm",
      "description" : "Partage de Documents de Santé en mobilité (PDSm)",
      "authority" : "ANS (FR)",
      "country" : "fr",
      "language" : "fr",
      "history" : "https://interop.esante.gouv.fr/ig/fhir/pdsm/history.html",
      "canonical" : "https://interop.esante.gouv.fr/ig/fhir/pdsm",
      "ci-build" : "https://build.interop.esante.gouv.fr/ig/fhir/pdsm",
      "editions" : [
        {
          "name" : "Release 17.3.2023 (3.0.0)",
          "ig-version" : "3.0.0",
          "fhir-version" : ["4.0.1"],
          "package" : "ans.fhir.fr.pdsm#3.0.0",
          "url" : "https://interop.esante.gouv.fr/ig/fhir/pdsm/3.0.0"
        }
      ],
      "product" : ["fhir"]
    },
    {
      "name" : "U.S. Physical Activity IG",
      "category" : "Care Planning",
      "npm-name" : "hl7.fhir.us.physical-activity",
      "description" : "Defines U.S. interoperability expectations related to physical activity, including primary assessment, supporting measures, plans, goals, referrals and patient-engagement.  Supports interoperability between care managers (e.g. EHRs, community health systems, etc.), service providers (physical activity professionals including exercise physiologists, personal trainers, community fitness centers, etc.), as well as patient-facing applications.",
      "authority" : "HL7",
      "country" : "us",
      "history" : "http://hl7.org/fhir/us/physical-activity/history.html",
      "language" : ["en"],
      "canonical" : "http://hl7.org/fhir/us/physical-activity",
      "ci-build" : "http://build.fhir.org/ig/HL7/physical-activity",
      "editions" : [
        {
          "name" : "STU 1.0",
          "ig-version" : "1.0.0",
          "package" : "hl7.fhir.us.physical-activity#1.0.0",
          "fhir-version" : ["4.0.1"],
          "url" : "http://hl7.org/fhir/us/physical-activity/STU1"
        }
      ],
      "product" : ["fhir"]
    },
    {
      "name" : "Protocols for Clinical Registry Extraction and Data Submission (CREDS) IG",
      "category" : "Public Health and Research",
      "npm-name" : "hl7.fhir.us.registry-protocols",
      "description" : "This guide profiles how a registry says what needs to be sent, and how a healthcare provider organization can use that to automate the collection and formatting the data into a submission, conforming to registry or FHIR implementation guide defined profiles and protocols.",
      "authority" : "HL7",
      "country" : "us",
      "history" : "http://hl7.org/fhir/us/registry-protocols/history.html",
      "language" : ["en"],
      "canonical" : "http://hl7.org/fhir/us/registry-protocols",
      "ci-build" : "http://build.fhir.org/ig/HL7/fhir-registry-protocols-ig",
      "editions" : [
        {
          "name" : "STU1",
          "ig-version" : "1.0.0",
          "package" : "hl7.fhir.us.registry-protocols#1.0.0",
          "fhir-version" : ["4.0.1"],
          "url" : "http://hl7.org/fhir/us/registry-protocols/STU1"
        }
      ],
      "product" : ["fhir"]
    },
    {
      "name" : "Real Time Location Services Implementation Guide",
      "category" : "Administration",
      "npm-name" : "hl7.fhir.uv.rtls",
      "description" : "This implementation guide defines the use of FHIR resources to exchange real time data about where patients, staff, device, or other assets are located within a hospital or other healthcare facility. This data is typically exchanged between a healthcare system and a Real Time Location System (RTLS) that captures, processes, and stores information about the location of tracking tags.",
      "authority" : "HL7",
      "country" : "uv",
      "history" : "http://hl7.org/fhir/uv/rtls/history.html",
      "language" : ["en"],
      "canonical" : "http://hl7.org/fhir/uv/rtls",
      "ci-build" : "http://build.fhir.org/ig/HL7/rtls-ig",
      "editions" : [
        {
          "name" : "STU 1.0 Ballot",
          "ig-version" : "1.0.0-ballot",
          "package" : "hl7.fhir.uv.rtls#1.0.0-ballot",
          "fhir-version" : ["5.0.0"],
          "url" : "http://hl7.org/fhir/uv/rtls/2023May"
        }
      ],
      "product" : ["fhir"]
    },
    {
      "name" : "Adverse Event Clinical Research R4 Backport",
      "category" : "Research",
      "npm-name" : "hl7.fhir.uv.ae-research-backport-ig",
      "description" : "This IG is for the clinical research setting. It defines the data elements needed to support the workflow for collecting and reporting serious and non-serious adverse events in clinical research to meet the need for regulatory submission requirements.",
      "authority" : "HL7",
      "country" : "uv",
      "history" : "http://hl7.org/fhir/uv/ae-research-backport-ig/history.html",
      "language" : ["en"],
      "canonical" : "http://hl7.org/fhir/uv/ae-research-backport-ig",
      "ci-build" : "http://build.fhir.org/ig/HL7/fhir-ae-research-backport-ig",
      "editions" : [
        {
          "name" : "STU 1",
          "ig-version" : "1.0.1",
          "package" : "hl7.fhir.uv.ae-research-backport-ig#1.0.1",
          "fhir-version" : ["4.0.1"],
          "url" : "http://hl7.org/fhir/uv/ae-research-backport-ig/STU1"
        }
      ],
      "product" : ["fhir"]
    },
    {
      "name" : "CCDA: Consolidated CDA Release",
      "category" : "CDA",
      "npm-name" : "hl7.cda.us.ccda",
      "description" : "C-CDA 3.0 merges the C-CDA R2.1 and the C-CDA Companion Guides, adds C-CDA enhancement requests, and incorporates new design and guidance for USCDI V4. The guide represents C-CDA templates using HL7 FHIR StructureDefinition. It is built upon the underlying CDA standard’s structures defined as Logical Models. These FHIR Logical models are abstract data structures which have been instantiated into physical CDA templates to be implemented in CDA data exchange. As such, it adheres to the CDA Release 2.0 standard and remains a CDA-based Implementation Guide (IG).",
      "authority" : "HL7",
      "country" : "us",
      "history" : "http://hl7.org/cda/stds/ccda/history.html",
      "language" : ["en"],
      "product" : ["cda"],
      "canonical" : "http://hl7.org/cda/us/ccda",
      "ci-build" : "http://build.fhir.org/ig/HL7/CDA-ccda",
      "editions" : [
        {
          "name" : "CCDA 3.0",
          "ig-version" : "3.0.0",
          "package" : "hl7.cda.us.ccda#3.0.0",
          "fhir-version" : ["5.0.0"],
          "url" : "http://hl7.org/cda/us/ccda/3.0.0"
        }
      ]
    },
    {
      "name" : "Adverse Event Clinical Research",
      "category" : "Research",
      "npm-name" : "hl7.fhir.uv.ae-research-ig",
      "description" : "This IG is for the clinical research setting. It defines the data elements needed to support the workflow for collecting and reporting serious and non-serious adverse events in clinical research to meet the need for regulatory submission requirements.",
      "authority" : "HL7",
      "country" : "uv",
      "history" : "http://hl7.org/fhir/uv/ae-research-ig/history.html",
      "language" : ["en"],
      "canonical" : "http://hl7.org/fhir/uv/ae-research-ig",
      "ci-build" : "http://build.fhir.org/ig/HL7/fhir-ae-research-ig",
      "editions" : [
        {
          "name" : "STU 1",
          "ig-version" : "1.0.1",
          "package" : "hl7.fhir.uv.ae-research-ig#1.0.1",
          "fhir-version" : ["5.0.0"],
          "url" : "http://hl7.org/fhir/uv/ae-research-ig/STU1"
        }
      ],
      "product" : ["fhir"]
    },
    {
      "name" : "FHIR Core Extensions Registry",
      "category" : "Extensions",
      "npm-name" : "hl7.fhir.uv.extensions",
      "description" : "This package defines the 'core extensions' - the extensions defined globally and available to all implementers",
      "authority" : "HL7",
      "country" : "uv",
      "history" : "http://hl7.org/fhir/extensions/history.html",
      "language" : ["en"],
      "canonical" : "http://hl7.org/fhir/extensions",
      "ci-build" : "http://build.fhir.org/ig/HL7/fhir-extensions",
      "editions" : [
        {
          "name" : "Release 5.2",
          "ig-version" : "5.2.0-ballot",
          "package" : "hl7.fhir.uv.extensions#5.2.0-ballot",
          "fhir-version" : ["5.0.0"],
          "url" : "http://hl7.org/fhir/extensions/5.2.0-ballot"
        }
      ],
      "product" : ["fhir"]
    },
    {
      "name" : "National Directory of Healthcare Providers and Services (NDH) Implementation Guide",
      "category" : "Administration",
      "npm-name" : "hl7.fhir.us.ndh",
      "description" : "Standard for the population, verification and exchange of Health and Social Care Directory information between a Validated National Directory and local directories (primarily for workflow integration).  This applies to individual demographics, organizational demographics, relationship between individuals and organizations, services provided, and electronic endpoint metadata",
      "authority" : "HL7",
      "country" : "us",
      "history" : "http://hl7.org/fhir/us/ndh/history.html",
      "language" : ["en"],
      "canonical" : "http://hl7.org/fhir/us/ndh",
      "ci-build" : "http://build.fhir.org/ig/HL7/fhir-us-ndh",
      "editions" : [
        {
          "name" : "STU1 Ballot",
          "ig-version" : "1.0.0-ballot",
          "package" : "hl7.fhir.us.ndh#1.0.0-ballot",
          "fhir-version" : ["4.0.1"],
          "url" : "http://hl7.org/fhir/us/ndh/2023Sep"
        }
      ],
      "product" : ["fhir"]
    },
    {
      "name" : "Privacy Consent on FHIR (PCF)",
      "category" : "Privacy / Security",
      "npm-name" : "ihe.iti.pcf",
      "description" : "The Privacy Consent on FHIR (PCF) Profile provides support for patient privacy consents and access control where a FHIR API is used to access Document Sharing Health Information Exchanges.",
      "authority" : "IHE",
      "country" : "uv",
      "history" : "https://profiles.ihe.net/ITI/PCF/history.html",
      "language" : ["en"],
      "canonical" : "https://profiles.ihe.net/ITI/PCF",
      "ci-build" : "http://build.fhir.org/ig/IHE/ITI.PCF/branches/master/index.html",
      "editions" : [
        {
          "name" : "Publication",
          "ig-version" : "1.1.0",
          "package" : "ihe.iti.pcf#1.1.0",
          "fhir-version" : ["4.0.1"],
          "url" : "https://profiles.ihe.net/ITI/PCF/1.1.0"
        }
      ],
      "product" : ["fhir"]
    },
    {
      "name" : "HL7 Sweden base profiles",
      "category" : "National Base",
      "npm-name" : "hl7se.fhir.base",
      "description" : "Implementation Guide for Swedish Base Profiles",
      "authority" : "HL7 Sweden",
      "country" : "se",
      "history" : "http://hl7.se/fhir/ig/base/history.html",
      "language" : ["en"],
      "canonical" : "http://hl7.se/fhir/ig/base",
      "ci-build" : "http://build.fhir.org/ig/HL7Sweden/basprofiler-r4",
      "editions" : [
        {
          "name" : "Releases",
          "ig-version" : "1.0.0",
          "package" : "hl7se.fhir.base#1.0.0",
          "fhir-version" : ["4.0.1"],
          "url" : "http://hl7.se/fhir/ig/base/1.0.0"
        }
      ],
      "product" : ["fhir"]
    },
    {
      "name" : "Da Vinci Value-Based Performance Reporting Implementation Guide",
      "category" : "quality and financial management",
      "npm-name" : "hl7.fhir.us.davinci-vbpr",
      "description" : "This implementation guide enables value-based performance reports to be specified in a standard format and exchanged using standardized mechanisms between payers and providers to support the shift from fee-for-service to value-based care.",
      "authority" : "HL7",
      "country" : "us",
      "history" : "http://hl7.org/fhir/us/davinci-vbpr/history.html",
      "language" : ["en"],
      "canonical" : "http://hl7.org/fhir/us/davinci-vbpr",
      "ci-build" : "http://build.fhir.org/ig/HL7/davinci-vbpr",
      "editions" : [
        {
          "name" : "STU1",
          "ig-version" : "1.0.0",
          "package" : "hl7.fhir.us.davinci-vbpr#1.0.0",
          "fhir-version" : ["4.0.1"],
          "url" : "http://hl7.org/fhir/us/davinci-vbpr/STU1"
        }
      ],
      "product" : ["fhir"]
    },
    {
      "name" : "International Birth And Child Model Implementation Guide",
      "category" : "Clinical Records",
      "npm-name" : "hl7.fhir.uv.ibcm",
      "description" : "During a pregnancy clinical systems communicate data about the mother, the unborn fetus(es), the pregnancy, and child(ren). This includes information shared among EHR, ultrasound, radiology, lab and pharmacy systems. This IG explains how you model and communicate data and relate the fetus(es) to the mother using the FHIR resource Patient with extension indicating a distinct fetal record. Options for referencing information such as observation about the fetus as a body site within the maternal record will also be included. Examples and diagrams are provided to illustrate the use cases.",
      "authority" : "HL7",
      "country" : "uv",
      "history" : "http://hl7.org/fhir/uv/ibcm/history.html",
      "language" : ["en"],
      "canonical" : "http://hl7.org/fhir/uv/ibcm",
      "ci-build" : "http://build.fhir.org/ig/HL7/fetal_records",
      "editions" : [
        {
          "name" : "STU 1 Ballot",
          "ig-version" : "1.0.0-ballot2",
          "package" : "hl7.fhir.uv.ibcm#1.0.0-ballot2",
          "fhir-version" : ["5.0.0"],
          "url" : "http://hl7.org/fhir/uv/ibcm/2024Sep"
        }
      ],
      "product" : ["fhir"]
    },
    {
      "name" : "Canonical Resource Management Infrastructure Implementation Guide",
      "category" : "infrastructure",
      "npm-name" : "hl7.fhir.uv.crmi",
      "description" : "The Canonical Resource Management Infrastructure implementation guide defines profiles, operations, capability statements and guidance to facilitate the content management lifecycle for authoring, publishing, distribution, and implementation of FHIR knowledge artifacts such as value sets, profiles, libraries, rules, and measures. The guide is intended to be used by specification and content implementation guide authors as both a dependency for validation of published artifacts, and a guide for construction and publication of content.",
      "authority" : "HL7",
      "country" : "uv",
      "history" : "http://hl7.org/fhir/uv/crmi/history.html",
      "language" : ["en"],
      "canonical" : "http://hl7.org/fhir/uv/crmi",
      "ci-build" : "http://build.fhir.org/ig/HL7/crmi-ig",
      "editions" : [
        {
          "name" : "STU1",
          "ig-version" : "1.0.0",
          "package" : "hl7.fhir.uv.crmi#1.0.0",
          "fhir-version" : ["4.0.1"],
          "url" : "http://hl7.org/fhir/uv/crmi/STU1"
        }
      ],
      "product" : ["fhir"]
    },
    {
      "name" : "Evidence Based Medicine on FHIR Implementation Guide",
      "category" : "Evidence",
      "npm-name" : "hl7.fhir.uv.ebm",
      "description" : "This implementation guide covers the broad scope of representation of scientific knowledge, including (1) citations to represent identification, location, classification, and attribution for knowledge artifacts; (2) components of research study design including study eligibility criteria (cohort definitions) and endpoint analysis plans; (3) research results including the statistic findings, definition of variables for which those findings apply, and the certainty of these findings; (4) assessments of research results; (5) aggregation and synthesis of research results; (6) judgments regarding evidence syntheses and contextual factors related to recommendations; (7) recommendations; and (8) compositions of combinations of these types of knowledge. The types of interoperability covered include syntactic (Resource StructureDefinitions) and semantic (value sets).",
      "authority" : "HL7",
      "country" : "uv",
      "history" : "http://hl7.org/fhir/uv/ebm/history.html",
      "language" : ["en"],
      "canonical" : "http://hl7.org/fhir/uv/ebm",
      "ci-build" : "http://build.fhir.org/ig/HL7/ebm",
      "editions" : [
        {
          "name" : "STU1 Ballot",
          "ig-version" : "1.0.0-ballot",
          "package" : "hl7.fhir.uv.ebm#1.0.0-ballot",
          "fhir-version" : ["5.0.0"],
          "url" : "http://hl7.org/fhir/uv/ebm/2024Jan"
        }
      ],
      "product" : ["fhir"]
    },
    {
      "name" : "KLTerm",
      "category" : "Terminology",
      "npm-name" : "kl.dk.fhir.term",
      "description" : "Base Terminology for KL",
      "authority" : "Kommunernes Landsforening (DK)",
      "country" : "dk",
      "history" : "http://fhir.kl.dk/term/history.html",
      "language" : ["en"],
      "canonical" : "http://fhir.kl.dk/term",
      "ci-build" : "http://build.fhir.org/ig/hl7dk/kl-term",
      "product" : ["fhir"],
      "editions" : [
        {
          "name" : "Releases",
          "ig-version" : "2.2.0",
          "package" : "kl.dk.fhir.term#2.2.0",
          "fhir-version" : ["4.0.1"],
          "url" : "http://fhir.kl.dk/term/2.2.0"
        }
      ]
    },
    {
      "name" : "KLCore",
      "category" : "Core",
      "npm-name" : "kl.dk.fhir.core",
      "description" : "Base Profiles for KL",
      "authority" : "Kommunernes Landsforening (DK)",
      "country" : "dk",
      "history" : "http://fhir.kl.dk/core/history.html",
      "language" : ["en"],
      "canonical" : "http://fhir.kl.dk/core",
      "ci-build" : "http://build.fhir.org/ig/hl7dk/KL-dk",
      "editions" : [
        {
          "name" : "Releases",
          "ig-version" : "1.2.0",
          "package" : "kl.dk.fhir.core#1.2.0",
          "fhir-version" : ["4.0.1"],
          "url" : "http://fhir.kl.dk/core/1.2.0"
        }
      ],
      "product" : ["fhir"]
    },
    {
      "name" : "KLGateway",
      "category" : "Clinical Registries",
      "npm-name" : "kl.dk.fhir.gateway",
      "description" : "KL Submission Guide of data for reporting of various elements",
      "authority" : "Kommunernes Landsforening (DK)",
      "country" : "dk",
      "history" : "http://fhir.kl.dk/gateway/history.html",
      "language" : ["en"],
      "canonical" : "http://fhir.kl.dk/gateway",
      "product" : ["fhir"],
      "ci-build" : "http://build.fhir.org/ig/hl7dk/kl-gateway/branches/main",
      "editions" : [
        {
          "name" : "Releases",
          "ig-version" : "1.2.0",
          "package" : "kl.dk.fhir.gateway#1.2.0",
          "fhir-version" : ["4.0.1"],
          "url" : "http://fhir.kl.dk/gateway/1.2.0"
        }
      ]
    },
    {
      "name" : "HL7 FHIR Implementation Guide: Public Health IG Release 1 - BE Realm | STU1",
      "category" : "National Base",
      "npm-name" : "hl7.fhir.be.public-health",
      "description" : "Public Health IG",
      "authority" : "eHealth Platform Belgium",
      "country" : "be",
      "history" : "https://www.ehealth.fgov.be/standards/fhir/public-health/history.html",
      "language" : ["en"],
      "canonical" : "https://www.ehealth.fgov.be/standards/fhir/public-health",
      "ci-build" : "http://build.fhir.org/ig/hl7-be/public-health",
      "editions" : [
        {
          "name" : "Trial Use",
          "ig-version" : "1.0.0",
          "package" : "hl7.fhir.be.public-health#1.0.0",
          "fhir-version" : ["4.0.1"],
          "url" : "https://www.ehealth.fgov.be/standards/fhir/public-health/1.0.0"
        }
      ],
      "product" : ["fhir"]
    },
    {
      "name" : "Sharing of IPS (sIPS)",
      "category" : "Clinical Documents",
      "npm-name" : "ihe.iti.sips",
      "description" : "Defines how HL7 FHIR IPS is communicated using IHE Document Sharing",
      "authority" : "IHE",
      "country" : "uv",
      "history" : "https://profiles.ihe.net/ITI/sIPS/history.html",
      "language" : ["en"],
      "canonical" : "https://profiles.ihe.net/ITI/sIPS",
      "ci-build" : "http://build.fhir.org/ig/IHE/ITI.sIPS/branches/master/index.html",
      "editions" : [
        {
          "name" : "Publication",
          "ig-version" : "1.0.0",
          "package" : "ihe.iti.sips#1.0.0",
          "fhir-version" : ["4.0.1"],
          "url" : "https://profiles.ihe.net/ITI/sIPS/1.0.0"
        }
      ],
      "product" : ["fhir"]
    },
    {
      "name" : "KLFFBMessaging",
      "category" : "Messaging",
      "npm-name" : "kl.dk.fhir.ffbmessaging",
      "description" : "Danish municipalities implementation guide for FFB messaging. A standard for exchanging social information from citizen journals between municipalities. The aim is to support citizens continuously, e.g. when they move, or receives interventions outside their home municipality.",
      "authority" : "HL7 Denmark",
      "country" : "dk",
      "history" : "http://fhir.kl.dk/ffbmessaging/history.html",
      "language" : ["en"],
      "canonical" : "http://fhir.kl.dk/ffbmessaging",
      "ci-build" : "http://build.fhir.org/ig/hl7dk/kl-ffb-messaging",
      "editions" : [
        {
          "name" : "Releases",
          "ig-version" : "1.0.0",
          "package" : "kl.dk.fhir.ffbmessaging#1.0.0",
          "fhir-version" : ["4.0.1"],
          "url" : "http://fhir.kl.dk/ffbmessaging/1.0.0"
        }
      ],
      "product" : ["fhir"]
    },
    {
      "name" : "KLFFinst",
      "category" : "Core",
      "npm-name" : "kl.dk.fhir.ffinst",
      "description" : "Danish municipalities implementation guide for FFInst ",
      "authority" : "HL7 Denmark",
      "country" : "dk",
      "history" : "http://fhir.kl.dk/ffinst/history.html",
      "language" : ["en"],
      "canonical" : "http://fhir.kl.dk/ffinst",
      "ci-build" : "http://build.fhir.org/ig/hl7dk/KL-dk-tools",
      "editions" : [
        {
          "name" : "Releases",
          "ig-version" : "1.0.0",
          "package" : "kl.dk.fhir.ffinst#1.0.0",
          "fhir-version" : ["4.0.1"],
          "url" : "http://fhir.kl.dk/ffinst/1.0.0"
        }
      ],
      "product" : ["fhir"]
    },
    {
      "name" : "KLFFBReporting",
      "category" : "Clinical Registries",
      "npm-name" : "kl.dk.fhir.ffbreporting",
      "description" : "Danish municipalities implementation guide for FFB reporting. A standard for reporting social information from citizen journals to a gateway. The aim is to use the data in population based studies and management information systems",
      "authority" : "HL7 Denmark",
      "country" : "dk",
      "history" : "http://fhir.kl.dk/ffbreporting/history.html",
      "language" : ["en"],
      "canonical" : "http://fhir.kl.dk/ffbreporting",
      "ci-build" : "http://build.fhir.org/ig/hl7dk/kl-ffb-reporting",
      "editions" : [
        {
          "name" : "Releases",
          "ig-version" : "1.0.0",
          "package" : "kl.dk.fhir.ffbreporting#1.0.0",
          "fhir-version" : ["4.0.1"],
          "url" : "http://fhir.kl.dk/ffbreporting/1.0.0"
        }
      ],
      "product" : ["fhir"]
    },
    {
      "name" : "Animal terapeuta (não humano)",
      "category" : "Research",
      "npm-name" : "animal.terapeuta",
      "description" : "Cadastro de animais terapeutas visando a facilidade de localização deles pelas habilidades.",
      "authority" : "CGIS (UFG) (BR)",
      "country" : "br",
      "history" : "https://fhir.fabrica.inf.ufg.br/ig/history.html",
      "language" : ["pt"],
      "canonical" : "https://fhir.fabrica.inf.ufg.br/ig",
      "ci-build" : "https://fhir.fabrica.inf.ufg.br/ig",
      "editions" : [
        {
          "name" : "Releases",
          "ig-version" : "0.1.2",
          "package" : "animal.terapeuta#0.1.2",
          "fhir-version" : ["4.0.1"],
          "url" : "https://fhir.fabrica.inf.ufg.br/ig"
        }
      ],
      "product" : ["fhir"]
    },
    {
      "name" : "Common FHIR profile vendor collaboration",
      "category" : "EHR Access",
      "npm-name" : "care.commonprofiles.fhir",
      "description" : "ImplementationGuide published by a collaborative group of Swedish stakeholders of healthcare IT systems.",
      "authority" : "CommonProfiles.care (SE)",
      "country" : "se",
      "history" : "https://commonprofiles.care/fhir/history.html",
      "language" : ["en"],
      "canonical" : "https://commonprofiles.care/fhir",
      "ci-build" : "https://build.fhir.org/ig/commonprofiles-care/fhir/",
      "editions" : [
        {
          "name" : "Releases",
          "ig-version" : "1.0.1",
          "package" : "care.commonprofiles.fhir#1.0.1",
          "fhir-version" : ["4.0.1"],
          "url" : "https://commonprofiles.care/fhir/1.0.1/"
        }
      ],
      "product" : ["fhir"]
    },
    {
      "name" : "KLGatewayRehab",
      "category" : "Clinical Registries",
      "npm-name" : "kl.dk.fhir.rehab",
      "description" : "This implementation guide describes the delivery of §140 rehabilitation data to KL Gateway.",
      "authority" : "HL7 Denmark",
      "country" : "dk",
      "history" : "http://fhir.kl.dk/rehab/history.html",
      "language" : ["en"],
      "canonical" : "http://fhir.kl.dk/rehab",
      "ci-build" : "http://build.fhir.org/ig/hl7dk/kl-gateway-rehab",
      "product" : ["fhir"],
      "editions" : [
        {
          "name" : "Releases",
          "ig-version" : "2.2.0",
          "package" : "kl.dk.fhir.rehab#2.2.0",
          "fhir-version" : ["4.0.1"],
          "url" : "http://fhir.kl.dk/rehab/2.2.0"
        }
      ]
    },
    {
      "name" : "KLGatewayPrevention",
      "category" : "Clinical Registries",
      "npm-name" : "kl.dk.fhir.prevention",
      "description" : "This implementation guide describes the delivery of §119 prevention/health promotion data to KL Gateway.",
      "authority" : "HL7 Denmark",
      "country" : "dk",
      "history" : "http://fhir.kl.dk/prevention/history.html",
      "language" : ["en"],
      "canonical" : "http://fhir.kl.dk/prevention",
      "ci-build" : "http://build.fhir.org/ig/hl7dk/kl-gateway-prevention",
      "editions" : [
        {
          "name" : "Releases",
          "ig-version" : "2.0.0",
          "package" : "kl.dk.fhir.prevention#2.0.0",
          "fhir-version" : ["4.0.1"],
          "url" : "http://fhir.kl.dk/prevention/2.0.0"
        }
      ],
      "product" : ["fhir"]
    },
    {
      "name" : "KLChildren",
      "category" : "Clinical Registries",
      "npm-name" : "kl.dk.fhir.children",
      "description" : "This implementation guide describes the delivery of children health data to KL Gateway.",
      "authority" : "HL7 Denmark",
      "country" : "dk",
      "history" : "http://fhir.kl.dk/children/history.html",
      "language" : ["en"],
      "canonical" : "http://fhir.kl.dk/children",
      "ci-build" : "http://build.fhir.org/ig/hl7dk/kl-children",
      "product" : ["fhir"],
      "editions" : [
        {
          "name" : "Releases",
          "ig-version" : "2.1.0",
          "package" : "kl.dk.fhir.children#2.1.0",
          "fhir-version" : ["4.0.1"],
          "url" : "http://fhir.kl.dk/children/2.1.0"
        }
      ]
    },
    {
      "name" : "KR Core Implementation Guide",
      "category" : "National Base",
      "npm-name" : "hl7.fhir.kr.core",
      "description" : "Base Korean national implementation guide",
      "authority" : "HL7 Korea",
      "product" : ["fhir"],
      "country" : "kr",
      "language" : ["kr", "en"],
      "history" : "http://www.hl7korea.or.kr/fhir/krcore/history.html",
      "canonical" : "http://www.hl7korea.or.kr/fhir/krcore",
      "editions" : [
        {
          "name" : "STU 1",
          "ig-version" : "1.0.1",
          "package" : "hl7.fhir.kr.core#1.0.1",
          "fhir-version" : ["4.0.1"],
          "url" : "http://www.hl7korea.or.kr/fhir/krcore/STU1.0.1/"
        }
      ]
    },
    {
      "name" : "FHIRJPCoreImplementationGuide",
      "category" : "National Base",
      "npm-name" : "hl7.fhir.jp.core",
      "description" : "HL7 FHIR JP Core ImplementationGuide",
      "authority" : "FHIR Japan / JAMI",
      "product" : ["fhir"],
      "country" : "jp",
      "language" : ["ja"],
      "implementations" : [
        {
          "name" : "Source Code",
          "type" : "source",
          "url" : "https://github.com/jami-fhir-jp-wg/jp-core-v1x"
        }
      ],
      "history" : "https://jpfhir.jp/fhir/core/history.html",
      "canonical" : "http://jpfhir.jp/fhir/core",
      "editions" : [
        {
          "name" : "jp-core.r4",
          "ig-version" : "1.1.1",
          "package" : "hl7.fhir.r4.core#1.1.1",
          "fhir-version" : ["4.0.1"],
          "url" : "https://jpfhir.jp/fhir/core/1.1.1"
        }
      ]
    },
    {
      "name" : "HL7Japan_JAMIeReferralImplementationGuide",
      "category" : "Clinical Documents",
      "npm-name" : "eReferral",
      "description" : "診療情報提供書　HL7 Japan-JAMI eReferral ImplementationGuide",
      "authority" : "FHIR Japan / JAMI",
      "product" : ["fhir"],
      "country" : "jp",
      "language" : ["ja"],
      "history" : "https://jpfhir.jp/fhir/eReferral/igv1/updateHistory.html",
      "canonical" : "https://jpfhir.jp/fhir/eReferral",
      "editions" : [
        {
          "name" : "eReferral",
          "ig-version" : "1.1.4",
          "package" : "eReferral#1.1.4",
          "fhir-version" : ["4.0.1"],
          "url" : "https://jpfhir.jp/fhir/eReferral/igv1"
        }
      ]
    },
    {
      "name" : "HL7JapanJAMIeDischargeSummaryImplementationGuide",
      "category" : "Clinical Documents",
      "npm-name" : "eDischargeSummary",
      "description" : "退院時サマリー　HL7 Japan-JAMI eDischargeSummary ImplementationGuide",
      "authority" : "FHIR Japan / JAMI",
      "product" : ["fhir"],
      "country" : "jp",
      "language" : ["ja"],
      "history" : "https://jpfhir.jp/fhir/eDisSummary/igv1/updateHistory.html",
      "canonical" : "https://jpfhir.jp/fhir/eDisSummary",
      "editions" : [
        {
          "name" : "eDischargeSummary",
          "ig-version" : "1.1.4",
          "package" : "eDischargeSummary#1.1.4",
          "fhir-version" : ["4.0.1"],
          "url" : "https://jpfhir.jp/fhir/eDisSummary/igv1"
        }
      ]
    },
    {
      "name" : "HL7 Europe Laboratory Report",
      "category" : "Laboratory Report",
      "npm-name" : "hl7.fhir.eu.laboratory",
      "description" : "This guide defines a set of common rules to be applied to HL7 FHIR to represent a Laboratory Report in the European Context, coherently with the European eHN Guidelines",
      "authority" : "HL7 Europe",
      "country" : "eu",
      "history" : "http://hl7.eu/fhir/laboratory/history.html",
      "language" : ["en"],
      "canonical" : "http://hl7.eu/fhir/laboratory",
      "ci-build" : "http://build.fhir.org/ig/hl7-eu/laboratory",
      "editions" : [
        {
          "name" : "STU 1",
          "ig-version" : "0.1.0",
          "package" : "hl7.fhir.eu.laboratory#0.1.0",
          "fhir-version" : ["4.0.1"],
          "url" : "http://hl7.eu/fhir/laboratory/0.1.0"
        }
      ],
      "product" : ["fhir"]
    },
    {
      "name" : "HL7 FHIR Implementation Guide: Public Health IG Release 1 - BE Realm | STU1",
      "category" : "National Base",
      "npm-name" : "hl7.fhir.be.public-health",
      "description" : "HL7 FHIR Implementation Guide: Public Health IG Release 1 - BE Realm | STU1",
      "authority" : "eHealth Platform Belgium",
      "country" : "be",
      "history" : "https://www.ehealth.fgov.be/standards/fhir/public-health/history.html",
      "language" : ["en"],
      "canonical" : "https://www.ehealth.fgov.be/standards/fhir/public-health",
      "ci-build" : "http://build.fhir.org/ig/hl7-be/public-health",
      "editions" : [
        {
          "name" : "Trial Use",
          "ig-version" : "1.0.2",
          "package" : "hl7.fhir.be.public-health#1.0.2",
          "fhir-version" : ["4.0.1"],
          "url" : "https://www.ehealth.fgov.be/standards/fhir/public-health/1.0.2"
        }
      ],
      "product" : ["fhir"]
    },
    {
      "name" : "eHealth FHIR Infrastructure and Security Profiles for Belgium",
      "category" : "National Base",
      "npm-name" : "hl7.fhir.be.infsec",
      "description" : "eHealth FHIR Infrastructure and Security Profiles for Belgium",
      "authority" : "eHealth Platform Belgium",
      "country" : "be",
      "history" : "https://www.ehealth.fgov.be/standards/fhir/infsec/history.html",
      "language" : ["en"],
      "canonical" : "https://www.ehealth.fgov.be/standards/fhir/infsec",
      "ci-build" : "http://build.fhir.org/ig/hl7-be/infsec",
      "editions" : [
        {
          "name" : "Trial Use",
          "ig-version" : "1.0.0",
          "package" : "hl7.fhir.be.infsec#1.0.0",
          "fhir-version" : ["4.0.1"],
          "url" : "https://www.ehealth.fgov.be/standards/fhir/infsec/1.0.0"
        }
      ],
      "product" : ["fhir"]
    },
    {
      "name" : "Finnish Implementation Guide for SMART App Launch",
      "npm-name" : "hl7.fhir.fi.smart",
      "category" : "National Base",
      "description" : "Guidelines for using the SMART App Launch mechanism in Finland, published and maintained by HL7 Finland.",
      "authority" : "HL7",
      "country" : "fi",
      "history" : "https://hl7.fi/fhir/finnish-smart/history.html",
      "language" : ["en"],
      "canonical" : "https://hl7.fi/fhir/finnish-smart",
      "ci-build" : "https://fhir.fi/finnish-smart",
      "editions" : [
        {
          "name" : "STU 1",
          "ig-version" : "1.0.0",
          "package" : "hl7.fhir.fi.smart#1.0.0",
          "fhir-version" : ["4.0.1"],
          "url" : "https://hl7.fi/fhir/finnish-smart/1.0.0"
        }
      ],
      "product" : ["fhir"]
    },
    {
      "name" : "Finnish Base Profiles",
      "category" : "National Base",
      "npm-name" : "hl7.fhir.fi.base",
      "description" : "A core set of FHIR resources profiled for use in Finland, published and maintained by HL7 Finland",
      "authority" : "HL7",
      "country" : "fi",
      "history" : "https://hl7.fi/fhir/finnish-base-profiles/history.html",
      "language" : ["en"],
      "canonical" : "https://hl7.fi/fhir/finnish-base-profiles",
      "ci-build" : "https://fhir.fi/finnish-base-profiles",
      "editions" : [
        {
          "name" : "STU 1",
          "ig-version" : "1.0.0",
          "package" : "hl7.fhir.fi.base#1.0.0",
          "fhir-version" : ["4.0.1"],
          "url" : "https://hl7.fi/fhir/finnish-base-profiles/1.0.0"
        }
      ],
      "product" : ["fhir"]
    },
    {
      "name" : "Finnish Scheduling",
      "category" : "Workflow",
      "npm-name" : "hl7.fhir.fi.scheduling",
      "description" : "Finnish HL7 FHIR implementation guide for scheduling, published and maintained by HL7 Finland",
      "authority" : "HL7",
      "country" : "fi",
      "history" : "https://hl7.fi/fhir/finnish-scheduling/history.html",
      "language" : ["en"],
      "canonical" : "https://hl7.fi/fhir/finnish-scheduling",
      "ci-build" : "https://fhir.fi/finnish-scheduling",
      "editions" : [
        {
          "name" : "STU 1 Draft",
          "ig-version" : "0.1.0",
          "package" : "hl7.fhir.fi.scheduling#0.1.0",
          "fhir-version" : ["4.0.1"],
          "url" : "https://hl7.fi/fhir/finnish-scheduling/0.1.0"
        }
      ],
      "product" : ["fhir"]
    },
    {
      "name" : "Document Subscription for Mobile (DSUBm)",
      "category" : "Clinical Document",
      "npm-name" : "ihe.iti.dsubm",
      "description" : "The Document Subscription for Mobile (DSUBm) profile provides a FHIR based subscription and notification mechanisms for Document Sharing. Enabling a subscription and notification when a document publication event matches the criteria expressed in the subscription.",
      "authority" : "IHE",
      "country" : "uv",
      "history" : "https://profiles.ihe.net/ITI/DSUBm/history.html",
      "language" : ["en"],
      "canonical" : "https://profiles.ihe.net/ITI/DSUBm",
      "ci-build" : "http://build.fhir.org/ig/IHE/ITI.DSUBm/branches/master/index.html",
      "editions" : [
        {
          "name" : "Publication",
          "ig-version" : "1.0.0",
          "package" : "ihe.iti.dsubm#1.0.0",
          "fhir-version" : ["4.0.1"],
          "url" : "https://profiles.ihe.net/ITI/DSUBm/1.0.0"
        }
      ],
      "product" : ["fhir"]
    },
    {
      "name" : "HRSA Uniform Data System (UDS) Patient Level Submission (PLS) (UDS+ or uds-plus) FHIR IG",
      "category" : "Govt Reporting",
      "npm-name" : "fhir.hrsa.uds-plus",
      "description" : "UDS+ is part of HRSA`s modernization initiatives and requires health centers to report data annually as part of the funding grants. UDS is a standard data set that provides consistent information about Federally Qualified Health Centers. It is the source of non duplicated data for the entire scope of services included in the grant or designation for the calendar year. HRSA uses UDS data to assess the impact and performance of the Health Center Program, and to promote data-driven quality improvement",
      "authority" : "US Government",
      "country" : "us",
      "history" : "http://fhir.org/guides/hrsa/uds-plus/history.html",
      "language" : ["en"],
      "canonical" : "http://fhir.org/guides/hrsa/uds-plus",
      "ci-build" : "http://build.fhir.org/ig/drajer-health/uds-plus",
      "editions" : [
        {
          "name" : "STU1",
          "ig-version" : "1.1.0",
          "package" : "fhir.hrsa.uds-plus#1.1.0",
          "fhir-version" : ["4.0.1"],
          "url" : "http://fhir.org/guides/hrsa/uds-plus/STU1.1"
        }
      ],
      "product" : ["fhir"]
    },
    {
      "name" : "Pharmaceutical Quality (Industry)",
      "category" : "Pharmaceutical",
      "npm-name" : "hl7.fhir.uv.pharm-quality",
      "description" : "The FHIR resource profiles specified in this implementation guide represent data in the ICH Quality Guidelines (https://www.ich.org/page/quality-guidelines). This implementation guide defines universal realm structured data elements to support structured authoring (e.g., master data; advanced analysis) for the creation and exchange of Quality information internationally.",
      "authority" : "HL7",
      "country" : "uv",
      "history" : "http://hl7.org/fhir/uv/pharm-quality/history.html",
      "language" : ["en"],
      "canonical" : "http://hl7.org/fhir/uv/pharm-quality",
      "ci-build" : "http://build.fhir.org/ig/HL7/uv-dx-pq",
      "editions" : [
        {
          "name" : "STU1",
          "ig-version" : "1.0.0",
          "package" : "hl7.fhir.uv.pharm-quality#1.0.0",
          "fhir-version" : ["5.0.0"],
          "url" : "http://hl7.org/fhir/uv/pharm-quality/STU1"
        }
      ],
      "product" : ["fhir"]
    },
    {
      "name" : "Using CQL with FHIR Implementation Guide",
      "category" : "infrastructure",
      "npm-name" : "hl7.fhir.uv.cql",
      "description" : "The Using CQL with FHIR implementation guide defines profiles, operations and guidance for the use of CQL with FHIR, both as a mechanism for querying, as well as inline and integrated usage as part of knowledge artifacts.",
      "authority" : "HL7",
      "country" : "uv",
      "history" : "http://hl7.org/fhir/uv/cql/history.html",
      "language" : ["en"],
      "canonical" : "http://hl7.org/fhir/uv/cql",
      "ci-build" : "http://build.fhir.org/ig/HL7/cql-ig",
      "editions" : [
        {
          "name" : "STU1",
          "ig-version" : "1.0.0",
          "package" : "hl7.fhir.uv.cql#1.0.0",
          "fhir-version" : ["4.0.1"],
          "url" : "http://hl7.org/fhir/uv/cql/STU1"
        }
      ],
      "product" : ["fhir"]
    },
    {
      "name" : "Respiratory Virus Hospitalization Surveillance Network (RESP-NET) Content Implementation Guide",
      "category" : "Public Health",
      "npm-name" : "hl7.fhir.us.resp-net",
      "description" : "The Respiratory Virus Hospitalization Surveillance Network (RESP-NET) comprises three platforms that conduct population-based surveillance for laboratory-confirmed hospitalizations associated with COVID-19, Influenza, and Respiratory Syncytial Virus (RSV) among children and adults.",
      "authority" : "HL7",
      "country" : "us",
      "history" : "http://hl7.org/fhir/us/resp-net/history.html",
      "language" : ["en"],
      "canonical" : "http://hl7.org/fhir/us/resp-net",
      "ci-build" : "http://build.fhir.org/ig/HL7/fhir-resp-net-ig",
      "editions" : [
        {
          "name" : "STU1 Ballot",
          "ig-version" : "1.0.0-ballot",
          "package" : "hl7.fhir.us.resp-net#1.0.0-ballot",
          "fhir-version" : ["4.0.1"],
          "url" : "http://hl7.org/fhir/us/resp-net/2024Jan"
        }
      ],
      "product" : ["fhir"]
    },
    {
      "name" : "US Prescription Drug Monitoring Program (PDMP)",
      "category" : "Medications / Immunizations",
      "npm-name" : "hl7.fhir.us.pdmp",
      "description" : "Guidance on the use of FHIR resources and search operations to allow requestors (prescribers, pharmacists, others) to obtain a patient's medication records held in one or more Prescription Drug Monitoring Programs (PDMPs).  Also describes how the information supplied by the PDMPs is contained in the other information exchanges in the larger PDMP environment.",
      "authority" : "HL7",
      "country" : "us",
      "history" : "http://hl7.org/fhir/us/pdmp/history.html",
      "language" : ["en"],
      "canonical" : "http://hl7.org/fhir/us/pdmp",
      "ci-build" : "http://build.fhir.org/ig/HL7/fhir-pdmp",
      "editions" : [
        {
          "name" : "STU1",
          "ig-version" : "1.0.0",
          "package" : "hl7.fhir.us.pdmp#1.0.0",
          "fhir-version" : ["4.0.1"],
          "url" : "http://hl7.org/fhir/us/pdmp/STU1"
        }
      ],
      "product" : ["fhir"]
    },
    {
      "name" : "US Medication REMS",
      "category" : "Medications / Immunizations",
      "npm-name" : "hl7.fhir.us.medication-rems",
      "description" : "A Risk Evaluation and Mitigation Strategies (REMS) is a drug safety program that the U.S. FDA requires for certain medications with serious safety concerns. Complying with REMS can introduce manual work for the provider and potential delays in getting the medication to the patient. This IG provides guidance on using FHIR to automate notifications and information exchange between the provider and the REMS Administrator--to reduce burden on the provider and prevent delays in patient care.",
      "authority" : "HL7",
      "country" : "us",
      "history" : "http://hl7.org/fhir/us/medication-rems/history.html",
      "language" : ["en"],
      "canonical" : "http://hl7.org/fhir/us/medication-rems",
      "ci-build" : "http://build.fhir.org/ig/HL7/fhir-medication-rems-ig",
      "editions" : [
        {
          "name" : "STU1",
          "ig-version" : "1.0.0",
          "package" : "hl7.fhir.us.medication-rems#1.0.0",
          "fhir-version" : ["4.0.1"],
          "url" : "http://hl7.org/fhir/us/medication-rems/STU1"
        }
      ],
      "product" : ["fhir"]
    },
    {
      "name" : "CardX Hypertension Management IG",
      "category" : "Diagnostics",
      "npm-name" : "hl7.fhir.uv.cardx-htn-mng",
      "description" : "This implementation guide is intended to increase the quality of blood pressure data observed by the patient taken in a non-clinical setting or at home.",
      "authority" : "HL7",
      "country" : "uv",
      "history" : "http://hl7.org/fhir/uv/cardx-htn-mng/history.html",
      "language" : ["en"],
      "canonical" : "http://hl7.org/fhir/uv/cardx-htn-mng",
      "ci-build" : "http://build.fhir.org/ig/HL7/cardx-htn-mng",
      "editions" : [
        {
          "name" : "STU1 Ballot",
          "ig-version" : "1.0.0-ballot",
          "package" : "hl7.fhir.uv.cardx-htn-mng#1.0.0-ballot",
          "fhir-version" : ["4.0.1"],
          "url" : "http://hl7.org/fhir/uv/cardx-htn-mng/2024May"
        }
      ],
      "product" : ["fhir"]
    },
    {
      "name" : "Pharmaceutical Quality - Chemistry, Manufacturing and Controls (PQ-CMC) Submissions to FDA",
      "category" : "Pharmaceutical",
      "npm-name" : "hl7.fhir.us.pq-cmc-fda",
      "description" : "The FDA PQ-CMC FHIR IG is for submission of structured and standardized information regarding drug product quality, chemistry, manufacturing and processes controls.  This data is intended for submission to the US FDA by biopharmaceutical companies for the purpose of drug application review.",
      "authority" : "HL7",
      "country" : "us",
      "history" : "http://hl7.org/fhir/us/pq-cmc-fda/history.html",
      "language" : ["en"],
      "canonical" : "http://hl7.org/fhir/us/pq-cmc-fda",
      "ci-build" : "http://build.fhir.org/ig/HL7/FHIR-us-pq-cmc-fda",
      "editions" : [
        {
          "name" : "STU1 Ballot",
          "ig-version" : "1.0.0-ballot",
          "package" : "hl7.fhir.us.pq-cmc-fda#1.0.0-ballot",
          "fhir-version" : ["5.0.0"],
          "url" : "http://hl7.org/fhir/us/pq-cmc-fda/2024May"
        }
      ],
      "product" : ["fhir"]
    },
    {
      "name" : "HL7 Tools Extension IG",
      "category" : "Infrastructure",
      "npm-name" : "hl7.fhir.uv.tools",
      "description" : "Definitions of the code systems and extensions used by the FHIR tools (validators, code generators, IG publication, etc)",
      "authority" : "HL7",
      "country" : "uv",
      "history" : "http://hl7.org/fhir/tools/history.html",
      "language" : ["en"],
      "canonical" : "http://hl7.org/fhir/tools",
      "ci-build" : "http://build.fhir.org/ig/FHIR/fhir-tools-ig",
      "editions" : [
        {
          "name" : "Releases Informative",
          "ig-version" : "0.2.0",
          "package" : "hl7.fhir.uv.tools#0.2.0",
          "fhir-version" : ["5.0.0"],
          "url" : "http://hl7.org/fhir/tools/0.2.0"
        }
      ],
      "product" : ["fhir"]
    },
    {
      "name" : "FHIR Implementation Guide for ABDM",
      "category" : "National Base",
      "npm-name" : "ndhm.in",
      "description" : "FHIR Implementation Guide for Ayushman Bharat Digital Mission",
      "authority" : "NRCeS",
      "country" : "in",
      "history" : "https://nrces.in/ndhm/fhir/r4/history.html",
      "language" : ["en"],
      "canonical" : "https://nrces.in/ndhm/fhir/r4",
      "ci-build" : "https://nrces.in/ndhm/fhir/r4",
      "editions" : [
        {
          "name" : "Releases",
          "ig-version" : "6.0.0",
          "package" : "ndhm.in#6.0.0",
          "fhir-version" : ["4.0.1"],
          "url" : "https://nrces.in/ndhm/fhir/r4/6.0.0"
        }
      ],
      "product" : ["fhir"]
    },
    {
      "name" : "IHE FHIR Profile: Occupational Data for Health (ODH) - International",
      "category" : "Clinical Records",
      "npm-name" : "ihe.pcc.odh",
      "description" : "This IG covers the specific data that covers past or present jobs, usual work, employment status, retirement date and combat zone period for the subject. It also includes the past or present jobs and usual work of other household members. This IG is International scope",
      "authority" : "IHE",
      "country" : "uv",
      "history" : "https://profiles.ihe.net/PCC/ODH/history.html",
      "language" : ["en"],
      "canonical" : "https://profiles.ihe.net/PCC/ODH",
      "ci-build" : "http://build.fhir.org/ig/IHE/PCC.ODH/branches/master/index.html",
      "editions" : [
        {
          "name" : "Publication Ballot",
          "ig-version" : "1.0.0-comment",
          "package" : "ihe.pcc.odh#1.0.0-comment",
          "fhir-version" : ["4.0.1"],
          "url" : "https://profiles.ihe.net/PCC/ODH/1.0.0-comment"
        }
      ],
      "product" : ["fhir"]
    },
    {
      "name" : "HL7 Europe Extensions",
      "category" : "Extensions",
      "npm-name" : "hl7.fhir.eu.extensions",
      "description" : "This guide lists the extensions specified for the European REALM.",
      "authority" : "HL7 Europe",
      "country" : "eu",
      "history" : "http://hl7.eu/fhir/extensions/history.html",
      "language" : ["en"],
      "canonical" : "http://hl7.eu/fhir/extensions",
      "ci-build" : "http://build.fhir.org/ig/hl7-eu/extensions",
      "editions" : [
        {
          "name" : "Release",
          "ig-version" : "0.1.0",
          "package" : "hl7.fhir.eu.extensions#0.1.0",
          "fhir-version" : ["4.0.1"],
          "url" : "http://hl7.eu/fhir/extensions/0.1.0"
        }
      ],
      "product" : ["fhir"]
    },
    {
      "name" : "HL7 FHIR Implementation Guide Laboratory Report",
      "category" : "Laboratory Report",
      "npm-name" : "hl7.fhir.it.lab-report",
      "description" : "This guide defines a set of common rules to be applied to HL7 FHIR to represent a Laboratory Report in the Italian Context, coherently with the European FHIR Implementation Guide",
      "authority" : "HL7 Italia",
      "country" : "it",
      "history" : "http://hl7.it/fhir/lab-report/history.html",
      "language" : ["it"],
      "canonical" : "http://hl7.it/fhir/lab-report",
      "ci-build" : "http://build.fhir.org/ig/hl7-it/lab-report",
      "editions" : [
        {
          "name" : "Release 1",
          "ig-version" : "0.2.0",
          "package" : "hl7.fhir.it.lab-report#0.2.0",
          "fhir-version" : ["4.0.1"],
          "url" : "http://hl7.it/fhir/lab-report/0.2.0"
        }
      ],
      "product" : ["fhir"]
    },
    {
      "name" : "IG Tooling by GKL",
      "category" : "Research",
      "npm-name" : "hl7.at.fhir.gkl.ig-tooling",
      "description" : "This IG is built in order to describe the IG tooling.",
      "country" : "at",
      "history" : "https://gabriel0316.github.io/ig-tooling-pages/ig/ig-tooling/history.html",
      "language" : ["en"],
      "canonical" : "https://gabriel0316.github.io/ig-tooling-pages/ig/ig-tooling",
      "ci-build" : "http://build.fhir.org/ig/gabriel0316/ig-tooling",
      "editions" : [
        {
          "name" : "DSTU 1",
          "ig-version" : "0.2.0",
          "package" : "hl7.at.fhir.gkl.ig-tooling#0.2.0",
          "fhir-version" : ["4.0.1"],
          "url" : "https://gabriel0316.github.io/ig-tooling-pages/ig/ig-tooling/0.2.0"
        }
      ],
      "product" : ["fhir"]
    },
    {
      "name" : "FHIR Clinical Documents",
      "category" : "Clinical Documents",
      "npm-name" : "hl7.fhir.uv.fhir-clinical-document",
      "description" : "The FHIR Clinical Document Implementation Guide is a canonical representation of a clinical document in FHIR. The IG serves as a common universal starting point for those creating their own FHIR clinical document specifications, and supports those CDA users wishing to migrate to a FHIR-based representation of clinical documents.",
      "authority" : "HL7",
      "country" : "uv",
      "history" : "http://hl7.org/fhir/uv/fhir-clinical-document/history.html",
      "language" : ["en"],
      "canonical" : "http://hl7.org/fhir/uv/fhir-clinical-document",
      "ci-build" : "http://build.fhir.org/ig/HL7/fhir-clinical-document/index.html",
      "editions" : [
        {
          "name" : "STU1 Ballot",
          "ig-version" : "1.0.0-ballot",
          "package" : "hl7.fhir.uv.fhir-clinical-document#1.0.0-ballot",
          "fhir-version" : ["4.0.1"],
          "url" : "http://hl7.org/fhir/uv/fhir-clinical-document/2024Sep"
        }
      ],
      "product" : ["fhir"]
    },
    {
      "name" : "SMART Health Cards and Links FHIR IG",
      "category" : "Personal Healthcare",
      "npm-name" : "hl7.fhir.uv.smart-health-cards-and-links",
      "description" : "This Implementation Guide defines secure, standards-based mechanisms for individuals to store, share, and manage their health data. It encompasses SMART Health Cards (SHC) for verifiable clinical records and SMART Health Links (SHL) for flexible sharing of FHIR data, including patient-supplied information, dynamic records, and authorization delegation.",
      "authority" : "HL7",
      "country" : "uv",
      "history" : "http://hl7.org/fhir/uv/smart-health-cards-and-links/history.html",
      "language" : ["en"],
      "canonical" : "http://hl7.org/fhir/uv/smart-health-cards-and-links",
      "ci-build" : "http://build.fhir.org/ig/HL7/smart-health-cards-and-links",
      "editions" : [
        {
          "name" : "STU1 Ballot",
          "ig-version" : "1.0.0-ballot",
          "package" : "hl7.fhir.uv.smart-health-cards-and-links#1.0.0-ballot",
          "fhir-version" : ["4.0.1"],
          "url" : "http://hl7.org/fhir/uv/smart-health-cards-and-links/2024Sep"
        }
      ],
      "product" : ["fhir"]
    },
    {
      "name" : "RIVO-Noord Zorgviewer",
      "category" : "EHR Access",
      "description" : "De zorgviewer biedt zorgverleners een 360° beeld van de patiënt of cliënt. Opgebouwd uit alle beschikbare zorginformatie, waarvoor de patiënt of cliënt toestemming heeft gegeven.",
      "authority" : "RIVO-Noord (NL)",
      "product" : ["fhir"],
      "country" : "nl",
      "language" : ["nl"],
      "history" : "https://implementatiegids.zorgviewer.nl/changes.html",
      "canonical" : "https://implementatiegids.zorgviewer.nl",
      "ci-build" : "https://build.fhir.org/ig/RIVO-Noord/zorgviewer-ig",
      "editions" : [
        {
          "name" : "Trial Use",
          "ig-version" : "0.24.0",
          "package" : "hl7.fhir.nl.zorgviewer#0.24.0",
          "fhir-version" : ["3.0.2"],
          "url" : "https://implementatiegids.zorgviewer.nl"
        }
      ]
    },
    {
      "name" : "Mobile Antepartum Summary",
      "category" : "Maternal Health",
      "npm-name" : "ihe.pcc.maps",
      "description" : "Antepartum Summary is a content profile that defines the structure for the aggregation of significant events, diagnoses, and plans of care derived from the visits over the course of an antepartum episode.",
      "authority" : "IHE",
      "country" : "uv",
      "history" : "https://profiles.ihe.net/PCC/mAPS/history.html",
      "language" : ["en"],
      "canonical" : "https://profiles.ihe.net/PCC/mAPS",
      "ci-build" : "http://build.fhir.org/ig/IHE/PCC.mAPS/branches/master/index.html",
      "editions" : [
        {
          "name" : "Publication Ballot",
          "ig-version" : "1.0.0-comment",
          "package" : "ihe.pcc.maps#1.0.0-comment",
          "fhir-version" : ["4.0.1"],
          "url" : "https://profiles.ihe.net/PCC/mAPS/1.0.0-comment"
        }
      ],
      "product" : ["fhir"]
    },
    {
      "name" : "Mobile Antepartum Summary US Realm",
      "category" : "Maternal Health",
      "npm-name" : "ihe.pcc.maps.us",
      "description" : "Antepartum Summary is a content profile that defines the structure for the aggregation of significant events, diagnoses, and plans of care derived from the visits over the course of an antepartum episode.",
      "authority" : "IHE",
      "country" : "us",
      "history" : "https://profiles.ihe.net/us/PCC/mAPS/history.html",
      "language" : ["en"],
      "canonical" : "https://profiles.ihe.net/us/PCC/mAPS",
      "ci-build" : "http://build.fhir.org/ig/IHE/PCC.mAPS.us/branches/master/index.html",
      "editions" : [
        {
          "name" : "Publication Ballot",
          "ig-version" : "1.0.0-comment",
          "package" : "ihe.pcc.maps.us#1.0.0-comment",
          "fhir-version" : ["4.0.1"],
          "url" : "https://profiles.ihe.net/us/PCC/mAPS/1.0.0-comment"
        }
      ],
      "product" : ["fhir"]
    },
    {
      "name" : "IHE ITI Finance and Insurance Services",
      "category" : "Financial",
      "npm-name" : "ihe.iti.fais",
      "description" : "The Finance and Insurance Service (FAIS) stores, categorizes, and facilitates the administration of centralized claims and finance data for patient care. The service receives claims/financial data from Point of Service applications (including financing applications acting as a point of service interface outside of other PoS systems) and curates the management of them.",
      "authority" : "IHE",
      "country" : "uv",
      "history" : "https://profiles.ihe.net/ITI/FAIS/history.html",
      "language" : ["en"],
      "canonical" : "https://profiles.ihe.net/ITI/FAIS",
      "ci-build" : "http://build.fhir.org/ig/IHE/ITI.Finance ",
      "editions" : [
        {
          "name" : "Publication Ballot",
          "ig-version" : "1.0.0-comment",
          "package" : "ihe.iti.fais#1.0.0-comment",
          "fhir-version" : ["4.0.1"],
          "url" : "https://profiles.ihe.net/ITI/FAIS/1.0.0-comment"
        }
      ],
      "product" : ["fhir"]
    },
    {
      "name" : "IHE ITI Scheduling",
      "category" : "Administration",
      "npm-name" : "ihe.iti.scheduling",
      "description" : "The IHE FHIR Scheduling Profile is a specification providing FHIR APIs and guidance for access to and booking of appointments for patients by both patient and practitioner end users. This specification is based on FHIR Version 4 and specifically the Schedule, Slot, and Appointment resources, and on the previous work of the [Argonaut Project](https://fhir.org/guides/argonaut/scheduling/release1/)",
      "authority" : "IHE",
      "country" : "uv",
      "history" : "https://profiles.ihe.net/ITI/Scheduling/history.html",
      "language" : ["en"],
      "canonical" : "https://profiles.ihe.net/ITI/Scheduling",
      "ci-build" : "http://build.fhir.org/ig/IHE/ITI.Scheduling",
      "editions" : [
        {
          "name" : "Publication Ballot",
          "ig-version" : "1.0.0-comment",
          "package" : "ihe.iti.scheduling#1.0.0-comment",
          "fhir-version" : ["4.0.1"],
          "url" : "https://profiles.ihe.net/ITI/Scheduling/1.0.0-comment"
        }
      ],
      "product" : ["fhir"]
    },
    {
      "name" : "US Standardized Medication Profile (SMP)",
      "category" : "Medications ",
      "npm-name" : "hl7.fhir.us.smp",
      "description" : "??",
      "authority" : "HL7",
      "country" : "us",
      "history" : "http://hl7.org/fhir/us/smp/history.html",
      "language" : ["en"],
      "canonical" : "http://hl7.org/fhir/us/smp",
      "ci-build" : "http://build.fhir.org/ig/HL7/smp",
      "editions" : [
        {
          "name" : "STU1 Ballot",
          "ig-version" : "1.0.0-ballot",
          "package" : "hl7.fhir.us.smp#1.0.0-ballot",
          "fhir-version" : ["4.0.1"],
          "url" : "http://hl7.org/fhir/us/smp/2024Sep"
        }
      ],
      "product" : ["fhir"]
    },
    {
      "name" : "DICOM® SR to FHIR Resource Mapping IG",
      "category" : "Imaging",
      "npm-name" : "hl7.fhir.uv.dicom-sr",
      "description" : "Provides guidance for extracting key content from DICOM Structured Report (SR) objects into FHIR Observations  to make use of the results with  the larger hospital enterprise.",
      "authority" : "HL7",
      "country" : "uv",
      "history" : "http://hl7.org/fhir/uv/dicom-sr/history.html",
      "language" : ["en"],
      "canonical" : "http://hl7.org/fhir/uv/dicom-sr",
      "ci-build" : "http://build.fhir.org/ig/HL7/dicom-sr",
      "editions" : [
        {
          "name" : "STU1 Ballot",
          "ig-version" : "1.0.0-ballot",
          "package" : "hl7.fhir.uv.dicom-sr#1.0.0-ballot",
          "fhir-version" : ["5.0.0"],
          "url" : "http://hl7.org/fhir/uv/dicom-sr/2024Sep"
        }
      ],
      "product" : ["fhir"]
    },
    {
      "name" : "National Healthcare Safety Network (NHSN) Digital Quality Measure (dQM) Reporting Implementation Guide",
      "category" : "Public Health",
      "npm-name" : "hl7.fhir.us.nhsn-dqm",
      "description" : "This implementation guide creates a framework for reporting to the National Healthcare Safety Network (NHSN) using digital quality measures (dQMs). NHSN will create FHIR Measure resources that comply with this framework and receive the resulting MeasureReport and related resources. The Measure resources will be processed by a measure evaluation engine, which can either pull data from an EHR FHIR API for evaluation, or be implemented inside an EHR directly.",
      "authority" : "HL7",
      "country" : "us",
      "history" : "http://hl7.org/fhir/us/nhsn-dqm/history.html",
      "language" : ["en"],
      "canonical" : "http://hl7.org/fhir/us/nhsn-dqm",
      "ci-build" : "http://build.fhir.org/ig/HL7/nhsn-dqm",
      "editions" : [
        {
          "name" : "STU 1 Ballot",
          "ig-version" : "1.0.0-ballot",
          "package" : "hl7.fhir.us.nhsn-dqm#1.0.0-ballot",
          "fhir-version" : ["4.0.1"],
          "url" : "http://hl7.org/fhir/us/nhsn-dqm/2024Sep"
        }
      ],
      "product" : ["fhir"]
    },
    {
      "name" : "FHIR Application Feature Framework Implementation Guide",
      "category" : "Infrastructure",
      "npm-name" : "hl7.fhir.uv.application-feature",
      "description" : "This IG defines profiles and extensions to implement features that were formerly considered for what was known as CapabilityStatement2. This includes a terminology-based approach to managing new assertions around system capabilities, which will allow for feature negotiation.",
      "authority" : "HL7",
      "country" : "uv",
      "history" : "http://hl7.org/fhir/uv/application-feature/history.html",
      "language" : ["en"],
      "canonical" : "http://hl7.org/fhir/uv/application-feature",
      "ci-build" : "http://build.fhir.org/ig/HL7/capstmt",
      "editions" : [
        {
          "name" : "STU 1 Ballot",
          "ig-version" : "1.0.0-ballot",
          "package" : "hl7.fhir.uv.application-feature#1.0.0-ballot",
          "fhir-version" : ["4.0.1"],
          "url" : "http://hl7.org/fhir/uv/application-feature/2024Sep"
        }
      ],
      "product" : ["fhir"]
    },
    {
      "name" : "Terminology Change Set Exchange",
      "category" : "Terminologies",
      "npm-name" : "hl7.fhir.uv.termchangeset",
      "description" : "This IG provides profiles and implementation guidance for exchanging terminology change sets that include full semantic detail from the source terminology utilizing the CodeSystem resource.  It also addresses exchanging terminology change sets containing provisional concepts not yet incorporated in source terminologies. Analysis of semantic detail to include in a change set is informed by the Tinkar Standardized Terminology Knowledgebase (https://www.hl7.org/implement/standards/product_brief.cfm?product_id=573) Reference Model, and mappings from that model are included on CodeSystem profiles.",
      "authority" : "HL7",
      "country" : "uv",
      "history" : "http://hl7.org/fhir/uv/termchangeset/history.html",
      "language" : ["en"],
      "canonical" : "http://hl7.org/fhir/uv/termchangeset",
      "ci-build" : "http://build.fhir.org/ig/HL7/termchangeset-ig",
      "editions" : [
        {
          "name" : "STU1 Ballot",
          "ig-version" : "1.0.0-ballot",
          "package" : "hl7.fhir.uv.termchangeset#1.0.0-ballot",
          "fhir-version" : ["4.0.1"],
          "url" : "http://hl7.org/fhir/uv/termchangeset/2024Sep"
        }
      ],
      "product" : ["fhir"]
    },
    {
      "name" : "HL7 Laboratory Report",
      "category" : "Orders and Observations",
      "npm-name" : "hl7.fhir.uv.lab-report",
      "description" : "Universal implementation guide for laboratory reporting using FHIR (based on FHIR document or DiagnosticReport)",
      "authority" : "HL7",
      "country" : "uv",
      "history" : "http://hl7.org/fhir/uv/lab-report/history.html",
      "language" : ["en"],
      "canonical" : "http://hl7.org/fhir/uv/lab-report",
      "ci-build" : "http://build.fhir.org/ig/HL7/uv-lab-rep-ig",
      "editions" : [
        {
          "name" : "STU 1 Ballot",
          "ig-version" : "1.0.0-ballot",
          "package" : "hl7.fhir.uv.lab-report#1.0.0-ballot",
          "fhir-version" : ["4.0.1"],
          "url" : "http://hl7.org/fhir/uv/lab-report/2024Sep"
        }
      ],
      "product" : ["fhir"]
    },
    {
      "name" : "FUT Infrastructure",
      "category" : "Core",
      "npm-name" : "dk.ehealth.sundhed.fhir.ig.core",
      "description" : "The Danish eHealth Infrastructure Implementation Guide defines a set of FHIR profiles with extensions and bindings needed to create interoperable, quality-focused applications.",
      "authority" : "Den telemedicinske infrastruktur (eHealth Infrastructure)",
      "country" : "dk",
      "history" : "http://ehealth.sundhed.dk/fhir/history.html",
      "language" : ["en"],
      "canonical" : "http://ehealth.sundhed.dk/fhir",
      "ci-build" : "http://build.fhir.org/ig/fut-infrastructure/implementation-guide",
      "editions" : [
        {
          "name" : "Releases",
          "ig-version" : "3.3.0",
          "package" : "dk.ehealth.sundhed.fhir.ig.core#3.3.0",
          "fhir-version" : ["4.0.1"],
          "url" : "http://ehealth.sundhed.dk/fhir/3.3.0"
        },
        {
          "name" : "Releases",
          "ig-version" : "3.2.0",
          "package" : "dk.ehealth.sundhed.fhir.ig.core#3.2.0",
          "fhir-version" : ["4.0.1"],
          "url" : "http://ehealth.sundhed.dk/fhir/3.2.0"
        },
        {
          "name" : "Releases",
          "ig-version" : "3.1.0",
          "package" : "dk.ehealth.sundhed.fhir.ig.core#3.1.0",
          "fhir-version" : ["4.0.1"],
          "url" : "http://ehealth.sundhed.dk/fhir/3.1.0"
        }
      ],
      "product" : ["fhir"]
    },
    {
      "name" : "SMART Base",
      "category" : "base",
      "npm-name" : "smart.who.int.base",
      "description" : "Base SMART Guidelines implementation guide to be used as the base dependency for all SMART Guidelines IGs",
      "authority" : "World Health Organization",
      "country" : "uv",
      "history" : "http://smart.who.int/base/history.html",
      "language" : ["en"],
      "canonical" : "http://smart.who.int/base",
      "ci-build" : "http://worldhealthorganization.github.io/smart-base",
      "editions" : [
        {
          "name" : "Releases Draft",
          "ig-version" : "0.1.0",
          "package" : "smart.who.int.base#0.1.0",
          "fhir-version" : ["4.0.1"],
          "url" : "http://smart.who.int/base/0.1.0"
        }
      ],
      "product" : ["fhir"]
    },
    {
      "name" : "SMART TS",
      "category" : "base",
      "npm-name" : "smart.who.int.ts",
      "description" : "SMART Guidelines Terminology artifacts and resources to be used as the across all SMART Guidelines IGs",
      "authority" : "World Health Organization",
      "country" : "uv",
      "history" : "http://smart.who.int/ts/history.html",
      "language" : ["en"],
      "canonical" : "http://smart.who.int/ts",
      "ci-build" : "http://worldhealthorganization.github.io/smart-ts",
      "editions" : [
        {
          "name" : "Releases Draft",
          "ig-version" : "0.1.0",
          "package" : "smart.who.int.ts#0.1.0",
          "fhir-version" : ["4.0.1"],
          "url" : "http://smart.who.int/ts/0.1.0"
        }
      ],
      "product" : ["fhir"]
    },
    {
      "name" : "SMART ICVP",
      "category" : "base",
      "npm-name" : "smart.who.int.icvp",
      "description" : "SMART Guidelines for International Certificate for Vaccination or Prophylaxis",
      "authority" : "World Health Organization",
      "country" : "uv",
      "history" : "http://smart.who.int/icvp/history.html",
      "language" : ["en"],
      "canonical" : "http://smart.who.int/icvp",
      "ci-build" : "http://worldhealthorganization.github.io/smart-icvp",
      "editions" : [
        {
          "name" : "Releases Draft",
          "ig-version" : "0.1.0",
          "package" : "smart.who.int.icvp#0.1.0",
          "fhir-version" : ["4.0.1"],
          "url" : "http://smart.who.int/icvp/0.1.0"
        }
      ],
      "product" : ["fhir"]
    },
    {
      "name" : "WHO Digital Documentation of COVID-19 Certificates (DDCC)",
      "category" : "base",
      "npm-name" : "who.ddcc",
      "description" : "This WHO Digital Documentation of COVID-19 Certificates (DDCC) Implementation Guide details how to use Health Level 7 (HL7) Fast Healthcare Interoperability Resources (FHIR) for consistent digital representation of COVID-19 certificates and interoperability",
      "authority" : "World Health Organization",
      "country" : "uv",
      "history" : "http://smart.who.int/ddcc/history.html",
      "language" : ["en"],
      "canonical" : "http://smart.who.int/ddcc",
      "ci-build" : "http://worldhealthorganization.github.io/WorldHealthOrganization/ddcc",
      "editions" : [
        {
          "name" : "releases Draft",
          "ig-version" : "1.0.0",
          "package" : "who.ddcc#1.0.0",
          "fhir-version" : ["4.0.1"],
          "url" : "http://smart.who.int/ddcc/1.0.0"
        }
      ],
      "product" : ["fhir"]
    },
    {
      "name" : "How to Publish a FHIR Implementation Guide",
      "category" : "Infrastructure",
      "npm-name" : "ca.argentixinfo.howtopub",
      "description": "An instruction guide showing how to use the HL7 IG Publisher's -go-publish feature to publish an implementation guide to a website.",
      "authority": "Argentix Informatics, Inc.",
      "country": "CA",
      "history" : "http://argentixinfo.com/ig/howtopub/history.html",
      "language" : ["en"],
      "canonical" : "http://argentixinfo.com/ig/howtopub",
      "ci-build" : "http://build.fhir.org/ig/ElliotSilver/how-to-publish",
      "editions" : [
        {
          "name" : "Release 1",
          "ig-version" : "1.0.0",
          "package" : "ca.argentixinfo.howtopub#1.0.0",
          "fhir-version" : ["4.0.1"],
          "url" : "http://argentixinfo.com/ig/howtopub/1.0.0"
        }
      ],
      "product": [ "fhir" ]
    }
  ]
}<|MERGE_RESOLUTION|>--- conflicted
+++ resolved
@@ -5057,59 +5057,49 @@
           "url" : "https://www.ehealth.fgov.be/standards/fhir/allergy/1.1.0"
         },
         {
-<<<<<<< HEAD
-          "name": "Trial Use",
-          "ig-version": "1.2.0",
-          "package": "hl7.fhir.be.allergy#1.2.0",
-          "fhir-version": [
-            "4.0.1"
-          ],
-          "url": "https://www.ehealth.fgov.be/standards/fhir/allergy/1.2.0"
-        }
-      ]
-    },
-    {
-      "name": "eHealth FHIR Patient Will Profiles for Belgium",
-      "category": "National Base",
-      "npm-name": "hl7.fhir.be.patientwill",
-      "description": "eHealth FHIR Patient Will Profiles for Belgium",
-      "authority": "eHealth Platform (BE)",
-      "country": "be",
-      "history": "https://www.ehealth.fgov.be/standards/fhir/patientwill/history.html",
-      "language": [
-        "en"
-      ],
-      "canonical": "https://www.ehealth.fgov.be/standards/fhir/patientwill",
-      "ci-build": "http://build.fhir.org/ig/hl7-be/patientwill",
-      "editions": [
-        {
-          "name": "Trial Use",
-          "ig-version": "1.0.0",
-          "package": "hl7.fhir.be.patientwill#1.0.0",
-          "fhir-version": [
-            "4.0.1"
-          ],
-          "url": "https://www.ehealth.fgov.be/standards/fhir/patientwill/1.0.0"
-        }
-      ]
-    },
-    {
-      "name": "TW Core",
-      "category": "National Base",
-      "npm-name": "tw.gov.mohw.twcore",
-      "description": "Taiwan Core Implementation Guide",
-      "authority": "MOHW (TW)",
-      "product": [
-        "fhir"
-      ],
-      "country": "tw",
-      "history": "https://twcore.mohw.gov.tw/ig/twcore/history.html",
-      "language": [
-        "zh-TW"
-      ],
-      "canonical": "https://twcore.mohw.gov.tw/ig/twcore",
-      "ci-build": "https://build.fhir.org/ig/cctwFHIRterm/MOHW_TWCoreIG_Build",
-      "editions": [
+          "name" : "Trial Use",
+          "ig-version" : "1.2.0",
+          "package" : "hl7.fhir.be.allergy#1.2.0",
+          "fhir-version" : ["4.0.1"],
+          "url" : "https://www.ehealth.fgov.be/standards/fhir/allergy/1.2.0"
+        }
+      ]
+    },
+    {
+      "name" : "eHealth FHIR Patient Will Profiles for Belgium",
+      "category" : "National Base",
+      "npm-name" : "hl7.fhir.be.patientwill",
+      "description" : "eHealth FHIR Patient Will Profiles for Belgium",
+      "authority" : "eHealth Platform (BE)",
+      "country" : "be",
+      "history" : "https://www.ehealth.fgov.be/standards/fhir/patientwill/history.html",
+      "language" : ["en"],
+      "canonical" : "https://www.ehealth.fgov.be/standards/fhir/patientwill",
+      "ci-build" : "http://build.fhir.org/ig/hl7-be/patientwill",
+      "editions" : [
+        {
+          "name" : "Trial Use",
+          "ig-version" : "1.0.0",
+          "package" : "hl7.fhir.be.patientwill#1.0.0",
+          "fhir-version" : ["4.0.1"],
+          "url" : "https://www.ehealth.fgov.be/standards/fhir/patientwill/1.0.0"
+        }
+      ],
+      "product" : ["fhir"]
+    },
+    {
+      "name" : "TW Core",
+      "category" : "National Base",
+      "npm-name" : "tw.gov.mohw.twcore",
+      "description" : "Taiwan Core Implementation Guide",
+      "authority" : "MOHW (TW)",
+      "product" : ["fhir"],
+      "country" : "tw",
+      "history" : "https://twcore.mohw.gov.tw/ig/twcore/history.html",
+      "language" : ["zh-TW"],
+      "canonical" : "https://twcore.mohw.gov.tw/ig/twcore",
+      "ci-build" : "https://build.fhir.org/ig/cctwFHIRterm/MOHW_TWCoreIG_Build",
+      "editions" : [
         {
           "name": "Trial Use",
           "ig-version": "0.3.1",
@@ -5147,64 +5137,11 @@
           "url": "https://twcore.mohw.gov.tw/ig/twcore/0.2.1"
         },
         {
-          "name": "Trial Use",
-          "ig-version": "0.2.0",
-          "package": "tw.gov.mohw.twcore#0.2.0",
-          "fhir-version": [
-            "4.0.1"
-          ],
-          "url": "https://twcore.mohw.gov.tw/ig/twcore/0.2.0"
-=======
-          "name" : "Trial Use",
-          "ig-version" : "1.2.0",
-          "package" : "hl7.fhir.be.allergy#1.2.0",
-          "fhir-version" : ["4.0.1"],
-          "url" : "https://www.ehealth.fgov.be/standards/fhir/allergy/1.2.0"
-        }
-      ]
-    },
-    {
-      "name" : "eHealth FHIR Patient Will Profiles for Belgium",
-      "category" : "National Base",
-      "npm-name" : "hl7.fhir.be.patientwill",
-      "description" : "eHealth FHIR Patient Will Profiles for Belgium",
-      "authority" : "eHealth Platform (BE)",
-      "country" : "be",
-      "history" : "https://www.ehealth.fgov.be/standards/fhir/patientwill/history.html",
-      "language" : ["en"],
-      "canonical" : "https://www.ehealth.fgov.be/standards/fhir/patientwill",
-      "ci-build" : "http://build.fhir.org/ig/hl7-be/patientwill",
-      "editions" : [
-        {
-          "name" : "Trial Use",
-          "ig-version" : "1.0.0",
-          "package" : "hl7.fhir.be.patientwill#1.0.0",
-          "fhir-version" : ["4.0.1"],
-          "url" : "https://www.ehealth.fgov.be/standards/fhir/patientwill/1.0.0"
-        }
-      ],
-      "product" : ["fhir"]
-    },
-    {
-      "name" : "TW Core",
-      "category" : "National Base",
-      "npm-name" : "tw.gov.mohw.twcore",
-      "description" : "Taiwan Core Implementation Guide",
-      "authority" : "MOHW (TW)",
-      "product" : ["fhir"],
-      "country" : "tw",
-      "history" : "https://twcore.mohw.gov.tw/ig/twcore/history.html",
-      "language" : ["zh-TW"],
-      "canonical" : "https://twcore.mohw.gov.tw/ig/twcore",
-      "ci-build" : "https://build.fhir.org/ig/cctwFHIRterm/MOHW_TWCoreIG_Build",
-      "editions" : [
-        {
           "name" : "Trial Use",
           "ig-version" : "0.2.0",
           "package" : "tw.gov.mohw.twcore#0.2.0",
           "fhir-version" : ["4.0.1"],
           "url" : "https://twcore.mohw.gov.tw/ig/twcore/0.2.0"
->>>>>>> 6ffee997
         },
         {
           "name" : "Trial Use",
