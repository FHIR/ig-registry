--- conflicted
+++ resolved
@@ -3907,47 +3907,11 @@
       "product" : ["fhir"],
       "editions" : [
         {
-<<<<<<< HEAD
           "name" : "STU 3 Ballot",
           "ig-version" : "3.0.0-ballot",
           "package" : "hl7.fhir.us.sdoh-clinicalcare#3.0.0-ballot",
           "fhir-version" : ["4.0.1"],
           "url" : "http://hl7.org/fhir/us/sdoh-clinicalcare/2026Jan"
-=======
-          "name" : "STU 2.3",
-          "ig-version" : "2.3.0",
-          "package" : "hl7.fhir.us.sdoh-clinicalcare#2.3.0",
-          "fhir-version" : ["4.0.1"],
-          "url" : "http://hl7.org/fhir/us/sdoh-clinicalcare/STU2.3"
-        },
-        {
-          "name" : "STU 2.2",
-          "ig-version" : "2.2.0",
-          "package" : "hl7.fhir.us.sdoh-clinicalcare#2.2.0",
-          "fhir-version" : ["4.0.1"],
-          "url" : "http://hl7.org/fhir/us/sdoh-clinicalcare/STU2.2"
-        },
-        {
-          "name" : "STU 2.1",
-          "ig-version" : "2.1.0",
-          "package" : "hl7.fhir.us.sdoh-clinicalcare#2.1.0",
-          "fhir-version" : ["4.0.1"],
-          "url" : "http://hl7.org/fhir/us/sdoh-clinicalcare/STU2.1"
-        },
-        {
-          "name" : "STU 2",
-          "ig-version" : "2.0.0",
-          "package" : "hl7.fhir.us.sdoh-clinicalcare#2.0.0",
-          "fhir-version" : ["4.0.1"],
-          "url" : "http://hl7.org/fhir/us/sdoh-clinicalcare/STU2"
-        },
-        {
-          "name" : "STU 1",
-          "ig-version" : "1.0.0",
-          "package" : "hl7.fhir.us.sdoh-clinicalcare#1.0.0",
-          "fhir-version" : ["4.0.1"],
-          "url" : "http://hl7.org/fhir/us/sdoh-clinicalcare/STU1"
->>>>>>> 428c8835
         }
       ]
     },
