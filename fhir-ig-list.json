{
  "guides": [
    {
      "name": "US Core",
      "category": "National Base",
      "npm-name": "hl7.fhir.us.core",
      "description": "Base US national implementation guide",
      "authority": "HL7",
      "product": [
        "fhir"
      ],
      "country": "us",
      "language": [
        "en"
      ],
      "implementations": [
        {
          "name": "Test Server",
          "type": "server",
          "url": "http://test.fhir.org"
        },
        {
          "name": "Source Code",
          "type": "source",
          "url": "http://github.com/HealthIntersections/fhirserver"
        }
      ],
      "history": "http://hl7.org/fhir/us/core/history.html",
      "canonical": "http://hl7.org/fhir/us/core",
      "ci-build": "http://build.fhir.org/ig/HL7/US-Core",
      "analysis": {
        "content": true,
        "rest": true,
        "documents": true,
        "clinicalCore": true,
        "medsMgmt": true,
        "profiles": 42,
        "extensions": 5,
        "operations": 1,
        "valuesets": 31,
        "codeSystems": 4,
        "examples": 111
      },
      "editions": [
        {
          "name": "STU Update",
          "ig-version": "6.1.0",
          "package": "hl7.fhir.us.core#6.1.0",
          "fhir-version": [
            "4.0.1"
          ],
          "url": "http://hl7.org/fhir/us/core/STU6.1"
        }
      ]
    },
    {
      "name": "AU Base",
      "category": "National Base",
      "npm-name": "hl7.fhir.au.base",
      "description":"AU Base implementation guide provides support for the use of FHIR®© in an Australian context.",
      "authority": "HL7",
      "product": [
        "fhir"
      ],
      "country": "au",
      "language": [
        "en"
      ],
      "history": "http://hl7.org.au/fhir/history.html",
      "canonical": "http://hl7.org.au/fhir",
      "ci-build": "http://build.fhir.org/ig/hl7au/au-fhir-base",
      "editions": [
        {
          "name": "Trial Use",
          "ig-version": "4.1.0",
          "package": "hl7.fhir.au.base#4.1.0",
          "fhir-version": [
            "4.0.1"
          ],
          "url": "http://hl7.org.au/fhir/4.1.0"
        }
      ],
      "analysis": {
        "error": "JsonObject"
      }
    },
    {
      "name": "AU Core",
      "category": "National Base",
      "npm-name": "hl7.fhir.au.core",
      "description":"AU Core implementation guide provides support for the use of FHIR®© in an Australian context, and defines the minimum set of constraints on the FHIR resources to create the AU Core profiles.",
      "authority": "HL7",
      "product": [
        "fhir"
      ],
      "country": "au",
      "language": [
        "en"
      ],
      "history": "http://hl7.org.au/fhir/core/history.html",
      "canonical": "http://hl7.org.au/fhir/core",
      "ci-build": "http://build.fhir.org/ig/hl7au/au-fhir-core",
      "editions": [
        {
          "name": "Preview",
          "ig-version": "0.2.1-preview",
          "package": "hl7.fhir.au.core#0.2.1-preview",
          "fhir-version": [
            "4.0.1"
          ],
          "url": "http://hl7.org.au/fhir/core/0.2.1-preview"
        }
      ],
      "analysis": {
        "error": "JsonObject"
      }
    },
    {
      "name": "NZ Base",
      "category": "National Base",
      "npm-name": "fhir.org.nz.ig.base",
      "description": "Base New Zealand national implementation guide",
      "authority": "HL7",
      "product": [
        "fhir"
      ],
      "country": "nz",
      "language": [
        "en"
      ],
      "canonical": "http://fhir.org.nz/ig/base",
      "ci-build": "http://build.fhir.org/ig/HL7NZ/nzbase/branches/master/index.html",
      "editions": [
        {
          "name": "Release 2",
          "ig-version": "2.0.0",
          "package": "fhir.org.nz.ig.base#2.0.0",
          "fhir-version": [
            "4.0.1"
          ],
          "url": "http://fhir.org.nz/ig/base"
        }
      ],
      "analysis": {
        "error": "Error fetching package directly (http://fhir.org.nz/ig/base/1.0.0/package.tgz), or fetching package list for fhir.org.nz.ig.base from http://fhir.org.nz/ig/base/package-list.json: Unable to fetch: Invalid HTTP response 404 from https://fhir.org.nz/ig/base/1.0.0/package.tgz (Not Found) (content in /var/folders/85/j9nrkr152ds51j69d7nrxq7r0000gn/T/fhir-http-6.log)"
      }
    },
    {
      "name": "CCDA on FHIR",
      "category": "Clinical Documents",
      "npm-name": "hl7.fhir.us.ccda",
      "description": "US Realm Implementation Guide (IG) addressing the key aspects of Consolidated CDA (C-CDA) required for Meaningful Use (MU). This IG focuses on the clinical document header and narrative constraints necessary for human readability, and references the Data Access Framework (DAF) implementation guide for coded data representation",
      "authority": "HL7",
      "product": [
        "fhir"
      ],
      "country": "us",
      "language": [
        "en"
      ],
      "history": "http://hl7.org/fhir/us/ccda/history.html",
      "canonical": "http://hl7.org/fhir/us/ccda",
      "ci-build": "http://build.fhir.org/ig/HL7/ccda-on-fhir",
      "analysis": {
        "content": true,
        "rest": true,
        "profiles": 12,
        "extensions": 8,
        "valuesets": 10,
        "examples": 32
      },
      "editions": [
        {
          "name": "STU 1 Ballot",
          "ig-version": "1.2.0-ballot",
          "package": "hl7.fhir.us.ccda#1.2.0-ballot",
          "fhir-version": [
            "4.0.1"
          ],
          "url": "http://hl7.org/fhir/us/ccda/2023May"
        }
      ]
    },
    {
      "name": "SDC (Structured Data Capture)",
      "category": "Forms Management",
      "npm-name": "hl7.fhir.uv.sdc",
      "description": "Defines expectations for sharing of Questionnaires and answers, including mechanisms for automatically populating portions of a questionnaire based on embedded mappings to underlying data elements",
      "authority": "HL7",
      "product": [
        "fhir"
      ],
      "country": "uv",
      "language": [
        "en"
      ],
      "history": "http://hl7.org/fhir/us/sdc/history.html",
      "canonical": "http://hl7.org/fhir/uv/sdc",
      "ci-build": "http://build.fhir.org/ig/HL7/sdc",
      "analysis": {
        "content": true,
        "rest": true,
        "clinicalCore": true,
        "carePlanning": true,
        "questionnaire": true,
        "profiles": 26,
        "extensions": 42,
        "logicals": 2,
        "operations": 7,
        "valuesets": 9,
        "codeSystems": 7,
        "examples": 48
      },
      "editions": [
        {
          "name": "STU 3",
          "ig-version": "3.0.0",
          "package": "hl7.fhir.uv.sdc#3.0.0",
          "fhir-version": [
            "4.0.1"
          ],
          "url": "http://hl7.org/fhir/uv/sdc/STU3"
        },
        {
          "name": "STU 2",
          "ig-version": "2.0.0",
          "package": "hl7.fhir.uv.sdc#2.0.0",
          "fhir-version": [
            "3.0.1"
          ],
          "url": "http://hl7.org/fhir/us/sdc/STU2"
        },
        {
          "name": "DSTU 1",
          "ig-version": "1.0.2",
          "package": "hl7.fhir.uv.sdc#1.0.2",
          "fhir-version": [
            "1.0.2"
          ],
          "url": "http://hl7.org/fhir/DSTU2/sdc/sdc.html"
        }
      ]
    },
    {
      "name": "SDC Data Elements Registry",
      "category": "Forms Management",
      "npm-name": "hl7.fhir.us.sdcde",
      "description": "Defines expectations for sharing of data elements between registries",
      "authority": "HL7",
      "product": [
        "fhir"
      ],
      "country": "us",
      "language": [
        "en"
      ],
      "history": "http://hl7.org/fhir/us/sdcde/history.html",
      "canonical": "http://hl7.org/fhir/us/sdcde",
      "ci-build": "http://build.fhir.org/ig/HL7/sdc-de",
      "analysis": {
        "error": "Unable to resolve package id hl7.fhir.us.sdcde#1.0.2"
      },
      "editions": [
        {
          "name": "STU 2",
          "ig-version": "2.0",
          "package": "hl7.fhir.us.sdcde#2.0",
          "fhir-version": [
            "3.0.1"
          ],
          "url": "http://hl7.org/fhir/us/sdcde/STU2"
        },
        {
          "name": "STU 1",
          "ig-version": "1.0.2",
          "package": "hl7.fhir.us.sdcde#1.0.2",
          "fhir-version": [
            "1.0.2"
          ],
          "url": "http://hl7.org/fhir/DSTU2/sdcde/sdcde.html"
        }
      ]
    },
    {
      "name": "US Lab",
      "category": "Diagnostics",
      "npm-name": "hl7.fhir.us.lab",
      "description": "US Realm Laboratory ordering and reporting between ambulatory care setting and the laboratory and laboratory reporting to public health jurisdictions",
      "authority": "HL7",
      "product": [
        "fhir"
      ],
      "country": "us",
      "language": [
        "en"
      ],
      "editions": [
        {
          "name": "DSTU2",
          "ig-version": "n/a",
          "package": "hl7.fhir.us.lab#n/a",
          "fhir-version": [
            "1.0.2"
          ],
          "url": "http://hl7.org/fhir/DSTU2/uslab/uslab.html"
        }
      ],
      "analysis": {
        "error": "Unable to resolve package id hl7.fhir.us.lab#n/a"
      }
    },
    {
      "name": "RCPA Cancer Reports",
      "category": "Diagnostics",
      "npm-name": "hl7.fhir.au.rcpa",
      "description": "Structured Cancer Reporting Protocols (FHIR adaptation of joint CAP/RCPA protocols)",
      "authority": "HL7",
      "product": [
        "fhir"
      ],
      "country": "au",
      "language": [
        "en"
      ],
      "ci-build": "http://build.fhir.org/ig/hl7au/au-fhir-rcpa",
      "canonical": "http://hl7.org.au/fhir/rcpa",
      "editions": [
        {
          "name": "Release 1 Draft",
          "ig-version": "0.1.0",
          "package": "hl7.fhir.au.rcpa#0.1.0",
          "fhir-version": [
            "3.0.1"
          ],
          "url": "http://hl7.org.au/fhir/rcpa/0.1.0"
        }
      ],
      "analysis": {}
    },
    {
      "name": "DAF",
      "category": "EHR Access",
      "npm-name": "hl7.fhir.us.daf",
      "description": "Basic arrangements for accessing meaningful use data from EHR systems **NOTE: DAF has been superseded by Argonaut, DAF-Research and US-Core**",
      "authority": "HL7",
      "product": [
        "fhir"
      ],
      "country": "us",
      "language": [
        "en"
      ],
      "history": "http://hl7.org/fhir/us/daf/history.html",
      "canonical": "http://hl7.org/fhir/us/daf",
      "ci-build": "http://build.fhir.org/ig/HL7/daf-research",
      "analysis": {
        "content": true,
        "rest": true,
        "clinicalCore": true,
        "carePlanning": true,
        "profiles": 5,
        "extensions": 2,
        "operations": 3,
        "valuesets": 2,
        "codeSystems": 2
      },
      "editions": [
        {
          "name": "STU 2",
          "ig-version": "2.0.0",
          "package": "hl7.fhir.us.daf#2.0.0",
          "fhir-version": [
            "3.0.1"
          ],
          "url": "http://hl7.org/fhir/us/daf-research/STU2"
        },
        {
          "name": "DSTU 1",
          "ig-version": "1.0.2",
          "package": "hl7.fhir.us.daf#1.0.2",
          "fhir-version": [
            "1.0.2"
          ],
          "url": "http://hl7.org/fhir/DSTU2/daf/daf.html"
        }
      ]
    },
    {
      "name": "Argonaut Data Query",
      "category": "EHR Access",
      "npm-name": "fhir.argonaut.r2",
      "description": "This implementation guide is based upon DSTU2 FHIR standard and covers the US EHR data access for the ONC Common Clinical Data Set and retrieval of static documents",
      "authority": "Argonaut",
      "product": [
        "fhir"
      ],
      "country": "us",
      "language": [
        "en"
      ],
      "history": "http://www.fhir.org/guides/argonaut/r2/history.html",
      "ci-build": "http://build.fhir.org/ig/argonautproject/data-query",
      "canonical": "http://fhir.org/guides/argonaut/r2",
      "editions": [
        {
          "name": "First Release",
          "ig-version": "1.0.0",
          "package": "fhir.argonaut.r2#1.0.0",
          "fhir-version": [
            "1.0.2"
          ],
          "url": "http://fhir.org/guides/argonaut/r2/1.0"
        }
      ],
      "analysis": {
        "content": true,
        "rest": true,
        "documents": true,
        "clinicalCore": true,
        "medsMgmt": true,
        "profiles": 17,
        "extensions": 5,
        "operations": 1,
        "valuesets": 25
      }
    },
    {
      "name": "HSPC EHR Guide",
      "category": "EHR Access",
      "npm-name": "fhir.hspc.core",
      "description": "Builds on Argonaut to make agreements around consistent data (in progress)",
      "authority": "HSPC",
      "product": [
        "fhir"
      ],
      "country": "us",
      "language": [
        "en"
      ],
      "history": "http://fhir.org/guides/hspc/core/history.html",
      "canonical": "http://fhir.org/guides/hspc/core",
      "ci-build": "http://build.fhir.org/ig/hspc/core",
      "editions": [],
      "analysis": {}
    },
    {
      "name": "US Meds Maturity Project",
      "category": "Medications / Immunizations",
      "npm-name": "hl7.fhir.us.meds",
      "description": "US Meds Maturity Project: promote consistent use of the FHIR pharmacy resources in the US Realm",
      "authority": "HL7",
      "product": [
        "fhir"
      ],
      "country": "us",
      "language": [
        "en"
      ],
      "history": "http://hl7.org/fhir/us/meds/history.html",
      "canonical": "http://hl7.org/fhir/us/meds",
      "ci-build": "http://build.fhir.org/ig/HL7/FHIR-ONC-Meds",
      "analysis": {
        "content": true,
        "rest": true,
        "clinicalCore": true,
        "medsMgmt": true,
        "profiles": 2
      },
      "editions": [
        {
          "name": "STU 2",
          "ig-version": "1.2.0",
          "package": "hl7.fhir.us.meds#1.2.0",
          "fhir-version": [
            "3.0.1"
          ],
          "url": "http://hl7.org/fhir/us/meds/STU2"
        },
        {
          "name": "STU 1",
          "ig-version": "1.0.0",
          "package": "hl7.fhir.us.meds#1.0.0",
          "fhir-version": [
            "3.0.1"
          ],
          "url": "http://hl7.org/fhir/us/meds/STU1"
        }
      ]
    },
    {
      "name": "QICore",
      "category": "Quality / CDS",
      "npm-name": "hl7.fhir.us.qicore",
      "description": "QICore defines a uniform way for quality measurement and decision support knowledge to refer to clinical data. The profiles align as much as possible with DAF and incorporate content from the (Quality Data Model) and the (Virtual Medical Record) specifications",
      "authority": "HL7",
      "product": [
        "fhir"
      ],
      "country": "us",
      "language": [
        "en"
      ],
      "history": "http://hl7.org/fhir/us/qicore/history.html",
      "canonical": "http://hl7.org/fhir/us/qicore",
      "ci-build": "http://build.fhir.org/ig/HL7/fhir-qi-core",
      "analysis": {
        "content": true,
        "clinicalCore": true,
        "carePlanning": true,
        "financials": true,
        "medsMgmt": true,
        "diagnostics": true,
        "profiles": 51,
        "extensions": 8,
        "valuesets": 21,
        "codeSystems": 5,
        "examples": 66
      },
      "editions": [
        {
          "name": "STU6 (v6.0.0) Ballot",
          "ig-version": "6.0.0-ballot",
          "package": "hl7.fhir.us.qicore#6.0.0-ballot",
          "fhir-version": [
            "4.0.1"
          ],
          "url": "http://hl7.org/fhir/us/qicore/2023Sep"
        }
      ]
    },
    {
      "name": "DAF-Research",
      "category": "Research",
      "npm-name": "hl7.fhir.us.daf-research",
      "description": "DAF-Research IG focuses on enabling researchers to access data from multiple organizations",
      "authority": "HL7",
      "product": [
        "fhir"
      ],
      "country": "us",
      "language": [
        "en"
      ],
      "history": "http://hl7.org/fhir/us/daf/history.html",
      "canonical": "http://hl7.org/fhir/us/daf",
      "ci-build": "http://build.fhir.org/ig/HL7/daf-research",
      "editions": [
        {
          "name": "STU",
          "ig-version": "2.0.0",
          "package": "hl7.fhir.us.daf-research#2.0.0",
          "fhir-version": [
            "3.0.1"
          ],
          "url": "http://hl7.org/fhir/us/daf-research"
        }
      ],
      "analysis": {
        "error": "Unable to resolve package id hl7.fhir.us.daf-research#2.0.0"
      }
    },
    {
      "name": "US HAI",
      "category": "Public Health",
      "npm-name": "hl7.fhir.us.hai",
      "description": "Specifies standards for electronic submission of Healthcare Associated Infection (HAI) reports to the National Healthcare Safety Network (NHSN) of the Centers for Disease Control and Prevention (CDC)",
      "authority": "HL7",
      "product": [
        "fhir"
      ],
      "country": "us",
      "language": [
        "en"
      ],
      "history": "http://hl7.org/fhir/us/hai/history.html",
      "canonical": "http://hl7.org/fhir/us/hai",
      "ci-build": "http://build.fhir.org/ig/HL7/HAI",
      "analysis": {
        "content": true,
        "questionnaire": true,
        "profiles": 4,
        "valuesets": 15,
        "codeSystems": 2
      },
      "editions": [
        {
          "name": "STU2",
          "ig-version": "2.1.0",
          "package": "hl7.fhir.us.hai#2.1.0",
          "fhir-version": [
            "4.0.1"
          ],
          "url": "http://hl7.org/fhir/us/hai/STU2.1"
        }
      ]
    },
    {
      "name": "US Breast Cancer Data",
      "category": "Diagnostics",
      "npm-name": "hl7.fhir.us.breastcancer",
      "description": "Logical models and FHIR profiles for supporting breast cancer staging estimation, including the traditional three-component staging involving primary tumor classification, regional lymph nodes and distant metastases, as well as other factors important to prognosis and recurrence risk, such as tumor grade, hormone receptor status (progesterone and estrogen), as well as human epidermal growth factor 2 (HER 2) status",
      "authority": "HL7",
      "product": [
        "fhir"
      ],
      "country": "us",
      "language": [
        "en"
      ],
      "history": "http://hl7.org/fhir/us/breastcancer/history.html",
      "canonical": "http://hl7.org/fhir/us/breastcancer",
      "ci-build": "http://build.fhir.org/ig/HL7/us-breastcancer",
      "analysis": {
        "content": true,
        "clinicalCore": true,
        "medsMgmt": true,
        "diagnostics": true,
        "profiles": 57,
        "extensions": 46,
        "logicals": 260,
        "valuesets": 35,
        "codeSystems": 9
      },
      "editions": [
        {
          "name": "STU 1 Draft",
          "ig-version": "0.2.0",
          "package": "hl7.fhir.us.breastcancer#0.2.0",
          "fhir-version": [
            "3.0.1"
          ],
          "url": "http://hl7.org/fhir/us/breastcancer/2018Sep"
        }
      ]
    },
    {
      "name": "Genomics Reporting",
      "category": "Diagnostics",
      "npm-name": "hl7.fhir.uv.genomics-reporting",
      "description": "This implementation guide tries to provide guidance that will enable improved interoperable and computable sharing of genetic testing results",
      "authority": "HL7",
      "product": [
        "fhir"
      ],
      "country": "uv",
      "language": [
        "en"
      ],
      "history": "http://hl7.org/fhir/uv/genomics-reporting/history.html",
      "canonical": "http://hl7.org/fhir/uv/genomics-reporting",
      "ci-build": "http://build.fhir.org/ig/HL7/genomics-reporting",
      "analysis": {
        "content": true,
        "clinicalCore": true,
        "carePlanning": true,
        "profiles": 18,
        "extensions": 4,
        "operations": 1,
        "valuesets": 10,
        "codeSystems": 3,
        "examples": 65
      },
      "editions": [
        {
          "name": "STU 2",
          "ig-version": "2.0.0",
          "package": "hl7.fhir.uv.genomics-reporting#2.0.0",
          "fhir-version": [
            "4.0.1"
          ],
          "url": "http://hl7.org/fhir/uv/genomics-reporting/STU2"
        },
        {
          "name": "STU 1",
          "ig-version": "1.0.0",
          "package": "hl7.fhir.uv.genomics-reporting#1.0.0",
          "fhir-version": [
            "4.0.1"
          ],
          "url": "http://hl7.org/fhir/uv/genomics-reporting/STU1"
        }
      ]
    },
    {
      "name": "Argonaut Provider Directory",
      "category": "Administration",
      "npm-name": "fhir.argonaut.pd",
      "description": "This implementation guide is based upon STU3 FHIR standard and outlines the key data elements for any provider directory and basic query guidance. The components developed in this guide are intended to provide a foundation for a central or distributed Provider or Healthcare Directory",
      "authority": "Argonaut",
      "product": [
        "fhir"
      ],
      "country": "us",
      "language": [
        "en"
      ],
      "history": "http://www.fhir.org/guides/argonaut/pd/history.html",
      "ci-build": "http://build.fhir.org/ig/argonautproject/provider-directory",
      "canonical": "http://fhir.org/guides/argonaut/pd",
      "editions": [
        {
          "name": "Release 1",
          "ig-version": "1.0.0",
          "package": "fhir.argonaut.pd#1.0.0",
          "fhir-version": [
            "3.0.1"
          ],
          "url": "http://fhir.org/guides/argonaut/pd/release1"
        }
      ],
      "analysis": {
        "error": "Unknown FHIRVersion code \u0027STU3\u0027"
      }
    },
    {
      "name": "Argonaut Scheduling",
      "category": "Administration",
      "npm-name": "fhir.argonaut.scheduling",
      "description": "This implementation guide is based upon STU3 FHIR standard and provides FHIR RESTful APIs and guidance for access to and booking of appointments for patients by both patient and practitioner end users",
      "authority": "Argonaut",
      "product": [
        "fhir"
      ],
      "country": "us",
      "language": [
        "en"
      ],
      "history": "http://www.fhir.org/guides/argonaut/scheduling/history.html",
      "ci-build": "http://build.fhir.org/ig/argonautproject/scheduling",
      "canonical": "http://fhir.org/guides/argonaut/scheduling",
      "editions": [
        {
          "name": "First Release",
          "ig-version": "1.0.0",
          "package": "fhir.argonaut.scheduling#1.0.0",
          "fhir-version": [
            "3.0.1"
          ],
          "url": "http://fhir.org/guides/argonaut/scheduling/release1"
        }
      ],
      "analysis": {
        "content": true,
        "rest": true,
        "financials": true,
        "scheduling": true,
        "profiles": 7,
        "extensions": 4,
        "operations": 4,
        "valuesets": 7,
        "codeSystems": 3
      }
    },
    {
      "name": "International Patient Summary",
      "category": "Patient Summary",
      "npm-name": "hl7.fhir.uv.ips",
      "description": "The International Patient Summary (IPS) is a minimal and non-exhaustive patient summary, specialty-agnostic, condition-independent, but readily usable by clinicians for the cross-border unscheduled care of a patient",
      "authority": "HL7",
      "product": [
        "fhir"
      ],
      "country": "uv",
      "language": [
        "en"
      ],
      "history": "http://hl7.org/fhir/uv/ips/history.html",
      "canonical": "http://hl7.org/fhir/uv/ips",
      "ci-build": "http://build.fhir.org/ig/HL7/fhir-ips",
      "analysis": {
        "content": true,
        "clinicalCore": true,
        "medsMgmt": true,
        "diagnostics": true,
        "profiles": 33,
        "extensions": 1,
        "valuesets": 44,
        "codeSystems": 1,
        "examples": 33
      },
      "editions": [
        {
          "name": "STU 1",
          "ig-version": "1.1.0",
          "package": "hl7.fhir.uv.ips#1.1.0",
          "fhir-version": [
            "4.0.1"
          ],
          "url": "http://hl7.org/fhir/uv/ips/STU1.1"
        },
        {
          "name": "STU 1",
          "ig-version": "1.0.0",
          "package": "hl7.fhir.uv.ips#1.0.0",
          "fhir-version": [
            "4.0.1"
          ],
          "url": "http://hl7.org/fhir/uv/ips/STU1"
        }
      ]
    },
    {
      "name": "IHE Patient Demographics Query for Mobile (PDQm)",
      "category": "Administration",
      "npm-name": "ihe.iti.pdqm",
      "description": "Defines a lightweight RESTful interface to a patient demographics supplier leveraging technologies readily available to mobile applications and lightweight browser based applications",
      "authority": "IHE",
      "product": [
        "fhir"
      ],
      "country": "uv",
      "language": [
        "en"
      ],
      "history": "http://profiles.ihe.net/ITI/PDQm/history.html",
      "ci-build": "http://build.fhir.org/ig/IHE/ITI.PDQm/branches/main",
      "canonical": "https://profiles.ihe.net/ITI/PDQm",
      "analysis": {
        "content": true,
        "rest": true,
        "clinicalCore": true,
        "profiles": 3,
        "examples": 4
      },
      "editions": [
        {
          "name": "Publication",
          "ig-version": "2.4.0",
          "package": "ihe.iti.pdqm#2.4.0",
          "fhir-version": [
            "4.0.1"
          ],
          "url": "https://profiles.ihe.net/ITI/PDQm/2.4.0"
        },
        {
          "name": "Publication",
          "ig-version": "2.3.0",
          "package": "ihe.iti.pdqm#2.3.0",
          "fhir-version": [
            "4.0.1"
          ],
          "url": "https://profiles.ihe.net/ITI/PDQm/2.3.0"
        },
        {
          "name": "Publication",
          "ig-version": "2.2.0",
          "package": "ihe.iti.pdqm#2.2.0",
          "fhir-version": [
            "4.0.1"
          ],
          "url": "https://www.ihe.net/uploadedFiles/Documents/ITI/IHE_ITI_Suppl_PDQm_Rev2-2_TI_2020-08-28.pdf"
        }
      ]
    },
    {
      "name": "IHE Patient Identifier Cross-referencing for Mobile (PIXm)",
      "category": "Administration",
      "npm-name": "ihe.iti.pixm",
      "description": "Defines a lightweight RESTful interface to a Patient Identifier Cross-reference Manager, leveraging technologies readily available to mobile applications and lightweight browser based applications",
      "authority": "IHE",
      "product": [
        "fhir"
      ],
      "country": "uv",
      "history": "https://profiles.ihe.net/ITI/PIXm/history.html",
      "language": [
        "en"
      ],
      "canonical": "https://profiles.ihe.net/ITI/PIXm",
      "ci-build": "http://build.fhir.org/ig/IHE/ITI.PIXm",
      "analysis": {
        "content": true,
        "rest": true,
        "clinicalCore": true,
        "profiles": 8,
        "operations": 1,
        "examples": 17
      },
      "editions": [
        {
          "name": "Publication",
          "ig-version": "3.0.3",
          "package": "ihe.iti.pixm#3.0.3",
          "fhir-version": [
            "4.0.1"
          ],
          "url": "https://profiles.ihe.net/ITI/PIXm/3.0.3"
        }
      ]
    },
    {
      "name": "IHE Patient Master Identity Registry (PMIR)",
      "category": "Administration",
      "npm-name": "ihe.iti.pmir",
      "description": "Supports the creating, updating and deprecating of patient master identity information about a subject of care, as well as subscribing to these changes, using the HL7 FHIR standard and its RESTful transactions. In PMIR, “patient identity” information includes all information found in the FHIR Patient Resource such as identifier, name, phone, gender, birth date, address, marital status, photo, others to contact, preference for language, general practitioner, and links to other instances of identities. The “patient master identity” is a dominant identity managed centrally among many participating organizations (a.k.a., “Golden Patient Identity”).",
      "authority": "IHE",
      "product": [
        "fhir"
      ],
      "country": "uv",
      "language": [
        "en"
      ],
      "history": "https://profiles.ihe.net/ITI/PMIR/history.html",
      "analysis": {
        "error": "Error fetching package directly (https://profiles.ihe.net/ITI/PMIR/0.1.0/package.tgz), or fetching package list for ihe.iti.pmir from https://profiles.ihe.net/ITI/PMIR/package-list.json: Unable to fetch: Invalid HTTP response 404 from https://profiles.ihe.net/ITI/PMIR/0.1.0/package.tgz (Not Found) (content in /var/folders/85/j9nrkr152ds51j69d7nrxq7r0000gn/T/fhir-http-23.log)"
      },
      "ci-build": "http://build.fhir.org/ig/IHE/ITI.PMIR/branches/master/index.html",
      "canonical": "https://profiles.ihe.net/ITI/PMIR",
      "editions": [
        {
          "name": "Publication",
          "ig-version": "1.5.0",
          "package": "ihe.iti.pmir#1.5.0",
          "fhir-version": [
            "4.0.1"
          ],
          "url": "https://profiles.ihe.net/ITI/PMIR/1.5.0"
        },
        {
          "name": "Publication",
          "ig-version": "1.3.0",
          "package": "ihe.iti.pmir#1.3.0",
          "fhir-version": [
            "4.0.1"
          ],
          "url": "https://www.ihe.net/wp-content/uploads/uploadedFiles/Documents/ITI/IHE_ITI_Suppl_PMIR_Rev1-3_TI_2020-12-11.pdf"
        }
      ]
    },
    {
      "name": "IHE FHIR AuditEvent query and feed to ATNA",
      "category": "Security",
      "npm-name": "ihe.iti.atna",
      "description": "Enable audit log recording (feed) and access to ATNA Audit Repository queries using FHIR AuditEvent resource",
      "authority": "IHE",
      "product": [
        "fhir"
      ],
      "country": "uv",
      "language": [
        "en"
      ],
      "history": "https://wiki.ihe.net/index.php/Audit_Trail_and_Node_Authentication",
      "canonical": "https://wiki.ihe.net/index.php/Audit_Trail_and_Node_Authentication",
      "editions": [
        {
          "name": "R4 Trial-Implementation",
          "ig-version": "0.2.0",
          "package": "ihe.iti.atna#0.2.0",
          "fhir-version": [
            "4.0.1"
          ],
          "url": "https://wiki.ihe.net/index.php/Audit_Trail_and_Node_Authentication"
        }
      ],
      "analysis": {
        "error": "Unable to resolve package id ihe.iti.atna#0.2.0"
      }
    },
    {
      "name": "IHE Mobile Alert Communication Management(mACM)",
      "category": "Communications",
      "npm-name": "ihe.iti.macm",
      "description": "Provides the infrastructural components needed to send short, unstructured text alerts to human recipients and can record the outcomes of any human interactions upon receipt of the alert. ",
      "authority": "IHE",
      "product": [
        "fhir"
      ],
      "country": "uv",
      "language": [
        "en"
      ],
      "history": "http://wiki.ihe.net/index.php/Mobile_Alert_Communication_Management(mACM)",
      "canonical": "http://wiki.ihe.net/index.php/Mobile_Alert_Communication_Management(mACM)",
      "editions": [
        {
          "name": "R4 Trial-Implementation",
          "ig-version": "0.2.0",
          "package": "ihe.iti.macm#0.2.0",
          "fhir-version": [
            "4.0.1"
          ],
          "url": "http://wiki.ihe.net/index.php/Mobile_Alert_Communication_Management(mACM)"
        }
      ],
      "analysis": {
        "error": "Unable to resolve package id ihe.iti.macm#0.2.0"
      }
    },
    {
      "name": "IHE Mobile Cross-Enterprise Document Data Element Extraction (mXDE)",
      "category": "Clinical Documents",
      "npm-name": "ihe.iti.mxde",
      "description": "Provides the means to access data elements extracted from shared structured documents",
      "authority": "IHE",
      "product": [
        "fhir"
      ],
      "country": "uv",
      "language": [
        "en"
      ],
      "history": "http://wiki.ihe.net/index.php/Mobile_Cross-Enterprise_Document_Data_Element_Extraction",
      "analysis": {
        "error": "Unable to resolve package id ihe.iti.mxde#0.1.2"
      },
      "canonical": "https://profiles.ihe.net/ITI/mXDE",
      "ci-build": "http://build.fhir.org/ig/IHE/ITI.mXDE/branches/master/index.html",
      "editions": [
        {
          "name": "Publication",
          "ig-version": "1.3.0",
          "package": "ihe.iti.mxde#1.3.0",
          "fhir-version": [
            "4.0.1"
          ],
          "url": "https://profiles.ihe.net/ITI/mXDE/1.3.0"
        }
      ]
    },
    {
      "name": "IHE Query for Existing Data for Mobile (QEDm)",
      "category": "EHR Access",
      "npm-name": "ihe.pcc.qedm",
      "description": "Supports queries for clinical data elements, including observations, allergy and intolerances, conditions, diagnostic results, medications, immunizations, procedures, encounters and provenance by making the information widely available to other systems within and across enterprises",
      "authority": "IHE",
      "product": [
        "fhir"
      ],
      "country": "uv",
      "language": [
        "en"
      ],
      "history": "http://wiki.ihe.net/index.php/Query_for_Existing_Data_for_Mobile",
      "canonical": "http://wiki.ihe.net/index.php/Query_for_Existing_Data_for_Mobile",
      "editions": [
        {
          "name": "R4 Trial-Implementation",
          "ig-version": "0.2.1",
          "package": "ihe.pcc.qedm#0.2.1",
          "fhir-version": [
            "4.0.1"
          ],
          "url": "http://wiki.ihe.net/index.php/Query_for_Existing_Data_for_Mobile"
        }
      ],
      "analysis": {
        "error": "Unable to resolve package id ihe.pcc.qedm#0.2.1"
      }
    },
    {
      "name": "IHE Non-Patient File Sharing (NPFS)",
      "category": "Administration",
      "npm-name": "ihe.iti.npfs",
      "description": "Defines how to enable the sharing of non-patient files such as workflow definitions, privacy policies, blank forms, and stylesheets",
      "authority": "IHE",
      "product": [
        "fhir"
      ],
      "country": "uv",
      "language": [
        "en"
      ],
      "history": "http://wiki.ihe.net/index.php/Non-patient_File_Sharing_(NPFS)",
      "analysis": {
        "error": "Unable to resolve package id ihe.iti.npfs#0.2.0"
      },
      "canonical": "https://profiles.ihe.net/ITI/NPFS",
      "ci-build": "http://build.fhir.org/ig/IHE/ITI.NPFS/branches/master/index.html",
      "editions": [
        {
          "name": "Publication Ballot",
          "ig-version": "2.2.0-comment",
          "package": "ihe.iti.npfs#2.2.0-comment",
          "fhir-version": [
            "4.0.1"
          ],
          "url": "https://profiles.ihe.net/ITI/NPFS/2.2.0-comment"
        }
      ]
    },
    {
      "name": "IHE Standardized Operational Log of Events (SOLE)",
      "category": "Administration",
      "npm-name": "ihe.rad.sole",
      "description": "Defines a way to exchange information about events that can then be collected and displayed using standard methods",
      "authority": "IHE",
      "product": [
        "fhir"
      ],
      "country": "uv",
      "language": [
        "en"
      ],
      "history": "http://wiki.ihe.net/index.php/Standardized_Operational_Log_of_Events",
      "canonical": "http://wiki.ihe.net/index.php/Standardized_Operational_Log_of_Events",
      "editions": [
        {
          "name": "STU3 Trial-Implementation",
          "ig-version": "0.1.0",
          "package": "ihe.rad.sole#0.1.0",
          "fhir-version": [
            "3.0.1"
          ],
          "url": "http://wiki.ihe.net/index.php/Standardized_Operational_Log_of_Events"
        }
      ],
      "analysis": {
        "error": "Unable to resolve package id ihe.rad.sole#0.1.0"
      }
    },
    {
      "name": "IHE Mobile Medication Administration (MMA)",
      "category": "Medications / Immunizations",
      "npm-name": "ihe.pharm.mma",
      "description": "Defines the integration between healthcare systems and mobile (or any other) clients using RESTful web services. This allows connecting EHRs with smartphones, smart pill boxes, and other personal or professional devices",
      "authority": "IHE",
      "product": [
        "fhir"
      ],
      "country": "uv",
      "language": [
        "en"
      ],
      "history": "http://wiki.ihe.net/index.php/Mobile_Medication_Administration",
      "canonical": "http://wiki.ihe.net/index.php/Mobile_Medication_Administration",
      "editions": [
        {
          "name": "STU3 Trial-Implementation",
          "ig-version": "0.1.0",
          "package": "ihe.pharm.mma#0.1.0",
          "fhir-version": [
            "3.0.1"
          ],
          "url": "http://wiki.ihe.net/index.php/Mobile_Medication_Administration"
        }
      ],
      "analysis": {
        "error": "Unable to resolve package id ihe.pharm.mma#0.1.0"
      }
    },
    {
      "name": "IHE Uniform Barcode Processing (UBP)",
      "category": "Medications / Immunizations",
      "npm-name": "ihe.pharm.ubp",
      "description": "Uniform Barcode Processing for Medications",
      "authority": "IHE",
      "product": [
        "fhir"
      ],
      "country": "uv",
      "language": [
        "en"
      ],
      "history": "http://wiki.ihe.net/index.php/Uniform_Barcode_Processing",
      "canonical": "http://wiki.ihe.net/index.php/Uniform_Barcode_Processing",
      "editions": [
        {
          "name": "STU3 Trial-Implementation",
          "ig-version": "0.1.0",
          "package": "ihe.pharm.ubp#0.1.0",
          "fhir-version": [
            "3.0.1"
          ],
          "url": "http://wiki.ihe.net/index.php/Uniform_Barcode_Processing"
        }
      ],
      "analysis": {
        "error": "Unable to resolve package id ihe.pharm.ubp#0.1.0"
      }
    },
    {
      "name": "IHE Mobile Retrieve Form for Data Capture (mRFD)",
      "category": "Forms Management",
      "npm-name": "ihe.qrph.mrfd",
      "description": "Provides a method for gathering data within a user’s current application to meet the requirements of an external system. mRFD supports RESTful retrieval of forms from a form source, display and completion of a form, and return of instance data from the display application to the source application. The workflows defined in this profile are based on those defined by the Retrieve Form for Data Capture (RFD) profile",
      "authority": "IHE",
      "product": [
        "fhir"
      ],
      "country": "uv",
      "language": [
        "en"
      ],
      "history": "http://wiki.ihe.net/index.php/Mobile_Retrieve_Form_for_Data_Capture",
      "canonical": "http://wiki.ihe.net/index.php/Mobile_Retrieve_Form_for_Data_Capture",
      "editions": [
        {
          "name": "STU3 Trial-Implementation",
          "ig-version": "0.1.0",
          "package": "ihe.qrph.mrfd#0.1.0",
          "fhir-version": [
            "3.0.1"
          ],
          "url": "http://wiki.ihe.net/index.php/Mobile_Retrieve_Form_for_Data_Capture"
        }
      ],
      "analysis": {
        "error": "Unable to resolve package id ihe.qrph.mrfd#0.1.0"
      }
    },
    {
      "name": "IHE Vital Records Death Reporting (VRDR)",
      "category": "Public Health",
      "npm-name": "ihe.qrph.vrdr",
      "description": "Defines a Retrieve Form for Data Capture (RFD) content profile that will specify derivation of source content from a medical summary document. by defining requirements for form filler content and form manager handling of the content",
      "authority": "IHE",
      "product": [
        "fhir"
      ],
      "country": "uv",
      "language": [
        "en"
      ],
      "history": "http://wiki.ihe.net/index.php/Vital_Records_Death_Reporting",
      "canonical": "http://wiki.ihe.net/index.php/Vital_Records_Death_Reporting",
      "editions": [
        {
          "name": "STU3 Trial-Implementation",
          "ig-version": "0.1.0",
          "package": "ihe.qrph.vrdr#0.1.0",
          "fhir-version": [
            "3.0.1"
          ],
          "url": "http://wiki.ihe.net/index.php/Vital_Records_Death_Reporting"
        }
      ],
      "analysis": {
        "error": "Unable to resolve package id ihe.qrph.vrdr#0.1.0"
      }
    },
    {
      "name": "IHE Dynamic Care Planning (DCP)",
      "category": "Care Planning",
      "npm-name": "ihe.pcc.dcp",
      "description": "Provides the structures and transactions for care planning, sharing Care Plans that meet the needs of many, such as providers, patients and payers",
      "authority": "IHE",
      "product": [
        "fhir"
      ],
      "country": "uv",
      "language": [
        "en"
      ],
      "history": "http://wiki.ihe.net/index.php/Dynamic_Care_Planning",
      "canonical": "http://wiki.ihe.net/index.php/Dynamic_Care_Planning",
      "editions": [
        {
          "name": "R4 Trial-Implementation",
          "ig-version": "0.2.0",
          "package": "ihe.pcc.dcp#0.2.0",
          "fhir-version": [
            "4.0.1"
          ],
          "url": "http://wiki.ihe.net/index.php/Dynamic_Care_Planning"
        }
      ],
      "analysis": {
        "error": "Unable to resolve package id ihe.pcc.dcp#0.2.0"
      }
    },
    {
      "name": "IHE Dynamic Care Team Management (DCTM)",
      "category": "Care Planning",
      "npm-name": "ihe.pcc.dctm",
      "description": "Provides the means for sharing care team information about a patient’s care teams that meet the needs of many users, such as providers, patients and payers",
      "authority": "IHE",
      "product": [
        "fhir"
      ],
      "country": "uv",
      "language": [
        "en"
      ],
      "history": "http://wiki.ihe.net/index.php/Dynamic_Care_Team_Management",
      "canonical": "http://wiki.ihe.net/index.php/Dynamic_Care_Team_Management",
      "editions": [
        {
          "name": "STU3 Trial-Implementation",
          "ig-version": "0.2.0",
          "package": "ihe.pcc.dctm#0.2.0",
          "fhir-version": [
            "4.0.1"
          ],
          "url": "http://wiki.ihe.net/index.php/Dynamic_Care_Team_Management"
        }
      ],
      "analysis": {
        "error": "Unable to resolve package id ihe.pcc.dctm#0.2.0"
      }
    },
    {
      "name": "Point-of-Care Medical Device Tracking (PMDT)",
      "category": "Administration",
      "npm-name": "ihe.pcc.pmdt",
      "description": "provides definition for a mobile Device",
      "authority": "IHE",
      "product": [
        "fhir"
      ],
      "country": "uv",
      "language": [
        "en"
      ],
      "history": "http://wiki.ihe.net/index.php/Point-of-Care_Medical_Device_Tracking",
      "canonical": "http://wiki.ihe.net/index.php/Point-of-Care_Medical_Device_Tracking",
      "editions": [
        {
          "name": "STU3 Trial-Implementation",
          "ig-version": "0.1.0",
          "package": "ihe.pcc.pmdt#0.1.0",
          "fhir-version": [
            "3.0.1"
          ],
          "url": "http://wiki.ihe.net/index.php/Point-of-Care_Medical_Device_Tracking"
        }
      ],
      "analysis": {
        "error": "Unable to resolve package id ihe.pcc.pmdt#0.1.0"
      }
    },
    {
      "name": "IHE Reconciliation of Clinical Content and Care Providers (RECON)",
      "category": "Administration",
      "npm-name": "ihe.pcc.recon",
      "description": "Provides the ability to communicate lists of clinical data that were reconciled, when they were reconciled and who did the reconciliation using CDA® constructs and FHIR® Resource attributes",
      "authority": "IHE",
      "product": [
        "fhir"
      ],
      "country": "uv",
      "language": [
        "en"
      ],
      "history": "http://wiki.ihe.net/index.php/Reconciliation_of_Clinical_Content_and_Care_Providers",
      "canonical": "http://wiki.ihe.net/index.php/Reconciliation_of_Clinical_Content_and_Care_Providers",
      "editions": [
        {
          "name": "STU3 Trial-Implementation",
          "ig-version": "0.1.0",
          "package": "ihe.pcc.recon#0.1.0",
          "fhir-version": [
            "3.0.1"
          ],
          "url": "http://wiki.ihe.net/index.php/Reconciliation_of_Clinical_Content_and_Care_Providers"
        }
      ],
      "analysis": {
        "error": "Unable to resolve package id ihe.pcc.recon#0.1.0"
      }
    },
    {
      "name": "IHE Remote Patient Monitoring (RPM)",
      "category": "Personal Healthcare",
      "npm-name": "ihe.pcc.rpm",
      "description": "Provides means of reporting measurements taken by Personal Healthcare Devices in a remote location",
      "authority": "IHE",
      "product": [
        "fhir"
      ],
      "country": "uv",
      "language": [
        "en"
      ],
      "history": "http://wiki.ihe.net/index.php/Remote_Patient_Monitoring",
      "canonical": "http://wiki.ihe.net/index.php/Remote_Patient_Monitoring",
      "editions": [
        {
          "name": "STU3 Trial-Implementation",
          "ig-version": "0.1.0",
          "package": "ihe.pcc.rpm#0.1.0",
          "fhir-version": [
            "3.0.1"
          ],
          "url": "http://wiki.ihe.net/index.php/Remote_Patient_Monitoring"
        }
      ],
      "analysis": {
        "error": "Unable to resolve package id ihe.pcc.rpm#0.1.0"
      }
    },
    {
      "name": "IHE Routine Interfacility Patient Transport (RIPT)",
      "category": "Communications",
      "npm-name": "ihe.pcc.ript",
      "description": "Provides means of updating a Transport team with critical and necessary medical information on a patient to be transported",
      "authority": "IHE",
      "product": [
        "fhir"
      ],
      "country": "uv",
      "language": [
        "en"
      ],
      "history": "http://wiki.ihe.net/index.php/Routine_Interfacility_Patient_Transport",
      "canonical": "http://wiki.ihe.net/index.php/Routine_Interfacility_Patient_Transport",
      "editions": [
        {
          "name": "STU3 Trial-Implementation",
          "ig-version": "0.1.0",
          "package": "ihe.pcc.ript#0.1.0",
          "fhir-version": [
            "3.0.1"
          ],
          "url": "http://wiki.ihe.net/index.php/Routine_Interfacility_Patient_Transport"
        }
      ],
      "analysis": {
        "error": "Error fetching package directly (http://profiles.ihe.net/PCC/RIPT/0.1.0/package.tgz), or fetching package list for ihe.pcc.ript from http://profiles.ihe.net/PCC/RIPT/package-list.json: Unable to fetch: Invalid HTTP response 404 from https://profiles.ihe.net/PCC/RIPT/0.1.0/package.tgz (Not Found) (content in /var/folders/85/j9nrkr152ds51j69d7nrxq7r0000gn/T/fhir-http-73.log)"
      }
    },
    {
      "name": "IHE Assessment Curation and Data Collection (ACDC)",
      "category": "EHR Access",
      "npm-name": "ihe.iti.acdc",
      "description": "Enables assessment developers and curators a means by which they can distribute assessment instruments to healthcare providers, supporting exchange of assessment data in a standardized form using the HL7 FHIR Questionnaire resource.",
      "authority": "IHE",
      "product": [
        "fhir"
      ],
      "country": "uv",
      "language": [
        "en"
      ],
      "history": "https://wiki.ihe.net/index.php/Assessment_Curation_and_Data_Collection",
      "canonical": "https://wiki.ihe.net/index.php/Assessment_Curation_and_Data_Collection",
      "editions": [
        {
          "name": "R4 Trial-Implementation",
          "ig-version": "1.1.0",
          "package": "ihe.pcc.acdc#1.1.0",
          "fhir-version": [
            "4.0.1"
          ],
          "url": "https://wiki.ihe.net/index.php/Assessment_Curation_and_Data_Collection"
        }
      ],
      "analysis": {
        "error": "Unable to resolve package id ihe.pcc.acdc#1.1.0"
      }
    },
    {
      "name": "IHE Mobile Aggregate Data Exchange (mADX)",
      "category": "EHR Access",
      "npm-name": "ihe.qrph.madx",
      "description": "Supports interoperable public health reporting of aggregate health data.",
      "authority": "IHE",
      "product": [
        "fhir"
      ],
      "country": "uv",
      "language": [
        "en"
      ],
      "history": "https://wiki.ihe.net/index.php/Mobile_Aggregate_Data_Exchange_(mADX)",
      "canonical": "https://wiki.ihe.net/index.php/Mobile_Aggregate_Data_Exchange_(mADX)",
      "editions": [
        {
          "name": "R4 Trial-Implementation",
          "ig-version": "1.1.0",
          "package": "ihe.qrph.madx#0.1.0",
          "fhir-version": [
            "4.0.1"
          ],
          "url": "https://wiki.ihe.net/index.php/Mobile_Aggregate_Data_Exchange_(mADX)"
        }
      ],
      "analysis": {
        "error": "Unable to resolve package id ihe.qrph.madx#0.1.0"
      }
    },
    {
      "name": "Electronic Case Reporting",
      "category": "Public Health",
      "npm-name": "hl7.fhir.us.ecr",
      "description": "The Electronic Case Reporting (eCR) Implementation Guide supports Reporting, investigation, and management via electronic transmission of clinical data from Electronic Health Records to Public Health Agencies, along with the management and processing of population cases. Ths IG covers Bi-directional information exchange and triggering and decision support",
      "authority": "HL7",
      "product": [
        "fhir"
      ],
      "country": "us",
      "language": [
        "en"
      ],
      "history": "http://hl7.org/fhir/us/ecr/history.html",
      "canonical": "http://hl7.org/fhir/us/ecr",
      "ci-build": "http://build.fhir.org/ig/HL7/case-reporting",
      "analysis": {
        "content": true,
        "rest": true,
        "documents": true,
        "clinicalCore": true,
        "carePlanning": true,
        "profiles": 57,
        "extensions": 25,
        "operations": 1,
        "valuesets": 8,
        "codeSystems": 8,
        "examples": 94
      },
      "editions": [
        {
          "name": "STU 2",
          "ig-version": "2.1.0",
          "package": "hl7.fhir.us.ecr#2.1.0",
          "fhir-version": [
            "4.0.1"
          ],
          "url": "http://hl7.org/fhir/us/ecr/STU2.1"
        },
        {
          "name": "STU 2 on FHIR R4",
          "ig-version": "2.0.0",
          "package": "hl7.fhir.us.ecr#2.0.0",
          "fhir-version": [
            "4.0.1"
          ],
          "url": "http://hl7.org/fhir/us/ecr/STU2"
        },
        {
          "name": "STU 1",
          "ig-version": "1.0.0",
          "package": "hl7.fhir.us.ecr#1.0.0",
          "fhir-version": [
            "4.0.1"
          ],
          "url": "http://hl7.org/fhir/us/ecr/STU1"
        }
      ]
    },
    {
      "name": "Loinc/IVD Test mapping",
      "category": "Diagnostics",
      "npm-name": "hl7.fhir.uv.livd",
      "description": "The LIVD Implementation Guide provides a industry standard expression for an IVD device manufacturer\u0027s suggestions for a specific device\u0027s mapping from the internal, proprietary IVD test codes to suggested LOINC codes when a LIS manager is connecting and configuring a device to the LIS",
      "authority": "HL7",
      "product": [
        "fhir"
      ],
      "country": "uv",
      "language": [
        "en"
      ],
      "history": "http://hl7.org/fhir/uv/livd/history.html",
      "canonical": "http://hl7.org/fhir/uv/livd",
      "ci-build": "http://build.fhir.org/ig/HL7/livd",
      "analysis": {
        "content": true,
        "diagnostics": true,
        "profiles": 10,
        "extensions": 4,
        "valuesets": 6,
        "codeSystems": 5,
        "examples": 8
      },
      "editions": [
        {
          "name": "STU 1 (FHIR R4) Ballot",
          "ig-version": "0.3.0",
          "package": "hl7.fhir.uv.livd#0.3.0",
          "fhir-version": [
            "4.0.1"
          ],
          "url": "http://hl7.org/fhir/uv/livd/2021Jan"
        }
      ]
    },
    {
      "name": "Point of Care Devices",
      "category": "Diagnostics",
      "npm-name": "hl7.fhir.uv.pocd",
      "description": "Defines the use of FHIR resources to convey measurements and supporting data from acute care point-of-care medical devices (PoCD) to receiving systems for electronic medical records, clinical decision support, and medical data archiving for aggregate quality measurement and research purposes",
      "authority": "HL7",
      "product": [
        "fhir"
      ],
      "country": "uv",
      "language": [
        "en"
      ],
      "history": "http://hl7.org/fhir/uv/pocd/history.html",
      "canonical": "http://hl7.org/fhir/uv/pocd",
      "ci-build": "http://build.fhir.org/ig/HL7/uv-pocd",
      "analysis": {
        "content": true,
        "rest": true,
        "clinicalCore": true,
        "profiles": 13,
        "extensions": 12,
        "valuesets": 8,
        "codeSystems": 5,
        "examples": 21
      },
      "editions": [
        {
          "name": "STU 1 Ballot",
          "ig-version": "0.3.0",
          "package": "hl7.fhir.uv.pocd#0.3.0",
          "fhir-version": [
            "4.0.1"
          ],
          "url": "http://hl7.org/fhir/uv/pocd/2021Sep"
        }
      ]
    },
    {
      "name": "Potential Drug/Drug Interaction",
      "category": "Medications / Immunizations",
      "npm-name": "hl7.fhir.uv.pddi",
      "description": "This implementation guide is targeted at stakeholders who seek to increase the specificity and clinical relevance of drug-drug interaction alerts presented through the electronic health record. The approach is service-oriented and uses Web standards, a minimum information model for potential drug interactions, and emerging Health Information Technology standards including CDS Hooks, FHIR, and Clinical Quality Language (CQL)",
      "authority": "HL7",
      "product": [
        "fhir"
      ],
      "country": "uv",
      "language": [
        "en"
      ],
      "history": "http://hl7.org/fhir/uv/pddi/history.html",
      "canonical": "http://hl7.org/fhir/uv/pddi",
      "ci-build": "http://build.fhir.org/ig/HL7/PDDI-CDS",
      "analysis": {
        "valuesets": 88,
        "codeSystems": 1,
        "examples": 36
      },
      "editions": [
        {
          "name": "STU 1 Ballot",
          "ig-version": "1.0.0-ballot",
          "package": "hl7.fhir.uv.pddi#1.0.0-ballot",
          "fhir-version": [
            "4.0.1"
          ],
          "url": "http://hl7.org/fhir/uv/pddi/2023Jan"
        }
      ]
    },
    {
      "name": "Validated Healthcare Directory",
      "category": "Administration",
      "npm-name": "hl7.fhir.uv.vhdir",
      "description": "Defines the minimum conformance requirements for accessing or exposing validated healthcare directory data and provides a specification for the exchange of directory data between a source of validated provider data and local workflow environments (e.g. local directories)",
      "authority": "HL7",
      "product": [
        "fhir"
      ],
      "country": "uv",
      "language": [
        "en"
      ],
      "history": "http://hl7.org/fhir/uv/vhdir/history.html",
      "canonical": "http://hl7.org/fhir/uv/vhdir",
      "ci-build": "http://build.fhir.org/ig/HL7/VhDir",
      "analysis": {},
      "editions": []
    },
    {
      "name": "Coverage Requirements Determination (Da Vinci)",
      "category": "Financial",
      "npm-name": "hl7.fhir.us.davinci-crd",
      "description": "Provides a mechanism for healthcare providers to discover guidelines, pre-authorization requirements and other expectations from payor organizations related to a proposed medication, procedure or other service associated with a patient\u0027s insurance coverage. Supports both patient-specific and patient-independent information retrieval",
      "authority": "HL7",
      "product": [
        "fhir"
      ],
      "country": "us",
      "language": [
        "en"
      ],
      "history": "http://hl7.org/fhir/us/davinci-crd/history.html",
      "canonical": "http://hl7.org/fhir/us/davinci-crd",
      "ci-build": "http://build.fhir.org/ig/HL7/davinci-crd",
      "analysis": {
        "content": true,
        "clinicalCore": true,
        "carePlanning": true,
        "financials": true,
        "medsMgmt": true,
        "scheduling": true,
        "profiles": 18,
        "extensions": 1,
        "valuesets": 8,
        "codeSystems": 3,
        "examples": 19
      },
      "editions": [
        {
          "name": "STU 2.0",
          "ig-version": "2.0.0",
          "package": "hl7.fhir.us.davinci-crd#2.0.0",
          "fhir-version": [
            "4.0.1"
          ],
          "url": "http://hl7.org/fhir/us/davinci-crd/STU2"
        }
      ]
    },
    {
      "name": "Data Exchange for Quality Measures (Da Vinci)",
      "category": "Financial",
      "npm-name": "hl7.fhir.us.davinci-deqm",
      "description": "Provides a mechanism for healthcare providers and data aggregators to exchange quality measure information using subscription, query, and push methods",
      "authority": "HL7",
      "product": [
        "fhir"
      ],
      "country": "us",
      "language": [
        "en"
      ],
      "history": "http://hl7.org/fhir/us/davinci-deqm/history.html",
      "canonical": "http://hl7.org/fhir/us/davinci-deqm",
      "ci-build": "http://build.fhir.org/ig/HL7/davinci-deqm",
      "analysis": {
        "content": true,
        "rest": true,
        "documents": true,
        "clinicalCore": true,
        "financials": true,
        "medsMgmt": true,
        "measures": true,
        "profiles": 11,
        "extensions": 8,
        "operations": 1,
        "valuesets": 2,
        "codeSystems": 2,
        "examples": 87
      },
      "editions": [
        {
          "name": "STU4 (v4.0.0)",
          "ig-version": "4.0.0",
          "package": "hl7.fhir.us.davinci-deqm#4.0.0",
          "fhir-version": [
            "4.0.1"
          ],
          "url": "http://hl7.org/fhir/us/davinci-deqm/STU4"
        }
      ]
    },
    {
      "name": "Occupational Data for Health",
      "category": "Clinical Records",
      "npm-name": "hl7.fhir.us.odh",
      "description": "This IG covers the specific data that covers past or present jobs, usual work, employment status, retirement date and combat zone period for the subject. It also includes the past or present jobs and usual work of other household members",
      "authority": "HL7",
      "product": [
        "fhir"
      ],
      "country": "us",
      "language": [
        "en"
      ],
      "history": "http://hl7.org/fhir/us/odh/history.html",
      "canonical": "http://hl7.org/fhir/us/odh",
      "ci-build": "http://build.fhir.org/ig/HL7/us-odh",
      "analysis": {
        "content": true,
        "clinicalCore": true,
        "profiles": 6,
        "extensions": 2,
        "valuesets": 9,
        "codeSystems": 1,
        "examples": 8
      },
      "editions": [
        {
          "name": "STU 1.3 on FHIR R4",
          "ig-version": "1.3.0",
          "package": "hl7.fhir.us.odh#1.3.0",
          "fhir-version": [
            "4.0.1"
          ],
          "url": "http://hl7.org/fhir/us/odh/STU1.3"
        }
      ]
    },
    {
      "name": "IHE Paramedicine Care Summary (PCS)",
      "category": "Communications",
      "npm-name": "ihe.pcc.pcs",
      "description": "Provides means for Emergency Transport to inform destination Hospital with critical and necessary medical information on patient being transported",
      "authority": "IHE",
      "product": [
        "fhir"
      ],
      "country": "uv",
      "language": [
        "en"
      ],
      "history": "http://wiki.ihe.net/index.php/Paramedicine_Care_Summary",
      "canonical": "http://wiki.ihe.net/index.php/Paramedicine_Care_Summary",
      "editions": [
        {
          "name": "STU3 Trial-Implementation",
          "ig-version": "0.1.0",
          "package": "ihe.pcc.pcs#0.1.0",
          "fhir-version": [
            "3.0.1"
          ],
          "url": "http://wiki.ihe.net/index.php/Paramedicine_Care_Summary"
        }
      ],
      "analysis": {
        "error": "Error fetching package directly (https://profiles.ihe.net/PCC/PCS/0.1.0/package.tgz), or fetching package list for ihe.pcc.pcs from https://profiles.ihe.net/PCC/PCS/package-list.json: Unable to fetch: Invalid HTTP response 404 from https://profiles.ihe.net/PCC/PCS/0.1.0/package.tgz (Not Found) (content in /var/folders/85/j9nrkr152ds51j69d7nrxq7r0000gn/T/fhir-http-84.log)"
      }
    },
    {
      "name": "IHE Birth and Fetal Death Reporting - Enhanced (BFDE)",
      "category": "Public Health",
      "npm-name": "ihe.pcc.bfde",
      "description": "Provides means for pre-populating of data from electronic health record systems to electronic vital records systems for birth and fetal death reporting",
      "authority": "IHE",
      "product": [
        "fhir"
      ],
      "country": "uv",
      "language": [
        "en"
      ],
      "history": "http://wiki.ihe.net/index.php/Birth_and_Fetal_Death_Reporting_Enhanced_Profile",
      "canonical": "http://wiki.ihe.net/index.php/Birth_and_Fetal_Death_Reporting_Enhanced_Profile",
      "editions": [
        {
          "name": "STU3 Trial-Implementation",
          "ig-version": "0.1.0",
          "package": "ihe.pcc.bfde#0.1.0",
          "fhir-version": [
            "3.0.1"
          ],
          "url": "http://wiki.ihe.net/index.php/Birth_and_Fetal_Death_Reporting_Enhanced_Profile"
        }
      ],
      "analysis": {
        "error": "Unable to resolve package id ihe.pcc.bfde#0.1.0"
      }
    },
    {
      "name": "IHE Quality Outcome Reporting for EMS (QORE)",
      "category": "Public Health",
      "npm-name": "ihe.qrph.qore",
      "description": "Supports transmission of clinical data for use in calculating Emergency Medical Services Quality measures. Focus on Stroke, CPR, and STEMI",
      "authority": "IHE",
      "product": [
        "fhir"
      ],
      "country": "uv",
      "language": [
        "en"
      ],
      "history": "http://wiki.ihe.net/index.php/Quality_Outcome_Reporting_for_EMS",
      "canonical": "http://wiki.ihe.net/index.php/Quality_Outcome_Reporting_for_EMS",
      "editions": [
        {
          "name": "STU3 Trial-Implementation",
          "ig-version": "0.1.0",
          "package": "ihe.qrph.qore#0.1.0",
          "fhir-version": [
            "3.0.1"
          ],
          "url": "http://wiki.ihe.net/index.php/Quality_Outcome_Reporting_for_EMS"
        }
      ],
      "analysis": {
        "error": "Error fetching package directly (http://profiles.ihe.net/QRPH/QORE/0.1.0/package.tgz), or fetching package list for ihe.qrph.qore from http://profiles.ihe.net/QRPH/QORE/package-list.json: Unable to fetch: Invalid HTTP response 404 from https://profiles.ihe.net/QRPH/QORE/0.1.0/package.tgz (Not Found) (content in /var/folders/85/j9nrkr152ds51j69d7nrxq7r0000gn/T/fhir-http-92.log)"
      }
    },
    {
      "name": "Smart App Launch Implementation Guide",
      "category": "EHR Access",
      "npm-name": "hl7.fhir.uv.smart-app-launch",
      "description": "App access to Healthcare software",
      "authority": "HL7",
      "product": [
        "fhir"
      ],
      "country": "uv",
      "language": [
        "en"
      ],
      "history": "http://hl7.org/fhir/smart-app-launch/history.html",
      "canonical": "http://hl7.org/fhir/smart-app-launch",
      "ci-build": "http://build.fhir.org/ig/HL7/smart-app-launch",
      "analysis": {},
      "editions": [
        {
          "name": "STU 2.1",
          "ig-version": "2.1.0",
          "package": "hl7.fhir.uv.smart-app-launch#2.1.0",
          "fhir-version": [
            "4.0.1"
          ],
          "url": "http://hl7.org/fhir/smart-app-launch/STU2.1"
        }
      ]
    },
    {
      "name": "Bidirectional Services eReferrals (BSeR) FHIR IG",
      "category": "Public Health",
      "npm-name": "hl7.fhir.us.bser",
      "description": "The Bidirectional Services eReferrals (BSeR) FHIR IG provides guidance on STU3 FHIR Resources and US Core IG profiles for use in exchanging a referral request and specific program data from a clinical provider to a typically extra-clinical program service provider, such as a diabetes prevention program, a smoking quitline, or a hypertension management training program. And provides for the return of feedback information from the service program to the referring provider",
      "authority": "HL7",
      "product": [
        "fhir"
      ],
      "country": "us",
      "language": [
        "en"
      ],
      "history": "http://hl7.org/fhir/us/bser/history.html",
      "canonical": "http://hl7.org/fhir/us/bser",
      "ci-build": "http://build.fhir.org/ig/HL7/bser",
      "analysis": {
        "content": true,
        "rest": true,
        "documents": true,
        "clinicalCore": true,
        "carePlanning": true,
        "financials": true,
        "medsMgmt": true,
        "profiles": 40,
        "valuesets": 2,
        "codeSystems": 2,
        "examples": 59
      },
      "editions": [
        {
          "name": "STU 2",
          "ig-version": "2.0.0-ballot",
          "package": "hl7.fhir.us.bser#2.0.0-ballot",
          "fhir-version": [
            "4.0.1"
          ],
          "url": "http://hl7.org/fhir/us/bser/2023Sep"
        }
      ]
    },
    {
      "name": "FHIR Bulk Data Access",
      "category": "EHR Access",
      "npm-name": "hl7.fhir.us.bulkdata",
      "description": "This Implementation Guide defines secure FHIR export Operations that use this capability to provide an authenticated and authorized client with the ability to register as a backend service and retrieve any data in a FHIR server, data on all patients in a server, or data on a group of patients while optionally specifying data since a certain date",
      "authority": "HL7",
      "product": [
        "fhir"
      ],
      "country": "us",
      "language": [
        "en"
      ],
      "history": "http://hl7.org/fhir/us/bulkdata/history.html",
      "canonical": "http://hl7.org/fhir/us/bulkdata",
      "ci-build": "https://build.fhir.org/ig/HL7/bulk-data",
      "editions": [
        {
          "name": "STU 1 Ballot",
          "ig-version": "0.1.0",
          "package": "hl7.fhir.us.bulkdata#0.1.0",
          "fhir-version": [
            "4.0.0"
          ],
          "url": "http://hl7.org/fhir/us/bulkdata/2019May"
        }
      ],
      "analysis": {
        "operations": 3
      }
    },
    {
      "name": "Common Data Models Harmonization FHIR IG",
      "category": "Research",
      "npm-name": "hl7.fhir.us.cdmh",
      "description": "The CDMH FHIR IG provides the guidance necessary to map the four common data models namely Sentinel, PCORnet CDM, i2b2 and OMOP to FHIR resources and profiles",
      "authority": "HL7",
      "product": [
        "fhir"
      ],
      "country": "us",
      "language": [
        "en"
      ],
      "history": "http://hl7.org/fhir/us/cdmh/history.html",
      "canonical": "http://hl7.org/fhir/us/cdmh",
      "ci-build": "http://build.fhir.org/ig/HL7/cdmh",
      "analysis": {
        "content": true,
        "rest": true,
        "clinicalCore": true,
        "medsMgmt": true,
        "diagnostics": true,
        "trials": true,
        "profiles": 15,
        "extensions": 22,
        "valuesets": 25,
        "codeSystems": 38,
        "examples": 15
      },
      "editions": [
        {
          "name": "STU 1",
          "ig-version": "1.0.0",
          "package": "hl7.fhir.us.cdmh#1.0.0",
          "fhir-version": [
            "4.0.1"
          ],
          "url": "http://hl7.org/fhir/us/cdmh/STU1"
        }
      ]
    },
    {
      "name": "Quality Measure Implementation Guide",
      "category": "Quality / CDS",
      "npm-name": "hl7.fhir.us.cqfmeasures",
      "description": "Provides profiles and guidance for the representation of clinical quality measures in FHIR and Clincal Quality Language (CQL)",
      "authority": "HL7",
      "product": [
        "fhir"
      ],
      "country": "us",
      "language": [
        "en"
      ],
      "history": "http://hl7.org/fhir/us/cqfmeasures/history.html",
      "canonical": "http://hl7.org/fhir/us/cqfmeasures",
      "ci-build": "http://build.fhir.org/ig/HL7/cqf-measures",
      "analysis": {
        "content": true,
        "rest": true,
        "clinicalCore": true,
        "measures": true,
        "profiles": 21,
        "extensions": 36,
        "operations": 6,
        "valuesets": 5,
        "codeSystems": 5,
        "examples": 61
      },
      "editions": [
        {
          "name": "STU4 (v4.0.0)",
          "ig-version": "4.0.0",
          "package": "hl7.fhir.us.cqfmeasures#4.0.0",
          "fhir-version": [
            "4.0.1"
          ],
          "url": "http://hl7.org/fhir/us/cqfmeasures/STU4"
        }
      ]
    },
    {
      "name": "Documentation Templates and Rules",
      "category": "Financial",
      "npm-name": "hl7.fhir.us.davinci-dtr",
      "description": "Provides a mechanism for delivering and executing payer rules related to documentation requirements for a proposed medication, procedure or other service associated with a patient\u0027s insurance coverage",
      "authority": "HL7",
      "product": [
        "fhir"
      ],
      "country": "us",
      "language": [
        "en"
      ],
      "history": "http://hl7.org/fhir/us/davinci-dtr/history.html",
      "canonical": "http://hl7.org/fhir/us/davinci-dtr",
      "ci-build": "http://build.fhir.org/ig/HL7/davinci-dtr",
      "analysis": {
        "content": true,
        "documents": true,
        "financials": true,
        "questionnaire": true,
        "profiles": 6,
        "extensions": 2,
        "operations": 1,
        "examples": 12
      },
      "editions": [
        {
          "name": "STU 2.0",
          "ig-version": "2.0.0",
          "package": "hl7.fhir.us.davinci-dtr#2.0.0",
          "fhir-version": [
            "4.0.1"
          ],
          "url": "http://hl7.org/fhir/us/davinci-dtr/STU2"
        }
      ]
    },
    {
      "name": "Da Vinci Health Record Exchange",
      "category": "Financial",
      "npm-name": "hl7.fhir.us.davinci-hrex",
      "description": "A library of shared artifacts used by other Da Vinci and payer related implementation guides",
      "authority": "HL7",
      "product": [
        "fhir"
      ],
      "country": "us",
      "language": [
        "en"
      ],
      "history": "http://hl7.org/fhir/us/davinci-hrex/history.html",
      "canonical": "http://hl7.org/fhir/us/davinci-hrex",
      "ci-build": "http://build.fhir.org/ig/HL7/davinci-ehrx",
      "analysis": {
        "content": true,
        "rest": true,
        "clinicalCore": true,
        "carePlanning": true,
        "financials": true,
        "profiles": 11,
        "extensions": 4,
        "operations": 1,
        "valuesets": 2,
        "codeSystems": 1,
        "examples": 22
      },
      "editions": [
        {
          "name": "STU1",
          "ig-version": "1.0.0",
          "package": "hl7.fhir.us.davinci-hrex#1.0.0",
          "fhir-version": [
            "4.0.1"
          ],
          "url": "http://hl7.org/fhir/us/davinci-hrex/STU1"
        }
      ]
    },
    {
      "name": "electronic Long-Term Services and Supports Implementation Guide",
      "category": "Public Health",
      "npm-name": "hl7.fhir.us.eltss",
      "description": "Provides guidance to US Realm implementers to use the FHIR for implementing access and exchange Electronic Long-Term Services \u0026 Supports (eLTSS) Dataset data elements",
      "authority": "HL7",
      "product": [
        "fhir"
      ],
      "country": "us",
      "language": [
        "en"
      ],
      "history": "http://hl7.org/fhir/us/eLTSS/history.html",
      "ci-build": "http://build.fhir.org/ig/HL7/eLTSS",
      "canonical": "http://hl7.org/fhir/us/eltss",
      "analysis": {
        "content": true,
        "rest": true,
        "clinicalCore": true,
        "financials": true,
        "questionnaire": true,
        "profiles": 13,
        "extensions": 3,
        "logicals": 3,
        "valuesets": 2,
        "codeSystems": 2,
        "examples": 5
      },
      "editions": [
        {
          "name": "STU 1",
          "ig-version": "1.0.0",
          "package": "hl7.fhir.us.eltss#1.0.0",
          "fhir-version": [
            "4.0.0"
          ],
          "url": "http://hl7.org/fhir/us/eltss/STU1"
        }
      ]
    },
    {
      "name": "Patient Reported Outcomes (PRO) FHIR IG",
      "category": "Personal Healthcare",
      "npm-name": "hl7.fhir.us.patient-reported-outcomes",
      "description": "This IG provides the necessary guidance to use FHIR for Patient Reported Outcomes",
      "authority": "HL7",
      "product": [
        "fhir"
      ],
      "country": "us",
      "language": [
        "en"
      ],
      "history": "http://hl7.org/fhir/us/patient-reported-outcomes/history.html",
      "canonical": "http://hl7.org/fhir/us/patient-reported-outcomes",
      "ci-build": "http://build.fhir.org/ig/HL7/patient-reported-outcomes",
      "analysis": {
        "rest": true
      },
      "editions": [
        {
          "name": "STU 1 Ballot",
          "ig-version": "0.2.0",
          "package": "hl7.fhir.us.patient-reported-outcomes#0.2.0",
          "fhir-version": [
            "4.0.0"
          ],
          "url": "http://hl7.org/fhir/us/patient-reported-outcomes/2019May"
        }
      ]
    },
    {
      "name": "Pharmacist Care Plan FHIR IG",
      "category": "Medications / Immunizations",
      "npm-name": "hl7.fhir.us.phcp",
      "description": "This is an electronic care plan with enhanced Medications / Immunizations content based on the templates in the HL7 Implementation Guide for C-CDA Release 2.1: Consolidated CDA for Clinical Notes, represented using FHIR profiles",
      "authority": "HL7",
      "product": [
        "fhir"
      ],
      "country": "us",
      "language": [
        "en"
      ],
      "history": "http://hl7.org/fhir/us/phcp/history.html",
      "canonical": "http://hl7.org/fhir/us/phcp",
      "ci-build": "http://build.fhir.org/ig/HL7/PhCP",
      "analysis": {
        "content": true,
        "rest": true,
        "clinicalCore": true,
        "carePlanning": true,
        "financials": true,
        "medsMgmt": true,
        "profiles": 10,
        "examples": 16
      },
      "editions": [
        {
          "name": "STU 1",
          "ig-version": "1.0.0",
          "package": "hl7.fhir.us.phcp#1.0.0",
          "fhir-version": [
            "4.0.1"
          ],
          "url": "http://hl7.org/fhir/us/phcp/STU1"
        }
      ]
    },
    {
      "name": "Vital Records Mortality and Morbidity Reporting FHIR IG",
      "category": "Public Health",
      "npm-name": "hl7.fhir.us.vrdr",
      "description": "The VRDR FHIR IG provides guidance regarding the use of FHIR resources for the bidirectional exchange of mortality data between State-run PHA Vital Records offices and NCHS",
      "authority": "HL7",
      "product": [
        "fhir"
      ],
      "country": "us",
      "language": [
        "en"
      ],
      "history": "http://hl7.org/fhir/us/vrdr/history.html",
      "canonical": "http://hl7.org/fhir/us/vrdr",
      "ci-build": "http://build.fhir.org/ig/HL7/vrdr",
      "analysis": {
        "content": true,
        "documents": true,
        "clinicalCore": true,
        "profiles": 34,
        "extensions": 4,
        "examples": 34
      },
      "editions": [
        {
          "name": "STU 2",
          "ig-version": "2.2.0",
          "package": "hl7.fhir.us.vrdr#2.2.0",
          "fhir-version": [
            "4.0.1"
          ],
          "url": "http://hl7.org/fhir/us/vrdr/STU2.2"
        }
      ]
    },
    {
      "name": "Womens Health Technology Coordinated Registry Network FHIR IG",
      "category": "Clinical Registries",
      "npm-name": "hl7.fhir.us.womens-health-registries",
      "description": "The purpose of the IG to provide the necessary guidance to use FHIR to build registries specific to monitoring Womens Health",
      "authority": "HL7",
      "product": [
        "fhir"
      ],
      "country": "us",
      "language": [
        "en"
      ],
      "history": "http://hl7.org/fhir/us/womens-health-registries/history.html",
      "canonical": "http://hl7.org/fhir/us/womens-health-registries",
      "ci-build": "http://build.fhir.org/ig/HL7/coordinated-registry-network",
      "analysis": {
        "content": true,
        "rest": true,
        "clinicalCore": true,
        "profiles": 3
      },
      "editions": [
        {
          "name": "STU 1 Ballot",
          "ig-version": "0.2.0",
          "package": "hl7.fhir.us.womens-health-registries#0.2.0",
          "fhir-version": [
            "4.0.0"
          ],
          "url": "http://hl7.org/fhir/us/womens-health-registries/2019May"
        }
      ]
    },
    {
      "name": "Personal Health Device FHIR IG",
      "category": "Personal Healthcare",
      "npm-name": "hl7.fhir.uv.phd",
      "description": "The IG provides a mapping of IEEE 11073 20601 Personal Health Device data to FHIR",
      "authority": "HL7",
      "product": [
        "fhir"
      ],
      "country": "uv",
      "language": [
        "en"
      ],
      "history": "http://hl7.org/fhir/uv/phd/history.html",
      "canonical": "http://hl7.org/fhir/uv/phd",
      "analysis": {
        "content": true,
        "rest": true,
        "clinicalCore": true,
        "profiles": 11,
        "valuesets": 7,
        "codeSystems": 4
      },
      "ci-build": "http://build.fhir.org/ig/HL7/phd",
      "editions": [
        {
          "name": "STU 1",
          "ig-version": "1.0.0",
          "package": "hl7.fhir.uv.phd#1.0.0",
          "fhir-version": [
            "4.0.1"
          ],
          "url": "http://hl7.org/fhir/uv/phd/STU1"
        }
      ]
    },
    {
      "name": "Provider Directory IG",
      "category": "Administration",
      "npm-name": "hl7.fhir.au.pd",
      "description": "This implementation guide is based upon STU3 FHIR standard and is the Australian variant of the Provider Directory IG. It outlines the key data elements for any provider directory and basic query guidance. The components developed in this guide are intended to provide a foundation for a central or distributed Provider or Healthcare Directory",
      "authority": "HL7",
      "product": [
        "fhir"
      ],
      "country": "au",
      "history": "http://hl7.org.au/fhir/pd/history.html",
      "canonical": "http://hl7.org.au/fhir/pd",
      "ci-build": "http://build.fhir.org/ig/hl7au/au-fhir-pd",
      "editions": [
        {
          "name": "Release 1 Qa-preview",
          "ig-version": "0.6.0",
          "package": "hl7.fhir.au.pd#0.6.0",
          "fhir-version": [
            "3.0.1"
          ],
          "url": "http://hl7.org.au/fhir"
        }
      ],
      "analysis": {
        "error": "Unable to find package hl7.fhir.au.pd#0.6.0"
      }
    },
    {
      "name": "Argonaut Clinical Notes Implementation Guide",
      "category": "EHR Access",
      "npm-name": "argonaut.us.clinicalnotes",
      "description": "This implementation guide provides implementers with FHIR profiles and guidance to create, use, and share Clinical Notes",
      "authority": "Argonaut",
      "product": [
        "fhir"
      ],
      "country": "us",
      "history": "http://fhir.org/guides/argonaut/clinicalnotes/history.html",
      "canonical": "http://fhir.org/guides/argonaut/clinicalnotes",
      "ci-build": "http://build.fhir.org/ig/argonautproject/clinicalnotes",
      "editions": [
        {
          "name": "Release 1",
          "ig-version": "1.0.0",
          "package": "argonaut.us.clinicalnotes#1.0.0",
          "fhir-version": [
            "3.0.1"
          ],
          "url": "http://fhir.org/guides/argonaut/clinicalnotes/1.0.0"
        }
      ],
      "analysis": {
        "error": "Unable to resolve package id argonaut.us.clinicalnotes#1.0.0"
      }
    },
    {
      "name": "Argonaut Questionnaire Implementation Guide",
      "category": "EHR Access",
      "npm-name": "argonaut.us.questionnaire",
      "description": "This implementation guide provides implementers with FHIR RESTful APIs and guidance to create, use and share between organizations standard assessment forms and the assessment responses",
      "authority": "Argonaut",
      "product": [
        "fhir"
      ],
      "country": "us",
      "history": "http://fhir.org/guides/argonaut/questionnaire/history.html",
      "canonical": "http://fhir.org/guides/argonaut/questionnaire",
      "ci-build": "http://build.fhir.org/ig/argonautproject/questionnaire",
      "editions": [
        {
          "name": "Release 1",
          "ig-version": "1.0.0",
          "package": "argonaut.us.questionnaire#1.0.0",
          "fhir-version": [
            "3.0.1"
          ],
          "url": "http://fhir.org/guides/argonaut/questionnaire/1.0.0"
        }
      ],
      "analysis": {
        "error": "Unable to resolve package id argonaut.us.questionnaire#1.0.0"
      }
    },
    {
      "name": "Danish Core Implementation Guide",
      "category": "National Base",
      "npm-name": "hl7.fhir.dk.core",
      "description": "Base danish national implementation guide",
      "authority": "HL7 Denmark",
      "product": [
        "fhir"
      ],
      "country": "dk",
      "language": [
        "en"
      ],
      "history": "http://hl7.dk/fhir/core/history.html",
      "canonical": "http://hl7.dk/fhir/core",
      "analysis": {
        "content": true,
        "clinicalCore": true,
        "profiles": 10,
        "extensions": 2,
        "valuesets": 6,
        "codeSystems": 15,
        "examples": 12
      },
      "ci-build": "http://build.fhir.org/ig/hl7dk/dk-core",
      "editions": [
        {
          "name": "Release",
          "ig-version": "2.2.0",
          "package": "hl7.fhir.dk.core#2.2.0",
          "fhir-version": [
            "4.0.1"
          ],
          "url": "http://hl7.dk/fhir/core/2.2.0"
        }
      ]
    },
    {
      "name": "Swiss Core Implementation Guide",
      "category": "National Base",
      "npm-name": "ch.fhir.ig.ch-core",
      "description": "Base swiss national implementation guide",
      "authority": "HL7 Switzerland",
      "product": [
        "fhir"
      ],
      "country": "ch",
      "history": "http://fhir.ch/ig/ch-core/history.html",
      "canonical": "http://fhir.ch/ig/ch-core",
      "ci-build": "http://build.fhir.org/ig/hl7ch/ch-core/index.html",
      "editions": [
        {
          "name": "STU",
          "ig-version": "1.0.0",
          "package": "ch.fhir.ig.ch-core#1.0.0",
          "fhir-version": [
            "4.0.1"
          ],
          "url": "http://fhir.ch/ig/ch-core/1.0.0"
        }
      ],
      "analysis": {
        "content": true,
        "documents": true,
        "clinicalCore": true,
        "financials": true,
        "profiles": 21,
        "extensions": 16,
        "valuesets": 16,
        "codeSystems": 13,
        "examples": 18
      }
    },
    {
      "name": "Swiss Guide Template",
      "category": "National Base",
      "npm-name": "ch.fhir.ig.template",
      "description": "HL7 Switzerland FHIR Implementation Guide Template",
      "authority": "HL7 Switzerland",
      "product": [
        "fhir"
      ],
      "country": "ch",
      "history": "http://fhir.ch/ig/template/history.html",
      "canonical": "http://fhir.ch/ig/template",
      "ci-build": "http://build.fhir.org/ig/hl7ch/ig-template/index.html",
      "editions": [
        {
          "name": "STU",
          "ig-version": "0.4.0",
          "package": "ch.fhir.ig.template#0.4.0",
          "fhir-version": [
            "4.0.1"
          ],
          "url": "http://fhir.ch/ig/template/0.4.0"
        }
      ],
      "analysis": {
        "error": "Unable to find package ch.fhir.ig.template#0.4.0"
      }
    },
    {
      "name": "Swiss EPR Metadata (CH-EPR-TERM)",
      "category": "National Base",
      "npm-name": "ch.fhir.ig.ch-epr-term",
      "description": "Implementation guide for the meta data specified in the framework of Annex 3 and 9 of the FDHA Ordinance on the electronic patient record in Switzerland",
      "authority": "HL7 Switzerland",
      "product": [
        "fhir"
      ],
      "country": "ch",
      "history": "http://fhir.ch/ig/ch-epr-term/history.html",
      "canonical": "http://fhir.ch/ig/ch-epr-term",
      "ci-build": "http://build.fhir.org/ig/hl7ch/ch-epr-term/index.html",
      "editions": [
        {
          "name": "STU",
          "ig-version": "2.0.4",
          "package": "ch.fhir.ig.ch-epr-term#2.0.4",
          "fhir-version": [
            "4.0.1"
          ],
          "url": "http://fhir.ch/ig/ch-epr-term/2.0.4"
        }
      ],
      "analysis": {
        "valuesets": 20,
        "codeSystems": 10
      }
    },
    {
      "name": "Swiss Cancer Registration Implementation Guide (CH-CRL)",
      "category": "National Base",
      "npm-name": "ch.fhir.ig.ch-crl",
      "description": "Implementation guide for the Cancer Registry Law (CRL)",
      "authority": "FOPH",
      "product": [
        "fhir"
      ],
      "country": "ch",
      "history": "http://fhir.ch/ig/ch-crl/history.html",
      "canonical": "http://fhir.ch/ig/ch-crl",
      "ci-build": "http://build.fhir.org/ig/ahdis/ch-crl/index.html",
      "editions": [
        {
          "name": "STU",
          "ig-version": "0.2.1",
          "package": "ch.fhir.ig.ch-crl#0.2.1",
          "fhir-version": [
            "4.0.1"
          ],
          "url": "http://fhir.ch/ig/ch-crl"
        },
        {
          "name": "STU",
          "ig-version": "0.1.1",
          "package": "ch.fhir.ig.ch-crl#0.1.1",
          "fhir-version": [
            "4.0.1"
          ],
          "url": "http://fhir.ch/ig/ch-crl/0.1.1"
        }
      ],
      "analysis": {
        "content": true,
        "documents": true,
        "clinicalCore": true,
        "carePlanning": true,
        "profiles": 34,
        "extensions": 1,
        "logicals": 1,
        "valuesets": 15,
        "codeSystems": 15,
        "examples": 137
      }
    },
    {
      "name": "Audit Trail Consumption (CH-ATC)",
      "category": "National Base",
      "npm-name": "ch.fhir.ig.atc",
      "description": "National Integration Profile for the Swiss Electronic Patient Record",
      "authority": "FOPH",
      "product": [
        "fhir"
      ],
      "country": "ch",
      "history": "http://fhir.ch/ig/ch-atc/history.html",
      "canonical": "http://fhir.ch/ig/ch-atc",
      "ci-build": "http://build.fhir.org/ig/ahdis/ch-atc/index.html",
      "editions": [
        {
          "ig-version": "3.1.0",
          "name": "2020-06-11",
          "package": "ch.fhir.ig.ch-atc#1.2.0",
          "fhir-version": [
            "4.0.1"
          ],
          "url": "http://fhir.ch/ig/ch-atc/index.html"
        },
        {
          "name": "Release 24.6.2019",
          "ig-version": "1.2.0",
          "package": "ch.fhir.ig.ch-atc#1.2.0",
          "fhir-version": [
            "3.0.1"
          ],
          "url": "http://fhir.ch/ig/ch-atc/1.2.0/index.html"
        }
      ],
      "analysis": {
        "error": "Attempt to import a mis-identified package. Expected ch.fhir.ig.ch-atc, got ch.fhir.ig.atc"
      }
    },
    {
      "name": "Order \u0026 Referral by Form (CH-ORF)",
      "category": "National Base",
      "npm-name": "ch.fhir.ig.ch-orf",
      "description": "The Order \u0026 Referral by Form (CH-ORF) Profile describes how forms for eReferrals, requests for information (such as diagnostic imaging results, lab results, discharge reports etc.) can be defined, deployed and used in order to achieve a syntactical and semantically consistent cross enterprise information exchange.",
      "authority": "eHealth Suisse",
      "product": [
        "fhir"
      ],
      "country": "ch",
      "history": "http://fhir.ch/ig/ch-orf/history.html",
      "canonical": "http://fhir.ch/ig/ch-orf",
      "ci-build": "http://build.fhir.org/ig/ahdis/ch-orf/index.html",
      "editions": [
        {
          "name": "STU",
          "ig-version": "0.9.1",
          "package": "ch.fhir.ig.ch-orf#0.9.1",
          "fhir-version": [
            "4.0.1"
          ],
          "url": "http://fhir.ch/ig/ch-orf/0.9.1"
        }
      ],
      "analysis": {
        "content": true,
        "documents": true,
        "clinicalCore": true,
        "questionnaire": true,
        "profiles": 5,
        "extensions": 7,
        "valuesets": 1,
        "codeSystems": 1,
        "examples": 9
      }
    },
    {
      "name": "CHMED20AF (R4)",
      "category": "National Base",
      "npm-name": "ch.chmed16af.emediplan",
      "description": "eMediplan CHMED16AF Implementation Guide",
      "authority": "IG eMediplan",
      "product": [
        "fhir"
      ],
      "country": "ch",
      "history": "http://chmed16af.emediplan.ch/fhir/history.html",
      "canonical": "http://chmed16af.emediplan.ch/fhir",
      "ci-build": "http://build.fhir.org/ig/ahdis/chmed20af/index.html",
      "editions": [
        {
          "name": "STU",
          "ig-version": "0.2.0",
          "package": "ch.chmed16af.emediplan#0.2.0",
          "fhir-version": [
            "4.0.0"
          ],
          "url": "http://chmed16af.emediplan.ch/fhir/0.2.0"
        }
      ],
      "analysis": {
        "error": "Unable to resolve package id ch.chmed16af.emediplan#0.2.0"
      }
    },
    {
      "name": "Swiss eMedication Implementation Guide",
      "category": "National Base",
      "npm-name": "ch.fhir.ig.ch-emed",
      "description": "The CH EMED implementation guide describes the FHIR representation of the defined documents for the exchange of medication information",
      "authority": "eHealth Suisse",
      "product": [
        "fhir"
      ],
      "country": "ch",
      "history": "http://fhir.ch/ig/ch-emed/history.html",
      "canonical": "http://fhir.ch/ig/ch-emed",
      "ci-build": "http://build.fhir.org/ig/hl7ch/ch-emed/index.html",
      "editions": [
        {
          "name": "DSTU",
          "ig-version": "0.1.1",
          "package": "ch.fhir.ig.ch-emed#0.1.1",
          "fhir-version": [
            "4.0.1"
          ],
          "url": "http://fhir.ch/ig/ch-emed/0.1.1"
        }
      ],
      "analysis": {
        "content": true,
        "documents": true,
        "clinicalCore": true,
        "medsMgmt": true,
        "profiles": 23,
        "extensions": 9,
        "valuesets": 3,
        "codeSystems": 2,
        "examples": 37
      }
    },
    {
      "name": "mednet Implementation Guide",
      "category": "Patient Summary",
      "npm-name": "swiss.mednet.fhir",
      "description": "The mednet.swiss implementation guide describes the FHIR profiles used to interface with the mednet software",
      "authority": "novcom AG",
      "product": [
        "fhir"
      ],
      "country": "ch",
      "history": "https://mednet.swiss/fhir/history.html",
      "canonical": "https://mednet.swiss/fhir",
      "analysis": {}
    },
    {
      "name": "US Drug Formulary",
      "category": "Medications / Immunizations",
      "npm-name": "hl7.fhir.us.Davinci-drug-formulary",
      "description": "API-based data exchange to Third-Party Applications via Member-authorized sharing of Health Plan\u0027s Prescription Drug Formulary.",
      "authority": "HL7",
      "product": [
        "fhir"
      ],
      "country": "us",
      "history": "http://hl7.org/fhir/us/Davinci-drug-formulary/history.html",
      "canonical": "http://hl7.org/fhir/us/Davinci-drug-formulary",
      "ci-build": "https://build.fhir.org/ig/HL7/davinci-pdex-formulary",
      "editions": [
        {
          "name": "STU 1",
          "ig-version": "1.0.0",
          "package": "hl7.fhir.us.Davinci-drug-formulary#1.0.0",
          "fhir-version": [
            "4.0.1"
          ],
          "url": "http://hl7.org/fhir/us/Davinci-drug-formulary/STU1"
        }
      ],
      "analysis": {
        "content": true,
        "medsMgmt": true,
        "profiles": 2,
        "extensions": 13,
        "valuesets": 4,
        "codeSystems": 4,
        "examples": 11
      }
    },
    {
      "name": "Da Vinci CDex",
      "category": "Financial",
      "npm-name": "hl7.fhir.us.davinci-cdex",
      "description": "Provider-to-payer and payer-related provider-to-provider data exchange to improve care coordination, support risk adjustment, ease quality management, facilitate claims auditing and confirm medical necessity, improve member experience, and support orders and referrals.",
      "authority": "HL7",
      "product": [
        "fhir"
      ],
      "country": "us",
      "history": "http://hl7.org/fhir/us/davinci-cdex/history.html",
      "canonical": "http://hl7.org/fhir/us/davinci-cdex",
      "ci-build": "http://build.fhir.org/ig/HL7/davinci-ecdx",
      "analysis": {
        "content": true,
        "rest": true,
        "carePlanning": true,
        "profiles": 1,
        "operations": 1,
        "valuesets": 3,
        "codeSystems": 1,
        "examples": 19
      },
      "editions": [
        {
          "name": "STU2",
          "ig-version": "2.0.0",
          "package": "hl7.fhir.us.davinci-cdex#2.0.0",
          "fhir-version": [
            "4.0.1"
          ],
          "url": "http://hl7.org/fhir/us/davinci-cdex/STU2"
        }
      ]
    },
    {
      "name": "Da Vinci PDex",
      "category": "Financial",
      "npm-name": "hl7.fhir.us.davinci-pdex",
      "description": "Payer data exchange with providers to support care coordination. Member-authorized sharing to Third-Party applications of Health Plan\u0027s Healthcare Service Network, Pharmacy Network and Prescription Drug Formulary",
      "authority": "HL7",
      "product": [
        "fhir"
      ],
      "country": "us",
      "history": "http://hl7.org/fhir/us/davinci-pdex/history.html",
      "canonical": "http://hl7.org/fhir/us/davinci-pdex",
      "ci-build": "http://build.fhir.org/ig/HL7/davinci-epdx",
      "analysis": {
        "content": true,
        "rest": true,
        "clinicalCore": true,
        "financials": true,
        "medsMgmt": true,
        "profiles": 5,
        "extensions": 6,
        "operations": 1,
        "valuesets": 12,
        "codeSystems": 13,
        "examples": 36
      },
      "editions": [
        {
          "name": "STU2 Ballot",
          "ig-version": "2.0.0-ballot",
          "package": "hl7.fhir.us.davinci-pdex#2.0.0-ballot",
          "fhir-version": [
            "4.0.1"
          ],
          "url": "http://hl7.org/fhir/us/davinci-pdex/2022May"
        },
        {
          "name": "STU1",
          "ig-version": "1.0.0",
          "package": "hl7.fhir.us.davinci-pdex#1.0.0",
          "fhir-version": [
            "4.0.1"
          ],
          "url": "http://hl7.org/fhir/us/davinci-pdex/STU1"
        }
      ]
    },
    {
      "name": "CDISC Lab Semantics in FHIR",
      "category": "Diagnostics",
      "npm-name": "hl7.fhir.uv.cdisc-lab",
      "description": "The IG shows how laboratory data in FHIR format can be converted into the CDISC LAB or LB format",
      "authority": "HL7",
      "product": [
        "fhir"
      ],
      "country": "uv",
      "history": "http://hl7.org/fhir/uv/cdisc-lab/history.html",
      "canonical": "http://hl7.org/fhir/uv/cdisc-lab",
      "ci-build": "http://build.fhir.org/ig/HL7/cdisc-lab",
      "analysis": {
        "rest": true
      },
      "editions": [
        {
          "name": "STU1",
          "ig-version": "1.0.0",
          "package": "hl7.fhir.uv.cdisc-lab#1.0.0",
          "fhir-version": [
            "4.0.1"
          ],
          "url": "http://hl7.org/fhir/uv/cdisc-lab/STU1"
        }
      ]
    },
    {
      "name": "Healthcare Associated Infection Reports (HAI) Long Term Care Facilities (LTCF)",
      "category": "Public Health",
      "npm-name": "hl7.fhir.us.hai-ltcf",
      "description": "Long term care facility (LTCF) healthcare-associated infection (HAI) reporting to CDC National Healthcare Safety Network (NHSN) to track infections and prevention process measures in a systematic way, which allows identification of problems and care improvement",
      "authority": "HL7",
      "product": [
        "fhir"
      ],
      "country": "us",
      "history": "http://hl7.org/fhir/us/hai-ltcf/history.html",
      "canonical": "http://hl7.org/fhir/us/hai-ltcf",
      "analysis": {
        "valuesets": 4,
        "codeSystems": 2
      },
      "ci-build": "http://build.fhir.org/ig/HL7/HAI-LTCF",
      "editions": [
        {
          "name": "STU 1.1",
          "ig-version": "1.1.0",
          "package": "hl7.fhir.us.hai-ltcf#1.1.0",
          "fhir-version": [
            "4.0.1"
          ],
          "url": "http://hl7.org/fhir/us/hai-ltcf/STU1.1"
        }
      ]
    },
    {
      "name": "Da Vinci Unsolicited Notifications (Alerts)",
      "category": "Financial",
      "npm-name": "hl7.fhir.us.davinci-alerts",
      "description": "The goal of this IG is to support the real-time exchange of alerts and notifications that impact patient care and value based or risk based services",
      "authority": "HL7",
      "product": [
        "fhir"
      ],
      "country": "us",
      "history": "http://hl7.org/fhir/us/davinci-alerts/history.html",
      "canonical": "http://hl7.org/fhir/us/davinci-alerts",
      "ci-build": "http://build.fhir.org/ig/HL7/davinci-alerts",
      "analysis": {
        "content": true,
        "rest": true,
        "clinicalCore": true,
        "financials": true,
        "profiles": 8,
        "valuesets": 4,
        "codeSystems": 1,
        "examples": 11
      },
      "editions": [
        {
          "name": "STU1",
          "ig-version": "1.0.0",
          "package": "hl7.fhir.us.davinci-alerts#1.0.0",
          "fhir-version": [
            "4.0.1"
          ],
          "url": "http://hl7.org/fhir/us/davinci-alerts/STU1"
        }
      ]
    },
    {
      "name": "Da Vinci Payer Coverage Decision Exchange (PCDE) FHIR IG",
      "category": "Financial",
      "npm-name": "hl7.fhir.us.davinci-pcde",
      "description": "Payer coverage decision exchange will promote continuity of treatment when a member moves from one covered payer to another without increasing provider burden or cost to the member. This IG enables member-authorized sharing of treatment, conditions, authorizations, relevant guidelines and supporting documentation from an original payer to a new payer when a patient changes coverage plans.",
      "authority": "HL7",
      "product": [
        "fhir"
      ],
      "country": "us",
      "history": "http://hl7.org/fhir/us/davinci-pcde/history.html",
      "canonical": "http://hl7.org/fhir/us/davinci-pcde",
      "ci-build": "http://build.fhir.org/ig/HL7/davinci-pcde",
      "analysis": {
        "content": true,
        "documents": true,
        "clinicalCore": true,
        "carePlanning": true,
        "profiles": 5,
        "valuesets": 3,
        "codeSystems": 1,
        "examples": 5
      },
      "editions": [
        {
          "name": "STU 1",
          "ig-version": "1.0.0",
          "package": "hl7.fhir.us.davinci-pcde#1.0.0",
          "fhir-version": [
            "4.0.1"
          ],
          "url": "http://hl7.org/fhir/us/davinci-pcde/STU1"
        }
      ]
    },
    {
      "name": "Breast Radiology Report (BRR)",
      "category": "Care Planning",
      "npm-name": "hl7.fhir.us.breast-radiology",
      "description": "Breast Radiology CIMI Logical Models and FHIR Profiles",
      "authority": "HL7",
      "product": [
        "fhir"
      ],
      "country": "us",
      "history": "http://hl7.org/fhir/us/breast-radiology/history.html",
      "canonical": "http://hl7.org/fhir/us/breast-radiology",
      "ci-build": "http://build.hl7.org/fhir/us/breast-radiology",
      "analysis": {
        "examples": 125
      },
      "editions": [
        {
          "name": "STU1 Ballot",
          "ig-version": "0.2.0",
          "package": "hl7.fhir.us.breast-radiology#0.2.0",
          "fhir-version": [
            "4.0.1"
          ],
          "url": "http://hl7.org/fhir/us/breast-radiology/2020May"
        }
      ]
    },
    {
      "name": "FHIR Clinical Guidelines",
      "category": "Quality / CDS",
      "npm-name": "hl7.fhir.uv.cpg",
      "description": "This implementation guide is a multi-stakeholder effort to use FHIR resources to build shareable and computable representations of the content of clinical care guidelines. The guide focuses on common patterns in clinical guidelines, establishing profiles, conformance requirements, and guidance for the patient-independent, as well as analogous patterns for the patient-specific representation of guideline recommendations",
      "authority": "HL7",
      "product": [
        "fhir"
      ],
      "country": "uv",
      "history": "http://hl7.org/fhir/uv/cpg/history.html",
      "canonical": "http://hl7.org/fhir/uv/cpg",
      "ci-build": "http://build.fhir.org/ig/HL7/cqf-recommendations",
      "analysis": {
        "content": true,
        "rest": true,
        "clinicalCore": true,
        "carePlanning": true,
        "medsMgmt": true,
        "measures": true,
        "questionnaire": true,
        "profiles": 102,
        "extensions": 38,
        "operations": 5,
        "valuesets": 9,
        "codeSystems": 7,
        "examples": 441
      },
      "editions": [
        {
          "name": "STU 1",
          "ig-version": "1.0.0",
          "package": "hl7.fhir.uv.cpg#1.0.0",
          "fhir-version": [
            "4.0.1"
          ],
          "url": "http://hl7.org/fhir/uv/cpg/STU1"
        }
      ]
    },
    {
      "name": "Minimal Common Oncology Data Elements (mCODE)",
      "category": "Care Planning",
      "npm-name": "hl7.fhir.us.mcode",
      "description": "This IG specifies a core set of common data elements for cancer that is clinically applicable in every electronic patient record with a cancer diagnosis. It is intended to enable standardized information exchange among EHRs/oncology information systems and reuse of data by other stakeholders (e.g. quality measurement, research).",
      "authority": "HL7",
      "product": [
        "fhir"
      ],
      "country": "us",
      "history": "http://hl7.org/fhir/us/mcode/history.html",
      "canonical": "http://hl7.org/fhir/us/mcode",
      "ci-build": "http://build.fhir.org/ig/HL7/fhir-mCODE-ig",
      "analysis": {
        "content": true,
        "rest": true,
        "clinicalCore": true,
        "medsMgmt": true,
        "diagnostics": true,
        "profiles": 28,
        "extensions": 14,
        "operations": 1,
        "valuesets": 96,
        "codeSystems": 2,
        "examples": 97
      },
      "editions": [
        {
          "name": "STU 3",
          "ig-version": "3.0.0",
          "package": "hl7.fhir.us.mcode#3.0.0",
          "fhir-version": [
            "4.0.1"
          ],
          "url": "http://hl7.org/fhir/us/mcode/STU3"
        }
      ]
    },
    {
      "name": "Da Vinci Prior Authorization Support (PAS) FHIR IG",
      "category": "Financial",
      "npm-name": "hl7.fhir.us.davinci-pas",
      "description": "This IG allows providers the ability to easily identify the need for payer authorizations, assemble necessary information, identify and supply missing information and submit it to the payer electronically and receive a response in real time within the clinical workflow.",
      "authority": "HL7",
      "product": [
        "fhir"
      ],
      "country": "us",
      "history": "http://hl7.org/fhir/us/davinci-pas/history.html",
      "canonical": "http://hl7.org/fhir/us/davinci-pas",
      "ci-build": "http://build.fhir.org/ig/HL7/davinci-pas",
      "analysis": {
        "content": true,
        "clinicalCore": true,
        "carePlanning": true,
        "financials": true,
        "medsMgmt": true,
        "profiles": 23,
        "extensions": 37,
        "operations": 2,
        "valuesets": 12,
        "codeSystems": 6,
        "examples": 29
      },
      "editions": [
        {
          "name": "STU 1.2 Ballot",
          "ig-version": "1.2.0-ballot",
          "package": "hl7.fhir.us.davinci-pas#1.2.0-ballot",
          "fhir-version": [
            "4.0.1"
          ],
          "url": "http://hl7.org/fhir/us/davinci-pas/2022May"
        },
        {
          "name": "STU 1.1",
          "ig-version": "1.1.0",
          "package": "hl7.fhir.us.davinci-pas#1.1.0",
          "fhir-version": [
            "4.0.1"
          ],
          "url": "http://hl7.org/fhir/us/davinci-pas/STU1.1"
        },
        {
          "name": "STU 1",
          "ig-version": "1.0.0",
          "package": "hl7.fhir.us.davinci-pas#1.0.0",
          "fhir-version": [
            "4.0.1"
          ],
          "url": "http://hl7.org/fhir/us/davinci-pas/STU1"
        }
      ]
    },
    {
      "name": "FHIR Bulk Data Access (Flat FHIR)",
      "category": "EHR Access",
      "npm-name": "hl7.fhir.uv.bulkdata",
      "description": "Defines a way to efficiently access large volumes of information on a group of individuals from an EHR",
      "authority": "HL7",
      "product": [
        "fhir"
      ],
      "country": "uv",
      "history": "http://hl7.org/fhir/uv/bulkdata/history.html",
      "canonical": "http://hl7.org/fhir/uv/bulkdata",
      "ci-build": "http://build.fhir.org/ig/HL7/bulk-data",
      "analysis": {
        "rest": true,
        "operations": 3,
        "valuesets": 1,
        "codeSystems": 1
      },
      "editions": [
        {
          "name": "STU 2",
          "ig-version": "2.0.0",
          "package": "hl7.fhir.uv.bulkdata#2.0.0",
          "fhir-version": [
            "4.0.1"
          ],
          "url": "http://hl7.org/fhir/uv/bulkdata/STU2"
        },
        {
          "name": "STU 1",
          "ig-version": "1.0.1",
          "package": "hl7.fhir.uv.bulkdata#1.0.1",
          "fhir-version": [
            "4.0.1"
          ],
          "url": "http://hl7.org/fhir/uv/bulkdata/STU1.0.1"
        },
        {
          "name": "STU 1",
          "ig-version": "1.0.0",
          "package": "hl7.fhir.uv.bulkdata#1.0.0",
          "fhir-version": [
            "4.0.0"
          ],
          "url": "http://hl7.org/fhir/uv/bulkdata/STU1"
        }
      ]
    },
    {
      "name": "Basisgegevensset Zorg || Patient Summary",
      "category": "Patient Summary",
      "description": "The Basisgegevensset Zorg, aka BgZ, is the minimum set of patient data that is important for continuity of care and is relevant irrespective of specialism, patient conditions and type of physicians. This set of patient data is recorded comparatively by all healthcare providers. This facilitates information exchange. The BgZ has been made consistent with the European Patient Summary.",
      "authority": "Nictiz",
      "product": [
        "fhir"
      ],
      "country": "nl",
      "language": [
        "nl",
        "en"
      ],
      "history": "https://informatiestandaarden.nictiz.nl/wiki/MedMij:V2019.01_OntwerpBGZ_2017#Release_notes",
      "canonical": "https://informatiestandaarden.nictiz.nl/wiki/MedMij:V2019.01_OntwerpBGZ_2017",
      "ci-build": "https://informatiestandaarden.nictiz.nl/wiki/MedMij:Vdraft_OntwerpBGZ_2017",
      "editions": [
        {
          "name": "Normative - MMVN 3",
          "ig-version": "2.1.3",
          "package": "nictiz.fhir.nl.stu3.zib2017#2.1.3",
          "fhir-version": [
            "3.0.1"
          ],
          "url": "https://informatiestandaarden.nictiz.nl/wiki/MedMij:V2019.01_OntwerpBGZ_2017#Use_case_1:_Raadplegen_Basisgegevensset_Zorg_in_persoonlijke_gezondheidsomgeving"
        }
      ],
      "analysis": {
        "content": true,
        "rest": true,
        "documents": true,
        "clinicalCore": true,
        "carePlanning": true,
        "financials": true,
        "medsMgmt": true,
        "diagnostics": true,
        "profiles": 144,
        "extensions": 70,
        "valuesets": 261
      }
    },
    {
      "name": "Davinci pdex Plan Net",
      "category": "Administration",
      "npm-name": "hl7.fhir.us.davinci-pdex-plan-net",
      "description": "A subset of the functionality described in the Validated healthcare directory IG",
      "authority": "HL7",
      "product": [
        "fhir"
      ],
      "country": "us",
      "history": "http://hl7.org/fhir/us/davinci-pdex-plan-net/history.html",
      "canonical": "http://hl7.org/fhir/us/davinci-pdex-plan-net",
      "language": [
        "en"
      ],
      "ci-build": "http://build.fhir.org/ig/HL7/davinci-pdex-plan-net",
      "analysis": {
        "content": true,
        "rest": true,
        "clinicalCore": true,
        "financials": true,
        "profiles": 9,
        "extensions": 12,
        "valuesets": 24,
        "codeSystems": 14,
        "examples": 49
      },
      "editions": [
        {
          "name": "STU 1",
          "ig-version": "1.1.0",
          "package": "hl7.fhir.us.davinci-pdex-plan-net#1.1.0",
          "fhir-version": [
            "4.0.1"
          ],
          "url": "http://hl7.org/fhir/us/davinci-pdex-plan-net/STU1.1"
        },
        {
          "name": "STU 1",
          "ig-version": "1.0.0",
          "package": "hl7.fhir.us.davinci-pdex-plan-net#1.0.0",
          "fhir-version": [
            "4.0.1"
          ],
          "url": "http://hl7.org/fhir/us/davinci-pdex-plan-net/STU1"
        }
      ]
    },
    {
      "name": "Argonaut Clinical Notes Implementation Guide",
      "category": "EHR Access",
      "npm-name": "fhir.argonaut.clinicalnotes",
      "description": "This implementation guide provides implementers with FHIR profiles and guidance to create, use, and share Clinical Notes",
      "authority": "Argonaut",
      "product": [
        "fhir"
      ],
      "country": "us",
      "history": "http://fhir.org/guides/argonaut/clinicalnotes/history.html",
      "canonical": "http://fhir.org/guides/argonaut/clinicalnotes",
      "ci-build": "http://build.fhir.org/ig/argonautproject/clinicalnotes",
      "language": [
        "en"
      ],
      "editions": [
        {
          "name": "Release 1",
          "ig-version": "1.0.0",
          "package": "fhir.argonaut.clinicalnotes#1.0.0",
          "fhir-version": [
            "3.0.1"
          ],
          "url": "http://fhir.org/guides/argonaut/clinicalnotes/1.0.0"
        }
      ],
      "analysis": {
        "content": true,
        "rest": true,
        "documents": true,
        "clinicalCore": true,
        "profiles": 2,
        "valuesets": 3,
        "codeSystems": 1
      }
    },
    {
      "name": "Argonaut Questionnaire Implementation Guide",
      "category": "EHR Access",
      "npm-name": "fhir.argonaut.questionnaire",
      "description": "Thi IG provides guidance to support interchange of simple forms based on the Questionnaire and QuestionnaireResponse resources: it provides implementers with FHIR RESTful APIs and guidance to create, use and share between organizations standard assessment forms and the assessment responses",
      "authority": "Argonaut",
      "product": [
        "fhir"
      ],
      "country": "us",
      "history": "http://fhir.org/guides/argonaut/questionnaire/history.html",
      "canonical": "http://fhir.org/guides/argonaut/questionnaire",
      "ci-build": "http://build.fhir.org/ig/argonautproject/questionnaire",
      "language": [
        "en"
      ],
      "editions": [
        {
          "name": "Release 1",
          "ig-version": "1.0.0",
          "package": "fhir.argonaut.questionnaire#1.0.0",
          "fhir-version": [
            "3.0.1"
          ],
          "url": "http://fhir.org/guides/argonaut/questionnaire/1.0.0"
        }
      ],
      "analysis": {
        "content": true,
        "rest": true,
        "questionnaire": true,
        "profiles": 4,
        "extensions": 5,
        "operations": 1
      }
    },
    {
      "name": "CARIN Real-time Pharmacy Benefit Check",
      "category": "Financial",
      "npm-name": "hl7.fhir.us.carin-rtpbc",
      "description": "This is a guide for implementing a consumer-focused Real-time Pharmacy Benefit Check (RTPBC) process using HL7 FHIR® R4.Using RTPBC, a patient can learn the cost and insurance coverage related to medications they’ve been prescribed",
      "authority": "HL7",
      "product": [
        "fhir"
      ],
      "country": "us",
      "history": "http://hl7.org/fhir/us/carin-rtpbc/history.html",
      "canonical": "http://hl7.org/fhir/us/carin-rtpbc",
      "ci-build": "http://build.fhir.org/ig/HL7/carin-rtpbc",
      "language": [
        "en"
      ],
      "analysis": {
        "content": true,
        "rest": true,
        "messaging": true,
        "clinicalCore": true,
        "financials": true,
        "medsMgmt": true,
        "profiles": 10,
        "extensions": 2,
        "valuesets": 9,
        "codeSystems": 3,
        "examples": 16
      },
      "editions": [
        {
          "name": "STU 1",
          "ig-version": "1.0.0",
          "package": "hl7.fhir.us.carin-rtpbc#1.0.0",
          "fhir-version": [
            "4.0.1"
          ],
          "url": "http://hl7.org/fhir/us/carin-rtpbc/STU1"
        }
      ]
    },
    {
      "name": "CARIN Blue Button Implementation Guide",
      "category": "Financial",
      "npm-name": "hl7.fhir.us.carin-bb",
      "description": "Implementation guide for an API similar to the CMS Medicare Blue Button 2.0 API, FHIR R3 based, that will allow consumer-directed exchange of commercial Health Plan/Payer adjudicated claims data to meet the requirements of the CMS Interoperability and Patient Access proposed rule.",
      "authority": "HL7",
      "product": [
        "fhir"
      ],
      "country": "us",
      "history": "http://hl7.org/fhir/us/carin-bb/history.html",
      "canonical": "http://hl7.org/fhir/us/carin-bb",
      "ci-build": "http://build.fhir.org/ig/HL7/carin-bb",
      "language": [
        "en"
      ],
      "analysis": {
        "content": true,
        "rest": true,
        "clinicalCore": true,
        "financials": true,
        "profiles": 10,
        "valuesets": 48,
        "codeSystems": 36,
        "examples": 28
      },
      "editions": [
        {
          "name": "STU 2",
          "ig-version": "2.0.0",
          "package": "hl7.fhir.us.carin-bb#2.0.0",
          "fhir-version": [
            "4.0.1"
          ],
          "url": "http://hl7.org/fhir/us/carin-bb/STU2"
        },
        {
          "name": "STU 1",
          "ig-version": "1.1.0",
          "package": "hl7.fhir.us.carin-bb#1.1.0",
          "fhir-version": [
            "4.0.1"
          ],
          "url": "http://hl7.org/fhir/us/carin-bb/STU1.1"
        },
        {
          "name": "STU 1",
          "ig-version": "1.0.0",
          "package": "hl7.fhir.us.carin-bb#1.0.0",
          "fhir-version": [
            "4.0.1"
          ],
          "url": "http://hl7.org/fhir/us/carin-bb/STU1"
        }
      ]
    },
    {
      "name": "Risk Based Contracts Member Attribution List FHIR IG",
      "category": "Financial",
      "npm-name": "hl7.fhir.us.davinci-atr",
      "description": "Support the real-time exchange of alerts and notifications that impact patient care and value based or risk based services.",
      "authority": "HL7",
      "product": [
        "fhir"
      ],
      "country": "us",
      "history": "http://hl7.org/fhir/us/davinci-atr/history.html",
      "canonical": "http://hl7.org/fhir/us/davinci-atr",
      "ci-build": "http://build.fhir.org/ig/HL7/davinci-atr",
      "language": [
        "en"
      ],
      "analysis": {
        "content": true,
        "rest": true,
        "clinicalCore": true,
        "financials": true,
        "profiles": 8,
        "extensions": 5,
        "valuesets": 1,
        "codeSystems": 1,
        "examples": 14
      },
      "editions": [
        {
          "name": "STU2 Release 1 Ballot",
          "ig-version": "2.0.0-ballot",
          "package": "hl7.fhir.us.davinci-atr#2.0.0-ballot",
          "fhir-version": [
            "4.0.1"
          ],
          "url": "http://hl7.org/fhir/us/davinci-atr/2023Jan"
        },
        {
          "name": "STU 1",
          "ig-version": "1.0.0",
          "package": "hl7.fhir.us.davinci-atr#1.0.0",
          "fhir-version": [
            "4.0.1"
          ],
          "url": "http://hl7.org/fhir/us/davinci-atr/STU1"
        }
      ]
    },
    {
      "name": "Basisprofil DE",
      "category": "National Base",
      "npm-name": "basisprofil.de",
      "description": "German Base Profiles",
      "authority": "HL7 Deutschland",
      "product": [
        "fhir"
      ],
      "country": "de",
      "history": "http://ig.fhir.de/basisprofile-de",
      "canonical": "http://fhir.de",
      "ci-build": "https://simplifier.net/Basisprofil-DE-R4",
      "language": [
        "de"
      ],
      "editions": [
        {
          "name": "STU3",
          "ig-version": "0.2.30 ",
          "fhir-version": [
            "3.0.1"
          ],
          "package": "basisprofil.de#0.2.30",
          "url": "http://ig.fhir.de/basisprofile-de/0.2.30"
        },
        {
          "name": "R4",
          "ig-version": "0.9.1-alpha2",
          "fhir-version": [
            "4.0.1"
          ],
          "package": "de.basisprofil.r4#0.9.1-alpha2",
          "url": "https://simplifier.net/guide/basisprofil-de-r4/home"
        }
      ],
      "analysis": {
        "error": "no core dependency or FHIR Version found in the Package definition",
        "content": true,
        "clinicalCore": true,
        "financials": true,
        "profiles": 17,
        "extensions": 17,
        "valuesets": 10,
        "codeSystems": 17
      }
    },
    {
      "name": "FHIR Data Segmentation for Privacy",
      "category": "Security",
      "npm-name": "hl7.fhir.uv.security-label-ds4p",
      "description": "Guidance for applying security labels in FHIR",
      "authority": "HL7",
      "product": [
        "fhir"
      ],
      "country": "uv",
      "history": "http://hl7.org/fhir/uv/security-label-ds4p/history.html",
      "canonical": "http://hl7.org/fhir/uv/security-label-ds4p",
      "ci-build": "http://hl7.org/fhir/ig/HL7/security-label-ds4p",
      "language": [
        "en"
      ],
      "analysis": {
        "content": true,
        "extensions": 6,
        "valuesets": 8,
        "examples": 8
      },
      "editions": [
        {
          "name": "STU 1",
          "ig-version": "1.0.0",
          "package": "hl7.fhir.uv.security-label-ds4p#1.0.0",
          "fhir-version": [
            "4.0.1"
          ],
          "url": "http://hl7.org/fhir/uv/security-label-ds4p/STU1"
        }
      ]
    },
    {
      "name": "FHIR Shorthand",
      "category": "Administration",
      "npm-name": "hl7.fhir.uv.shorthand",
      "description": "FHIR Shorthand (FSH) is a domain-specific language (DSL) for defining the contents of FHIR IGs to allow the author to express their intent with fewer concerns about underlying FHIR mechanics",
      "authority": "HL7",
      "product": [
        "fhir"
      ],
      "country": "uv",
      "history": "http://hl7.org/fhir/uv/shorthand/history.html",
      "canonical": "http://hl7.org/fhir/uv/shorthand",
      "ci-build": "http://build.fhir.org/ig/HL7/fhir-shorthand",
      "language": [
        "en"
      ],
      "analysis": {},
      "editions": [
        {
          "name": "Release 3 Ballot",
          "ig-version": "3.0.0-ballot",
          "package": "hl7.fhir.uv.shorthand#3.0.0-ballot",
          "fhir-version": [
            "4.0.1"
          ],
          "url": "http://hl7.org/fhir/uv/shorthand/2023Sep"
        }
      ]
    },
    {
      "name": "Post Acute Orders FHIR IG",
      "category": "Care Planning",
      "npm-name": "hl7.fhir.us.dme-orders",
      "description": "Electronic exchange of post-acute orders",
      "authority": "HL7",
      "product": [
        "fhir"
      ],
      "country": "us",
      "history": "http://hl7.org/fhir/us/dme-orders/history.html",
      "canonical": "http://hl7.org/fhir/us/dme-orders",
      "ci-build": "http://build.fhir.org/ig/HL7/dme-orders",
      "language": [
        "en"
      ],
      "analysis": {
        "content": true,
        "clinicalCore": true,
        "carePlanning": true,
        "financials": true,
        "medsMgmt": true,
        "profiles": 11,
        "extensions": 3,
        "valuesets": 2,
        "codeSystems": 1,
        "examples": 26
      },
      "editions": [
        {
          "name": "STU 1 Ballot",
          "ig-version": "0.2.0",
          "package": "hl7.fhir.us.dme-orders#0.2.0",
          "fhir-version": [
            "4.0.1"
          ],
          "url": "http://hl7.org/fhir/us/dme-orders/2020Sep"
        }
      ]
    },
    {
      "name": "Application Data Exchange Assessment Framework and Functional Requirements for Mobile Health",
      "category": "Personal Healthcare",
      "npm-name": "hl7.fhir.uv.mhealth-framework",
      "description": "Document the functional requirements that can be used to assess devices, applications, and FHIR profiles to ensure that the essential data needed for clinical, patient and research uses is present in communications between applications",
      "authority": "HL7",
      "product": [
        "fhir"
      ],
      "country": "uv",
      "history": "http://hl7.org/fhir/uv/mhealth-framework/history.html",
      "canonical": "http://hl7.org/fhir/uv/mhealth-framework",
      "ci-build": "http://hl7.org/fhir/uv/mhealth-framework",
      "language": [
        "en"
      ],
      "analysis": {
        "content": true,
        "clinicalCore": true,
        "profiles": 2
      },
      "editions": [
        {
          "name": "STU 1 Ballot",
          "ig-version": "0.1.0",
          "package": "hl7.fhir.uv.mhealth-framework#0.1.0",
          "fhir-version": [
            "4.0.1"
          ],
          "url": "http://hl7.org/fhir/uv/mhealth-framework/2020May"
        }
      ]
    },
    {
      "name": "US Drug Formulary",
      "category": "Medications / Immunizations",
      "npm-name": "hl7.fhir.us.davinci-drug-formulary",
      "description": "API-based data exchange to Third-Party Applications via Member-authorized sharing of Health Plan\u0027s Prescription Drug Formulary.",
      "authority": "HL7",
      "product": [
        "fhir"
      ],
      "country": "us",
      "history": "http://hl7.org/fhir/us/davinci-drug-formulary/history.html",
      "canonical": "http://hl7.org/fhir/us/davinci-drug-formulary",
      "language": [
        "en"
      ],
      "ci-build": "http://build.fhir.org/ig/HL7/davinci-pdex-formulary",
      "analysis": {
        "content": true,
        "rest": true,
        "clinicalCore": true,
        "financials": true,
        "medsMgmt": true,
        "profiles": 5,
        "extensions": 11,
        "valuesets": 10,
        "codeSystems": 8,
        "examples": 22
      },
      "editions": [
        {
          "name": "STU 2",
          "ig-version": "2.0.0",
          "package": "hl7.fhir.us.davinci-drug-formulary#2.0.0",
          "fhir-version": [
            "4.0.1"
          ],
          "url": "http://hl7.org/fhir/us/davinci-drug-formulary/STU2"
        },
        {
          "name": "STU 1",
          "ig-version": "1.1.0",
          "package": "hl7.fhir.us.davinci-drug-formulary#1.1.0",
          "fhir-version": [
            "4.0.1"
          ],
          "url": "http://hl7.org/fhir/us/davinci-drug-formulary/STU1.1"
        },
        {
          "name": "STU 1",
          "ig-version": "1.0.1",
          "package": "hl7.fhir.us.davinci-drug-formulary#1.0.1",
          "fhir-version": [
            "4.0.1"
          ],
          "url": "http://hl7.org/fhir/us/davinci-drug-formulary/STU1.0.1"
        },
        {
          "name": "STU 1",
          "ig-version": "1.0.0",
          "package": "hl7.fhir.us.davinci-drug-formulary#1.0.0",
          "fhir-version": [
            "4.0.1"
          ],
          "url": "http://hl7.org/fhir/us/davinci-drug-formulary/STU1"
        }
      ]
    },
    {
      "name": "HL7 Italia FHIR Implementation Guide (base)",
      "category": "National Base",
      "npm-name": "hl7.fhir.it.base",
      "description": "This guide describes a set of FHIR base profiles and reference logical models to be used in the Italian context",
      "authority": "HL7 Italia",
      "product": [
        "fhir"
      ],
      "country": "it",
      "history": "http://hl7.it/fhir/history.html",
      "canonical": "http://hl7.it/fhir",
      "ci-build": "http://hl7.it/fhir/build/base",
      "language": [
        "it"
      ],
      "editions": [
        {
          "name": "Initial Public Comment ballot (Jun 2020 Ballot)",
          "ig-version": "0.1.0",
          "package": "hl7.fhir.it.base#0.1.0",
          "fhir-version": [
            "4.0.1"
          ],
          "url": "http://hl7.it/fhir/base/2020-06"
        }
      ],
      "analysis": {
        "error": "Unable to resolve package id hl7.fhir.it.base#0.1.0"
      }
    },
    {
      "name": "Dental Data Exchange",
      "category": "Clinical Records",
      "npm-name": "hl7.fhir.us.dental-data-exchange",
      "description": "This FHIR R4 IG defines exchange of medical and dental information exchange between medical/dental and dental/dental realms, including referral and corresponding consult note using US-core, CCDAonFHIR, Occupational Data for Health, and Da Vinci profiles.",
      "authority": "HL7",
      "product": [
        "fhir"
      ],
      "country": "us",
      "history": "http://hl7.org/fhir/us/dental-data-exchange/history.html",
      "canonical": "http://hl7.org/fhir/us/dental-data-exchange",
      "ci-build": "http://build.fhir.org/ig/HL7/dental-data-exchange",
      "language": [
        "en"
      ],
      "analysis": {
        "content": true,
        "rest": true,
        "documents": true,
        "clinicalCore": true,
        "carePlanning": true,
        "profiles": 7,
        "valuesets": 5,
        "codeSystems": 1,
        "examples": 64
      },
      "editions": [
        {
          "name": "STU1",
          "ig-version": "1.0.0",
          "package": "hl7.fhir.us.dental-data-exchange#1.0.0",
          "fhir-version": [
            "4.0.1"
          ],
          "url": "http://hl7.org/fhir/us/dental-data-exchange/STU1"
        }
      ]
    },
    {
      "name": "Order Catalog Implementation Guide",
      "category": "Administration",
      "npm-name": "hl7.fhir.uv.order-catalog",
      "description": "An Order Catalog is an administered homogeneous collection of items such as medication products, laboratory tests, procedures, medical devices or knowledge artifacts such as order sets, which support the ordering process, or more generally the healthcare process.",
      "authority": "HL7",
      "product": [
        "fhir"
      ],
      "country": "uv",
      "history": "http://hl7.org/fhir/uv/order-catalog/history.html",
      "canonical": "http://hl7.org/fhir/uv/order-catalog",
      "ci-build": "http://build.fhir.org/ig/HL7/fhir-order-catalog",
      "language": [
        "en"
      ],
      "analysis": {
        "content": true,
        "carePlanning": true,
        "financials": true,
        "diagnostics": true,
        "profiles": 11,
        "extensions": 8,
        "valuesets": 4,
        "codeSystems": 3,
        "examples": 60
      },
      "editions": [
        {
          "name": "STU 1 Ballot",
          "ig-version": "0.1.0",
          "package": "hl7.fhir.uv.order-catalog#0.1.0",
          "fhir-version": [
            "4.0.1"
          ],
          "url": "http://hl7.org/fhir/uv/order-catalog/2020Sep"
        }
      ]
    },
    {
      "name": "SMART Web Messaging Implementation Guide: STU1",
      "category": "Communications",
      "npm-name": "hl7.fhir.uv.smart-web-messaging",
      "description": "SMART Web Messaging enables tight UI integration between EHRs and embedded SMART apps via HTML5’s Web Messaging. SMART Web Messaging allows applications to push unsigned orders, note snippets, risk scores, or UI suggestions directly to the clinician’s EHR session. Built on the browser’s javascript window.postMessage function, SMART Web Messaging is a simple, native API for health apps embedded within the user’s workflow",
      "authority": "HL7",
      "product": [
        "fhir"
      ],
      "country": "uv",
      "history": "http://hl7.org/fhir/uv/smart-web-messaging/history.html",
      "language": [
        "en"
      ],
      "ci-build": "http://build.fhir.org/ig/HL7/smart-web-messaging",
      "canonical": "http://hl7.org/fhir/uv/smart-web-messaging",
      "analysis": {
        "examples": 1
      },
      "editions": [
        {
          "name": "STU1",
          "ig-version": "1.0.0",
          "package": "hl7.fhir.uv.smart-web-messaging#1.0.0",
          "fhir-version": [
            "4.0.1"
          ],
          "url": "http://hl7.org/fhir/uv/smart-web-messaging/STU1"
        }
      ]
    },
    {
      "name": "HL7 Version 2 to FHIR",
      "npm-name": "hl7.fhir.uv.v2mappings",
      "description": "The HL7 V2 to FHIR Implementation Guide supports the mapping of HL7 Version 2 messages segments, datatypes and vocabulary to HL7 FHIR Release 4.0 Bundles, Resources, Data Types and Coding Systems.",
      "authority": "HL7",
      "product": [
        "fhir"
      ],
      "country": "uv",
      "history": "http://hl7.org/fhir/uv/v2mappings/history.html",
      "canonical": "http://hl7.org/fhir/uv/v2mappings",
      "ci-build": "http://build.fhir.org/ig/HL7/v2-to-fhir",
      "language": [
        "en"
      ],
      "category": "Mappings to Other Standards",
      "analysis": {
        "content": true,
        "extensions": 57,
        "examples": 175
      },
      "editions": [
        {
          "name": "STU 1 Ballot",
          "ig-version": "0.1.0",
          "package": "hl7.fhir.uv.v2mappings#0.1.0",
          "fhir-version": [
            "4.0.1"
          ],
          "url": "http://hl7.org/fhir/uv/v2mappings/2020Sep"
        }
      ]
    },
    {
      "name": "IHE FormatCode vocabulary",
      "category": "EHR access",
      "npm-name": "ihe.formatcode.fhir",
      "description": "Defines IHE vocabulary for FormatCode and the IHE managed ValueSet for FormatCode for use with Document Sharing such as XDS, XCA, XDM, XDR, and MHD.",
      "authority": "IHE",
      "product": [
        "fhir"
      ],
      "country": "uv",
      "history": "http://profiles.ihe.net/fhir/ihe.formatcode.fhir/history.html",
      "ci-build": "http://build.fhir.org/ig/IHE/FormatCode",
      "canonical": "https://profiles.ihe.net/fhir/ihe.formatcode.fhir",
      "analysis": {
        "valuesets": 1,
        "codeSystems": 1
      },
      "editions": [
        {
          "name": "Publications",
          "ig-version": "1.1.0",
          "package": "ihe.formatcode.fhir#1.1.0",
          "fhir-version": [
            "4.0.1"
          ],
          "url": "https://profiles.ihe.net/fhir/ihe.formatcode.fhir/1.1.0"
        },
        {
          "name": "Publications",
          "ig-version": "1.0.0",
          "package": "ihe.formatcode.fhir#1.0.0",
          "fhir-version": [
            "4.0.1"
          ],
          "url": "https://profiles.ihe.net/fhir/ihe.formatcode.fhir/1.0.0"
        },
        {
          "name": "Publications",
          "ig-version": "0.2.4",
          "package": "ihe.formatcode.fhir#0.2.4",
          "fhir-version": [
            "4.0.1"
          ],
          "url": "https://profiles.ihe.net/fhir/ihe.formatcode.fhir/0.2.4"
        },
        {
          "name": "Publications",
          "ig-version": "0.2.2",
          "package": "ihe.formatcode.fhir#0.2.2",
          "fhir-version": [
            "4.0.1"
          ],
          "url": "https://profiles.ihe.net/fhir/ihe.formatcode.fhir/0.2.2"
        }
      ]
    },
    {
      "name": "HL7 Terminology",
      "category": "infrastructure",
      "npm-name": "hl7.terminology",
      "description": "Terminology",
      "authority": "HL7",
      "product": [
        "fhir"
      ],
      "country": "uv",
      "history": "http://terminology.hl7.org/history.html",
      "language": [
        "en"
      ],
      "canonical": "http://terminology.hl7.org",
      "ci-build": "http://build.fhir.org/ig/HL7/UTG",
      "analysis": {
        "content": true,
        "extensions": 9,
        "valuesets": 2483,
        "codeSystems": 1078
      },
      "editions": [
        {
          "name": "Publications",
          "ig-version": "5.3.0",
          "package": "hl7.terminology#5.3.0",
          "fhir-version": [
            "4.0.1"
          ],
          "url": "http://terminology.hl7.org/5.3.0"
        }
      ]
    },
    {
      "name": "Situational Awareness for Novel Epidemic Response",
      "category": "Public Health",
      "npm-name": "hl7.fhir.uv.saner",
      "description": "The SANER Implementation Guide enables transmission of high level situational awareness information from inpatient facilities to centralized data repositories to support the treatment of novel influenza-like illness.",
      "authority": "HL7",
      "product": [
        "fhir"
      ],
      "country": "uv",
      "history": "http://hl7.org/fhir/uv/saner/history.html",
      "language": [
        "en"
      ],
      "canonical": "http://hl7.org/fhir/uv/saner",
      "ci-build": "http://build.fhir.org/ig/HL7/fhir-saner",
      "analysis": {
        "content": true,
        "rest": true,
        "measures": true,
        "profiles": 10,
        "extensions": 5,
        "operations": 5,
        "valuesets": 49,
        "codeSystems": 6,
        "examples": 169
      },
      "editions": [
        {
          "name": "STU 1",
          "ig-version": "1.0.0",
          "package": "hl7.fhir.uv.saner#1.0.0",
          "fhir-version": [
            "4.0.1"
          ],
          "url": "http://hl7.org/fhir/uv/saner/STU1"
        }
      ]
    },
    {
      "name": "Making Ehr Data MOre Available to Research and Public Health (MedMorph)",
      "category": "Public Health",
      "npm-name": "hl7.fhir.us.fhir-medmorph",
      "description": "The The MedMorph FHIR IG enables Public Health and Research Organizations to access EHR data without increasing provider burden.",
      "authority": "HL7",
      "product": [
        "fhir"
      ],
      "country": "us",
      "history": "http://hl7.org/fhir/us/fhir-medmorph/history.html",
      "language": [
        "en"
      ],
      "canonical": "http://hl7.org/fhir/us/fhir-medmorph",
      "ci-build": "http://build.fhir.org/ig/HL7/fhir-medmorph",
      "editions": [
        {
          "name": "STU 1 Ballot",
          "ig-version": "0.1.0",
          "package": "hl7.fhir.us.fhir-medmorph#0.1.0",
          "fhir-version": [
            "4.0.1"
          ],
          "url": "http://hl7.org/fhir/us/fhir-medmorph/2021Jan"
        }
      ],
      "analysis": {
        "error": "Unable to resolve package id hl7.fhir.us.fhir-medmorph#0.1.0"
      }
    },
    {
      "name": "PACIO Functional Status Implementation Guide",
      "category": "Patient Summary",
      "npm-name": "hl7.fhir.us.pacio-fs",
      "description": "FHIR R4 IG that leverages eLTSS and utilizes the Self-Care, Mobility and Prior Device use sections of CMS assessment forms (IRF-PAI, MDS, OASIS, LTCH) to enable the sharing of functional status information when a patient moves from one clinical care setting to another.",
      "authority": "HL7",
      "product": [
        "fhir"
      ],
      "country": "us",
      "history": "http://hl7.org/fhir/us/pacio-fs/history.html",
      "language": [
        "en"
      ],
      "canonical": "http://hl7.org/fhir/us/pacio-fs",
      "ci-build": "http://build.fhir.org/ig/HL7/fhir-pacio-functional-status",
      "analysis": {
        "content": true,
        "rest": true,
        "clinicalCore": true,
        "profiles": 4,
        "extensions": 3,
        "valuesets": 1,
        "codeSystems": 1,
        "examples": 84
      },
      "editions": [
        {
          "name": "STU 1",
          "ig-version": "1.0.0",
          "package": "hl7.fhir.us.pacio-fs#1.0.0",
          "fhir-version": [
            "4.0.1"
          ],
          "url": "http://hl7.org/fhir/us/pacio-fs/STU1"
        }
      ]
    },
    {
      "name": "PACIO Cognitive Status Implementation Guide",
      "category": "Patient Summary",
      "npm-name": "hl7.fhir.us.pacio-cs",
      "description": "FHIR R4 IG that leverages eLTSS and utilizes the Confusion Assessment Method (CAM) assessment to enable the sharing of cognitive status information when a patient moves from one clinical care setting to another.",
      "authority": "HL7",
      "product": [
        "fhir"
      ],
      "country": "us",
      "history": "http://hl7.org/fhir/us/pacio-cs/history.html",
      "language": [
        "en"
      ],
      "canonical": "http://hl7.org/fhir/us/pacio-cs",
      "ci-build": "http://build.fhir.org/ig/HL7/fhir-pacio-cognitive-status",
      "analysis": {
        "content": true,
        "rest": true,
        "clinicalCore": true,
        "profiles": 4,
        "extensions": 3,
        "valuesets": 1,
        "codeSystems": 1,
        "examples": 68
      },
      "editions": [
        {
          "name": "STU 1",
          "ig-version": "1.0.0",
          "package": "hl7.fhir.us.pacio-cs#1.0.0",
          "fhir-version": [
            "4.0.1"
          ],
          "url": "http://hl7.org/fhir/us/pacio-cs/STU1"
        }
      ]
    },
    {
      "name": "Specialty Medication Enrollment",
      "category": "EHR Access",
      "npm-name": "hl7.fhir.us.specialty-rx",
      "description": "This FHIR IG focuses on the exchange of data (Demographic, prescription, clinical and financial) for dispensing specialty medications by pharmacies as well as facilitating the enrollment of patients in programs offered by third parties such as but not limited to Hub vendors and Pharmaceutical manufacturers.",
      "authority": "HL7",
      "product": [
        "fhir"
      ],
      "country": "us",
      "history": "http://hl7.org/fhir/us/specialty-rx/history.html",
      "language": [
        "en"
      ],
      "canonical": "http://hl7.org/fhir/us/specialty-rx",
      "analysis": {
        "content": true,
        "rest": true,
        "messaging": true,
        "clinicalCore": true,
        "carePlanning": true,
        "financials": true,
        "medsMgmt": true,
        "profiles": 18,
        "valuesets": 2,
        "codeSystems": 4,
        "examples": 16
      },
      "ci-build": "http://build.fhir.org/ig/HL7/fhir-specialty-rx",
      "editions": [
        {
          "name": "STU2",
          "ig-version": "2.0.0",
          "package": "hl7.fhir.us.specialty-rx#2.0.0",
          "fhir-version": [
            "4.0.1"
          ],
          "url": "http://hl7.org/fhir/us/specialty-rx/STU2"
        }
      ]
    },
    {
      "name": "Vital Records Common Profile Library",
      "category": "Public Health",
      "npm-name": "hl7.fhir.us.vr-common-library",
      "description": "Library containing profiles used by other Vital Records IGs such as Birth and Fetal Death Reporting and Birth Defects Reporting.",
      "authority": "HL7",
      "product": [
        "fhir"
      ],
      "country": "us",
      "history": "http://hl7.org/fhir/us/vr-common-library/history.html",
      "language": [
        "en"
      ],
      "canonical": "http://hl7.org/fhir/us/vr-common-library",
      "ci-build": "http://build.fhir.org/ig/HL7/vr-common-library",
      "analysis": {
        "content": true,
        "clinicalCore": true,
        "profiles": 30,
        "extensions": 4,
        "valuesets": 5,
        "examples": 35
      },
      "editions": [
        {
          "name": "STU 1",
          "ig-version": "1.1.0",
          "package": "hl7.fhir.us.vr-common-library#1.1.0",
          "fhir-version": [
            "4.0.1"
          ],
          "url": "http://hl7.org/fhir/us/vr-common-library/STU1.1"
        }
      ]
    },
    {
      "name": "Subscriptions R5 Backport",
      "category": "EHR Access",
      "npm-name": "hl7.fhir.uv.subscriptions-backport",
      "description": "This guide defines a standard method of back-porting the R5 subscriptions API to R4 implementations as to bridge for pre-adopting R5 Subscriptions prior to adoption of the R5 FHIR standard.",
      "authority": "HL7",
      "product": [
        "fhir"
      ],
      "country": "uv",
      "history": "http://hl7.org/fhir/uv/subscriptions-backport/history.html",
      "language": [
        "en"
      ],
      "canonical": "http://hl7.org/fhir/uv/subscriptions-backport",
      "ci-build": "http://build.fhir.org/ig/HL7/fhir-subscription-backport-ig",
      "analysis": {
        "content": true,
        "rest": true,
        "profiles": 4,
        "extensions": 7,
        "operations": 2,
        "valuesets": 4,
        "codeSystems": 4,
        "examples": 9
      },
      "editions": [
        {
          "name": "STU 1.1",
          "ig-version": "1.1.0",
          "package": "hl7.fhir.uv.subscriptions-backport#1.1.0",
          "fhir-version": [
            "4.3.0"
          ],
          "url": "http://hl7.org/fhir/uv/subscriptions-backport/STU1.1"
        }
      ]
    },
    {
      "name": "Vital Records Birth and Fetal Death Reporting",
      "category": "Public Health",
      "npm-name": "hl7.fhir.us.bfdr",
      "description": "Provides guidance to implementers and states on reporting birth and fetal death information based on the current revisions of the U.S. Standard Certificate of Live Birth and U.S. Standard Report of Fetal Death.",
      "authority": "HL7",
      "product": [
        "fhir"
      ],
      "country": "us",
      "history": "http://hl7.org/fhir/us/bfdr/history.html",
      "language": [
        "en"
      ],
      "canonical": "http://hl7.org/fhir/us/bfdr",
      "ci-build": "http://build.fhir.org/ig/HL7/bfdr",
      "analysis": {
        "content": true,
        "rest": true,
        "documents": true,
        "clinicalCore": true,
        "financials": true,
        "profiles": 49,
        "extensions": 6,
        "valuesets": 1,
        "examples": 137
      },
      "editions": [
        {
          "name": "STU 1",
          "ig-version": "1.1.0",
          "package": "hl7.fhir.us.bfdr#1.1.0",
          "fhir-version": [
            "4.0.1"
          ],
          "url": "http://hl7.org/fhir/us/bfdr/STU1.1"
        }
      ]
    },
    {
      "name": "Making EHR Data MOre available for Research and Public Health (MedMorph)",
      "category": "Public Health",
      "npm-name": "hl7.fhir.us.medmorph",
      "description": "Making EHR Data More Available for Research and Public Health (MedMorph) Reference Architecture enables clinical data exchange between EHR systems, public health systems/authorities, data repositories, and research organizations.  This data exchange utilizes if applicable, knowledge repositories and backend services applications (e.g. FHIR APIs) to determine the triggering event(s) for the data exchange, the process for the data exchange, and validation that the data being exchanged meets a set of rules in order to expedite the data exchange. ",
      "authority": "HL7",
      "product": [
        "fhir"
      ],
      "country": "us",
      "history": "http://hl7.org/fhir/us/medmorph/history.html",
      "language": [
        "en"
      ],
      "canonical": "http://hl7.org/fhir/us/medmorph",
      "ci-build": "http://build.fhir.org/ig/HL7/fhir-medmorph",
      "analysis": {
        "content": true,
        "rest": true,
        "clinicalCore": true,
        "carePlanning": true,
        "profiles": 13,
        "extensions": 9,
        "operations": 4,
        "valuesets": 4,
        "codeSystems": 5,
        "examples": 18
      },
      "editions": [
        {
          "name": "STU1 Release 1",
          "ig-version": "1.0.0",
          "package": "hl7.fhir.us.medmorph#1.0.0",
          "fhir-version": [
            "4.0.1"
          ],
          "url": "http://hl7.org/fhir/us/medmorph/STU1"
        }
      ]
    },
    {
      "name": "SDOH Clinical Care for Multiple Domains",
      "category": "Care Planning",
      "npm-name": "hl7.fhir.us.sdoh-clinicalcare",
      "description": "Profiles on FHIR R4 resources (using US Core as the basis where possible) used to document social determinants of health (SDOH) for an individual which covers many different factors considered social risks and social needs, e.g. Food Insecurity, Housing Stability and Quality, Transportation Access and others. The IG covers use cases identified from the clinical care setting that include : assessment of SDOH risks; evaluation of which risks can be addressed; setting goals,  documenting and tracking to completion SDOH interventions; and sharing SDOH information for an individual with organizations for secondary uses.",
      "authority": "HL7",
      "product": [
        "fhir"
      ],
      "country": "us",
      "history": "http://hl7.org/fhir/us/sdoh-clinicalcare/history.html",
      "language": [
        "en"
      ],
      "canonical": "http://hl7.org/fhir/us/sdoh-clinicalcare",
      "ci-build": "http://build.fhir.org/ig/HL7/fhir-sdoh-clinicalcare",
      "analysis": {
        "content": true,
        "rest": true,
        "clinicalCore": true,
        "carePlanning": true,
        "profiles": 9,
        "valuesets": 6,
        "codeSystems": 1,
        "examples": 31
      },
      "editions": [
        {
          "name": "STU 2.1",
          "ig-version": "2.1.0",
          "package": "hl7.fhir.us.sdoh-clinicalcare#2.1.0",
          "fhir-version": [
            "4.0.1"
          ],
          "url": "http://hl7.org/fhir/us/sdoh-clinicalcare/STU2.1"
        }
      ]
    },
    {
      "name": "CDISC Mapping FHIR IG",
      "category": "Research",
      "npm-name": "hl7.fhir.uv.cdisc-mapping",
      "description": "This implementation guide defines authoritative mappings between the CDISC LAB, SDTM and CDASH standards and the corresponding HL7 FHIR resources to ease interoperability and data conversion between systems implementing these standards.",
      "authority": "HL7",
      "product": [
        "fhir"
      ],
      "country": "uv",
      "history": "http://hl7.org/fhir/uv/cdisc-mapping/history.html",
      "language": [
        "en"
      ],
      "canonical": "http://hl7.org/fhir/uv/cdisc-mapping",
      "ci-build": "http://build.fhir.org/ig/HL7/cdisc-map",
      "analysis": {},
      "editions": [
        {
          "name": "STU 1",
          "ig-version": "1.0.0",
          "package": "hl7.fhir.uv.cdisc-mapping#1.0.0",
          "fhir-version": [
            "4.0.1"
          ],
          "url": "http://hl7.org/fhir/uv/cdisc-mapping/STU1"
        }
      ]
    },
    {
      "name": "NHSN Reporting of Adverse Drug Events - Hypoglycemia",
      "category": "Public Health",
      "npm-name": "hl7.fhir.us.nhsn-ade",
      "description": "??",
      "authority": "HL7",
      "product": [
        "fhir"
      ],
      "country": "us",
      "history": "http://hl7.org/fhir/us/nhsn-ade/history.html",
      "language": [
        "en"
      ],
      "canonical": "http://hl7.org/fhir/us/nhsn-ade",
      "ci-build": "http://build.fhir.org/ig/HL7/fhir-nhsn-ade-ig/branches/main/index.html",
      "analysis": {
        "content": true,
        "clinicalCore": true,
        "medsMgmt": true,
        "profiles": 3,
        "examples": 17
      },
      "editions": [
        {
          "name": "STU 1 on FHIR R4",
          "ig-version": "1.0.0",
          "package": "hl7.fhir.us.nhsn-ade#1.0.0",
          "fhir-version": [
            "4.0.1"
          ],
          "url": "http://hl7.org/fhir/us/nhsn-ade/STU1"
        }
      ]
    },
    {
      "name": "NHSN Reporting: Inpatient Medication Administration",
      "category": "Pharmacy",
      "npm-name": "hl7.fhir.us.nhsn-med-admin",
      "description": "??",
      "authority": "HL7",
      "product": [
        "fhir"
      ],
      "country": "us",
      "history": "http://hl7.org/fhir/us/nhsn-med-admin/history.html",
      "language": [
        "en"
      ],
      "canonical": "http://hl7.org/fhir/us/nhsn-med-admin",
      "ci-build": "http://build.fhir.org/ig/HL7/nhsn-med-admin-ig/branches/main/index.html",
      "analysis": {
        "content": true,
        "clinicalCore": true,
        "medsMgmt": true,
        "profiles": 5,
        "examples": 15
      },
      "editions": [
        {
          "name": "STU 1 on FHIR R4",
          "ig-version": "1.0.0",
          "package": "hl7.fhir.us.nhsn-med-admin#1.0.0",
          "fhir-version": [
            "4.0.1"
          ],
          "url": "http://hl7.org/fhir/us/nhsn-med-admin/STU1"
        }
      ]
    },
    {
      "name": "HL7 Norway no-basis",
      "category": "National Base",
      "npm-name": "hl7.fhir.no.basis",
      "description": "HL7 FHIR Base profiles for Norway",
      "authority": "HL7",
      "product": [
        "fhir"
      ],
      "country": "no",
      "language": [
        "en"
      ],
      "canonical": "http://hl7.no/fhir/",
      "editions": [
        {
          "name": "HL7 Norway no-basis",
          "ig-version": "2.0.15",
          "package": "hl7.fhir.no.basis#2.0.15",
          "fhir-version": [
            "4.0.1"
          ],
          "url": "https://simplifier.net/guide/no-basis-entities-individuals/introduction"
        }
      ],
      "analysis": {
        "content": true,
        "rest": true,
        "documents": true,
        "clinicalCore": true,
        "medsMgmt": true,
        "profiles": 17,
        "extensions": 8,
        "valuesets": 6,
        "codeSystems": 4
      }
    },
    {
      "name": "Clinical Quality Language Specification",
      "category": "infrastructure",
      "npm-name": "hl7.cql",
      "description": "??",
      "authority": "HL7",
      "product": [
        "fhir"
      ],
      "country": "uv",
      "history": "http://cql.hl7.org/history.html",
      "language": [
        "en"
      ],
      "canonical": "http://cql.hl7.org",
      "ci-build": "http://build.fhir.org/ig/HL7/cql",
      "analysis": {
        "error": "Error reading http://cql.hl7.org/N1/package.tgz: null"
      },
      "editions": [
        {
          "name": "Normative Normative",
          "ig-version": "1.5.2",
          "package": "hl7.cql#1.5.2",
          "fhir-version": [
            "4.0.1"
          ],
          "url": "http://cql.hl7.org/N1"
        }
      ]
    },
    {
      "name": "Immunization Decision Support Forecast FHIR IG",
      "category": "Medications / Immunizations",
      "npm-name": "hl7.fhir.us.immds",
      "description": "A common FHIR implementation guide that expert systems may use to provide a common consistent interface enable decisioin support recommending which vaccinations a patient is due for next",
      "authority": "HL7",
      "product": [
        "fhir"
      ],
      "country": "us",
      "language": [
        "en"
      ],
      "history": "http://hl7.org/fhir/us/immds/history.html",
      "canonical": "http://hl7.org/fhir/us/immds",
      "ci-build": "http://build.fhir.org/ig/HL7/ImmunizationFHIRDS",
      "analysis": {
        "content": true,
        "clinicalCore": true,
        "medsMgmt": true,
        "profiles": 4,
        "operations": 1,
        "valuesets": 4,
        "codeSystems": 3,
        "examples": 6
      },
      "editions": [
        {
          "name": "STU 1",
          "ig-version": "1.0.0",
          "package": "hl7.fhir.us.immds#1.0.0",
          "fhir-version": [
            "4.0.1"
          ],
          "url": "http://hl7.org/fhir/us/immds/STU1"
        }
      ]
    },
    {
      "name": "Profiles for ICSR Transfusion and Vaccination Adverse Event Detection and Reporting",
      "category": "Pharmaceutical",
      "npm-name": "hl7.fhir.us.icsr-ae-reporting",
      "description": "??",
      "authority": "HL7",
      "product": [
        "fhir"
      ],
      "country": "us",
      "history": "http://hl7.org/fhir/us/icsr-ae-reporting/history.html",
      "language": [
        "en"
      ],
      "canonical": "http://hl7.org/fhir/us/icsr-ae-reporting",
      "ci-build": "http://build.fhir.org/ig/HL7/icsr-ae-reporting",
      "analysis": {
        "content": true,
        "clinicalCore": true,
        "medsMgmt": true,
        "diagnostics": true,
        "profiles": 22,
        "extensions": 20,
        "valuesets": 13,
        "codeSystems": 2,
        "examples": 42
      },
      "editions": [
        {
          "name": "STU Update",
          "ig-version": "1.0.1",
          "package": "hl7.fhir.us.icsr-ae-reporting#1.0.1",
          "fhir-version": [
            "4.0.1"
          ],
          "url": "http://hl7.org/fhir/us/icsr-ae-reporting/STU1"
        }
      ]
    },
    {
      "name": "Immunization Decision Support Forecast FHIR IG",
      "category": "Medications / Immunizations",
      "npm-name": "hl7.fhir.uv.immds",
      "description": "??",
      "authority": "HL7",
      "product": [
        "fhir"
      ],
      "country": "uv",
      "history": "http://hl7.org/fhir/uv/immds/history.html",
      "language": [
        "en"
      ],
      "canonical": "http://hl7.org/fhir/uv/immds",
      "ci-build": "http://build.fhir.org/ig/HL7/ImmunizationFHIRDS",
      "analysis": {
        "content": true,
        "rest": true,
        "clinicalCore": true,
        "medsMgmt": true,
        "profiles": 3,
        "operations": 1
      },
      "editions": [
        {
          "name": "STU 1 Ballot",
          "ig-version": "0.2.0",
          "package": "hl7.fhir.uv.immds#0.2.0",
          "fhir-version": [
            "4.0.0"
          ],
          "url": "http://hl7.org/fhir/uv/immds/2019Sep"
        }
      ]
    },
    {
      "name": "Security for Scalable Registration, Authentication, and Authorization",
      "category": "Security",
      "npm-name": "hl7.fhir.us.udap-security",
      "description": "??",
      "authority": "HL7",
      "product": [
        "fhir"
      ],
      "country": "us",
      "history": "http://hl7.org/fhir/us/udap-security/history.html",
      "language": [
        "en"
      ],
      "canonical": "http://hl7.org/fhir/us/udap-security",
      "ci-build": "http://build.fhir.org/ig/HL7/fhir-udap-security-ig",
      "analysis": {
        "rest": true
      },
      "editions": [
        {
          "name": "STU 1",
          "ig-version": "1.0.0",
          "package": "hl7.fhir.us.udap-security#1.0.0",
          "fhir-version": [
            "4.0.1"
          ],
          "url": "http://hl7.org/fhir/us/udap-security/STU1"
        }
      ]
    },
    {
      "name": "Single Institutional Review Board (sIRB) Implementation Guide",
      "category": "Research",
      "npm-name": "hl7.fhir.us.sirb",
      "description": "??",
      "authority": "HL7",
      "product": [
        "fhir"
      ],
      "country": "us",
      "history": "http://hl7.org/fhir/us/sirb/history.html",
      "language": [
        "en"
      ],
      "canonical": "http://hl7.org/fhir/us/sirb",
      "ci-build": "http://build.fhir.org/ig/HL7/fhir-sirb",
      "analysis": {
        "codeSystems": 1,
        "examples": 16
      },
      "editions": [
        {
          "name": "STU 1",
          "ig-version": "1.0.0",
          "package": "hl7.fhir.us.sirb#1.0.0",
          "fhir-version": [
            "4.0.1"
          ],
          "url": "http://hl7.org/fhir/us/sirb/STU1"
        }
      ]
    },
    {
      "name": "Sharing eCC Data from Pathology Labs to EHR",
      "category": "Documents",
      "npm-name": "hl7.fhir.us.cancer-reporting",
      "description": "??",
      "authority": "HL7",
      "product": [
        "fhir"
      ],
      "country": "us",
      "history": "http://hl7.org/fhir/us/cancer-reporting/history.html",
      "language": [
        "en"
      ],
      "canonical": "http://hl7.org/fhir/us/cancer-reporting",
      "ci-build": "http://build.fhir.org/ig/HL7/cancer-reporting",
      "analysis": {
        "content": true,
        "clinicalCore": true,
        "diagnostics": true,
        "profiles": 6,
        "valuesets": 1,
        "codeSystems": 1,
        "examples": 27
      },
      "editions": [
        {
          "name": "STU 1",
          "ig-version": "1.0.0",
          "package": "hl7.fhir.us.cancer-reporting#1.0.0",
          "fhir-version": [
            "4.0.1"
          ],
          "url": "http://hl7.org/fhir/us/cancer-reporting/STU1"
        }
      ]
    },
    {
      "name": "HL7 FHIR® Implementation Guide: Ophthalmology Retinal, Release 1",
      "category": "Diagnostics",
      "npm-name": "hl7.fhir.uv.eyecare",
      "description": "??",
      "authority": "HL7",
      "product": [
        "fhir"
      ],
      "country": "uv",
      "history": "http://hl7.org/fhir/uv/eyecare/history.html",
      "language": [
        "en"
      ],
      "canonical": "http://hl7.org/fhir/uv/eyecare",
      "ci-build": "http://build.fhir.org/ig/HL7/fhir-eyecare-ig",
      "analysis": {
        "content": true,
        "clinicalCore": true,
        "diagnostics": true,
        "profiles": 15,
        "valuesets": 13,
        "codeSystems": 3,
        "examples": 32
      },
      "editions": [
        {
          "name": "STU1 Ballot",
          "ig-version": "0.1.0",
          "package": "hl7.fhir.uv.eyecare#0.1.0",
          "fhir-version": [
            "4.0.1"
          ],
          "url": "http://hl7.org/fhir/uv/eyecare/2021Sep"
        }
      ]
    },
    {
      "name": "SMART Health Cards Vaccination and Testing, Release 1 | STU 1",
      "category": "Public Health",
      "npm-name": "hl7.fhir.uv.shc-vaccination",
      "description": "??",
      "authority": "HL7",
      "product": [
        "fhir"
      ],
      "country": "uv",
      "history": "http://hl7.org/fhir/uv/shc-vaccination/history.html",
      "language": [
        "en"
      ],
      "canonical": "http://hl7.org/fhir/uv/shc-vaccination",
      "ci-build": "http://build.fhir.org/ig/HL7/fhir-shc-vaccination-ig",
      "analysis": {
        "content": true,
        "clinicalCore": true,
        "profiles": 16,
        "valuesets": 10,
        "codeSystems": 1
      },
      "editions": [
        {
          "name": "STU 1 Ballot",
          "ig-version": "0.6.2",
          "package": "hl7.fhir.uv.shc-vaccination#0.6.2",
          "fhir-version": [
            "4.0.1"
          ],
          "url": "http://hl7.org/fhir/uv/shc-vaccination/2021Sep"
        }
      ]
    },
    {
      "name": "HL7 FHIR Implementation Guide for Military Service History and Status",
      "category": "Clinical Records",
      "npm-name": "hl7.fhir.us.military-service",
      "description": "??",
      "authority": "HL7",
      "product": [
        "fhir"
      ],
      "country": "us",
      "history": "http://hl7.org/fhir/us/military-service/history.html",
      "language": [
        "en"
      ],
      "canonical": "http://hl7.org/fhir/us/military-service",
      "ci-build": "http://build.fhir.org/ig/HL7/fhir-military-service",
      "analysis": {
        "content": true,
        "clinicalCore": true,
        "profiles": 5,
        "extensions": 1,
        "operations": 1,
        "valuesets": 7,
        "codeSystems": 1,
        "examples": 5
      },
      "editions": [
        {
          "name": "STU1",
          "ig-version": "1.0.0",
          "package": "hl7.fhir.us.military-service#1.0.0",
          "fhir-version": [
            "4.0.1"
          ],
          "url": "http://hl7.org/fhir/us/military-service/STU1"
        }
      ]
    },
    {
      "name": "Taiwan Digital COVID-19 Certificate",
      "category": "Immunication and Observation",
      "npm-name": "dccfhirig.mohw.gov.tw",
      "description": "Taiwan Digital COVID-19 Certificate",
      "authority": "MOHW",
      "product": [
        "fhir"
      ],
      "country": "tw",
      "history": "https://dccfhirig.mohw.gov.tw/fhir/history.html",
      "language": [
        "en"
      ],
      "canonical": "https://dccfhirig.mohw.gov.tw/ig",
      "ci-build": "https://dccfhirig.mohw.gov.tw/ig",
      "editions": [
        {
          "name": "DSTU 1",
          "ig-version": "1.1.1",
          "package": "dccfhirig.mohw.gov.tw#1.1.1",
          "fhir-version": [
            "4.0.1"
          ],
          "url": "https://dccfhirig.mohw.gov.tw/ig"
        }
      ]
    },
    {
      "name": "Logica COVID-19 FHIR Profile Library IG",
      "category": "Public Health",
      "npm-name": "hl7.fhir.us.covid19library",
      "description": "??",
      "authority": "HL7",
      "product": [
        "fhir"
      ],
      "country": "us",
      "history": "http://hl7.org/fhir/us/covid19library/history.html",
      "language": [
        "en"
      ],
      "canonical": "http://hl7.org/fhir/us/covid19library",
      "ci-build": "http://build.fhir.org/ig/HL7/covid19library",
      "analysis": {
        "content": true,
        "clinicalCore": true,
        "profiles": 146,
        "extensions": 4,
        "valuesets": 43,
        "codeSystems": 2,
        "examples": 141
      },
      "editions": [
        {
          "name": "Informative Informative",
          "ig-version": "1.0.0",
          "package": "hl7.fhir.us.covid19library#1.0.0",
          "fhir-version": [
            "4.0.1"
          ],
          "url": "http://hl7.org/fhir/us/covid19library/informative1"
        }
      ]
    },
    {
      "name": "FHIR for FAIR - FHIR Implementation Guide",
      "category": "Research",
      "npm-name": "hl7.fhir.uv.fhir-for-fair",
      "description": "??",
      "authority": "HL7",
      "product": [
        "fhir"
      ],
      "country": "uv",
      "history": "http://hl7.org/fhir/uv/fhir-for-fair/history.html",
      "language": [
        "en"
      ],
      "canonical": "http://hl7.org/fhir/uv/fhir-for-fair",
      "ci-build": "http://build.fhir.org/ig/HL7/fhir-for-fair",
      "analysis": {
        "error": "Unsupported version: 4.1.0"
      },
      "editions": [
        {
          "name": "STU 1",
          "ig-version": "1.0.0",
          "package": "hl7.fhir.uv.fhir-for-fair#1.0.0",
          "fhir-version": [
            "4.3.0"
          ],
          "url": "http://hl7.org/fhir/uv/fhir-for-fair/STU1"
        }
      ]
    },
    {
      "name": "Da Vinci Patient Cost Transparency Implementation Guide",
      "category": "Financial",
      "npm-name": "hl7.fhir.us.davinci-pct",
      "description": "??",
      "authority": "HL7",
      "product": [
        "fhir"
      ],
      "country": "us",
      "history": "http://hl7.org/fhir/us/davinci-pct/history.html",
      "language": [
        "en"
      ],
      "canonical": "http://hl7.org/fhir/us/davinci-pct",
      "analysis": {
        "content": true,
        "clinicalCore": true,
        "financials": true,
        "profiles": 11,
        "extensions": 17,
        "operations": 1,
        "valuesets": 18,
        "codeSystems": 14,
        "examples": 18
      },
      "ci-build": "http://build.fhir.org/ig/HL7/davinci-pct",
      "editions": [
        {
          "name": "STU 1",
          "ig-version": "1.0.0",
          "package": "hl7.fhir.us.davinci-pct#1.0.0",
          "fhir-version": [
            "4.0.1"
          ],
          "url": "http://hl7.org/fhir/us/davinci-pct/STU1"
        }
      ]
    },
    {
      "name": "Hybrid / Intermediary Exchange",
      "category": "EHR Access",
      "npm-name": "hl7.fhir.us.exchange-routing",
      "description": "??",
      "authority": "HL7",
      "product": [
        "fhir"
      ],
      "country": "us",
      "history": "http://hl7.org/fhir/us/exchange-routing/history.html",
      "language": [
        "en"
      ],
      "canonical": "http://hl7.org/fhir/us/exchange-routing",
      "ci-build": "http://build.fhir.org/ig/HL7/fhir-exchange-routing-ig",
      "analysis": {
        "rest": true
      },
      "editions": [
        {
          "name": "STU1",
          "ig-version": "1.0.0",
          "package": "hl7.fhir.us.exchange-routing#1.0.0",
          "fhir-version": [
            "4.0.1"
          ],
          "url": "http://hl7.org/fhir/us/exchange-routing/STU1"
        }
      ]
    },
    {
      "name": "PACIO Re-Assessment Timepoints Implementation Guide",
      "category": "Clinical Documents",
      "npm-name": "hl7.fhir.us.pacio-rt",
      "description": "??",
      "authority": "HL7",
      "product": [
        "fhir"
      ],
      "country": "us",
      "history": "http://hl7.org/fhir/us/pacio-rt/history.html",
      "language": [
        "en"
      ],
      "canonical": "http://hl7.org/fhir/us/pacio-rt",
      "ci-build": "http://build.fhir.org/ig/HL7/fhir-pacio-rt",
      "analysis": {
        "content": true,
        "rest": true,
        "clinicalCore": true,
        "profiles": 1,
        "extensions": 1,
        "valuesets": 4,
        "codeSystems": 3,
        "examples": 241
      },
      "editions": [
        {
          "name": "STU 1",
          "ig-version": "1.0.0",
          "package": "hl7.fhir.us.pacio-rt#1.0.0",
          "fhir-version": [
            "4.0.1"
          ],
          "url": "http://hl7.org/fhir/us/pacio-rt/STU1"
        }
      ]
    },
    {
      "name": "Da Vinci Risk Adjustment FHIR Implementation Guide",
      "category": "Financial",
      "npm-name": "hl7.fhir.us.davinci-ra",
      "description": "??",
      "authority": "HL7",
      "product": [
        "fhir"
      ],
      "country": "us",
      "history": "http://hl7.org/fhir/us/davinci-ra/history.html",
      "language": [
        "en"
      ],
      "canonical": "http://hl7.org/fhir/us/davinci-ra",
      "ci-build": "http://build.fhir.org/ig/HL7/davinci-ra",
      "analysis": {
        "content": true,
        "rest": true,
        "clinicalCore": true,
        "measures": true,
        "profiles": 4,
        "extensions": 6,
        "operations": 1,
        "valuesets": 3,
        "codeSystems": 3,
        "examples": 72
      },
      "editions": [
        {
          "name": "STU2 (v2.0.0) Ballot",
          "ig-version": "2.0.0-ballot",
          "package": "hl7.fhir.us.davinci-ra#2.0.0-ballot",
          "fhir-version": [
            "4.0.1"
          ],
          "url": "http://hl7.org/fhir/us/davinci-ra/2023May"
        }
      ]
    },
    {
      "name": "International Patient Access",
      "category": "Patient Summary",
      "npm-name": "hl7.fhir.uv.ipa",
      "description": "??",
      "authority": "HL7",
      "product": [
        "fhir"
      ],
      "country": "uv",
      "history": "http://hl7.org/fhir/uv/ipa/history.html",
      "language": [
        "en"
      ],
      "canonical": "http://hl7.org/fhir/uv/ipa",
      "ci-build": "http://build.fhir.org/ig/HL7/fhir-ipa",
      "analysis": {
        "content": true,
        "rest": true,
        "documents": true,
        "clinicalCore": true,
        "medsMgmt": true,
        "profiles": 11,
        "operations": 1,
        "examples": 13
      },
      "editions": [
        {
          "name": "STU 1",
          "ig-version": "1.0.0",
          "package": "hl7.fhir.uv.ipa#1.0.0",
          "fhir-version": [
            "4.0.1"
          ],
          "url": "http://hl7.org/fhir/uv/ipa/STU1"
        }
      ]
    },
    {
      "name": "PACIO Advance Directive Information Implementation Guide",
      "category": "Clinical Documents",
      "npm-name": "hl7.fhir.us.pacio-adi",
      "description": "??",
      "authority": "HL7",
      "product": [
        "fhir"
      ],
      "country": "us",
      "history": "http://hl7.org/fhir/us/pacio-adi/history.html",
      "language": [
        "en"
      ],
      "canonical": "http://hl7.org/fhir/us/pacio-adi",
      "ci-build": "http://build.fhir.org/ig/HL7/pacio-adi",
      "analysis": {
        "content": true,
        "rest": true,
        "documents": true,
        "clinicalCore": true,
        "profiles": 15,
        "extensions": 13,
        "valuesets": 17,
        "codeSystems": 2,
        "examples": 65
      },
      "editions": [
        {
          "name": "STU 1 Ballot",
          "ig-version": "0.1.0",
          "package": "hl7.fhir.us.pacio-adi#0.1.0",
          "fhir-version": [
            "4.0.1"
          ],
          "url": "http://hl7.org/fhir/us/pacio-adi/2022Jan"
        }
      ]
    },
    {
      "name": "CARIN Digital Insurance Card",
      "category": "Financial",
      "npm-name": "hl7.fhir.us.insurance-card",
      "description": "??",
      "authority": "HL7",
      "product": [
        "fhir"
      ],
      "country": "us",
      "history": "http://hl7.org/fhir/us/insurance-card/history.html",
      "language": [
        "en"
      ],
      "canonical": "http://hl7.org/fhir/us/insurance-card",
      "ci-build": "http://build.fhir.org/ig/HL7/insurance-card",
      "analysis": {
        "content": true,
        "rest": true,
        "clinicalCore": true,
        "financials": true,
        "profiles": 3,
        "extensions": 10,
        "valuesets": 5,
        "codeSystems": 5,
        "examples": 4
      },
      "editions": [
        {
          "name": "STU 1",
          "ig-version": "1.0.0",
          "package": "hl7.fhir.us.insurance-card#1.0.0",
          "fhir-version": [
            "4.0.1"
          ],
          "url": "http://hl7.org/fhir/us/insurance-card/STU1"
        }
      ]
    },
    {
      "name": "Radiation Dose Summary for Diagnostic Procedures on FHIR",
      "category": "Diagnostics",
      "npm-name": "hl7.fhir.uv.radiation-dose-summary",
      "description": "??",
      "authority": "HL7",
      "product": [
        "fhir"
      ],
      "country": "uv",
      "history": "http://hl7.org/fhir/uv/radiation-dose-summary/history.html",
      "language": [
        "en"
      ],
      "canonical": "http://hl7.org/fhir/uv/radiation-dose-summary",
      "ci-build": "http://build.fhir.org/ig/HL7/fhir-radiation-dose-summary-ig",
      "analysis": {
        "content": true,
        "rest": true,
        "clinicalCore": true,
        "profiles": 9,
        "valuesets": 5,
        "codeSystems": 1,
        "tests": 3,
        "examples": 15
      },
      "editions": [
        {
          "name": "STU 1 Ballot",
          "ig-version": "0.1.0",
          "package": "hl7.fhir.uv.radiation-dose-summary#0.1.0",
          "fhir-version": [
            "4.0.1"
          ],
          "url": "http://hl7.org/fhir/uv/radiation-dose-summary/2022Jan"
        }
      ]
    },
    {
      "name": "Making EHR Data MOre available for Research and Public Health (MedMorph) Central Cancer Registry Reporting Content IG",
      "category": "Public Health and Research",
      "npm-name": "hl7.fhir.us.central-cancer-registry-reporting",
      "description": "??",
      "authority": "HL7",
      "product": [
        "fhir"
      ],
      "country": "us",
      "history": "http://hl7.org/fhir/us/central-cancer-registry-reporting/history.html",
      "language": [
        "en"
      ],
      "canonical": "http://hl7.org/fhir/us/central-cancer-registry-reporting",
      "ci-build": "http://build.fhir.org/ig/HL7/fhir-central-cancer-registry-reporting",
      "analysis": {
        "content": true,
        "rest": true,
        "clinicalCore": true,
        "carePlanning": true,
        "profiles": 6,
        "extensions": 1,
        "valuesets": 1,
        "examples": 10
      },
      "editions": [
        {
          "name": "STU 1 Ballot",
          "ig-version": "0.1.0",
          "package": "hl7.fhir.us.central-cancer-registry-reporting#0.1.0",
          "fhir-version": [
            "4.0.1"
          ],
          "url": "http://hl7.org/fhir/us/central-cancer-registry-reporting/2022Jan"
        }
      ]
    },
    {
      "name": "Making EHR Data MOre available for Research and Public Health (MedMorph) Healthcare Surveys Reporting Content IG",
      "category": "Public Health and Research",
      "npm-name": "hl7.fhir.us.health-care-surveys-reporting",
      "description": "??",
      "authority": "HL7",
      "product": [
        "fhir"
      ],
      "country": "us",
      "history": "http://hl7.org/fhir/us/health-care-surveys-reporting/history.html",
      "language": [
        "en"
      ],
      "canonical": "http://hl7.org/fhir/us/health-care-surveys-reporting",
      "ci-build": "http://build.fhir.org/ig/HL7/fhir-health-care-surveys-reporting",
      "analysis": {
        "content": true,
        "rest": true,
        "clinicalCore": true,
        "carePlanning": true,
        "medsMgmt": true,
        "profiles": 4,
        "examples": 13
      },
      "editions": [
        {
          "name": "STU1 Release 1",
          "ig-version": "1.0.0",
          "package": "hl7.fhir.us.health-care-surveys-reporting#1.0.0",
          "fhir-version": [
            "4.0.1"
          ],
          "url": "http://hl7.org/fhir/us/health-care-surveys-reporting/STU1"
        }
      ]
    },
    {
      "name": "Making EHR Data MOre available for Research and Public Health (MedMorph) Research Content IG",
      "category": "Public Health and Research",
      "npm-name": "hl7.fhir.us.medmorph-research-dex",
      "description": "??",
      "authority": "HL7",
      "product": [
        "fhir"
      ],
      "country": "us",
      "history": "http://hl7.org/fhir/us/medmorph-research-dex/history.html",
      "language": [
        "en"
      ],
      "canonical": "http://hl7.org/fhir/us/medmorph-research-dex",
      "ci-build": "http://build.fhir.org/ig/HL7/fhir-medmorph-research-dex",
      "analysis": {
        "content": true,
        "rest": true,
        "carePlanning": true,
        "profiles": 1,
        "examples": 6
      },
      "editions": [
        {
          "name": "STU 1 Ballot",
          "ig-version": "0.1.0",
          "package": "hl7.fhir.us.medmorph-research-dex#0.1.0",
          "fhir-version": [
            "4.0.1"
          ],
          "url": "http://hl7.org/fhir/us/medmorph-research-dex/2022Jan"
        }
      ]
    },
    {
      "name": "Medicolegal Death Investigation (MDI)",
      "category": "Public Health",
      "npm-name": "hl7.fhir.us.mdi",
      "description": "??",
      "authority": "HL7",
      "product": [
        "fhir"
      ],
      "country": "us",
      "history": "http://hl7.org/fhir/us/mdi/history.html",
      "language": [
        "en"
      ],
      "canonical": "http://hl7.org/fhir/us/mdi",
      "ci-build": "http://build.fhir.org/ig/HL7/fhir-mdi-ig",
      "analysis": {
        "content": true,
        "documents": true,
        "clinicalCore": true,
        "diagnostics": true,
        "profiles": 16,
        "extensions": 2,
        "valuesets": 7,
        "codeSystems": 2,
        "examples": 40
      },
      "editions": [
        {
          "name": "STU 1",
          "ig-version": "1.0.0",
          "package": "hl7.fhir.us.mdi#1.0.0",
          "fhir-version": [
            "4.0.1"
          ],
          "url": "http://hl7.org/fhir/us/mdi/STU1"
        }
      ]
    },
    {
      "name": "Clinical Quality Framework Common FHIR Assets",
      "category": "Quality / CDS",
      "npm-name": "fhir.cqf.common",
      "description": "This implementation guide contains common FHIR assets for use in CQFramework content IGs, including FHIRHelpers and the FHIR-ModelInfo libraries",
      "authority": "CQF",
      "product": [
        "fhir"
      ],
      "country": "us",
      "history": "http://fhir.org/guides/cqf/common/history.html",
      "language": [
        "en"
      ],
      "canonical": "http://fhir.org/guides/cqf/common",
      "ci-build": "http://build.fhir.org/ig/cqframework/cqf",
      "editions": [
        {
          "name": "Release 1",
          "ig-version": "4.0.1",
          "package": "fhir.cqf.common#4.0.1",
          "fhir-version": [
            "4.0.1"
          ],
          "url": "http://fhir.org/guides/cqf/common/4.0.1"
        }
      ],
      "analysis": {
        "valuesets": 2
      }
    },
    {
      "name": "Maternal and Infant Health Research",
      "category": "Public Health",
      "npm-name": "hl7.fhir.us.mihr",
      "description": "??",
      "authority": "HL7",
      "product": [
        "fhir"
      ],
      "country": "us",
      "history": "http://hl7.org/fhir/us/mihr/history.html",
      "language": [
        "en"
      ],
      "canonical": "http://hl7.org/fhir/us/mihr",
      "ci-build": "http://build.fhir.org/ig/HL7/fhir-mmm-ig",
      "analysis": {
        "valuesets": 9,
        "examples": 24
      },
      "editions": [
        {
          "name": "STU1",
          "ig-version": "1.0.0",
          "package": "hl7.fhir.us.mihr#1.0.0",
          "fhir-version": [
            "4.0.1"
          ],
          "url": "http://hl7.org/fhir/us/mihr/STU1"
        }
      ]
    },
    {
      "name": "Patient Request for Corrections Implementation Guide",
      "category": "tbd",
      "npm-name": "hl7.fhir.uv.patient-corrections",
      "description": "??",
      "authority": "HL7",
      "product": [
        "fhir"
      ],
      "country": "uv",
      "history": "http://hl7.org/fhir/uv/patient-corrections/history.html",
      "language": [
        "en"
      ],
      "canonical": "http://hl7.org/fhir/uv/patient-corrections",
      "ci-build": "http://build.fhir.org/ig/HL7/fhir-patient-correction",
      "analysis": {
        "content": true,
        "rest": true,
        "carePlanning": true,
        "profiles": 3,
        "operations": 1,
        "valuesets": 4,
        "codeSystems": 4,
        "examples": 17
      },
      "editions": [
        {
          "name": "STU 1 Ballot",
          "ig-version": "1.0.0-ballot",
          "package": "hl7.fhir.uv.patient-corrections#1.0.0-ballot",
          "fhir-version": [
            "4.0.1"
          ],
          "url": "http://hl7.org/fhir/uv/patient-corrections/2022May"
        }
      ]
    },
    {
      "name": "Interoperable Digital Identity and Patient Matching",
      "category": "Security",
      "npm-name": "hl7.fhir.us.identity-matching",
      "description": "??",
      "authority": "HL7",
      "product": [
        "fhir"
      ],
      "country": "us",
      "history": "http://hl7.org/fhir/us/identity-matching/history.html",
      "language": [
        "en"
      ],
      "canonical": "http://hl7.org/fhir/us/identity-matching",
      "ci-build": "http://build.fhir.org/ig/HL7/fhir-identity-matching-ig",
      "analysis": {
        "content": true,
        "clinicalCore": true,
        "profiles": 3,
        "valuesets": 1,
        "codeSystems": 1,
        "examples": 3
      },
      "editions": [
        {
          "name": "STU1",
          "ig-version": "1.0.0",
          "package": "hl7.fhir.us.identity-matching#1.0.0",
          "fhir-version": [
            "4.0.1"
          ],
          "url": "http://hl7.org/fhir/us/identity-matching/STU1"
        }
      ]
    },
    {
      "name": "CDC Opioid MME Calculator",
      "category": "Quality / CDS",
      "npm-name": "fhir.cdc.opioid-mme-r4",
      "description": "This implementation guide provides Morphine Milligram Equivalent (MME) calculation logic as described by the Centers For Disease Control and Prevention (CDC) Guideline for Prescribing Opioids for Chronic Pain — United States, 2016",
      "authority": "CQF",
      "product": [
        "fhir"
      ],
      "country": "us",
      "history": "http://fhir.org/guides/cdc/opioid-mme-r4/history.html",
      "language": [
        "en"
      ],
      "canonical": "http://fhir.org/guides/cdc/opioid-mme-r4",
      "ci-build": "http://build.fhir.org/ig/cqframework/opioid-mme-r4",
      "editions": [
        {
          "name": "Release 1",
          "ig-version": "3.0.0",
          "package": "fhir.cdc.opioid-mme-r4#3.0.0",
          "fhir-version": [
            "4.0.1"
          ],
          "url": "http://fhir.org/guides/cdc/opioid-mme-r4/3.0.0"
        }
      ],
      "analysis": {
        "content": true,
        "clinicalCore": true,
        "medsMgmt": true,
        "profiles": 1,
        "codeSystems": 3,
        "examples": 12
      }
    },
    {
      "name": "FHIRcast",
      "category": "Imaging",
      "npm-name": "hl7.fhir.uv.fhircast",
      "description": "??",
      "authority": "HL7",
      "product": [
        "fhir"
      ],
      "country": "uv",
      "history": "http://hl7.org/fhir/uv/fhircast/history.html",
      "language": [
        "en"
      ],
      "canonical": "http://hl7.org/fhir/uv/fhircast",
      "ci-build": "http://build.fhir.org/ig/HL7/fhircast-docs",
      "analysis": {
        "content": true,
        "clinicalCore": true,
        "profiles": 2,
        "extensions": 1,
        "examples": 1
      },
      "editions": [
        {
          "name": "STU3 Ballot",
          "ig-version": "2.1.0-ballot",
          "package": "hl7.fhir.uv.fhircast#2.1.0-ballot",
          "fhir-version": [
            "4.0.1"
          ],
          "url": "http://hl7.org/fhir/uv/fhircast/2022May"
        },
        {
          "name": "STU2",
          "ig-version": "2.0.0",
          "package": "hl7.fhir.uv.fhircast#2.0.0",
          "fhir-version": [
            "4.0.1"
          ],
          "url": "https://fhircast.hl7.org/specification/STU2"
        },
        {
          "name": "STU1",
          "ig-version": "1.0.0",
          "package": "hl7.fhir.uv.fhircast#1.0.0",
          "fhir-version": [
            "4.0.1"
          ],
          "url": "https://fhircast.hl7.org/specification/STU1"
        }
      ]
    },
    {
      "name": "IHE Mobile Health Document Sharing (MHDS)",
      "category": "Clinical Documents",
      "npm-name": "ihe.iti.mhds",
      "description": "This Implementation Guide shows how to build a Document Sharing Exchange using IHE-profiled FHIR standard, rather than the legacy IHE profiles that are dominated by XDS and HL7 v2. This Implementation Guide assembles other IHE Implementation guides (Profiles) and defines a Document Registry Actor.",
      "authority": "IHE",
      "product": [
        "fhir"
      ],
      "country": "uv",
      "history": "http://profiles.ihe.net/ITI/MHDS/history.html",
      "language": [
        "en"
      ],
      "canonical": "https://profiles.ihe.net/ITI/MHDS",
      "analysis": {
        "rest": true
      },
      "ci-build": "http://build.fhir.org/ig/IHE/ITI.MHDS/branches/master/index.html",
      "editions": [
        {
          "name": "Publication",
          "ig-version": "2.3.1",
          "package": "ihe.iti.mhds#2.3.1",
          "fhir-version": [
            "4.0.1"
          ],
          "url": "https://profiles.ihe.net/ITI/MHDS/2.3.1"
        }
      ]
    },
    {
      "name": "IHE Mobile Care Services Discovery (mCSD)",
      "category": "Administration",
      "npm-name": "ihe.iti.mcsd",
      "description": "The IHE Mobile Care Services Discovery (mCSD) IG provides a transaction for mobile and lightweight browser-based applications to find and update care services resources.",
      "authority": "IHE",
      "product": [
        "fhir"
      ],
      "country": "uv",
      "history": "http://profiles.ihe.net/ITI/mCSD/history.html",
      "language": [
        "en"
      ],
      "ci-build": "http://build.fhir.org/ig/IHE/ITI.mCSD/branches/main",
      "canonical": "https://profiles.ihe.net/ITI/mCSD",
      "analysis": {
        "content": true,
        "rest": true,
        "clinicalCore": true,
        "profiles": 14,
        "extensions": 2,
        "valuesets": 3,
        "codeSystems": 3,
        "examples": 21
      },
      "editions": [
        {
          "name": "Publication",
          "ig-version": "3.8.0",
          "package": "ihe.iti.mcsd#3.8.0",
          "fhir-version": [
            "4.0.1"
          ],
          "url": "https://profiles.ihe.net/ITI/mCSD/3.8.0"
        },
        {
          "name": "Publication",
          "ig-version": "3.5.0",
          "package": "ihe.iti.mcsd#3.5.0",
          "fhir-version": [
            "4.0.1"
          ],
          "url": "https://profiles.ihe.net/ITI/mCSD/3.5.0"
        },
        {
          "name": "Publication",
          "ig-version": "3.3.0",
          "package": "ihe.iti.mcsd#3.3.0",
          "fhir-version": [
            "4.0.1"
          ],
          "url": "https://www.ihe.net/uploadedFiles/Documents/ITI/IHE_ITI_Suppl_mCSD_Rev3-3_TI_2021-07-02.pdf"
        }
      ]
    },
    {
      "name": "Pan-Canadian Patient Summary",
      "category": "Patient Summary",
      "npm-name": "ca.infoway.io.psca",
      "description": "The Pan-Canadian Patient Summary (PS-CA) IG and accompanying [PS-CA specification](https://infoscribe.infoway-inforoute.ca/pages/viewpage.action?pageId\u003d149160290) adapt the HL7 [International Patient Summary](http://hl7.org/fhir/uv/ips/) (IPS) for use in a Canadian context.",
      "authority": "Canada Health Infoway",
      "product": [
        "fhir"
      ],
      "country": "ca",
      "history": "https://simplifier.net/PS-CA-R1/~guides",
      "language": [
        "en"
      ],
      "canonical": "http://fhir.infoway-inforoute.ca/io/psca",
      "ci-build": "https://simplifier.net/PS-CA-R1",
      "editions": [
        {
          "name": "Trial Implementation",
          "ig-version": "1.0.0",
          "package": "ca.infoway.io.psca#1.0.0-pre",
          "fhir-version": [
            "4.0.1"
          ],
          "url": "https://packages.simplifier.net/ca.infoway.io.psca/1.0.0-pre"
        },
        {
          "name": "Public Comment 0.3",
          "ig-version": "0.3.0",
          "package": "ca.infoway.io.psca#0.3.2",
          "fhir-version": [
            "4.0.1"
          ],
          "url": "https://packages.simplifier.net/ca.infoway.io.psca/0.3.2"
        },
        {
          "name": "Public Comment 0.2",
          "ig-version": "0.0.4",
          "package": "ca.infoway.io.psca#0.0.4",
          "fhir-version": [
            "4.0.1"
          ],
          "url": "https://packages.simplifier.net/ca.infoway.io.psca/0.0.4"
        },
        {
          "name": "Public Comment 0.1",
          "ig-version": "0.0.3",
          "package": "ca.infoway.vc.ps#0.0.3",
          "fhir-version": [
            "4.0.1"
          ],
          "url": "https://packages.simplifier.net/ca.infoway.vc.ps/0.0.3"
        }
      ],
      "analysis": {
        "content": true,
        "documents": true,
        "clinicalCore": true,
        "medsMgmt": true,
        "profiles": 19,
        "extensions": 3,
        "valuesets": 24,
        "codeSystems": 1
      }
    },
    {
      "name": "Canadian Baseline",
      "category": "National Base",
      "npm-name": "hl7.fhir.ca.baseline",
      "description": "Base Canadian national implementation guide",
      "authority": "HL7 Canada",
      "product": [
        "fhir"
      ],
      "country": "ca",
      "history": "https://simplifier.net/canadianfhirbaselineprofilesca-core",
      "language": [
        "en"
      ],
      "canonical": "http://hl7.org/fhir/ca/baseline",
      "ci-build": "https://build.fhir.org/ig/HL7-Canada/ca-baseline",
      "editions": [
        {
          "name": "Public Comment",
          "ig-version": "1.1.0",
          "package": "hl7.fhir.ca.baseline#1.1.3",
          "fhir-version": [
            "4.0.1"
          ],
          "url": "https://packages.simplifier.net/hl7.fhir.ca.baseline/1.1.3"
        },
        {
          "name": "Public Comment",
          "ig-version": "1.0.0",
          "package": "hl7.fhir.ca.baseline#1.0.2",
          "fhir-version": [
            "4.0.1"
          ],
          "url": "https://packages.simplifier.net/hl7.fhir.ca.baseline/1.0.2"
        }
      ],
      "analysis": {
        "content": true,
        "documents": true,
        "clinicalCore": true,
        "medsMgmt": true,
        "profiles": 31,
        "extensions": 13,
        "valuesets": 9,
        "codeSystems": 2
      }
    },
    {
      "name": "IHE Mobile Access to Health Documents (MHD)",
      "category": "EHR Access",
      "npm-name": "ihe.iti.mhd",
      "description": "Defines a simple HTTP interface to a Document Sharing environment, including: publishing/query (XDS-on-FHIR), point-to-point push (XDR, Direct, XDM), and federation of communities (XCA).",
      "authority": "IHE",
      "product": [
        "fhir"
      ],
      "country": "uv",
      "language": [
        "en"
      ],
      "history": "https://profiles.ihe.net/ITI/MHD/history.html",
      "canonical": "https://profiles.ihe.net/ITI/MHD",
      "ci-build": "http://build.fhir.org/ig/IHE/ITI.MHD",
      "analysis": {
        "content": true,
        "rest": true,
        "documents": true,
        "profiles": 24,
        "extensions": 4,
        "valuesets": 3,
        "codeSystems": 1,
        "examples": 48
      },
      "editions": [
        {
          "name": "Publication",
          "ig-version": "4.2.1",
          "package": "ihe.iti.mhd#4.2.1",
          "fhir-version": [
            "4.0.1"
          ],
          "url": "https://profiles.ihe.net/ITI/MHD/4.2.1"
        }
      ]
    },
    {
      "name": "IHE Basic Audit Log Patterns (BALP)",
      "category": "Privacy / Security",
      "npm-name": "ihe.iti.balp",
      "description": "The Basic Audit Log Patterns (BALP) **Content Profile** defines some basic and reusable AuditEvent patterns. This includes basic audit log profiles for FHIR RESTful operations, to be used when there is not a more specific audit event defined. Where a more specific audit event can be defined it should be derived off of these basic patterns.",
      "authority": "IHE",
      "product": [
        "fhir"
      ],
      "country": "uv",
      "history": "https://profiles.ihe.net/ITI/BALP/history.html",
      "language": [
        "en"
      ],
      "canonical": "https://profiles.ihe.net/ITI/BALP",
      "analysis": {
        "content": true,
        "profiles": 20,
        "extensions": 2,
        "valuesets": 6,
        "codeSystems": 5,
        "examples": 63
      },
      "ci-build": "http://build.fhir.org/ig/IHE/ITI.BasicAudit/branches/main/index.html",
      "editions": [
        {
          "name": "Publication",
          "ig-version": "1.1.2",
          "package": "ihe.iti.balp#1.1.2",
          "fhir-version": [
            "4.0.1"
          ],
          "url": "https://profiles.ihe.net/ITI/BALP/1.1.2"
        }
      ]
    },
    {
      "name": "IHE Interactive Multimedia Report (IMR)",
      "category": "Imaging",
      "npm-name": "ihe.rad.imr",
      "description": "Support encoding and presentation of an interactive multimedia report",
      "authority": "IHE",
      "product": [
        "fhir"
      ],
      "country": "uv",
      "history": "https://profiles.ihe.net/RAD/IMR/history.html",
      "language": [
        "en"
      ],
      "canonical": "https://profiles.ihe.net/RAD/IMR",
      "ci-build": "http://build.fhir.org/ig/IHE/RAD.IMR",
      "analysis": {
        "content": true,
        "rest": true,
        "clinicalCore": true,
        "diagnostics": true,
        "profiles": 8,
        "extensions": 2,
        "valuesets": 7,
        "examples": 19
      },
      "editions": [
        {
          "name": "Publication",
          "ig-version": "1.0.0",
          "package": "ihe.rad.imr#1.0.0",
          "fhir-version": [
            "4.0.1"
          ],
          "url": "https://profiles.ihe.net/RAD/IMR/1.0.0"
        }
      ]
    },
    {
      "name": "HL7 Belgium FHIR Implementation Guide - Core profiles",
      "category": "National Base",
      "npm-name": "hl7.fhir.be.core",
      "description": "HL7 Belgium FHIR Implementation Guide - Core profiles",
      "authority": "eHealth Platform",
      "product": [
        "fhir"
      ],
      "country": "be",
      "history": "https://www.ehealth.fgov.be/standards/fhir/core/history.html",
      "language": [
        "en"
      ],
      "canonical": "https://www.ehealth.fgov.be/standards/fhir/core",
      "ci-build": "http://build.fhir.org/ig/hl7-be/core",
      "editions": [
        {
          "name": "Trial Use Test",
          "ig-version": "2.0.0",
          "package": "hl7.fhir.be.core#2.0.0",
          "fhir-version": [
            "4.0.1"
          ],
          "url": "https://www.ehealth.fgov.be/standards/fhir/core/2.0.0"
        },
        {
          "name": "Trial Use",
          "ig-version": "2.0.1",
          "package": "hl7.fhir.be.core#2.0.1",
          "fhir-version": [
            "4.0.1"
          ],
          "url": "https://www.ehealth.fgov.be/standards/fhir/core/2.0.1"
        }
      ]
    },
    {
      "name": "HL7 Belgium FHIR Implementation Guide - Core clinical profiles - transversal",
      "category": "National Base",
      "npm-name": "hl7.fhir.be.core-clinical",
      "description": "HL7 Belgium FHIR Implementation Guide - Core clinical profiles - transversal",
      "authority": "eHealth Platform",
      "product": [
        "fhir"
      ],
      "country": "be",
      "history": "https://www.ehealth.fgov.be/standards/fhir/core-clinical/history.html",
      "language": [
        "en"
      ],
      "canonical": "https://www.ehealth.fgov.be/standards/fhir/core-clinical",
      "ci-build": "http://build.fhir.org/ig/hl7-be/core-clinical",
      "editions": [
        {
          "name": "Trial Use",
          "ig-version": "1.0.0",
          "package": "hl7.fhir.be.core-clinical#1.0.0",
          "fhir-version": [
            "4.0.1"
          ],
          "url": "https://www.ehealth.fgov.be/standards/fhir/core-clinical/1.0.0"
        }
      ]
    },
    {
      "name": "HL7 Belgium FHIR Implementation Guide - Medication profiles",
      "category": "National Base",
      "npm-name": "hl7.fhir.be.medication",
      "description": "HL7 Belgium FHIR Implementation Guide - Medication profiles",
      "authority": "eHealth Platform",
      "product": [
        "fhir"
      ],
      "country": "be",
      "history": "https://www.ehealth.fgov.be/standards/fhir/medication/history.html",
      "language": [
        "en"
      ],
      "canonical": "https://www.ehealth.fgov.be/standards/fhir/medication",
      "ci-build": "http://build.fhir.org/ig/hl7-be/medication",
      "editions": [
        {
          "name": "Trial Use",
          "ig-version": "1.0.0",
          "package": "hl7.fhir.be.medication#1.0.0",
          "fhir-version": [
            "4.0.1"
          ],
          "url": "https://www.ehealth.fgov.be/standards/fhir/medication/1.0.0"
        }
      ]
    },
    {
      "name": "HL7 Belgium FHIR Implementation Guide - Vaccination profiles",
      "category": "National Base",
      "npm-name": "hl7.fhir.be.vaccination",
      "description": "HL7 Belgium FHIR Implementation Guide - Vaccination profiles",
      "authority": "eHealth Platform",
      "product": [
        "fhir"
      ],
      "country": "be",
      "history": "https://www.ehealth.fgov.be/standards/fhir/vaccination/history.html",
      "language": [
        "en"
      ],
      "canonical": "https://www.ehealth.fgov.be/standards/fhir/vaccination",
      "ci-build": "http://build.fhir.org/ig/hl7-be/vaccination",
      "analysis": {
        "content": true,
        "clinicalCore": true,
        "profiles": 6,
        "extensions": 1,
        "valuesets": 3,
        "codeSystems": 5,
        "examples": 6
      },
      "editions": [
        {
          "name": "Trial Use",
          "ig-version": "1.0.0",
          "package": "hl7.fhir.be.vaccination#1.0.0",
          "fhir-version": [
            "4.0.1"
          ],
          "url": "https://www.ehealth.fgov.be/standards/fhir/vaccination/1.0.0"
        },
        {
          "name": "Trial Use",
          "ig-version": "1.0.0",
          "package": "hl7.fhir.be.vaccination#1.0.1",
          "fhir-version": [
            "4.0.1"
          ],
          "url": "https://www.ehealth.fgov.be/standards/fhir/vaccination/1.0.1"
        },
        {
          "name": "Trial Use",
          "ig-version": "1.0.0",
          "package": "hl7.fhir.be.vaccination#1.0.2",
          "fhir-version": [
            "4.0.1"
          ],
          "url": "https://www.ehealth.fgov.be/standards/fhir/vaccination/1.0.2"
        },
        {
          "name": "Trial Use",
          "ig-version": "1.0.0",
          "package": "hl7.fhir.be.vaccination#1.0.3",
          "fhir-version": [
            "4.0.1"
          ],
          "url": "https://www.ehealth.fgov.be/standards/fhir/vaccination/1.0.3"
        }
      ]
    },
    {
      "name": "HL7 Belgium FHIR Implementation Guide - MyCareNet profiles",
      "category": "National Base",
      "npm-name": "hl7.fhir.be.mycarenet",
      "description": "HL7 Belgium FHIR Implementation Guide - MyCareNet profiles",
      "authority": "eHealth Platform",
      "product": [
        "fhir"
      ],
      "country": "be",
      "history": "https://www.ehealth.fgov.be/standards/fhir/mycarenet/history.html",
      "language": [
        "en"
      ],
      "canonical": "https://www.ehealth.fgov.be/standards/fhir/mycarenet",
      "ci-build": "http://build.fhir.org/ig/hl7-be/mycarenet",
      "editions": [
        {
          "name": "Trial Use",
          "ig-version": "2.0.0",
          "package": "hl7.fhir.be.mycarenet#2.0.0",
          "fhir-version": [
            "4.0.1"
          ],
          "url": "https://www.ehealth.fgov.be/standards/fhir/mycarenet/2.0.0"
        }
      ]
    },
    {
      "name": "HL7 Belgium FHIR Implementation Guide - Lab related profiles",
      "category": "National Base",
      "npm-name": "hl7.fhir.be.lab",
      "description": "HL7 Belgium FHIR Implementation Guide - Lab related profiles",
      "authority": "eHealth Platform",
      "product": [
        "fhir"
      ],
      "country": "be",
      "history": "https://www.ehealth.fgov.be/standards/fhir/lab/history.html",
      "language": [
        "en"
      ],
      "canonical": "https://www.ehealth.fgov.be/standards/fhir/lab",
      "ci-build": "http://build.fhir.org/ig/hl7-be/lab",
      "editions": [
        {
          "name": "Trial Use",
          "ig-version": "1.0.0",
          "package": "hl7.fhir.be.lab#1.0.0",
          "fhir-version": [
            "4.0.1"
          ],
          "url": "https://www.ehealth.fgov.be/standards/fhir/lab/1.0.0"
        }
      ]
    },
    {
      "name": "HL7 Belgium FHIR Implementation Guide - Allergy profiles",
      "category": "National Base",
      "npm-name": "hl7.fhir.be.allergy",
      "description": "HL7 Belgium FHIR Implementation Guide - Allergy profiles",
      "authority": "eHealth Platform",
      "product": [
        "fhir"
      ],
      "country": "be",
      "history": "https://www.ehealth.fgov.be/standards/fhir/allergy/history.html",
      "language": [
        "en"
      ],
      "canonical": "https://www.ehealth.fgov.be/standards/fhir/allergy",
      "ci-build": "http://build.fhir.org/ig/hl7-be/allergy",
      "editions": [
        {
          "name": "Trial Use",
          "ig-version": "1.0.0",
          "package": "hl7.fhir.be.allergy#1.0.0",
          "fhir-version": [
            "4.0.1"
          ],
          "url": "https://www.ehealth.fgov.be/standards/fhir/allergy/1.0.0"
        },
        {
          "name": "Trial Use",
          "ig-version": "1.0.1",
          "package": "hl7.fhir.be.allergy#1.0.1",
          "fhir-version": [
            "4.0.1"
          ],
          "url": "https://www.ehealth.fgov.be/standards/fhir/allergy/1.0.1"
        },
        {
          "name": "Trial Use",
          "ig-version": "1.1.0",
          "package": "hl7.fhir.be.allergy#1.1.0",
          "fhir-version": [
            "4.0.1"
          ],
          "url": "https://www.ehealth.fgov.be/standards/fhir/allergy/1.1.0"
        }
      ]
    },
    {
      "name": "TW Core",
      "category": "National Base",
      "npm-name": "tw.gov.mohw.twcore",
      "description": "Taiwan Core Implementation Guide",
      "authority": "MOHW",
      "product": [
        "fhir"
      ],
      "country": "tw",
      "history": "https://twcore.mohw.gov.tw/ig/twcore/history.html",
      "language": [
        "zh-TW"
      ],
      "canonical": "https://twcore.mohw.gov.tw/ig/twcore",
      "ci-build": "https://twcore.mohw.gov.tw/ig/twcore",
      "editions": [
        {
          "name": "Trial Use",
          "ig-version": "0.1.0",
          "package": "tw.gov.mohw.twcore#0.1.0",
          "fhir-version": [
            "4.0.1"
          ],
          "url": "https://twcore.mohw.gov.tw/ig/twcore"
        }
      ]
    },
    {
      "name": "CodeX™ Radiation Therapy",
      "category": "Care Planning",
      "npm-name": "hl7.fhir.us.codex-radiation-therapy",
      "description": "??",
      "authority": "HL7",
      "product": [
        "fhir"
      ],
      "country": "us",
      "history": "http://hl7.org/fhir/us/codex-radiation-therapy/history.html",
      "language": [
        "en"
      ],
      "canonical": "http://hl7.org/fhir/us/codex-radiation-therapy",
      "ci-build": "http://build.fhir.org/ig/codex-radiation-therapy",
      "editions": [
        {
          "name": "STU 1",
          "ig-version": "1.0.0",
          "package": "hl7.fhir.us.codex-radiation-therapy#1.0.0",
          "fhir-version": [
            "4.0.1"
          ],
          "url": "http://hl7.org/fhir/us/codex-radiation-therapy/STU1"
        }
      ]
    },
    {
      "name": "At-Home In-Vitro Test Report",
      "category": "Clinical Documents",
      "npm-name": "hl7.fhir.us.home-lab-report",
      "description": "??",
      "authority": "HL7",
      "product": [
        "fhir"
      ],
      "country": "us",
      "history": "http://hl7.org/fhir/us/home-lab-report/history.html",
      "language": [
        "en"
      ],
      "canonical": "http://hl7.org/fhir/us/home-lab-report",
      "ci-build": "http://build.fhir.org/ig/HL7/home-lab-report",
      "editions": [
        {
          "name": "STU 1",
          "ig-version": "1.0.0",
          "package": "hl7.fhir.us.home-lab-report#1.0.0",
          "fhir-version": [
            "4.0.1"
          ],
          "url": "http://hl7.org/fhir/us/home-lab-report/STU1"
        }
      ]
    },
    {
      "name": "PACIO Personal Functioning and Engagement Implementation Guide",
      "category": "Patient Summary",
      "npm-name": "hl7.fhir.us.pacio-pfe",
      "description": "??",
      "authority": "HL7",
      "product": [
        "fhir"
      ],
      "country": "us",
      "history": "http://hl7.org/fhir/us/pacio-pfe/history.html",
      "language": [
        "en"
      ],
      "canonical": "http://hl7.org/fhir/us/pacio-pfe",
      "ci-build": "http://build.fhir.org/ig/HL7/fhir-pacio-pfe",
      "editions": [
        {
          "name": "STU 1 Ballot",
          "ig-version": "1.0.0-ballot",
          "package": "hl7.fhir.us.pacio-pfe#1.0.0-ballot",
          "fhir-version": [
            "4.0.1"
          ],
          "url": "http://hl7.org/fhir/us/pacio-pfe/2022Sep"
        }
      ]
    },
    {
      "name": "US Public Health Profiles Library",
      "category": "Public Health",
      "npm-name": "hl7.fhir.us.ph-library",
      "description": "??",
      "authority": "HL7",
      "product": [
        "fhir"
      ],
      "country": "us",
      "history": "http://hl7.org/fhir/us/ph-library/history.html",
      "language": [
        "en"
      ],
      "canonical": "http://hl7.org/fhir/us/ph-library",
      "ci-build": "http://build.fhir.org/ig/HL7/fhir-us-ph-library",
      "editions": [
        {
          "name": "STU 1",
          "ig-version": "1.0.0",
          "package": "hl7.fhir.us.ph-library#1.0.0",
          "fhir-version": [
            "4.0.1"
          ],
          "url": "http://hl7.org/fhir/us/ph-library/STU1"
        }
      ]
    },
    {
      "name": "National Healthcare Query",
      "category": "Administration",
      "npm-name": "hl7.fhir.us.directory-query",
      "description": "??",
      "authority": "HL7",
      "product": [
        "fhir"
      ],
      "country": "us",
      "history": "http://hl7.org/fhir/us/directory-query/history.html",
      "language": [
        "en"
      ],
      "canonical": "http://hl7.org/fhir/us/directory-query",
      "ci-build": "http://build.fhir.org/ig/HL7/fhir-directory-query",
      "editions": [
        {
          "name": "STU 1 Ballot",
          "ig-version": "1.0.0-ballot",
          "package": "hl7.fhir.us.directory-query#1.0.0-ballot",
          "fhir-version": [
            "4.0.1"
          ],
          "url": "http://hl7.org/fhir/us/directory-query/2022Sep"
        }
      ]
    },
    {
      "name": "National Healthcare Directory Exchange",
      "category": "Administration",
      "npm-name": "hl7.fhir.us.directory-exchange",
      "description": "??",
      "authority": "HL7",
      "product": [
        "fhir"
      ],
      "country": "us",
      "history": "http://hl7.org/fhir/us/directory-exchange/history.html",
      "language": [
        "en"
      ],
      "canonical": "http://hl7.org/fhir/us/directory-exchange",
      "ci-build": "http://build.fhir.org/ig/HL7/fhir-directory-exchange",
      "editions": [
        {
          "name": "STU 1 Ballot",
          "ig-version": "1.0.0-ballot",
          "package": "hl7.fhir.us.directory-exchange#1.0.0-ballot",
          "fhir-version": [
            "4.0.1"
          ],
          "url": "http://hl7.org/fhir/us/directory-exchange/2022Sep"
        }
      ]
    },
    {
      "name": "National Healthcare Directory Attestation",
      "category": "Administration",
      "npm-name": "hl7.fhir.us.directory-attestation",
      "description": "??",
      "authority": "HL7",
      "product": [
        "fhir"
      ],
      "country": "us",
      "history": "http://hl7.org/fhir/us/directory-attestation/history.html",
      "language": [
        "en"
      ],
      "canonical": "http://hl7.org/fhir/us/directory-attestation",
      "ci-build": "http://build.fhir.org/ig/HL7/fhir-directory-attestation",
      "editions": [
        {
          "name": "STU 1 Ballot",
          "ig-version": "1.0.0-ballot",
          "package": "hl7.fhir.us.directory-attestation#1.0.0-ballot",
          "fhir-version": [
            "4.0.1"
          ],
          "url": "http://hl7.org/fhir/us/directory-attestation/2022Sep"
        }
      ]
    },
    {
      "name": "Sharing Valuesets, Codes, and Maps (SVCM)",
      "category": "Terminologies",
      "npm-name": "ihe.iti.svcm",
      "description": "The Sharing Valuesets, Codes, and Maps (SVCM) Profile defines a lightweight interface through which healthcare systems may retrieve centrally managed uniform nomenclature and mappings between code systems based on the HL7 Fast Healthcare Interoperability Resources (FHIR) specification.",
      "authority": "IHE",
      "product": [
        "fhir"
      ],
      "country": "uv",
      "history": "https://profiles.ihe.net/ITI/SVCM/history.html",
      "language": [
        "en"
      ],
      "canonical": "https://profiles.ihe.net/ITI/SVCM",
      "ci-build": "http://build.fhir.org/ig/IHE/ITI.SVCM",
      "editions": [
        {
          "name": "Publication",
          "ig-version": "1.5.1",
          "package": "ihe.iti.svcm#1.5.1",
          "fhir-version": [
            "4.0.1"
          ],
          "url": "https://profiles.ihe.net/ITI/SVCM/1.5.1"
        }
      ]
    },
    {
      "name": "IHE SDC/eCC on FHIR",
      "category": "Orders and Observaitons",
      "npm-name": "hl7.fhir.uv.ihe-sdc-ecc",
      "description": "??",
      "authority": "HL7",
      "product": [
        "fhir"
      ],
      "country": "uv",
      "history": "http://hl7.org/fhir/uv/ihe-sdc-ecc/history.html",
      "language": [
        "en"
      ],
      "canonical": "http://hl7.org/fhir/uv/ihe-sdc-ecc",
      "ci-build": "http://build.fhir.org/ig/HL7/ihe-sdc-ecc-on-fhir",
      "editions": [
        {
          "name": "STU1 Ballot",
          "ig-version": "1.0.0-ballot",
          "package": "hl7.fhir.uv.ihe-sdc-ecc#1.0.0-ballot",
          "fhir-version": [
            "4.0.1"
          ],
          "url": "http://hl7.org/fhir/uv/ihe-sdc-ecc/2022Sep"
        }
      ]
    },
    {
      "name": "Vital Signs FHIR IG",
      "category": "Clinical Records",
      "npm-name": "hl7.fhir.us.vitals",
      "description": "US Realm Implementation Guide for Vital Signs observations with extensions for qualifying data.",
      "authority": "HL7",
      "product": [
        "fhir"
      ],
      "country": "us",
      "history": "http://hl7.org/fhir/us/vitals/history.html",
      "canonical": "http://hl7.org/fhir/us/vitals",
      "ci-build": "http://build.fhir.org/ig/HL7/cimi-vital-signs",
      "language": [
        "en"
      ],
      "analysis": {
        "content": true,
        "clinicalCore": true,
        "profiles": 15,
        "extensions": 11,
        "valuesets": 27,
        "codeSystems": 3,
        "examples": 15
      },
      "editions": [
        {
          "name": "STU1",
          "ig-version": "1.0.0",
          "package": "hl7.fhir.us.vitals#1.0.0",
          "fhir-version": [
            "4.0.1"
          ],
          "url": "http://hl7.org/fhir/us/vitals/STU1"
        }
      ]
    },
    {
      "name": "HL7 Cross Paradigm IG: Gender Harmony - Sex and Gender Representation",
      "category": "Administration",
      "npm-name": "hl7.xprod.uv.gender-harmony",
      "description": "Provide profile components and guidance on how to properly represent Gender Identity as distinct from clinical sex characterization via Sex For Clinical Use, as well as other aligned sex- or gender-related data elements (Recorded Sex or Gender, Name to Use, Pronouns, etc.) Covers implementation approaches for FHIR, CDA, and V2.",
      "authority": "HL7",
      "product": [
        "fhir",
        "cda",
        "v2"
      ],
      "country": "uv",
      "history": "http://hl7.org/xprod/ig/uv/gender-harmony/history.html",
      "language": [
        "en"
      ],
      "canonical": "http://hl7.org/xprod/ig/uv/gender-harmony",
      "ci-build": "http://build.fhir.org/ig/HL7/fhir-gender-harmony",
      "editions": [
        {
          "name": "Informative Edition 1",
          "ig-version": "1.0.0",
          "package": "hl7.xprod.uv.gender-harmony#1.0.0",
          "fhir-version": [
            "5.0.0"
          ],
          "url": "http://hl7.org/xprod/ig/uv/gender-harmony/informative1"
        }
      ]
    },
    {
      "name": "HL7 UK FHIR UKCore Implementation Guide",
      "category": "National Base",
      "npm-name": "fhir.r4.ukcore.stu1",
      "description": "HL7 UK FHIR UKCore Implementation Guide",
      "authority": "HL7 UK",
      "country": "gb",
      "history": "https://simplifier.net/guide/ukcoreversionhistory/home",
      "language": [
        "en"
      ],
      "canonical": "https://fhir.hl7.org.uk",
      "editions": [
        {
          "name": "STU1",
          "ig-version": "0.5.1",
          "package": "fhir.r4.ukcore.stu1#0.5.1",
          "fhir-version": [
            "4.0.1"
          ],
          "url": "https://simplifier.net/guide/hl7fhirukcorer4release1/home"
        }
      ]
    },
    {
      "name": "NHS Digital FHIR R4 Implementation Guide",
      "category": "National Base",
      "npm-name": "nhs.digital.r4",
      "description": "NHS Digital FHIR R4 Implementation Guide",
      "authority": "NHS Digital",
      "country": "gb",
      "history": "https://simplifier.net/guide/NHSDigital",
      "language": [
        "en"
      ],
      "canonical": "https://fhir.nhs.uk",
      "editions": [
        {
          "name": "STU1",
          "ig-version": "2.5.0",
          "package": "nhs.digital.r4#2.5.0",
          "fhir-version": [
            "4.0.1"
          ],
          "url": "https://simplifier.net/guide/NHSDigital/"
        }
      ]
    },
    {
      "name": "Electronic Medicinal Product Information (ePI) FHIR Implementation Guide",
      "category": "Pharmaceutical",
      "npm-name": "hl7.fhir.uv.emedicinal-product-info",
      "description": "This guide provides best practice guidance for creating and representing electronic product information for medicinal products.",
      "authority": "HL7",
      "country": "uv",
      "history": "http://hl7.org/fhir/uv/emedicinal-product-info/history.html",
      "language": [
        "en"
      ],
      "canonical": "http://hl7.org/fhir/uv/emedicinal-product-info",
      "ci-build": "http://build.fhir.org/ig/HL7/emedicinal-product-info",
      "editions": [
        {
          "name": "STU1",
          "ig-version": "1.0.0",
          "package": "hl7.fhir.uv.emedicinal-product-info#1.0.0",
          "fhir-version": [
            "5.0.0"
          ],
          "url": "http://hl7.org/fhir/uv/emedicinal-product-info/STU1"
        }
      ]
    },
    {
      "name": "Retrieval of Real World Data for Clinical Research",
      "category": "Research",
      "npm-name": "hl7.fhir.uv.vulcan-rwd",
      "description": "This IG provides profiles that define the data needed from EHRs to answer research questions arising from clinical studies.  It will demonstrate how FHIR and EHRs can directly support clinical trials.",
      "authority": "HL7",
      "country": "uv",
      "history": "http://hl7.org/fhir/uv/vulcan-rwd/history.html",
      "language": [
        "en"
      ],
      "canonical": "http://hl7.org/fhir/uv/vulcan-rwd",
      "ci-build": "http://build.fhir.org/ig/HL7/vulcan-rwd",
      "editions": [
        {
          "name": "STU1",
          "ig-version": "1.0.0",
          "package": "hl7.fhir.uv.vulcan-rwd#1.0.0",
          "fhir-version": [
            "4.0.1"
          ],
          "url": "http://hl7.org/fhir/uv/vulcan-rwd/STU1"
        }
      ]
    },
    {
      "name": "MCC eCare Plan Implementation Guide",
      "category": "Care Planning",
      "npm-name": "hl7.fhir.us.mcc",
      "description": "Provides representation of clinical and social data elements in the FHIR Care Plan format. Focuses on 4 common chronic conditions: 1) chronic kidney disease (CKD), 2) type 2 diabetes mellitus (T2DM), 3) cardiovascular diseases (specifically, hypertension, ischemic heart disease and heart failure), and 4) pain.",
      "authority": "HL7",
      "country": "us",
      "history": "http://hl7.org/fhir/us/mcc/history.html",
      "language": [
        "en"
      ],
      "canonical": "http://hl7.org/fhir/us/mcc",
      "ci-build": "http://build.fhir.org/ig/HL7/fhir-us-mcc",
      "editions": [
        {
          "name": "STU 1 Ballot",
          "ig-version": "1.0.0-ballot2",
          "package": "hl7.fhir.us.mcc#1.0.0-ballot2",
          "fhir-version": [
            "4.0.1"
          ],
          "url": "http://hl7.org/fhir/us/mcc/2023Sep"
        }
      ]
    },
    {
      "name": "Clinical Study Schedule of Activities",
      "category": "Research",
      "npm-name": "hl7.fhir.uv.vulcan-schedule",
      "description": "This guide provides best practice guidance for representing the schedule of activities (visits/encounters) in a Research Study and for relating EHR data to that schedule.  It also includes definition of blocks of standard activities that can subsequently be used as components of studies.",
      "authority": "HL7",
      "country": "uv",
      "history": "http://hl7.org/fhir/uv/vulcan-schedule/history.html",
      "language": [
        "en"
      ],
      "canonical": "http://hl7.org/fhir/uv/vulcan-schedule",
      "ci-build": "http://build.fhir.org/ig/HL7/Vulcan-schedule-ig",
      "editions": [
        {
          "name": "STU1",
          "ig-version": "1.0.0",
          "package": "hl7.fhir.uv.vulcan-schedule#1.0.0",
          "fhir-version": [
            "4.0.1"
          ],
          "url": "http://hl7.org/fhir/uv/vulcan-schedule/STU1"
        }
      ]
    },
    {
      "name": "EHRS Functional Model - Record Lifecycle Events Implementation Guide",
      "category": "Mapping to Other Standards",
      "npm-name": "hl7.fhir.uv.ehrs-rle",
      "description": "This implementation guide describes the expected capabilities for an Electronic Health Record System (EHR-S) that intends to adhere to the ISO/HL7 10781 Electronic Health Record System Functional Model Release 2 which covers the logging of record lifecycle events.",
      "authority": "HL7",
      "country": "uv",
      "history": "http://hl7.org/fhir/uv/ehrs-rle/history.html",
      "language": [
        "en"
      ],
      "canonical": "http://hl7.org/fhir/uv/ehrs-rle",
      "ci-build": "http://build.fhir.org/ig/HL7/ehrs-rle-ig",
      "editions": [
        {
          "name": "Informative Release 1 Ballot",
          "ig-version": "1.1.0-ballot",
          "package": "hl7.fhir.uv.ehrs-rle#1.1.0-ballot",
          "fhir-version": [
            "5.0.0"
          ],
          "url": "http://hl7.org/fhir/uv/ehrs-rle/2023May"
        }
      ]
    },
    {
      "name": "ICHOM breast cancer patient-centered outcome measure set FHIR IG",
      "category": "Measure Set",
      "npm-name": "hl7.fhir.uv.ichom-breast-cancer",
      "description": "??",
      "authority": "HL7",
      "country": "uv",
      "history": "http://hl7.org/fhir/uv/ichom-breast-cancer/history.html",
      "language": [
        "en"
      ],
      "canonical": "http://hl7.org/fhir/uv/ichom-breast-cancer",
      "ci-build": "http://build.fhir.org/ig/HL7/fhir-ichom-breast-cancer-ig",
      "editions": [
        {
          "name": "STU 1",
          "ig-version": "1.0.0",
          "package": "hl7.fhir.uv.ichom-breast-cancer#1.0.0",
          "fhir-version": [
            "4.0.1"
          ],
          "url": "http://hl7.org/fhir/uv/ichom-breast-cancer/STU1"
        }
      ]
    },
    {
      "name": "FHIR IG Human Services Directory",
      "category": "Mappings to Other Standards",
      "npm-name": "hl7.fhir.us.hsds",
      "description": "??",
      "authority": "HL7",
      "country": "us",
      "history": "http://hl7.org/fhir/us/hsds/history.html",
      "language": [
        "en"
      ],
      "canonical": "http://hl7.org/fhir/us/hsds",
      "ci-build": "http://build.fhir.org/ig/HL7/FHIR-IG-Human-Services-Directory",
      "editions": [
        {
          "name": "STU1",
          "ig-version": "1.0.0",
          "package": "hl7.fhir.us.hsds#1.0.0",
          "fhir-version": [
            "4.0.1"
          ],
          "url": "http://hl7.org/fhir/us/hsds/STU1"
        }
      ]
    },
    {
      "name": "DK MedCom CareCommunication",
      "category": "CareCommunication",
      "npm-name": "medcom.fhir.dk.carecommunication",
      "description": "This IG includes profiles used in MedCom\u0027s CareCommunication standard. The purpose of CareCommunication is to support messagebased, digital communication between parties within Danish healthcare and the social area.",
      "authority": "MedCom",
      "country": "Denmark",
      "history": "http://medcomfhir.dk/ig/carecommunication/history.html",
      "language": [
        "en"
      ],
      "canonical": "http://medcomfhir.dk/ig/carecommunication",
      "ci-build": "http://build.fhir.org/ig/medcomdk/dk-medcom-carecommunication",
      "editions": [
        {
          "name": "Release",
          "ig-version": "2.0.0",
          "package": "medcom.fhir.dk.carecommunication#2.0.0",
          "fhir-version": [
            "4.0.1"
          ],
          "url": "http://medcomfhir.dk/ig/carecommunication/2.0.0"
        },
        {
          "name": "STU",
          "ig-version": "1.0.0",
          "package": "medcom.fhir.dk.carecommunication#1.0.0",
          "fhir-version": [
            "4.0.1"
          ],
          "url": "http://medcomfhir.dk/fhir/ig/dk-medcom-carecommunication"
        }
      ]
    },
    {
      "name": "DK MedCom Core",
      "category": "Core",
      "npm-name": "medcom.fhir.dk.core",
      "description": "This IG includes core profiles defined by MedCom. These profiles are used in MedCom\u0027s FHIR standards.",
      "authority": "MedCom",
      "country": "Denmark",
      "history": "http://medcomfhir.dk/ig/core/history.html",
      "language": [
        "en"
      ],
      "canonical": "http://medcomfhir.dk/ig/core",
      "ci-build": "http://build.fhir.org/ig/medcomdk/dk-medcom-core",
      "editions": [
        {
          "name": "Release",
          "ig-version": "2.1.0",
          "package": "medcom.fhir.dk.core#2.1.0",
          "fhir-version": [
            "4.0.1"
          ],
          "url": "http://medcomfhir.dk/ig/core/2.1.0"
        },
        {
          "name": "Release",
          "ig-version": "2.0.0",
          "package": "medcom.fhir.dk.core#2.0.0",
          "fhir-version": [
            "4.0.1"
          ],
          "url": "http://medcomfhir.dk/ig/core/2.0.0"
        }
      ]
    },
    {
      "name": "MedCom Terminology",
      "category": "Terminology",
      "npm-name": "medcom.fhir.dk.terminology",
      "description": "This IG includes CodeSystems, ValueSets and ConceptMaps defined by MedCom and used in MedCom\u0027s FHIR standards.",
      "authority": "MedCom",
      "country": "Denmark",
      "history": "http://medcomfhir.dk/ig/terminology/history.html",
      "language": [
        "en"
      ],
      "canonical": "http://medcomfhir.dk/ig/terminology",
      "ci-build": "http://build.fhir.org/ig/medcomdk/dk-medcom-terminology",
      "editions": [
        {
          "name": "Release",
          "ig-version": "1.1.1",
          "package": "medcom.fhir.dk.terminology#1.1.1",
          "fhir-version": [
            "4.0.1"
          ],
          "url": "http://medcomfhir.dk/ig/terminology/1.1.1"
        },
        {
          "name": "Release",
          "ig-version": "1.1.0",
          "package": "medcom.fhir.dk.terminology#1.1.0",
          "fhir-version": [
            "4.0.1"
          ],
          "url": "http://medcomfhir.dk/ig/terminology/1.1.0"
        },
        {
          "name": "Release",
          "ig-version": "1.0.0",
          "package": "medcom.fhir.dk.terminology#1.0.0",
          "fhir-version": [
            "4.0.1"
          ],
          "url": "http://medcomfhir.dk/ig/terminology/1.0.0"
        }
      ]
    },
    {
      "name": "DK MedCom HospitalNotification",
      "category": "HospitalNotification",
      "npm-name": "medcom.fhir.dk.hospitalnotification",
      "description": "This IG includes profiles used in MedCom\u0027s HospitalNotification standard. The purpose of HospitalNotification is to inform the citizen’s current care and health provider in the primary sector about the start, end, and period of leave of the citizen’s stay at the hospital. The communication is messagebased.",
      "authority": "MedCom",
      "country": "Denmark",
      "history": "http://medcomfhir.dk/ig/hospitalnotification/history.html",
      "language": [
        "en"
      ],
      "canonical": "http://medcomfhir.dk/ig/hospitalnotification",
      "ci-build": "http://build.fhir.org/ig/medcomdk/dk-medcom-hospitalnotification",
      "editions": [
        {
          "name": "Release",
          "ig-version": "3.0.0",
          "package": "medcom.fhir.dk.hospitalnotification#3.0.0",
          "fhir-version": [
            "4.0.1"
          ],
          "url": "http://medcomfhir.dk/ig/hospitalnotification/3.0.0"
        },
        {
          "name": "Release",
          "ig-version": "2.0.0",
          "package": "medcom.fhir.dk.hospitalnotification#2.0.0",
          "fhir-version": [
            "4.0.1"
          ],
          "url": "http://medcomfhir.dk/ig/hospitalnotification/2.0.0"
        },
        {
          "name": "STU",
          "ig-version": "1.0.0",
          "package": "medcom.fhir.dk.hospitalnotification#1.0.0",
          "fhir-version": [
            "4.0.1"
          ],
          "url": "http://medcomfhir.dk/fhir/ig/dk-medcom-hospitalnotification"
        }
      ]
    },
    {
      "name": "DK MedCom Acknowledgement",
      "category": "Acknowledgement",
      "npm-name": "medcom.fhir.dk.acknowledgement",
      "description": "This IG includes profiles used in MedCom\u0027s Acknowledgement standard. An Acknowledgement is used as a receipt in messagebased communication.",
      "authority": "MedCom",
      "country": "Denmark",
      "history": "http://medcomfhir.dk/ig/acknowledgement/history.html",
      "language": [
        "en"
      ],
      "canonical": "http://medcomfhir.dk/ig/acknowledgement/",
      "ci-build": "http://build.fhir.org/ig/medcomdk/dk-medcom-acknowledgement",
      "editions": [
        {
          "name": "Release",
          "ig-version": "2.0.0",
          "package": "medcom.fhir.dk.acknowledgement#2.0.0",
          "fhir-version": [
            "4.0.1"
          ],
          "url": "http://medcomfhir.dk/ig/acknowledgement/2.0.0"
        },
        {
          "name": "STU",
          "ig-version": "1.0.0",
          "package": "medcom.fhir.dk.acknowledgement#1.0.0",
          "fhir-version": [
            "4.0.1"
          ],
          "url": "http://medcomfhir.dk/fhir/ig/dk-medcom-acknowledgement"
        }
      ]
    },
    {
      "name": "DK MedCom Messaging",
      "category": "Messaging",
      "npm-name": "medcom.fhir.dk.messaging",
      "description": "This IG includes messaging profiles defined by MedCom. These profiles are used in messagebased communication.",
      "authority": "MedCom",
      "country": "Denmark",
      "history": "http://medcomfhir.dk/ig/messaging/history.html",
      "language": [
        "en"
      ],
      "canonical": "http://medcomfhir.dk/ig/messaging/",
      "ci-build": "http://build.fhir.org/ig/medcomdk/dk-medcom-messaging",
      "editions": [
        {
          "name": "Release",
          "ig-version": "2.0.0",
          "package": "medcom.fhir.dk.messaging#2.0.0",
          "fhir-version": [
            "4.0.1"
          ],
          "url": "http://medcomfhir.dk/ig/messaging/2.0.0"
        },
        {
          "name": "STU",
          "ig-version": "1.0.0",
          "package": "medcom.fhir.dk.messaging#1.0.0",
          "fhir-version": [
            "4.0.1"
          ],
          "url": "http://medcomfhir.dk/fhir/ig/dk-medcom-messaging"
        }
      ]
    },
    {
      "name": "CDA: Clinical Document Architecture",
      "category": "CDA",
      "npm-name": "hl7.cda.uv.core",
      "description": "??",
      "authority": "HL7",
      "country": "??",
      "history": "http://hl7.org/cda/stds/core/history.html",
      "language": [
        "en"
      ],
      "canonical": "http://hl7.org/cda/stds/core",
      "ci-build": "http://build.fhir.org/ig/HL7/CDA-core-2.0",
      "editions": [
        {
          "name": "CDA 2.0 Ballot",
          "ig-version": "2.0.0-sd-ballot",
          "package": "hl7.cda.uv.core#2.0.0-sd-ballot",
          "fhir-version": [
            "5.0.0"
          ],
          "url": "http://hl7.org/cda/stds/core/2023Sep"
        }
      ]
    },
    {
      "name": "Integrated Reporting Applications",
      "category": "Imaging",
      "npm-name": "ihe.rad.ira",
      "description": "??",
      "authority": "??",
      "country": "??",
      "history": "https://profiles.ihe.net/RAD/IRA/history.html",
      "language": [
        "en"
      ],
      "canonical": "https://profiles.ihe.net/RAD/IRA",
      "ci-build": "http://build.fhir.org/ig/IHE/RAD.IRA/branches/master/index.html",
      "editions": [
        {
          "name": "Publication",
          "ig-version": "1.0.0",
          "package": "ihe.rad.ira#1.0.0",
          "fhir-version": [
            "5.0.0"
          ],
          "url": "https://profiles.ihe.net/RAD/IRA/1.0.0"
        }
      ]
    },
    {
      "name": "PDSm",
      "category": "Clinical Documents",
      "npm-name": "ans.fhir.fr.pdsm",
      "description": "Partage de Documents de Santé en mobilité (PDSm)",
      "authority": "ANS",
      "country": "FR",
      "language": "fr",
      "history": "https://interop.esante.gouv.fr/ig/fhir/pdsm/history.html",
      "canonical": "https://interop.esante.gouv.fr/ig/fhir/pdsm",
      "ci-build": "https://build.interop.esante.gouv.fr/ig/fhir/pdsm",
      "editions": [
        {
          "name": "Release 17.3.2023 (3.0.0)",
          "ig-version": "3.0.0",
          "fhir-version": [
            "4.0.1"
          ],
          "package": "ans.fhir.fr.pdsm#3.0.0",
          "url": "https://interop.esante.gouv.fr/ig/fhir/pdsm/3.0.0"
        }
      ]
    },
    {
      "name": "U.S. Physical Activity IG",
      "category": "Care Planning",
      "npm-name": "hl7.fhir.us.physical-activity",
      "description": "Defines U.S. interoperability expectations related to physical activity, including primary assessment, supporting measures, plans, goals, referrals and patient-engagement.  Supports interoperability between care managers (e.g. EHRs, community health systems, etc.), service providers (physical activity professionals including exercise physiologists, personal trainers, community fitness centers, etc.), as well as patient-facing applications.",
      "authority": "HL7",
      "country": "us",
      "history": "http://hl7.org/fhir/us/physical-activity/history.html",
      "language": [
        "en"
      ],
      "canonical": "http://hl7.org/fhir/us/physical-activity",
      "ci-build": "http://build.fhir.org/ig/HL7/physical-activity",
      "editions": [
        {
          "name": "STU 1.0",
          "ig-version": "1.0.0",
          "package": "hl7.fhir.us.physical-activity#1.0.0",
          "fhir-version": [
            "4.0.1"
          ],
          "url": "http://hl7.org/fhir/us/physical-activity/STU1"
        }
      ]
    },
    {
      "name": "Protocols for Clinical Registry Extraction and Data Submission (CREDS) IG",
      "category": "Public Health and Research",
      "npm-name": "hl7.fhir.us.registry-protocols",
      "description": "This guide profiles how a registry says what needs to be sent, and how a healthcare provider organization can use that to automate the collection and formatting the data into a submission, conforming to registry or FHIR implementation guide defined profiles and protocols.",
      "authority": "HL7",
      "country": "us",
      "history": "http://hl7.org/fhir/us/registry-protocols/history.html",
      "language": [
        "en"
      ],
      "canonical": "http://hl7.org/fhir/us/registry-protocols",
      "ci-build": "http://build.fhir.org/ig/HL7/fhir-registry-protocols-ig",
      "editions": [
        {
          "name": "STU1 Ballot",
          "ig-version": "1.0.0-ballot",
          "package": "hl7.fhir.us.registry-protocols#1.0.0-ballot",
          "fhir-version": [
            "4.0.1"
          ],
          "url": "http://hl7.org/fhir/us/registry-protocols/2023May"
        }
      ]
    },
    {
      "name": "Real Time Location Services Implementation Guide",
      "category": "administration",
      "npm-name": "hl7.fhir.uv.rtls",
      "description": "This implementation guide defines the use of FHIR resources to exchange real time data about where patients, staff, device, or other assets are located within a hospital or other healthcare facility. This data is typically exchanged between a healthcare system and a Real Time Location System (RTLS) that captures, processes, and stores information about the location of tracking tags.",
      "authority": "HL7",
      "country": "uv",
      "history": "http://hl7.org/fhir/uv/rtls/history.html",
      "language": [
        "en"
      ],
      "canonical": "http://hl7.org/fhir/uv/rtls",
      "ci-build": "http://build.fhir.org/ig/HL7/rtls-ig",
      "editions": [
        {
          "name": "STU 1.0 Ballot",
          "ig-version": "1.0.0-ballot",
          "package": "hl7.fhir.uv.rtls#1.0.0-ballot",
          "fhir-version": [
            "5.0.0"
          ],
          "url": "http://hl7.org/fhir/uv/rtls/2023May"
        }
      ]
    },
    {
      "name": "Adverse Event Clinical Research R4 Backport",
      "category": "Research",
      "npm-name": "hl7.fhir.uv.ae-research-backport-ig",
      "description": "??",
      "authority": "HL7",
      "country": "uv",
      "history": "http://hl7.org/fhir/uv/ae-research-backport-ig/history.html",
      "language": [
        "en"
      ],
      "canonical": "http://hl7.org/fhir/uv/ae-research-backport-ig",
      "ci-build": "http://build.fhir.org/ig/HL7/fhir-ae-research-backport-ig",
      "editions": [
        {
          "name": "STU 1 Ballot",
          "ig-version": "1.0.0-ballot",
          "package": "hl7.fhir.uv.ae-research-backport-ig#1.0.0-ballot",
          "fhir-version": [
            "4.0.1"
          ],
          "url": "http://hl7.org/fhir/uv/ae-research-backport-ig/2023Sep"
        }
      ]
    },
    {
      "name": "CCDA: Consolidated CDA Release",
      "category": "CDA",
      "npm-name": "hl7.cda.us.ccda",
      "description": "??",
      "authority": "HL7",
      "country": "??",
      "history": "http://hl7.org/cda/stds/ccda/history.html",
      "language": [
        "en"
      ],
      "canonical": "http://hl7.org/cda/stds/ccda",
      "ci-build": "http://build.fhir.org/ig/HL7/CDA-ccda-2.1-sd",
      "editions": [
        {
          "name": "CCDA 2.1 Draft",
          "ig-version": "2.1.0-draft1",
          "package": "hl7.cda.us.ccda#2.1.0-draft1",
          "fhir-version": [
            "5.0.0"
          ],
          "url": "http://hl7.org/cda/stds/ccda/draft1"
        }
      ]
    },
    {
      "name": "Adverse Event Clinical Research",
      "category": "Research",
      "npm-name": "hl7.fhir.uv.ae-research-ig",
      "description": "??",
      "authority": "HL7",
      "country": "uv",
      "history": "http://hl7.org/fhir/uv/ae-research-ig/history.html",
      "language": [
        "en"
      ],
      "canonical": "http://hl7.org/fhir/uv/ae-research-ig",
      "ci-build": "http://build.fhir.org/ig/HL7/fhir-ae-research-ig",
      "editions": [
        {
          "name": "STU 1 Ballot",
          "ig-version": "1.0.0-ballot",
          "package": "hl7.fhir.uv.ae-research-ig#1.0.0-ballot",
          "fhir-version": [
            "5.0.0"
          ],
          "url": "http://hl7.org/fhir/uv/ae-research-ig/2023Sep"
        }
      ]
    },
    {
      "name": "FHIR Core Extensions Registry",
      "category": "Extensions",
      "npm-name": "hl7.fhir.uv.extensions",
      "description": "??",
      "authority": "HL7",
      "country": "??",
      "history": "http://hl7.org/fhir/extensions/history.html",
      "language": [
        "en"
      ],
      "canonical": "http://hl7.org/fhir/extensions",
      "ci-build": "http://build.fhir.org/ig/HL7/fhir-extensions",
      "editions": [
        {
          "name": "Releases",
          "ig-version": "1.0.0",
          "package": "hl7.fhir.uv.extensions#1.0.0",
          "fhir-version": [
            "5.0.0"
          ],
          "url": "http://hl7.org/fhir/extensions/1.0.0"
        }
      ]
    },
    {
      "name": "National Directory of Healthcare Providers and Services (NDH) Implementation Guide",
      "category": "Administration",
      "npm-name": "hl7.fhir.us.ndh",
      "description": "??",
      "authority": "HL7",
      "country": "us",
      "history": "http://hl7.org/fhir/us/ndh/history.html",
      "language": [
        "en"
      ],
      "canonical": "http://hl7.org/fhir/us/ndh",
      "ci-build": "http://build.fhir.org/ig/HL7/fhir-us-ndh",
      "editions": [
        {
          "name": "STU1 Ballot",
          "ig-version": "1.0.0-ballot",
          "package": "hl7.fhir.us.ndh#1.0.0-ballot",
          "fhir-version": [
            "4.0.1"
          ],
          "url": "http://hl7.org/fhir/us/ndh/2023Sep"
        }
      ]
    },
    {
      "name": "Privacy Consent on FHIR (PCF)",
      "category": "Privacy / Security",
      "npm-name": "ihe.iti.pcf",
      "description": "??",
      "authority": "??",
      "country": "??",
      "history": "https://profiles.ihe.net/ITI/PCF/history.html",
      "language": [
        "en"
      ],
      "canonical": "https://profiles.ihe.net/ITI/PCF",
      "ci-build": "http://build.fhir.org/ig/IHE/ITI.PCF/branches/master/index.html",
      "editions": [
        {
          "name": "Publication",
          "ig-version": "1.0.0",
          "package": "ihe.iti.pcf#1.0.0",
          "fhir-version": [
            "4.3.0"
          ],
          "url": "https://profiles.ihe.net/ITI/PCF/1.0.0"
        }
      ]
    },
    {
      "name": "HL7 Sweden base profiles",
      "category": "National Base",
      "npm-name": "hl7se.fhir.base",
      "description": "Implementation Guide for Swedish Base Profiles",
      "authority": "HL7",
      "country": "se",
      "history": "http://hl7.se/fhir/ig/base/history.html",
      "language": [
        "en"
      ],
      "canonical": "http://hl7.se/fhir/ig/base",
      "ci-build": "http://build.fhir.org/ig/HL7Sweden/basprofiler-r4",
      "editions": [
        {
          "name": "Releases",
          "ig-version": "1.0.0",
          "package": "hl7se.fhir.base#1.0.0",
          "fhir-version": [
            "4.0.1"
          ],
          "url": "http://hl7.se/fhir/ig/base/1.0.0"
        }
      ]
    },
    {
      "name": "Da Vinci Value-Based Performance Reporting Implementation Guide",
      "category": "quality and financial management",
      "npm-name": "hl7.fhir.us.davinci-vbpr",
      "description": "??",
      "authority": "HL7",
      "country": "us",
      "history": "http://hl7.org/fhir/us/davinci-vbpr/history.html",
      "language": [
        "en"
      ],
      "canonical": "http://hl7.org/fhir/us/davinci-vbpr",
      "ci-build": "http://build.fhir.org/ig/HL7/davinci-vbpr",
      "editions": [
        {
          "name": "STU1 Ballot",
          "ig-version": "1.0.0-ballot",
          "package": "hl7.fhir.us.davinci-vbpr#1.0.0-ballot",
          "fhir-version": [
            "4.0.1"
          ],
          "url": "http://hl7.org/fhir/us/davinci-vbpr/2023Sep"
        }
      ]
    },
    {
      "name": "International Birth And Child Model Implementation Guide",
      "category": "Clinical Records",
      "npm-name": "hl7.fhir.uv.ibcm",
      "description": "??",
      "authority": "HL7",
      "country": "uv",
      "history": "http://hl7.org/fhir/uv/ibcm/history.html",
      "language": [
        "en"
      ],
      "canonical": "http://hl7.org/fhir/uv/ibcm",
      "ci-build": "http://build.fhir.org/ig/HL7/fetal_records",
      "editions": [
        {
          "name": "Releases Ballot",
          "ig-version": "1.0.0-ballot",
          "package": "hl7.fhir.uv.ibcm#1.0.0-ballot",
          "fhir-version": [
            "5.0.0"
          ],
          "url": "http://hl7.org/fhir/uv/ibcm/1.0.0-ballot"
        }
      ]
    },
    {
      "name": "Canonical Resource Management Infrastructure Implementation Guide",
      "category": "infrastructure",
      "npm-name": "hl7.fhir.uv.crmi",
      "description": "??",
      "authority": "HL7",
      "country": "uv",
      "history": "http://hl7.org/fhir/uv/crmi/history.html",
      "language": [
        "en"
      ],
      "canonical": "http://hl7.org/fhir/uv/crmi",
      "ci-build": "http://build.fhir.org/ig/HL7/crmi-ig",
      "editions": [
        {
          "name": "STU1 Ballot",
          "ig-version": "1.0.0-ballot",
          "package": "hl7.fhir.uv.crmi#1.0.0-ballot",
          "fhir-version": [
            "4.0.1"
          ],
          "url": "http://hl7.org/fhir/uv/crmi/2023Sep"
        }
      ]
    },
    {
      "name": "KLTerm",
      "category": "Terminology",
      "npm-name": "kl.dk.fhir.term",
      "description": "Base Terminology for KL",
      "authority": "Kommunernes Landsforening",
      "country": "Denmark",
      "history": "http://fhir.kl.dk/term/history.html",
      "language": [
        "en"
      ],
      "canonical": "http://fhir.kl.dk/term",
      "ci-build": "http://build.fhir.org/ig/hl7dk/kl-term",
      "editions": [
        {
          "name": "Releases",
          "ig-version": "1.1.0",
          "package": "kl.dk.fhir.term#1.1.0",
          "fhir-version": [
            "4.0.1"
          ],
          "url": "http://fhir.kl.dk/term/1.1.0"
        }
      ]
    },
    {
      "name": "KLCore",
      "category": "Core",
      "npm-name": "kl.dk.fhir.core",
      "description": "Base Profiles for KL",
      "authority": "Kommunernes Landsforening",
      "country": "Denmark",
      "history": "http://fhir.kl.dk/core/history.html",
      "language": [
        "en"
      ],
      "canonical": "http://fhir.kl.dk/core",
      "ci-build": "http://build.fhir.org/ig/hl7dk/KL-dk",
      "editions": [
        {
          "name": "Releases",
          "ig-version": "1.2.0",
          "package": "kl.dk.fhir.core#1.2.0",
          "fhir-version": [
            "4.0.1"
          ],
          "url": "http://fhir.kl.dk/core/1.2.0"
        }
      ]
    },
    {
      "name": "KLGateway",
      "category": "Clinical Registries",
      "npm-name": "kl.dk.fhir.gateway",
      "description": "KL Submission Guide of data for reporting of various elements",
      "authority": "Kommunernes Landsforening",
      "country": "Denmark",
      "history": "http://fhir.kl.dk/gateway/history.html",
      "language": [
        "en"
      ],
      "canonical": "http://fhir.kl.dk/gateway",
      "ci-build": "http://build.fhir.org/ig/hl7dk/kl-gateway",
      "editions": [
        {
          "name": "Releases",
          "ig-version": "1.1.0",
          "package": "kl.dk.fhir.gateway#1.1.0",
          "fhir-version": [
            "4.0.1"
          ],
          "url": "http://fhir.kl.dk/gateway/1.1.0"
        }
      ]
    },
    {
      "name": "HL7 FHIR Implementation Guide: Public Health IG Release 1 - BE Realm | STU1",
      "category": "National Base",
      "npm-name": "hl7.fhir.be.public-health",
      "description": "Public Health IG",
      "authority": "eHealth Platform Belgium",
      "country": "BE",
      "history": "https://www.ehealth.fgov.be/standards/fhir/public-health/history.html",
      "language": [
        "en"
      ],
      "canonical": "https://www.ehealth.fgov.be/standards/fhir/public-health",
      "ci-build": "http://build.fhir.org/ig/hl7-be/public-health",
      "editions": [
        {
          "name": "Trial Use",
          "ig-version": "1.0.0",
          "package": "hl7.fhir.be.public-health#1.0.0",
          "fhir-version": [
            "4.0.1"
          ],
          "url": "https://www.ehealth.fgov.be/standards/fhir/public-health/1.0.0"
        }
      ]
    },
    {
      "name": "Sharing of IPS (sIPS)",
      "category": "Clinical Documents",
      "npm-name": "ihe.iti.sips",
      "description": "??",
      "authority": "??",
      "country": "??",
      "history": "https://profiles.ihe.net/ITI/sIPS/history.html",
      "language": [
        "en"
      ],
      "canonical": "https://profiles.ihe.net/ITI/sIPS",
      "ci-build": "http://build.fhir.org/ig/IHE/ITI.sIPS/branches/master/index.html",
      "editions": [
        {
          "name": "Publication Ballot",
          "ig-version": "1.0.0-comment",
          "package": "ihe.iti.sips#1.0.0-comment",
          "fhir-version": [
            "4.0.1"
          ],
          "url": "https://profiles.ihe.net/ITI/sIPS/1.0.0-comment"
        }
      ]
    },
    {
      "name": "KLFFBMessaging",
      "category": "Messaging",
      "npm-name": "kl.dk.fhir.ffbmessaging",
      "description": "Danish municipalities implementation guide for FFB messaging. A standard for exchanging social information from citizen journals between municipalities. The aim is to support citizens continuously, e.g. when they move, or receives interventions outside their home municipality.",
      "authority": "HL7 Denmark",
      "country": "dk",
      "history": "http://fhir.kl.dk/ffbmessaging/history.html",
      "language": [
        "en"
      ],
      "canonical": "http://fhir.kl.dk/ffbmessaging",
      "ci-build": "http://build.fhir.org/ig/hl7dk/kl-ffb-messaging",
      "editions": [
        {
          "name": "Releases",
          "ig-version": "1.0.0",
          "package": "kl.dk.fhir.ffbmessaging#1.0.0",
          "fhir-version": [
            "4.0.1"
          ],
          "url": "http://fhir.kl.dk/ffbmessaging/1.0.0"
        }
      ]
    },
    {
      "name": "KLFFinst",
      "category": "Core",
      "npm-name": "kl.dk.fhir.ffinst",
      "description": "Danish municipalities implementation guide for FFInst ",
      "authority": "HL7 Denmark",
      "country": "dk",
      "history": "http://fhir.kl.dk/ffinst/history.html",
      "language": [
        "en"
      ],
      "canonical": "http://fhir.kl.dk/ffinst",
      "ci-build": "http://build.fhir.org/ig/hl7dk/KL-dk-tools",
      "editions": [
        {
          "name": "Releases",
          "ig-version": "1.0.0",
          "package": "kl.dk.fhir.ffinst#1.0.0",
          "fhir-version": [
            "4.0.1"
          ],
          "url": "http://fhir.kl.dk/ffinst/1.0.0"
        }
      ]
    },
    {
      "name": "KLFFBReporting",
      "category": "Clinical Registries",
      "npm-name": "kl.dk.fhir.ffbreporting",
      "description": "Danish municipalities implementation guide for FFB reporting. A standard for reporting social information from citizen journals to a gateway. The aim is to use the data in population based studies and management information systems",
      "authority": "HL7 Denmark",
      "country": "dk",
      "history": "http://fhir.kl.dk/ffbreporting/history.html",
      "language": [
        "en"
      ],
      "canonical": "http://fhir.kl.dk/ffbreporting",
      "ci-build": "http://build.fhir.org/ig/hl7dk/kl-ffb-reporting",
      "editions": [
        {
          "name": "Releases",
          "ig-version": "1.0.0",
          "package": "kl.dk.fhir.ffbreporting#1.0.0",
          "fhir-version": [
            "4.0.1"
          ],
          "url": "http://fhir.kl.dk/ffbreporting/1.0.0"
        }
      ]
    },
    {
      "name": "Animal terapeuta (não humano)",
      "category": "Research",
      "npm-name": "animal.terapeuta",
      "description": "Cadastro de animais terapeutas visando a facilidade de localização deles pelas habilidades.",
      "authority": "CGIS (UFG)",
      "country": "br",
      "history": "https://kyriosdata.github.io/profiling/history.html",
      "language": [
        "pt"
      ],
      "canonical": "https://kyriosdata.github.io/profiling",
      "ci-build": "https://kyriosdata.github.io/profiling",
      "editions": [
        {
          "name": "Releases",
          "ig-version": "0.1.0",
          "package": "animal.terapeuta#0.1.0",
          "fhir-version": [
            "4.0.1"
          ],
          "url": "https://kyriosdata.github.io/profiling"
        }
      ]
    },
    {
      "name": "Common FHIR profile vendor collaboration",
      "category": "EHR Access",
      "npm-name": "care.commonprofiles.fhir",
      "description": "ImplementationGuide published by a collaborative group of Swedish stakeholders of healthcare IT systems.",
      "authority": "CommonProfiles.care",
      "country": "SE",
      "history": "https://commonprofiles.care/fhir/history.html",
      "language": [
        "en"
      ],
      "canonical": "https://commonprofiles.care/fhir",
      "ci-build": "https://build.fhir.org/ig/commonprofiles-care/fhir/",
      "editions": [
        {
          "name": "Releases",
          "ig-version": "1.0.1",
          "package": "care.commonprofiles.fhir#1.0.1",
          "fhir-version": [
            "4.0.1"
          ],
          "url": "https://commonprofiles.care/fhir/1.0.1/"
        }
      ]
    },
    {
      "name": "KLGatewayRehab",
      "category": "Clinical Registries",
      "npm-name": "kl.dk.fhir.rehab",
      "description": "This implementation guide describes the delivery of §140 rehabilitation data to KL Gateway.",
      "authority": "HL7 Denmark",
      "country": "dk",
      "history": "http://fhir.kl.dk/rehab/history.html",
      "language": [
        "en"
      ],
      "canonical": "http://fhir.kl.dk/rehab",
      "ci-build": "http://build.fhir.org/ig/hl7dk/kl-gateway-rehab",
      "editions": [
        {
          "name": "Releases",
          "ig-version": "1.0.0",
          "package": "kl.dk.fhir.rehab#1.0.0",
          "fhir-version": [
            "4.0.1"
          ],
          "url": "http://fhir.kl.dk/rehab/1.0.0"
        }
      ]
    },
    {
      "name": "KLGatewayPrevention",
      "category": "Clinical Registries",
      "npm-name": "kl.dk.fhir.prevention",
      "description": "This implementation guide describes the delivery of §119 prevention/health promotion data to KL Gateway.",
      "authority": "HL7 Denmark",
      "country": "dk",
      "history": "http://fhir.kl.dk/prevention/history.html",
      "language": [
        "en"
      ],
      "canonical": "http://fhir.kl.dk/prevention",
      "ci-build": "http://build.fhir.org/ig/hl7dk/kl-gateway-prevention",
      "editions": [
        {
          "name": "Releases",
          "ig-version": "1.0.0",
          "package": "kl.dk.fhir.prevention#1.0.0",
          "fhir-version": [
            "4.0.1"
          ],
          "url": "http://fhir.kl.dk/prevention/1.0.0"
        }
      ]
    },
    {
      "name": "KLChildren",
      "category": "Clinical Registries",
      "npm-name": "kl.dk.fhir.children",
      "description": "This implementation guide describes the delivery of children health data to KL Gateway.",
      "authority": "HL7 Denmark",
      "country": "dk",
      "history": "http://fhir.kl.dk/children/history.html",
      "language": [
        "en"
      ],
      "canonical": "http://fhir.kl.dk/children",
      "ci-build": "http://build.fhir.org/ig/hl7dk/kl-children",
      "editions": [
        {
          "name": "Releases",
          "ig-version": "1.0.0",
          "package": "kl.dk.fhir.children#1.0.0",
          "fhir-version": [
            "4.0.1"
          ],
          "url": "http://fhir.kl.dk/children/1.0.0"
        }
      ]
    },
    {
<<<<<<< HEAD
      "name": "Finnish Base Profiles",
      "category": "National Base",
      "npm-name": "hl7.fhir.fi.base",
      "description": "A core set of FHIR resources profiled for use in Finland, published and maintained by HL7 Finland",
      "authority": "HL7",
      "country": "FI",
      "history": "https://hl7.fi/fhir/finnish-base-profiles/history.html",
      "language": [
        "en"
      ],
      "canonical": "https://hl7.fi/fhir/finnish-base-profiles",
      "ci-build": "https://fhir.fi/finnish-base-profiles",
      "editions": [
        {
          "name": "STU 1",
          "ig-version": "1.0.0",
          "package": "hl7.fhir.fi.base#1.0.0",
          "fhir-version": [
            "4.0.1"
          ],
          "url": "https://hl7.fi/fhir/finnish-base-profiles/1.0.0"
        }
      ]
    },
    {
      "name": "Finnish Implementation Guide for SMART App Launch",
      "npm-name": "hl7.fhir.fi.smart",
      "category": "National Base",
      "description": "Guidelines for using the SMART App Launch mechanism in Finland, published and maintained by HL7 Finland.",
      "authority": "HL7",
      "country": "FI",
      "history": "https://hl7.fi/fhir/finnish-smart/history.html",
      "language": [
        "en"
      ],
      "canonical": "https://hl7.fi/fhir/finnish-smart",
      "ci-build": "https://fhir.fi/finnish-smart",
      "editions": [
        {
          "name": "STU 1",
          "ig-version": "1.0.0",
          "package": "hl7.fhir.fi.smart#1.0.0",
          "fhir-version": [
            "4.0.1"
          ],
          "url": "https://hl7.fi/fhir/finnish-smart/1.0.0"
        }
      ]
    },
    {
      "name": "Finnish Scheduling",
      "category": "Workflow",
      "npm-name": "hl7.fhir.fi.scheduling",
      "description": "Finnish HL7 FHIR implementation guide for scheduling, published and maintained by HL7 Finland",
      "authority": "HL7",
      "country": "FI",
      "history": "https://hl7.fi/fhir/finnish-scheduling/history.html",
      "language": [
        "en"
      ],
      "canonical": "https://hl7.fi/fhir/finnish-scheduling",
      "ci-build": "https://fhir.fi/finnish-scheduling",
      "editions": [
        {
          "name": "STU 1 Draft",
          "ig-version": "0.1.0",
          "package": "hl7.fhir.fi.scheduling#0.1.0",
          "fhir-version": [
            "4.0.1"
          ],
          "url": "https://hl7.fi/fhir/finnish-scheduling/0.1.0"
=======
      "name": "KR Core Implementation Guide",
      "category": "National Base",
      "npm-name": "hl7.fhir.kr.core",
      "description": "Base Korean national implementation guide",
      "authority": "HL7 Korea",
      "product": [
        "fhir"
      ],
      "country": "kr",
      "language": [
        "kr",
        "en"
      ],
      "history": "http://www.hl7korea.or.kr/fhir/krcore/history.html",
      "canonical": "http://www.hl7korea.or.kr/fhir/krcore",
      "editions": [
        {
          "name": "STU 1",
          "ig-version": "1.0.1",
          "package": "hl7.fhir.kr.core#1.0.1",
          "fhir-version": [
            "4.0.1"
          ],
          "url": "http://www.hl7korea.or.kr/fhir/krcore/STU1.0.1/"
        }
      ]
    },
    {
      "name": "FHIRJPCoreImplementationGuide",
      "category": "National Base",
      "npm-name": "hl7.fhir.jp.core",
      "description": "HL7 FHIR JP Core ImplementationGuide",
      "authority": "FHIR Japanese implementation research working group in Japan Association of Medical Informatics (JAMI)",
      "product": [
        "fhir"
      ],
      "country": "jp",
      "language": [
        "ja"
      ],
      "implementations": [
        {
          "name": "Source Code",
          "type": "source",
          "url": "https://github.com/jami-fhir-jp-wg/jp-core-v1x"
        }
      ],
      "history": "https://jpfhir.jp/fhir/core/history.html",
      "canonical": "http://jpfhir.jp/fhir/core",
      "editions": [
        {
          "name": "jp-core.r4",
          "ig-version": "1.1.1",
          "package": "hl7.fhir.r4.core#1.1.1",
          "fhir-version": [
            "4.0.1"
          ],
          "url": "https://jpfhir.jp/fhir/core/1.1.1"
        }
      ]
    },
    {
      "name": "HL7Japan_JAMIeReferralImplementationGuide",
      "category": "Clinical Documents",
      "npm-name": "eReferral",
      "description": "診療情報提供書　HL7 Japan-JAMI eReferral ImplementationGuide",
      "authority": "FHIR Japanese implementation research working group in Japan Association of Medical Informatics (JAMI)",
      "product": [
        "fhir"
      ],
      "country": "jp",
      "language": [
        "ja"
      ],
      "history": "https://jpfhir.jp/fhir/eReferral/igv1/updateHistory.html",
      "canonical": "https://jpfhir.jp/fhir/eReferral",
      "editions": [
        {
          "name": "eReferral",
          "ig-version": "1.1.4",
          "package": "eReferral#1.1.4",
          "fhir-version": [
            "4.0.1"
          ],
          "url": "https://jpfhir.jp/fhir/eReferral/igv1"
        }
      ]
    },
    {
      "name": "HL7JapanJAMIeDischargeSummaryImplementationGuide",
      "category": "Clinical Documents",
      "npm-name": "eDischargeSummary",
      "description": "退院時サマリー　HL7 Japan-JAMI eDischargeSummary ImplementationGuide",
      "authority": "FHIR Japanese implementation research working group in Japan Association of Medical Informatics (JAMI)",
      "product": [
        "fhir"
      ],
      "country": "jp",
      "language": [
        "ja"
      ],
      "history": "https://jpfhir.jp/fhir/eDisSummary/igv1/updateHistory.html",
      "canonical": "https://jpfhir.jp/fhir/eDisSummary",
      "editions": [
        {
          "name": "eDischargeSummary",
          "ig-version": "1.1.4",
          "package": "eDischargeSummary#1.1.4",
          "fhir-version": [
            "4.0.1"
          ],
          "url": "https://jpfhir.jp/fhir/eDisSummary/igv1"
        }
      ]
    },
    {
      "name": "HL7 Europe Laboratory Report",
      "category": "Laboratory Report",
      "npm-name": "hl7.fhir.eu.laboratory",
      "description": "This guide defines a set of common rules to be applied to HL7 FHIR to represent a Laboratory Report in the European Context, coherently with the European eHN Guidelines",
      "authority": "HL7 Europe",
      "country": "Europe",
      "history": "http://hl7.eu/fhir/laboratory/history.html",
      "language": [
        "en"
      ],
      "canonical": "http://hl7.eu/fhir/laboratory",
      "ci-build": "http://build.fhir.org/ig/hl7-eu/laboratory",
      "editions": [
        {
          "name": "STU 1 Ballot",
          "ig-version": "0.1.0-ballot",
          "package": "hl7.fhir.eu.laboratory#0.1.0-ballot",
          "fhir-version": [
            "4.0.1"
          ],
          "url": "http://hl7.eu/fhir/laboratory/0.1.0-ballot"
        }
      ]
    },
    {
      "name": "HL7 FHIR Implementation Guide: Public Health IG Release 1 - BE Realm | STU1",
      "category": "National Base",
      "npm-name": "hl7.fhir.be.public-health",
      "description": "HL7 FHIR Implementation Guide: Public Health IG Release 1 - BE Realm | STU1",
      "authority": "eHealth Platform Belgium",
      "country": "be",
      "history": "https://www.ehealth.fgov.be/standards/fhir/public-health/history.html",
      "language": [
        "en"
      ],
      "canonical": "https://www.ehealth.fgov.be/standards/fhir/public-health",
      "ci-build": "http://build.fhir.org/ig/hl7-be/public-health",
      "editions": [
        {
          "name": "Trial Use",
          "ig-version": "1.0.2",
          "package": "hl7.fhir.be.public-health#1.0.2",
          "fhir-version": [
            "4.0.1"
          ],
          "url": "https://www.ehealth.fgov.be/standards/fhir/public-health/1.0.2"
        }
      ]
    },
    {
      "name": "eHealth FHIR Infrastructure and Security Profiles for Belgium",
      "category": "National Base",
      "npm-name": "hl7.fhir.be.infsec",
      "description": "eHealth FHIR Infrastructure and Security Profiles for Belgium",
      "authority": "eHealth Platform Belgium",
      "country": "be",
      "history": "https://www.ehealth.fgov.be/standards/fhir/infsec/history.html",
      "language": [
        "en"
      ],
      "canonical": "https://www.ehealth.fgov.be/standards/fhir/infsec",
      "ci-build": "http://build.fhir.org/ig/hl7-be/infsec",
      "editions": [
        {
          "name": "Trial Use",
          "ig-version": "1.0.0",
          "package": "hl7.fhir.be.infsec#1.0.0",
          "fhir-version": [
            "4.0.1"
          ],
          "url": "https://www.ehealth.fgov.be/standards/fhir/infsec/1.0.0"
>>>>>>> da6bf547
        }
      ]
    }
  ]
}<|MERGE_RESOLUTION|>--- conflicted
+++ resolved
@@ -7756,79 +7756,6 @@
       ]
     },
     {
-<<<<<<< HEAD
-      "name": "Finnish Base Profiles",
-      "category": "National Base",
-      "npm-name": "hl7.fhir.fi.base",
-      "description": "A core set of FHIR resources profiled for use in Finland, published and maintained by HL7 Finland",
-      "authority": "HL7",
-      "country": "FI",
-      "history": "https://hl7.fi/fhir/finnish-base-profiles/history.html",
-      "language": [
-        "en"
-      ],
-      "canonical": "https://hl7.fi/fhir/finnish-base-profiles",
-      "ci-build": "https://fhir.fi/finnish-base-profiles",
-      "editions": [
-        {
-          "name": "STU 1",
-          "ig-version": "1.0.0",
-          "package": "hl7.fhir.fi.base#1.0.0",
-          "fhir-version": [
-            "4.0.1"
-          ],
-          "url": "https://hl7.fi/fhir/finnish-base-profiles/1.0.0"
-        }
-      ]
-    },
-    {
-      "name": "Finnish Implementation Guide for SMART App Launch",
-      "npm-name": "hl7.fhir.fi.smart",
-      "category": "National Base",
-      "description": "Guidelines for using the SMART App Launch mechanism in Finland, published and maintained by HL7 Finland.",
-      "authority": "HL7",
-      "country": "FI",
-      "history": "https://hl7.fi/fhir/finnish-smart/history.html",
-      "language": [
-        "en"
-      ],
-      "canonical": "https://hl7.fi/fhir/finnish-smart",
-      "ci-build": "https://fhir.fi/finnish-smart",
-      "editions": [
-        {
-          "name": "STU 1",
-          "ig-version": "1.0.0",
-          "package": "hl7.fhir.fi.smart#1.0.0",
-          "fhir-version": [
-            "4.0.1"
-          ],
-          "url": "https://hl7.fi/fhir/finnish-smart/1.0.0"
-        }
-      ]
-    },
-    {
-      "name": "Finnish Scheduling",
-      "category": "Workflow",
-      "npm-name": "hl7.fhir.fi.scheduling",
-      "description": "Finnish HL7 FHIR implementation guide for scheduling, published and maintained by HL7 Finland",
-      "authority": "HL7",
-      "country": "FI",
-      "history": "https://hl7.fi/fhir/finnish-scheduling/history.html",
-      "language": [
-        "en"
-      ],
-      "canonical": "https://hl7.fi/fhir/finnish-scheduling",
-      "ci-build": "https://fhir.fi/finnish-scheduling",
-      "editions": [
-        {
-          "name": "STU 1 Draft",
-          "ig-version": "0.1.0",
-          "package": "hl7.fhir.fi.scheduling#0.1.0",
-          "fhir-version": [
-            "4.0.1"
-          ],
-          "url": "https://hl7.fi/fhir/finnish-scheduling/0.1.0"
-=======
       "name": "KR Core Implementation Guide",
       "category": "National Base",
       "npm-name": "hl7.fhir.kr.core",
@@ -8016,7 +7943,81 @@
             "4.0.1"
           ],
           "url": "https://www.ehealth.fgov.be/standards/fhir/infsec/1.0.0"
->>>>>>> da6bf547
+        }
+      ]
+    },
+    {
+      "name": "Finnish Implementation Guide for SMART App Launch",
+      "npm-name": "hl7.fhir.fi.smart",
+      "category": "National Base",
+      "description": "Guidelines for using the SMART App Launch mechanism in Finland, published and maintained by HL7 Finland.",
+      "authority": "HL7",
+      "country": "FI",
+      "history": "https://hl7.fi/fhir/finnish-smart/history.html",
+      "language": [
+        "en"
+      ],
+      "canonical": "https://hl7.fi/fhir/finnish-smart",
+      "ci-build": "https://fhir.fi/finnish-smart",
+      "editions": [
+        {
+          "name": "STU 1",
+          "ig-version": "1.0.0",
+          "package": "hl7.fhir.fi.smart#1.0.0",
+          "fhir-version": [
+            "4.0.1"
+          ],
+          "url": "https://hl7.fi/fhir/finnish-smart/1.0.0"
+        }
+      ]
+    },
+    {
+      "name": "Finnish Base Profiles",
+      "category": "National Base",
+      "npm-name": "hl7.fhir.fi.base",
+      "description": "A core set of FHIR resources profiled for use in Finland, published and maintained by HL7 Finland",
+      "authority": "HL7",
+      "country": "FI",
+      "history": "https://hl7.fi/fhir/finnish-base-profiles/history.html",
+      "language": [
+        "en"
+      ],
+      "canonical": "https://hl7.fi/fhir/finnish-base-profiles",
+      "ci-build": "https://fhir.fi/finnish-base-profiles",
+      "editions": [
+        {
+          "name": "STU 1",
+          "ig-version": "1.0.0",
+          "package": "hl7.fhir.fi.base#1.0.0",
+          "fhir-version": [
+            "4.0.1"
+          ],
+          "url": "https://hl7.fi/fhir/finnish-base-profiles/1.0.0"
+        }
+      ]
+    },
+    {
+      "name": "Finnish Scheduling",
+      "category": "Workflow",
+      "npm-name": "hl7.fhir.fi.scheduling",
+      "description": "Finnish HL7 FHIR implementation guide for scheduling, published and maintained by HL7 Finland",
+      "authority": "HL7",
+      "country": "FI",
+      "history": "https://hl7.fi/fhir/finnish-scheduling/history.html",
+      "language": [
+        "en"
+      ],
+      "canonical": "https://hl7.fi/fhir/finnish-scheduling",
+      "ci-build": "https://fhir.fi/finnish-scheduling",
+      "editions": [
+        {
+          "name": "STU 1 Draft",
+          "ig-version": "0.1.0",
+          "package": "hl7.fhir.fi.scheduling#0.1.0",
+          "fhir-version": [
+            "4.0.1"
+          ],
+          "url": "https://hl7.fi/fhir/finnish-scheduling/0.1.0"
         }
       ]
     }
