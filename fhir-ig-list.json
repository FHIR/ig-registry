--- conflicted
+++ resolved
@@ -44,21 +44,12 @@
       "editions": [
         {
           "name": "STU Update",
-<<<<<<< HEAD
           "ig-version": "6.1.0",
           "package": "hl7.fhir.us.core#6.1.0",
           "fhir-version": [
             "4.0.1"
           ],
           "url": "http://hl7.org/fhir/us/core/STU6.1"
-=======
-          "ig-version": "6.1.0-snapshot1",
-          "package": "hl7.fhir.us.core#6.1.0-snapshot1",
-          "fhir-version": [
-            "4.0.1"
-          ],
-          "url": "http://hl7.org/fhir/us/core/STU6.1-snapshot1"
->>>>>>> 39c7e36e
         }
       ]
     },
