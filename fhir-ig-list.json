--- conflicted
+++ resolved
@@ -6155,7 +6155,6 @@
       ]
     },
     {
-<<<<<<< HEAD
       "name": "Sharing Valuesets, Codes, and Maps (SVCM)",
       "category": "Terminologies",
       "npm-name": "ihe.iti.svcm",
@@ -6186,7 +6185,10 @@
             "4.0.1"
           ],
           "url": "https://www.ihe.net/uploadedFiles/Documents/ITI/IHE_ITI_Suppl_SVCM_Rev1-3_TI_2022-06-17.pdf"
-=======
+        }
+      ]
+    },
+    {
       "name": "IHE SDC/eCC on FHIR",
       "category": "Orders and Observaitons",
       "npm-name": "hl7.fhir.uv.ihe-sdc-ecc",
@@ -6208,7 +6210,6 @@
             "4.0.1"
           ],
           "url": "http://hl7.org/fhir/uv/ihe-sdc-ecc/2022Sep"
->>>>>>> 9d9e29ca
         }
       ]
     }
