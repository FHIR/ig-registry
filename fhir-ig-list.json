{
  "guides": [
    {
      "name": "US Core",
      "category": "National Base",
      "npm-name": "hl7.fhir.us.core",
      "description": "Base US national implementation guide",
      "authority": "HL7",
      "product": [
        "fhir"
      ],
      "country": "us",
      "language": [
        "en"
      ],
      "implementations": [
        {
          "name": "Test Server",
          "type": "server",
          "url": "http://test.fhir.org"
        },
        {
          "name": "Source Code",
          "type": "source",
          "url": "http://github.com/HealthIntersections/fhirserver"
        }
      ],
      "history": "http://hl7.org/fhir/us/core/history.html",
      "canonical": "http://hl7.org/fhir/us/core",
      "ci-build": "http://build.fhir.org/ig/HL7/US-Core",
      "analysis": {
        "content": true,
        "rest": true,
        "documents": true,
        "clinicalCore": true,
        "medsMgmt": true,
        "profiles": 42,
        "extensions": 5,
        "operations": 1,
        "valuesets": 31,
        "codeSystems": 4,
        "examples": 111
      },
      "editions": [
        {
          "name": "STU6 Ballot",
          "ig-version": "6.0.0-ballot",
          "package": "hl7.fhir.us.core#6.0.0-ballot",
          "fhir-version": [
            "4.0.1"
          ],
          "url": "http://hl7.org/fhir/us/core/2023Jan"
        },
        {
          "name": "STU5",
          "ig-version": "5.0.1",
          "package": "hl7.fhir.us.core#5.0.1",
          "fhir-version": [
            "4.0.1"
          ],
          "url": "http://hl7.org/fhir/us/core/STU5.0.1"
        },
        {
          "name": "STU5",
          "ig-version": "5.0.0",
          "package": "hl7.fhir.us.core#5.0.0",
          "fhir-version": [
            "4.0.1"
          ],
          "url": "http://hl7.org/fhir/us/core/STU5"
        },
        {
          "name": "STU4",
          "ig-version": "4.0.0",
          "package": "hl7.fhir.us.core#4.0.0",
          "fhir-version": [
            "4.0.1"
          ],
          "url": "http://hl7.org/fhir/us/core/STU4"
        },
        {
          "name": "STU3",
          "ig-version": "3.1.1",
          "package": "hl7.fhir.us.core#3.1.1",
          "fhir-version": [
            "4.0.1"
          ],
          "url": "http://hl7.org/fhir/us/core/STU3.1.1"
        },
        {
          "name": "STU3",
          "ig-version": "3.1.0",
          "package": "hl7.fhir.us.core#3.1.0",
          "fhir-version": [
            "4.0.1"
          ],
          "url": "http://hl7.org/fhir/us/core/STU3.1"
        },
        {
          "name": "STU3",
          "ig-version": "3.0.0",
          "package": "hl7.fhir.us.core#3.0.0",
          "fhir-version": [
            "4.0.0"
          ],
          "url": "http://hl7.org/fhir/us/core/STU3"
        },
        {
          "name": "STU2",
          "ig-version": "2.0.0",
          "package": "hl7.fhir.us.core#2.0.0",
          "fhir-version": [
            "3.0.1"
          ],
          "url": "http://hl7.org/fhir/us/core/STU2"
        },
        {
          "name": "STU1",
          "ig-version": "1.0.1",
          "package": "hl7.fhir.us.core#1.0.1",
          "fhir-version": [
            "3.0.1"
          ],
          "url": "http://hl7.org/fhir/us/core/1.0.1"
        },
        {
          "name": "STU1",
          "ig-version": "1.0.0",
          "package": "hl7.fhir.us.core#1.0.0",
          "fhir-version": [
            "3.0.1"
          ],
          "url": "http://hl7.org/fhir/us/core/STU1"
        }
      ]
    },
    {
      "name": "AU Base",
      "category": "National Base",
      "npm-name": "hl7.fhir.au.base",
      "description": "Base Australian national implementation guide",
      "authority": "HL7",
      "product": [
        "fhir"
      ],
      "country": "au",
      "language": [
        "en"
      ],
      "history": "http://fhir.hl7.org.au/fhir/base/history.html",
      "canonical": "http://fhir.hl7.org.au/fhir/base",
      "ci-build": "http://build.fhir.org/ig/hl7au/au-fhir-base",
      "editions": [
        {
          "name": "Release 1 Draft",
          "ig-version": "1.0.1",
          "package": "hl7.fhir.au.base#1.0.1",
          "fhir-version": [
            "3.0.1"
          ],
          "url": "http://hl7.org.au/fhir/base/2019Feb"
        }
      ],
      "analysis": {
        "error": "JsonObject"
      }
    },
    {
      "name": "NZ Base",
      "category": "National Base",
      "npm-name": "fhir.org.nz.ig.base",
      "description": "Base New Zealand national implementation guide",
      "authority": "HL7",
      "product": [
        "fhir"
      ],
      "country": "nz",
      "language": [
        "en"
      ],
      "canonical": "http://fhir.org.nz/ig/base",
      "ci-build": "http://build.fhir.org/ig/HL7NZ/nzbase/branches/master/index.html",
      "editions": [
        {
          "name": "Release 2",
          "ig-version": "2.0.0",
          "package": "fhir.org.nz.ig.base#2.0.0",
          "fhir-version": [
            "4.0.1"
          ],
          "url": "http://fhir.org.nz/ig/base"
        }
      ],
      "analysis": {
        "error": "Error fetching package directly (http://fhir.org.nz/ig/base/1.0.0/package.tgz), or fetching package list for fhir.org.nz.ig.base from http://fhir.org.nz/ig/base/package-list.json: Unable to fetch: Invalid HTTP response 404 from https://fhir.org.nz/ig/base/1.0.0/package.tgz (Not Found) (content in /var/folders/85/j9nrkr152ds51j69d7nrxq7r0000gn/T/fhir-http-6.log)"
      }
    },
    {
      "name": "CCDA on FHIR",
      "category": "Clinical Documents",
      "npm-name": "hl7.fhir.us.ccda",
      "description": "US Realm Implementation Guide (IG) addressing the key aspects of Consolidated CDA (C-CDA) required for Meaningful Use (MU). This IG focuses on the clinical document header and narrative constraints necessary for human readability, and references the Data Access Framework (DAF) implementation guide for coded data representation",
      "authority": "HL7",
      "product": [
        "fhir"
      ],
      "country": "us",
      "language": [
        "en"
      ],
      "history": "http://hl7.org/fhir/us/ccda/history.html",
      "canonical": "http://hl7.org/fhir/us/ccda",
      "ci-build": "http://build.fhir.org/ig/HL7/ccda-on-fhir",
      "analysis": {
        "content": true,
        "rest": true,
        "profiles": 12,
        "extensions": 8,
        "valuesets": 10,
        "examples": 32
      },
      "editions": [
        {
          "name": "STU 1.1",
          "ig-version": "1.1.0",
          "package": "hl7.fhir.us.ccda#1.1.0",
          "fhir-version": [
            "4.0.1"
          ],
          "url": "http://hl7.org/fhir/us/ccda/STU1.1"
        },
        {
          "name": "STU 1",
          "ig-version": "1.0.0",
          "package": "hl7.fhir.us.ccda#1.0.0",
          "fhir-version": [
            "3.0.1"
          ],
          "url": "http://hl7.org/fhir/us/ccda/STU1"
        }
      ]
    },
    {
      "name": "SDC (Structured Data Capture)",
      "category": "Forms Management",
      "npm-name": "hl7.fhir.uv.sdc",
      "description": "Defines expectations for sharing of Questionnaires and answers, including mechanisms for automatically populating portions of a questionnaire based on embedded mappings to underlying data elements",
      "authority": "HL7",
      "product": [
        "fhir"
      ],
      "country": "uv",
      "language": [
        "en"
      ],
      "history": "http://hl7.org/fhir/us/sdc/history.html",
      "canonical": "http://hl7.org/fhir/uv/sdc",
      "ci-build": "http://build.fhir.org/ig/HL7/sdc",
      "analysis": {
        "content": true,
        "rest": true,
        "clinicalCore": true,
        "carePlanning": true,
        "questionnaire": true,
        "profiles": 26,
        "extensions": 42,
        "logicals": 2,
        "operations": 7,
        "valuesets": 9,
        "codeSystems": 7,
        "examples": 48
      },
      "editions": [
        {
          "name": "STU 3",
          "ig-version": "3.0.0",
          "package": "hl7.fhir.uv.sdc#3.0.0",
          "fhir-version": [
            "4.0.1"
          ],
          "url": "http://hl7.org/fhir/uv/sdc/STU3"
        },
        {
          "name": "STU 2",
          "ig-version": "2.0.0",
          "package": "hl7.fhir.uv.sdc#2.0.0",
          "fhir-version": [
            "3.0.1"
          ],
          "url": "http://hl7.org/fhir/us/sdc/STU2"
        },
        {
          "name": "DSTU 1",
          "ig-version": "1.0.2",
          "package": "hl7.fhir.uv.sdc#1.0.2",
          "fhir-version": [
            "1.0.2"
          ],
          "url": "http://hl7.org/fhir/DSTU2/sdc/sdc.html"
        }
      ]
    },
    {
      "name": "SDC Data Elements Registry",
      "category": "Forms Management",
      "npm-name": "hl7.fhir.us.sdcde",
      "description": "Defines expectations for sharing of data elements between registries",
      "authority": "HL7",
      "product": [
        "fhir"
      ],
      "country": "us",
      "language": [
        "en"
      ],
      "history": "http://hl7.org/fhir/us/sdcde/history.html",
      "canonical": "http://hl7.org/fhir/us/sdcde",
      "ci-build": "http://build.fhir.org/ig/HL7/sdc-de",
      "analysis": {
        "error": "Unable to resolve package id hl7.fhir.us.sdcde#1.0.2"
      },
      "editions": [
        {
          "name": "STU 2",
          "ig-version": "2.0",
          "package": "hl7.fhir.us.sdcde#2.0",
          "fhir-version": [
            "3.0.1"
          ],
          "url": "http://hl7.org/fhir/us/sdcde/STU2"
        },
        {
          "name": "STU 1",
          "ig-version": "1.0.2",
          "package": "hl7.fhir.us.sdcde#1.0.2",
          "fhir-version": [
            "1.0.2"
          ],
          "url": "http://hl7.org/fhir/DSTU2/sdcde/sdcde.html"
        }
      ]
    },
    {
      "name": "US Lab",
      "category": "Diagnostics",
      "npm-name": "hl7.fhir.us.lab",
      "description": "US Realm Laboratory ordering and reporting between ambulatory care setting and the laboratory and laboratory reporting to public health jurisdictions",
      "authority": "HL7",
      "product": [
        "fhir"
      ],
      "country": "us",
      "language": [
        "en"
      ],
      "editions": [
        {
          "name": "DSTU2",
          "ig-version": "n/a",
          "package": "hl7.fhir.us.lab#n/a",
          "fhir-version": [
            "1.0.2"
          ],
          "url": "http://hl7.org/fhir/DSTU2/uslab/uslab.html"
        }
      ],
      "analysis": {
        "error": "Unable to resolve package id hl7.fhir.us.lab#n/a"
      }
    },
    {
      "name": "RCPA Cancer Reports",
      "category": "Diagnostics",
      "npm-name": "hl7.fhir.au.rcpa",
      "description": "Structured Cancer Reporting Protocols (FHIR adaptation of joint CAP/RCPA protocols)",
      "authority": "HL7",
      "product": [
        "fhir"
      ],
      "country": "au",
      "language": [
        "en"
      ],
      "ci-build": "http://build.fhir.org/ig/hl7au/au-fhir-rcpa",
      "canonical": "http://hl7.org.au/fhir/rcpa",
      "editions": [
        {
          "name": "Release 1 Draft",
          "ig-version": "0.1.0",
          "package": "hl7.fhir.au.rcpa#0.1.0",
          "fhir-version": [
            "3.0.1"
          ],
          "url": "http://hl7.org.au/fhir/rcpa/0.1.0"
        }
      ],
      "analysis": {}
    },
    {
      "name": "DAF",
      "category": "EHR Access",
      "npm-name": "hl7.fhir.us.daf",
      "description": "Basic arrangements for accessing meaningful use data from EHR systems **NOTE: DAF has been superseded by Argonaut, DAF-Research and US-Core**",
      "authority": "HL7",
      "product": [
        "fhir"
      ],
      "country": "us",
      "language": [
        "en"
      ],
      "history": "http://hl7.org/fhir/us/daf/history.html",
      "canonical": "http://hl7.org/fhir/us/daf",
      "ci-build": "http://build.fhir.org/ig/HL7/daf-research",
      "analysis": {
        "content": true,
        "rest": true,
        "clinicalCore": true,
        "carePlanning": true,
        "profiles": 5,
        "extensions": 2,
        "operations": 3,
        "valuesets": 2,
        "codeSystems": 2
      },
      "editions": [
        {
          "name": "STU 2",
          "ig-version": "2.0.0",
          "package": "hl7.fhir.us.daf#2.0.0",
          "fhir-version": [
            "3.0.1"
          ],
          "url": "http://hl7.org/fhir/us/daf-research/STU2"
        },
        {
          "name": "DSTU 1",
          "ig-version": "1.0.2",
          "package": "hl7.fhir.us.daf#1.0.2",
          "fhir-version": [
            "1.0.2"
          ],
          "url": "http://hl7.org/fhir/DSTU2/daf/daf.html"
        }
      ]
    },
    {
      "name": "Argonaut Data Query",
      "category": "EHR Access",
      "npm-name": "fhir.argonaut.r2",
      "description": "This implementation guide is based upon DSTU2 FHIR standard and covers the US EHR data access for the ONC Common Clinical Data Set and retrieval of static documents",
      "authority": "Argonaut",
      "product": [
        "fhir"
      ],
      "country": "us",
      "language": [
        "en"
      ],
      "history": "http://www.fhir.org/guides/argonaut/r2/history.html",
      "ci-build": "http://build.fhir.org/ig/argonautproject/data-query",
      "canonical": "http://fhir.org/guides/argonaut/r2",
      "editions": [
        {
          "name": "First Release",
          "ig-version": "1.0.0",
          "package": "fhir.argonaut.r2#1.0.0",
          "fhir-version": [
            "1.0.2"
          ],
          "url": "http://fhir.org/guides/argonaut/r2/1.0"
        }
      ],
      "analysis": {
        "content": true,
        "rest": true,
        "documents": true,
        "clinicalCore": true,
        "medsMgmt": true,
        "profiles": 17,
        "extensions": 5,
        "operations": 1,
        "valuesets": 25
      }
    },
    {
      "name": "HSPC EHR Guide",
      "category": "EHR Access",
      "npm-name": "fhir.hspc.core",
      "description": "Builds on Argonaut to make agreements around consistent data (in progress)",
      "authority": "HSPC",
      "product": [
        "fhir"
      ],
      "country": "us",
      "language": [
        "en"
      ],
      "history": "http://fhir.org/guides/hspc/core/history.html",
      "canonical": "http://fhir.org/guides/hspc/core",
      "ci-build": "http://build.fhir.org/ig/hspc/core",
      "editions": [],
      "analysis": {}
    },
    {
      "name": "US Meds Maturity Project",
      "category": "Medications / Immunizations",
      "npm-name": "hl7.fhir.us.meds",
      "description": "US Meds Maturity Project: promote consistent use of the FHIR pharmacy resources in the US Realm",
      "authority": "HL7",
      "product": [
        "fhir"
      ],
      "country": "us",
      "language": [
        "en"
      ],
      "history": "http://hl7.org/fhir/us/meds/history.html",
      "canonical": "http://hl7.org/fhir/us/meds",
      "ci-build": "http://build.fhir.org/ig/HL7/FHIR-ONC-Meds",
      "analysis": {
        "content": true,
        "rest": true,
        "clinicalCore": true,
        "medsMgmt": true,
        "profiles": 2
      },
      "editions": [
        {
          "name": "STU 2",
          "ig-version": "1.2.0",
          "package": "hl7.fhir.us.meds#1.2.0",
          "fhir-version": [
            "3.0.1"
          ],
          "url": "http://hl7.org/fhir/us/meds/STU2"
        },
        {
          "name": "STU 1",
          "ig-version": "1.0.0",
          "package": "hl7.fhir.us.meds#1.0.0",
          "fhir-version": [
            "3.0.1"
          ],
          "url": "http://hl7.org/fhir/us/meds/STU1"
        }
      ]
    },
    {
      "name": "QICore",
      "category": "Quality / CDS",
      "npm-name": "hl7.fhir.us.qicore",
      "description": "QICore defines a uniform way for quality measurement and decision support knowledge to refer to clinical data. The profiles align as much as possible with DAF and incorporate content from the (Quality Data Model) and the (Virtual Medical Record) specifications",
      "authority": "HL7",
      "product": [
        "fhir"
      ],
      "country": "us",
      "language": [
        "en"
      ],
      "history": "http://hl7.org/fhir/us/qicore/history.html",
      "canonical": "http://hl7.org/fhir/us/qicore",
      "ci-build": "http://build.fhir.org/ig/HL7/fhir-qi-core",
      "analysis": {
        "content": true,
        "clinicalCore": true,
        "carePlanning": true,
        "financials": true,
        "medsMgmt": true,
        "diagnostics": true,
        "profiles": 51,
        "extensions": 8,
        "valuesets": 21,
        "codeSystems": 5,
        "examples": 66
      },
      "editions": [
        {
          "name": "STU 5 Ballot",
          "ig-version": "5.0.0-ballot",
          "package": "hl7.fhir.us.qicore#5.0.0-ballot",
          "fhir-version": [
            "4.0.1"
          ],
          "url": "http://hl7.org/fhir/us/qicore/2022Sep"
        },
        {
          "name": "STU 4",
          "ig-version": "4.1.1",
          "package": "hl7.fhir.us.qicore#4.1.1",
          "fhir-version": [
            "4.0.1"
          ],
          "url": "http://hl7.org/fhir/us/qicore/STU4.1.1"
        },
        {
          "name": "STU 4",
          "ig-version": "4.1.0",
          "package": "hl7.fhir.us.qicore#4.1.0",
          "fhir-version": [
            "4.0.1"
          ],
          "url": "http://hl7.org/fhir/us/qicore/STU4.1"
        },
        {
          "name": "STU 4",
          "ig-version": "4.0.0",
          "package": "hl7.fhir.us.qicore#4.0.0",
          "fhir-version": [
            "4.0.1"
          ],
          "url": "http://hl7.org/fhir/us/qicore/STU4"
        },
        {
          "name": "STU 3",
          "ig-version": "3.2.0",
          "package": "hl7.fhir.us.qicore#3.2.0",
          "fhir-version": [
            "3.0.1"
          ],
          "url": "http://hl7.org/fhir/us/qicore/STU32"
        },
        {
          "name": "STU 3",
          "ig-version": "3.1.0",
          "package": "hl7.fhir.us.qicore#3.1.0",
          "fhir-version": [
            "3.0.1"
          ],
          "url": "http://hl7.org/fhir/us/qicore/STU3"
        },
        {
          "name": "STU 2",
          "ig-version": "2.0.0",
          "package": "hl7.fhir.us.qicore#2.0.0",
          "fhir-version": [
            "3.0.1"
          ],
          "url": "http://hl7.org/fhir/us/qicore/STU2"
        },
        {
          "name": "STU 1",
          "ig-version": "1.0.2",
          "package": "hl7.fhir.us.qicore#1.0.2",
          "fhir-version": [
            "1.0.2"
          ],
          "url": "http://hl7.org/fhir/DSTU2/qicore/qicore.html"
        }
      ]
    },
    {
      "name": "DAF-Research",
      "category": "Research",
      "npm-name": "hl7.fhir.us.daf-research",
      "description": "DAF-Research IG focuses on enabling researchers to access data from multiple organizations",
      "authority": "HL7",
      "product": [
        "fhir"
      ],
      "country": "us",
      "language": [
        "en"
      ],
      "history": "http://hl7.org/fhir/us/daf/history.html",
      "canonical": "http://hl7.org/fhir/us/daf",
      "ci-build": "http://build.fhir.org/ig/HL7/daf-research",
      "editions": [
        {
          "name": "STU",
          "ig-version": "2.0.0",
          "package": "hl7.fhir.us.daf-research#2.0.0",
          "fhir-version": [
            "3.0.1"
          ],
          "url": "http://hl7.org/fhir/us/daf-research"
        }
      ],
      "analysis": {
        "error": "Unable to resolve package id hl7.fhir.us.daf-research#2.0.0"
      }
    },
    {
      "name": "US HAI",
      "category": "Public Health",
      "npm-name": "hl7.fhir.us.hai",
      "description": "Specifies standards for electronic submission of Healthcare Associated Infection (HAI) reports to the National Healthcare Safety Network (NHSN) of the Centers for Disease Control and Prevention (CDC)",
      "authority": "HL7",
      "product": [
        "fhir"
      ],
      "country": "us",
      "language": [
        "en"
      ],
      "history": "http://hl7.org/fhir/us/hai/history.html",
      "canonical": "http://hl7.org/fhir/us/hai",
      "ci-build": "http://build.fhir.org/ig/HL7/HAI",
      "analysis": {
        "content": true,
        "questionnaire": true,
        "profiles": 4,
        "valuesets": 15,
        "codeSystems": 2
      },
      "editions": [
        {
          "name": "STU 2",
          "ig-version": "2.0.0",
          "package": "hl7.fhir.us.hai#2.0.0",
          "fhir-version": [
            "4.0.0"
          ],
          "url": "http://hl7.org/fhir/us/hai/STU2"
        },
        {
          "name": "STU 1",
          "ig-version": "1.0.0",
          "package": "hl7.fhir.us.hai#1.0.0",
          "fhir-version": [
            "3.0.1"
          ],
          "url": "http://hl7.org/fhir/us/hai/STU1"
        }
      ]
    },
    {
      "name": "US Breast Cancer Data",
      "category": "Diagnostics",
      "npm-name": "hl7.fhir.us.breastcancer",
      "description": "Logical models and FHIR profiles for supporting breast cancer staging estimation, including the traditional three-component staging involving primary tumor classification, regional lymph nodes and distant metastases, as well as other factors important to prognosis and recurrence risk, such as tumor grade, hormone receptor status (progesterone and estrogen), as well as human epidermal growth factor 2 (HER 2) status",
      "authority": "HL7",
      "product": [
        "fhir"
      ],
      "country": "us",
      "language": [
        "en"
      ],
      "history": "http://hl7.org/fhir/us/breastcancer/history.html",
      "canonical": "http://hl7.org/fhir/us/breastcancer",
      "ci-build": "http://build.fhir.org/ig/HL7/us-breastcancer",
      "analysis": {
        "content": true,
        "clinicalCore": true,
        "medsMgmt": true,
        "diagnostics": true,
        "profiles": 57,
        "extensions": 46,
        "logicals": 260,
        "valuesets": 35,
        "codeSystems": 9
      },
      "editions": [
        {
          "name": "STU 1 Draft",
          "ig-version": "0.2.0",
          "package": "hl7.fhir.us.breastcancer#0.2.0",
          "fhir-version": [
            "3.0.1"
          ],
          "url": "http://hl7.org/fhir/us/breastcancer/2018Sep"
        }
      ]
    },
    {
      "name": "Genomics Reporting",
      "category": "Diagnostics",
      "npm-name": "hl7.fhir.uv.genomics-reporting",
      "description": "This implementation guide tries to provide guidance that will enable improved interoperable and computable sharing of genetic testing results",
      "authority": "HL7",
      "product": [
        "fhir"
      ],
      "country": "uv",
      "language": [
        "en"
      ],
      "history": "http://hl7.org/fhir/uv/genomics-reporting/history.html",
      "canonical": "http://hl7.org/fhir/uv/genomics-reporting",
      "ci-build": "http://build.fhir.org/ig/HL7/genomics-reporting",
      "analysis": {
        "content": true,
        "clinicalCore": true,
        "carePlanning": true,
        "profiles": 18,
        "extensions": 4,
        "operations": 1,
        "valuesets": 10,
        "codeSystems": 3,
        "examples": 65
      },
      "editions": [
        {
          "name": "STU 2",
          "ig-version": "2.0.0",
          "package": "hl7.fhir.uv.genomics-reporting#2.0.0",
          "fhir-version": [
            "4.0.1"
          ],
          "url": "http://hl7.org/fhir/uv/genomics-reporting/STU2"
        },
        {
          "name": "STU 1",
          "ig-version": "1.0.0",
          "package": "hl7.fhir.uv.genomics-reporting#1.0.0",
          "fhir-version": [
            "4.0.1"
          ],
          "url": "http://hl7.org/fhir/uv/genomics-reporting/STU1"
        }
      ]
    },
    {
      "name": "Argonaut Provider Directory",
      "category": "Administration",
      "npm-name": "fhir.argonaut.pd",
      "description": "This implementation guide is based upon STU3 FHIR standard and outlines the key data elements for any provider directory and basic query guidance. The components developed in this guide are intended to provide a foundation for a central or distributed Provider or Healthcare Directory",
      "authority": "Argonaut",
      "product": [
        "fhir"
      ],
      "country": "us",
      "language": [
        "en"
      ],
      "history": "http://www.fhir.org/guides/argonaut/pd/history.html",
      "ci-build": "http://build.fhir.org/ig/argonautproject/provider-directory",
      "canonical": "http://fhir.org/guides/argonaut/pd",
      "editions": [
        {
          "name": "Release 1",
          "ig-version": "1.0.0",
          "package": "fhir.argonaut.pd#1.0.0",
          "fhir-version": [
            "3.0.1"
          ],
          "url": "http://fhir.org/guides/argonaut/pd/release1"
        }
      ],
      "analysis": {
        "error": "Unknown FHIRVersion code \u0027STU3\u0027"
      }
    },
    {
      "name": "Argonaut Scheduling",
      "category": "Administration",
      "npm-name": "fhir.argonaut.scheduling",
      "description": "This implementation guide is based upon STU3 FHIR standard and provides FHIR RESTful APIs and guidance for access to and booking of appointments for patients by both patient and practitioner end users",
      "authority": "Argonaut",
      "product": [
        "fhir"
      ],
      "country": "us",
      "language": [
        "en"
      ],
      "history": "http://www.fhir.org/guides/argonaut/scheduling/history.html",
      "ci-build": "http://build.fhir.org/ig/argonautproject/scheduling",
      "canonical": "http://fhir.org/guides/argonaut/scheduling",
      "editions": [
        {
          "name": "First Release",
          "ig-version": "1.0.0",
          "package": "fhir.argonaut.scheduling#1.0.0",
          "fhir-version": [
            "3.0.1"
          ],
          "url": "http://fhir.org/guides/argonaut/scheduling/release1"
        }
      ],
      "analysis": {
        "content": true,
        "rest": true,
        "financials": true,
        "scheduling": true,
        "profiles": 7,
        "extensions": 4,
        "operations": 4,
        "valuesets": 7,
        "codeSystems": 3
      }
    },
    {
      "name": "International Patient Summary",
      "category": "Patient Summary",
      "npm-name": "hl7.fhir.uv.ips",
      "description": "The International Patient Summary (IPS) is a minimal and non-exhaustive patient summary, specialty-agnostic, condition-independent, but readily usable by clinicians for the cross-border unscheduled care of a patient",
      "authority": "HL7",
      "product": [
        "fhir"
      ],
      "country": "uv",
      "language": [
        "en"
      ],
      "history": "http://hl7.org/fhir/uv/ips/history.html",
      "canonical": "http://hl7.org/fhir/uv/ips",
      "ci-build": "http://build.fhir.org/ig/HL7/fhir-ips",
      "analysis": {
        "content": true,
        "clinicalCore": true,
        "medsMgmt": true,
        "diagnostics": true,
        "profiles": 33,
        "extensions": 1,
        "valuesets": 44,
        "codeSystems": 1,
        "examples": 33
      },
      "editions": [
        {
          "name": "STU 1",
          "ig-version": "1.1.0",
          "package": "hl7.fhir.uv.ips#1.1.0",
          "fhir-version": [
            "4.0.1"
          ],
          "url": "http://hl7.org/fhir/uv/ips/STU1.1"
        },
        {
          "name": "STU 1",
          "ig-version": "1.0.0",
          "package": "hl7.fhir.uv.ips#1.0.0",
          "fhir-version": [
            "4.0.1"
          ],
          "url": "http://hl7.org/fhir/uv/ips/STU1"
        }
      ]
    },
    {
      "name": "IHE Patient Demographics Query for Mobile (PDQm)",
      "category": "Administration",
      "npm-name": "ihe.iti.pdqm",
      "description": "Defines a lightweight RESTful interface to a patient demographics supplier leveraging technologies readily available to mobile applications and lightweight browser based applications",
      "authority": "IHE",
      "product": [
        "fhir"
      ],
      "country": "uv",
      "language": [
        "en"
      ],
      "history": "http://profiles.ihe.net/ITI/PDQm/history.html",
      "ci-build": "http://build.fhir.org/ig/IHE/ITI.PDQm/branches/main",
      "canonical": "https://profiles.ihe.net/ITI/PDQm",
      "analysis": {
        "content": true,
        "rest": true,
        "clinicalCore": true,
        "profiles": 3,
        "examples": 4
      },
      "editions": [
        {
          "name": "Publication",
          "ig-version": "2.4.0",
          "package": "ihe.iti.pdqm#2.4.0",
          "fhir-version": [
            "4.0.1"
          ],
          "url": "https://profiles.ihe.net/ITI/PDQm/2.4.0"
        },
        {
          "name": "Publication",
          "ig-version": "2.3.0",
          "package": "ihe.iti.pdqm#2.3.0",
          "fhir-version": [
            "4.0.1"
          ],
          "url": "https://profiles.ihe.net/ITI/PDQm/2.3.0"
        },
        {
          "name": "Publication",
          "ig-version": "2.2.0",
          "package": "ihe.iti.pdqm#2.2.0",
          "fhir-version": [
            "4.0.1"
          ],
          "url": "https://www.ihe.net/uploadedFiles/Documents/ITI/IHE_ITI_Suppl_PDQm_Rev2-2_TI_2020-08-28.pdf"
        }
      ]
    },
    {
      "name": "IHE Patient Identifier Cross-referencing for Mobile (PIXm)",
      "category": "Administration",
      "npm-name": "ihe.iti.pixm",
      "description": "Defines a lightweight RESTful interface to a Patient Identifier Cross-reference Manager, leveraging technologies readily available to mobile applications and lightweight browser based applications",
      "authority": "IHE",
      "product": [
        "fhir"
      ],
      "country": "uv",
      "history": "https://profiles.ihe.net/ITI/PIXm/history.html",
      "language": [
        "en"
      ],
      "canonical": "https://profiles.ihe.net/ITI/PIXm",
      "ci-build": "http://build.fhir.org/ig/IHE/ITI.PIXm",
      "analysis": {
        "content": true,
        "rest": true,
        "clinicalCore": true,
        "profiles": 8,
        "operations": 1,
        "examples": 17
      },
      "editions": [
        {
          "name": "Publication",
          "ig-version": "3.0.2",
          "package": "ihe.iti.pixm#3.0.2",
          "fhir-version": [
            "4.0.1"
          ],
          "url": "https://profiles.ihe.net/ITI/PIXm/3.0.2"
        },
        {
          "name": "Publication",
          "ig-version": "3.0.0",
          "package": "ihe.iti.pixm#3.0.0",
          "fhir-version": [
            "4.0.1"
          ],
          "url": "https://profiles.ihe.net/ITI/PIXm/3.0.0"
        },
        {
          "name": "Publication",
          "ig-version": "2.1.0",
          "package": "ihe.iti.pixm#2.1.0",
          "fhir-version": [
            "4.0.1"
          ],
          "url": "https://www.ihe.net/uploadedFiles/Documents/ITI/IHE_ITI_Suppl_PIXm_Rev2-1_TI_2019-12-05.pdf"
        }
      ]
    },
    {
      "name": "IHE Patient Master Identity Registry (PMIR)",
      "category": "Administration",
      "npm-name": "ihe.iti.pmir",
      "description": "Supports the creating, updating and deprecating of patient master identity information about a subject of care, as well as subscribing to these changes, using the HL7 FHIR standard and its RESTful transactions. In PMIR, “patient identity” information includes all information found in the FHIR Patient Resource such as identifier, name, phone, gender, birth date, address, marital status, photo, others to contact, preference for language, general practitioner, and links to other instances of identities. The “patient master identity” is a dominant identity managed centrally among many participating organizations (a.k.a., “Golden Patient Identity”).",
      "authority": "IHE",
      "product": [
        "fhir"
      ],
      "country": "uv",
      "language": [
        "en"
      ],
      "history": "https://profiles.ihe.net/ITI/PMIR/history.html",
      "analysis": {
        "error": "Error fetching package directly (https://profiles.ihe.net/ITI/PMIR/0.1.0/package.tgz), or fetching package list for ihe.iti.pmir from https://profiles.ihe.net/ITI/PMIR/package-list.json: Unable to fetch: Invalid HTTP response 404 from https://profiles.ihe.net/ITI/PMIR/0.1.0/package.tgz (Not Found) (content in /var/folders/85/j9nrkr152ds51j69d7nrxq7r0000gn/T/fhir-http-23.log)"
      },
      "ci-build": "http://build.fhir.org/ig/IHE/ITI.PMIR/branches/master/index.html",
      "canonical": "https://profiles.ihe.net/ITI/PMIR",
      "editions": [
        {
          "name": "Publication",
          "ig-version": "1.5.0",
          "package": "ihe.iti.pmir#1.5.0",
          "fhir-version": [
            "4.0.1"
          ],
          "url": "https://profiles.ihe.net/ITI/PMIR/1.5.0"
        },
        {
          "name": "Publication",
          "ig-version": "1.3.0",
          "package": "ihe.iti.pmir#1.3.0",
          "fhir-version": [
            "4.0.1"
          ],
          "url": "https://www.ihe.net/wp-content/uploads/uploadedFiles/Documents/ITI/IHE_ITI_Suppl_PMIR_Rev1-3_TI_2020-12-11.pdf"
        }
      ]
    },
    {
      "name": "IHE FHIR AuditEvent query and feed to ATNA",
      "category": "Security",
      "npm-name": "ihe.iti.atna",
      "description": "Enable audit log recording (feed) and access to ATNA Audit Repository queries using FHIR AuditEvent resource",
      "authority": "IHE",
      "product": [
        "fhir"
      ],
      "country": "uv",
      "language": [
        "en"
      ],
      "history": "https://wiki.ihe.net/index.php/Audit_Trail_and_Node_Authentication",
      "canonical": "https://wiki.ihe.net/index.php/Audit_Trail_and_Node_Authentication",
      "editions": [
        {
          "name": "R4 Trial-Implementation",
          "ig-version": "0.2.0",
          "package": "ihe.iti.atna#0.2.0",
          "fhir-version": [
            "4.0.1"
          ],
          "url": "https://wiki.ihe.net/index.php/Audit_Trail_and_Node_Authentication"
        }
      ],
      "analysis": {
        "error": "Unable to resolve package id ihe.iti.atna#0.2.0"
      }
    },
    {
      "name": "IHE Mobile Alert Communication Management(mACM)",
      "category": "Communications",
      "npm-name": "ihe.iti.macm",
      "description": "Provides the infrastructural components needed to send short, unstructured text alerts to human recipients and can record the outcomes of any human interactions upon receipt of the alert. ",
      "authority": "IHE",
      "product": [
        "fhir"
      ],
      "country": "uv",
      "language": [
        "en"
      ],
      "history": "http://wiki.ihe.net/index.php/Mobile_Alert_Communication_Management(mACM)",
      "canonical": "http://wiki.ihe.net/index.php/Mobile_Alert_Communication_Management(mACM)",
      "editions": [
        {
          "name": "R4 Trial-Implementation",
          "ig-version": "0.2.0",
          "package": "ihe.iti.macm#0.2.0",
          "fhir-version": [
            "4.0.1"
          ],
          "url": "http://wiki.ihe.net/index.php/Mobile_Alert_Communication_Management(mACM)"
        }
      ],
      "analysis": {
        "error": "Unable to resolve package id ihe.iti.macm#0.2.0"
      }
    },
    {
      "name": "IHE Mobile Cross-Enterprise Document Data Element Extraction (mXDE)",
      "category": "Clinical Documents",
      "npm-name": "ihe.iti.mxde",
      "description": "Provides the means to access data elements extracted from shared structured documents",
      "authority": "IHE",
      "product": [
        "fhir"
      ],
      "country": "uv",
      "language": [
        "en"
      ],
      "history": "http://wiki.ihe.net/index.php/Mobile_Cross-Enterprise_Document_Data_Element_Extraction",
      "canonical": "http://wiki.ihe.net/index.php/Mobile_Cross-Enterprise_Document_Data_Element_Extraction",
      "editions": [
        {
          "name": "STU3 or R4 Trial-Implementation",
          "ig-version": "0.1.2",
          "package": "ihe.iti.mxde#0.1.2",
          "fhir-version": [
            "4.0.0"
          ],
          "url": "http://wiki.ihe.net/index.php/Mobile_Cross-Enterprise_Document_Data_Element_Extraction"
        }
      ],
      "analysis": {
        "error": "Unable to resolve package id ihe.iti.mxde#0.1.2"
      }
    },
    {
      "name": "IHE Query for Existing Data for Mobile (QEDm)",
      "category": "EHR Access",
      "npm-name": "ihe.pcc.qedm",
      "description": "Supports queries for clinical data elements, including observations, allergy and intolerances, conditions, diagnostic results, medications, immunizations, procedures, encounters and provenance by making the information widely available to other systems within and across enterprises",
      "authority": "IHE",
      "product": [
        "fhir"
      ],
      "country": "uv",
      "language": [
        "en"
      ],
      "history": "http://wiki.ihe.net/index.php/Query_for_Existing_Data_for_Mobile",
      "canonical": "http://wiki.ihe.net/index.php/Query_for_Existing_Data_for_Mobile",
      "editions": [
        {
          "name": "R4 Trial-Implementation",
          "ig-version": "0.2.1",
          "package": "ihe.pcc.qedm#0.2.1",
          "fhir-version": [
            "4.0.1"
          ],
          "url": "http://wiki.ihe.net/index.php/Query_for_Existing_Data_for_Mobile"
        }
      ],
      "analysis": {
        "error": "Unable to resolve package id ihe.pcc.qedm#0.2.1"
      }
    },
    {
      "name": "IHE Non-Patient File Sharing (NPFS)",
      "category": "Administration",
      "npm-name": "ihe.iti.npfs",
      "description": "Defines how to enable the sharing of non-patient files such as workflow definitions, privacy policies, blank forms, and stylesheets",
      "authority": "IHE",
      "product": [
        "fhir"
      ],
      "country": "uv",
      "language": [
        "en"
      ],
      "history": "http://wiki.ihe.net/index.php/Non-patient_File_Sharing_(NPFS)",
      "canonical": "http://wiki.ihe.net/index.php/Non-patient_File_Sharing_(NPFS)",
      "editions": [
        {
          "name": "STU3 Trial-Implementation",
          "ig-version": "0.2.0",
          "package": "ihe.iti.npfs#0.2.0",
          "fhir-version": [
            "4.0.1"
          ],
          "url": "http://wiki.ihe.net/index.php/Non-patient_File_Sharing_(NPFS)"
        }
      ],
      "analysis": {
        "error": "Unable to resolve package id ihe.iti.npfs#0.2.0"
      }
    },
    {
      "name": "IHE Standardized Operational Log of Events (SOLE)",
      "category": "Administration",
      "npm-name": "ihe.rad.sole",
      "description": "Defines a way to exchange information about events that can then be collected and displayed using standard methods",
      "authority": "IHE",
      "product": [
        "fhir"
      ],
      "country": "uv",
      "language": [
        "en"
      ],
      "history": "http://wiki.ihe.net/index.php/Standardized_Operational_Log_of_Events",
      "canonical": "http://wiki.ihe.net/index.php/Standardized_Operational_Log_of_Events",
      "editions": [
        {
          "name": "STU3 Trial-Implementation",
          "ig-version": "0.1.0",
          "package": "ihe.rad.sole#0.1.0",
          "fhir-version": [
            "3.0.1"
          ],
          "url": "http://wiki.ihe.net/index.php/Standardized_Operational_Log_of_Events"
        }
      ],
      "analysis": {
        "error": "Unable to resolve package id ihe.rad.sole#0.1.0"
      }
    },
    {
      "name": "IHE Mobile Medication Administration (MMA)",
      "category": "Medications / Immunizations",
      "npm-name": "ihe.pharm.mma",
      "description": "Defines the integration between healthcare systems and mobile (or any other) clients using RESTful web services. This allows connecting EHRs with smartphones, smart pill boxes, and other personal or professional devices",
      "authority": "IHE",
      "product": [
        "fhir"
      ],
      "country": "uv",
      "language": [
        "en"
      ],
      "history": "http://wiki.ihe.net/index.php/Mobile_Medication_Administration",
      "canonical": "http://wiki.ihe.net/index.php/Mobile_Medication_Administration",
      "editions": [
        {
          "name": "STU3 Trial-Implementation",
          "ig-version": "0.1.0",
          "package": "ihe.pharm.mma#0.1.0",
          "fhir-version": [
            "3.0.1"
          ],
          "url": "http://wiki.ihe.net/index.php/Mobile_Medication_Administration"
        }
      ],
      "analysis": {
        "error": "Unable to resolve package id ihe.pharm.mma#0.1.0"
      }
    },
    {
      "name": "IHE Uniform Barcode Processing (UBP)",
      "category": "Medications / Immunizations",
      "npm-name": "ihe.pharm.ubp",
      "description": "Uniform Barcode Processing for Medications",
      "authority": "IHE",
      "product": [
        "fhir"
      ],
      "country": "uv",
      "language": [
        "en"
      ],
      "history": "http://wiki.ihe.net/index.php/Uniform_Barcode_Processing",
      "canonical": "http://wiki.ihe.net/index.php/Uniform_Barcode_Processing",
      "editions": [
        {
          "name": "STU3 Trial-Implementation",
          "ig-version": "0.1.0",
          "package": "ihe.pharm.ubp#0.1.0",
          "fhir-version": [
            "3.0.1"
          ],
          "url": "http://wiki.ihe.net/index.php/Uniform_Barcode_Processing"
        }
      ],
      "analysis": {
        "error": "Unable to resolve package id ihe.pharm.ubp#0.1.0"
      }
    },
    {
      "name": "IHE Mobile Retrieve Form for Data Capture (mRFD)",
      "category": "Forms Management",
      "npm-name": "ihe.qrph.mrfd",
      "description": "Provides a method for gathering data within a user’s current application to meet the requirements of an external system. mRFD supports RESTful retrieval of forms from a form source, display and completion of a form, and return of instance data from the display application to the source application. The workflows defined in this profile are based on those defined by the Retrieve Form for Data Capture (RFD) profile",
      "authority": "IHE",
      "product": [
        "fhir"
      ],
      "country": "uv",
      "language": [
        "en"
      ],
      "history": "http://wiki.ihe.net/index.php/Mobile_Retrieve_Form_for_Data_Capture",
      "canonical": "http://wiki.ihe.net/index.php/Mobile_Retrieve_Form_for_Data_Capture",
      "editions": [
        {
          "name": "STU3 Trial-Implementation",
          "ig-version": "0.1.0",
          "package": "ihe.qrph.mrfd#0.1.0",
          "fhir-version": [
            "3.0.1"
          ],
          "url": "http://wiki.ihe.net/index.php/Mobile_Retrieve_Form_for_Data_Capture"
        }
      ],
      "analysis": {
        "error": "Unable to resolve package id ihe.qrph.mrfd#0.1.0"
      }
    },
    {
      "name": "IHE Vital Records Death Reporting (VRDR)",
      "category": "Public Health",
      "npm-name": "ihe.qrph.vrdr",
      "description": "Defines a Retrieve Form for Data Capture (RFD) content profile that will specify derivation of source content from a medical summary document. by defining requirements for form filler content and form manager handling of the content",
      "authority": "IHE",
      "product": [
        "fhir"
      ],
      "country": "uv",
      "language": [
        "en"
      ],
      "history": "http://wiki.ihe.net/index.php/Vital_Records_Death_Reporting",
      "canonical": "http://wiki.ihe.net/index.php/Vital_Records_Death_Reporting",
      "editions": [
        {
          "name": "STU3 Trial-Implementation",
          "ig-version": "0.1.0",
          "package": "ihe.qrph.vrdr#0.1.0",
          "fhir-version": [
            "3.0.1"
          ],
          "url": "http://wiki.ihe.net/index.php/Vital_Records_Death_Reporting"
        }
      ],
      "analysis": {
        "error": "Unable to resolve package id ihe.qrph.vrdr#0.1.0"
      }
    },
    {
      "name": "IHE Dynamic Care Planning (DCP)",
      "category": "Care Planning",
      "npm-name": "ihe.pcc.dcp",
      "description": "Provides the structures and transactions for care planning, sharing Care Plans that meet the needs of many, such as providers, patients and payers",
      "authority": "IHE",
      "product": [
        "fhir"
      ],
      "country": "uv",
      "language": [
        "en"
      ],
      "history": "http://wiki.ihe.net/index.php/Dynamic_Care_Planning",
      "canonical": "http://wiki.ihe.net/index.php/Dynamic_Care_Planning",
      "editions": [
        {
          "name": "R4 Trial-Implementation",
          "ig-version": "0.2.0",
          "package": "ihe.pcc.dcp#0.2.0",
          "fhir-version": [
            "4.0.1"
          ],
          "url": "http://wiki.ihe.net/index.php/Dynamic_Care_Planning"
        }
      ],
      "analysis": {
        "error": "Unable to resolve package id ihe.pcc.dcp#0.2.0"
      }
    },
    {
      "name": "IHE Dynamic Care Team Management (DCTM)",
      "category": "Care Planning",
      "npm-name": "ihe.pcc.dctm",
      "description": "Provides the means for sharing care team information about a patient’s care teams that meet the needs of many users, such as providers, patients and payers",
      "authority": "IHE",
      "product": [
        "fhir"
      ],
      "country": "uv",
      "language": [
        "en"
      ],
      "history": "http://wiki.ihe.net/index.php/Dynamic_Care_Team_Management",
      "canonical": "http://wiki.ihe.net/index.php/Dynamic_Care_Team_Management",
      "editions": [
        {
          "name": "STU3 Trial-Implementation",
          "ig-version": "0.2.0",
          "package": "ihe.pcc.dctm#0.2.0",
          "fhir-version": [
            "4.0.1"
          ],
          "url": "http://wiki.ihe.net/index.php/Dynamic_Care_Team_Management"
        }
      ],
      "analysis": {
        "error": "Unable to resolve package id ihe.pcc.dctm#0.2.0"
      }
    },
    {
      "name": "Point-of-Care Medical Device Tracking (PMDT)",
      "category": "Administration",
      "npm-name": "ihe.pcc.pmdt",
      "description": "provides definition for a mobile Device",
      "authority": "IHE",
      "product": [
        "fhir"
      ],
      "country": "uv",
      "language": [
        "en"
      ],
      "history": "http://wiki.ihe.net/index.php/Point-of-Care_Medical_Device_Tracking",
      "canonical": "http://wiki.ihe.net/index.php/Point-of-Care_Medical_Device_Tracking",
      "editions": [
        {
          "name": "STU3 Trial-Implementation",
          "ig-version": "0.1.0",
          "package": "ihe.pcc.pmdt#0.1.0",
          "fhir-version": [
            "3.0.1"
          ],
          "url": "http://wiki.ihe.net/index.php/Point-of-Care_Medical_Device_Tracking"
        }
      ],
      "analysis": {
        "error": "Unable to resolve package id ihe.pcc.pmdt#0.1.0"
      }
    },
    {
      "name": "IHE Reconciliation of Clinical Content and Care Providers (RECON)",
      "category": "Administration",
      "npm-name": "ihe.pcc.recon",
      "description": "Provides the ability to communicate lists of clinical data that were reconciled, when they were reconciled and who did the reconciliation using CDA® constructs and FHIR® Resource attributes",
      "authority": "IHE",
      "product": [
        "fhir"
      ],
      "country": "uv",
      "language": [
        "en"
      ],
      "history": "http://wiki.ihe.net/index.php/Reconciliation_of_Clinical_Content_and_Care_Providers",
      "canonical": "http://wiki.ihe.net/index.php/Reconciliation_of_Clinical_Content_and_Care_Providers",
      "editions": [
        {
          "name": "STU3 Trial-Implementation",
          "ig-version": "0.1.0",
          "package": "ihe.pcc.recon#0.1.0",
          "fhir-version": [
            "3.0.1"
          ],
          "url": "http://wiki.ihe.net/index.php/Reconciliation_of_Clinical_Content_and_Care_Providers"
        }
      ],
      "analysis": {
        "error": "Unable to resolve package id ihe.pcc.recon#0.1.0"
      }
    },
    {
      "name": "IHE Remote Patient Monitoring (RPM)",
      "category": "Personal Healthcare",
      "npm-name": "ihe.pcc.rpm",
      "description": "Provides means of reporting measurements taken by Personal Healthcare Devices in a remote location",
      "authority": "IHE",
      "product": [
        "fhir"
      ],
      "country": "uv",
      "language": [
        "en"
      ],
      "history": "http://wiki.ihe.net/index.php/Remote_Patient_Monitoring",
      "canonical": "http://wiki.ihe.net/index.php/Remote_Patient_Monitoring",
      "editions": [
        {
          "name": "STU3 Trial-Implementation",
          "ig-version": "0.1.0",
          "package": "ihe.pcc.rpm#0.1.0",
          "fhir-version": [
            "3.0.1"
          ],
          "url": "http://wiki.ihe.net/index.php/Remote_Patient_Monitoring"
        }
      ],
      "analysis": {
        "error": "Unable to resolve package id ihe.pcc.rpm#0.1.0"
      }
    },
    {
      "name": "IHE Routine Interfacility Patient Transport (RIPT)",
      "category": "Communications",
      "npm-name": "ihe.pcc.ript",
      "description": "Provides means of updating a Transport team with critical and necessary medical information on a patient to be transported",
      "authority": "IHE",
      "product": [
        "fhir"
      ],
      "country": "uv",
      "language": [
        "en"
      ],
      "history": "http://wiki.ihe.net/index.php/Routine_Interfacility_Patient_Transport",
      "canonical": "http://wiki.ihe.net/index.php/Routine_Interfacility_Patient_Transport",
      "editions": [
        {
          "name": "STU3 Trial-Implementation",
          "ig-version": "0.1.0",
          "package": "ihe.pcc.ript#0.1.0",
          "fhir-version": [
            "3.0.1"
          ],
          "url": "http://wiki.ihe.net/index.php/Routine_Interfacility_Patient_Transport"
        }
      ],
      "analysis": {
        "error": "Error fetching package directly (http://profiles.ihe.net/PCC/RIPT/0.1.0/package.tgz), or fetching package list for ihe.pcc.ript from http://profiles.ihe.net/PCC/RIPT/package-list.json: Unable to fetch: Invalid HTTP response 404 from https://profiles.ihe.net/PCC/RIPT/0.1.0/package.tgz (Not Found) (content in /var/folders/85/j9nrkr152ds51j69d7nrxq7r0000gn/T/fhir-http-73.log)"
      }
    },
    {
      "name": "IHE Assessment Curation and Data Collection (ACDC)",
      "category": "EHR Access",
      "npm-name": "ihe.iti.acdc",
      "description": "Enables assessment developers and curators a means by which they can distribute assessment instruments to healthcare providers, supporting exchange of assessment data in a standardized form using the HL7 FHIR Questionnaire resource.",
      "authority": "IHE",
      "product": [
        "fhir"
      ],
      "country": "uv",
      "language": [
        "en"
      ],
      "history": "https://wiki.ihe.net/index.php/Assessment_Curation_and_Data_Collection",
      "canonical": "https://wiki.ihe.net/index.php/Assessment_Curation_and_Data_Collection",
      "editions": [
        {
          "name": "R4 Trial-Implementation",
          "ig-version": "1.1.0",
          "package": "ihe.pcc.acdc#1.1.0",
          "fhir-version": [
            "4.0.1"
          ],
          "url": "https://wiki.ihe.net/index.php/Assessment_Curation_and_Data_Collection"
        }
      ],
      "analysis": {
        "error": "Unable to resolve package id ihe.pcc.acdc#1.1.0"
      }
    },
    {
      "name": "IHE Mobile Aggregate Data Exchange (mADX)",
      "category": "EHR Access",
      "npm-name": "ihe.qrph.madx",
      "description": "Supports interoperable public health reporting of aggregate health data.",
      "authority": "IHE",
      "product": [
        "fhir"
      ],
      "country": "uv",
      "language": [
        "en"
      ],
      "history": "https://wiki.ihe.net/index.php/Mobile_Aggregate_Data_Exchange_(mADX)",
      "canonical": "https://wiki.ihe.net/index.php/Mobile_Aggregate_Data_Exchange_(mADX)",
      "editions": [
        {
          "name": "R4 Trial-Implementation",
          "ig-version": "1.1.0",
          "package": "ihe.qrph.madx#0.1.0",
          "fhir-version": [
            "4.0.1"
          ],
          "url": "https://wiki.ihe.net/index.php/Mobile_Aggregate_Data_Exchange_(mADX)"
        }
      ],
      "analysis": {
        "error": "Unable to resolve package id ihe.qrph.madx#0.1.0"
      }
    },
    {
      "name": "Electronic Case Reporting",
      "category": "Public Health",
      "npm-name": "hl7.fhir.us.ecr",
      "description": "The Electronic Case Reporting (eCR) Implementation Guide supports Reporting, investigation, and management via electronic transmission of clinical data from Electronic Health Records to Public Health Agencies, along with the management and processing of population cases. Ths IG covers Bi-directional information exchange and triggering and decision support",
      "authority": "HL7",
      "product": [
        "fhir"
      ],
      "country": "uv",
      "language": [
        "en"
      ],
      "history": "http://hl7.org/fhir/uv/ecr/history.html",
      "canonical": "http://hl7.org/fhir/us/ecr",
      "ci-build": "http://build.fhir.org/ig/HL7/case-reporting",
      "analysis": {
        "content": true,
        "rest": true,
        "documents": true,
        "clinicalCore": true,
        "carePlanning": true,
        "profiles": 57,
        "extensions": 25,
        "operations": 1,
        "valuesets": 8,
        "codeSystems": 8,
        "examples": 94
      },
      "editions": [
        {
          "name": "STU 2",
          "ig-version": "2.1.0",
          "package": "hl7.fhir.us.ecr#2.1.0",
          "fhir-version": [
            "4.0.1"
          ],
          "url": "http://hl7.org/fhir/us/ecr/STU2.1"
        },
        {
          "name": "STU 2 on FHIR R4",
          "ig-version": "2.0.0",
          "package": "hl7.fhir.us.ecr#2.0.0",
          "fhir-version": [
            "4.0.1"
          ],
          "url": "http://hl7.org/fhir/us/ecr/STU2"
        },
        {
          "name": "STU 1",
          "ig-version": "1.0.0",
          "package": "hl7.fhir.us.ecr#1.0.0",
          "fhir-version": [
            "4.0.1"
          ],
          "url": "http://hl7.org/fhir/us/ecr/STU1"
        }
      ]
    },
    {
      "name": "Loinc/IVD Test mapping",
      "category": "Diagnostics",
      "npm-name": "hl7.fhir.uv.livd",
      "description": "The LIVD Implementation Guide provides a industry standard expression for an IVD device manufacturer\u0027s suggestions for a specific device\u0027s mapping from the internal, proprietary IVD test codes to suggested LOINC codes when a LIS manager is connecting and configuring a device to the LIS",
      "authority": "HL7",
      "product": [
        "fhir"
      ],
      "country": "uv",
      "language": [
        "en"
      ],
      "history": "http://hl7.org/fhir/uv/livd/history.html",
      "canonical": "http://hl7.org/fhir/uv/livd",
      "ci-build": "http://build.fhir.org/ig/HL7/livd",
      "analysis": {
        "content": true,
        "diagnostics": true,
        "profiles": 10,
        "extensions": 4,
        "valuesets": 6,
        "codeSystems": 5,
        "examples": 8
      },
      "editions": [
        {
          "name": "STU 1 (FHIR R4) Ballot",
          "ig-version": "0.3.0",
          "package": "hl7.fhir.uv.livd#0.3.0",
          "fhir-version": [
            "4.0.1"
          ],
          "url": "http://hl7.org/fhir/uv/livd/2021Jan"
        }
      ]
    },
    {
      "name": "Point of Care Devices",
      "category": "Diagnostics",
      "npm-name": "hl7.fhir.uv.pocd",
      "description": "Defines the use of FHIR resources to convey measurements and supporting data from acute care point-of-care medical devices (PoCD) to receiving systems for electronic medical records, clinical decision support, and medical data archiving for aggregate quality measurement and research purposes",
      "authority": "HL7",
      "product": [
        "fhir"
      ],
      "country": "uv",
      "language": [
        "en"
      ],
      "history": "http://hl7.org/fhir/uv/pocd/history.html",
      "canonical": "http://hl7.org/fhir/uv/pocd",
      "ci-build": "http://build.fhir.org/ig/HL7/uv-pocd",
      "analysis": {
        "content": true,
        "rest": true,
        "clinicalCore": true,
        "profiles": 13,
        "extensions": 12,
        "valuesets": 8,
        "codeSystems": 5,
        "examples": 21
      },
      "editions": [
        {
          "name": "STU 1 Ballot",
          "ig-version": "0.3.0",
          "package": "hl7.fhir.uv.pocd#0.3.0",
          "fhir-version": [
            "4.0.1"
          ],
          "url": "http://hl7.org/fhir/uv/pocd/2021Sep"
        }
      ]
    },
    {
      "name": "Potential Drug/Drug Interaction",
      "category": "Medications / Immunizations",
      "npm-name": "hl7.fhir.uv.pddi",
      "description": "This implementation guide is targeted at stakeholders who seek to increase the specificity and clinical relevance of drug-drug interaction alerts presented through the electronic health record. The approach is service-oriented and uses Web standards, a minimum information model for potential drug interactions, and emerging Health Information Technology standards including CDS Hooks, FHIR, and Clinical Quality Language (CQL)",
      "authority": "HL7",
      "product": [
        "fhir"
      ],
      "country": "uv",
      "language": [
        "en"
      ],
      "history": "http://hl7.org/fhir/uv/pddi/history.html",
      "canonical": "http://hl7.org/fhir/uv/pddi",
      "ci-build": "http://build.fhir.org/ig/HL7/PDDI-CDS",
      "analysis": {
        "valuesets": 88,
        "codeSystems": 1,
        "examples": 36
      },
      "editions": [
        {
          "name": "STU 1 Ballot",
          "ig-version": "1.0.0-ballot",
          "package": "hl7.fhir.uv.pddi#1.0.0-ballot",
          "fhir-version": [
            "4.0.1"
          ],
          "url": "http://hl7.org/fhir/uv/pddi/2023Jan"
        }
      ]
    },
    {
      "name": "Validated Healthcare Directory",
      "category": "Administration",
      "npm-name": "hl7.fhir.uv.vhdir",
      "description": "Defines the minimum conformance requirements for accessing or exposing validated healthcare directory data and provides a specification for the exchange of directory data between a source of validated provider data and local workflow environments (e.g. local directories)",
      "authority": "HL7",
      "product": [
        "fhir"
      ],
      "country": "uv",
      "language": [
        "en"
      ],
      "history": "http://hl7.org/fhir/uv/vhdir/history.html",
      "canonical": "http://hl7.org/fhir/uv/vhdir",
      "ci-build": "http://build.fhir.org/ig/HL7/VhDir",
      "analysis": {},
      "editions": []
    },
    {
      "name": "Coverage Requirements Determination (Da Vinci)",
      "category": "Financial",
      "npm-name": "hl7.fhir.us.davinci-crd",
      "description": "Provides a mechanism for healthcare providers to discover guidelines, pre-authorization requirements and other expectations from payor organizations related to a proposed medication, procedure or other service associated with a patient\u0027s insurance coverage. Supports both patient-specific and patient-independent information retrieval",
      "authority": "HL7",
      "product": [
        "fhir"
      ],
      "country": "us",
      "language": [
        "en"
      ],
      "history": "http://hl7.org/fhir/us/davinci-crd/history.html",
      "canonical": "http://hl7.org/fhir/us/davinci-crd",
      "ci-build": "http://build.fhir.org/ig/HL7/davinci-crd",
      "analysis": {
        "content": true,
        "clinicalCore": true,
        "carePlanning": true,
        "financials": true,
        "medsMgmt": true,
        "scheduling": true,
        "profiles": 18,
        "extensions": 1,
        "valuesets": 8,
        "codeSystems": 3,
        "examples": 19
      },
      "editions": [
        {
          "name": "STU 1.1 Ballot",
          "ig-version": "1.1.0-ballot",
          "package": "hl7.fhir.us.davinci-crd#1.1.0-ballot",
          "fhir-version": [
            "4.0.1"
          ],
          "url": "http://hl7.org/fhir/us/davinci-crd/2022May"
        },
        {
          "name": "STU 1",
          "ig-version": "1.0.0",
          "package": "hl7.fhir.us.davinci-crd#1.0.0",
          "fhir-version": [
            "4.0.1"
          ],
          "url": "http://hl7.org/fhir/us/davinci-crd/STU1"
        }
      ]
    },
    {
      "name": "Data Exchange for Quality Measures (Da Vinci)",
      "category": "Financial",
      "npm-name": "hl7.fhir.us.davinci-deqm",
      "description": "Provides a mechanism for healthcare providers and data aggregators to exchange quality measure information using subscription, query, and push methods",
      "authority": "HL7",
      "product": [
        "fhir"
      ],
      "country": "us",
      "language": [
        "en"
      ],
      "history": "http://hl7.org/fhir/us/davinci-deqm/history.html",
      "canonical": "http://hl7.org/fhir/us/davinci-deqm",
      "ci-build": "http://build.fhir.org/ig/HL7/davinci-deqm",
      "analysis": {
        "content": true,
        "rest": true,
        "documents": true,
        "clinicalCore": true,
        "financials": true,
        "medsMgmt": true,
        "measures": true,
        "profiles": 11,
        "extensions": 8,
        "operations": 1,
        "valuesets": 2,
        "codeSystems": 2,
        "examples": 87
      },
      "editions": [
        {
          "name": "STU4 (v4.0.0) Ballot",
          "ig-version": "4.0.0-ballot",
          "package": "hl7.fhir.us.davinci-deqm#4.0.0-ballot",
          "fhir-version": [
            "4.0.1"
          ],
          "url": "http://hl7.org/fhir/us/davinci-deqm/2023Jan"
        },
        {
          "name": "STU 3",
          "ig-version": "3.1.0",
          "package": "hl7.fhir.us.davinci-deqm#3.1.0",
          "fhir-version": [
            "4.0.1"
          ],
          "url": "http://hl7.org/fhir/us/davinci-deqm/STU3.1"
        },
        {
          "name": "STU 3",
          "ig-version": "3.0.0",
          "package": "hl7.fhir.us.davinci-deqm#3.0.0",
          "fhir-version": [
            "4.0.1"
          ],
          "url": "http://hl7.org/fhir/us/davinci-deqm/STU3"
        },
        {
          "name": "STU 3",
          "ig-version": "2.1.0",
          "package": "hl7.fhir.us.davinci-deqm#2.1.0",
          "fhir-version": [
            "4.0.1"
          ],
          "url": "http://hl7.org/fhir/us/davinci-deqm/2020Sep"
        },
        {
          "name": "STU 2",
          "ig-version": "2.0.0",
          "package": "hl7.fhir.us.davinci-deqm#2.0.0",
          "fhir-version": [
            "4.0.1"
          ],
          "url": "http://hl7.org/fhir/us/davinci-deqm/STU2"
        },
        {
          "name": "STU 1",
          "ig-version": "1.0.0",
          "package": "hl7.fhir.us.davinci-deqm#1.0.0",
          "fhir-version": [
            "3.0.1"
          ],
          "url": "http://hl7.org/fhir/us/davinci-deqm/STU1"
        }
      ]
    },
    {
      "name": "Occupational Data for Health",
      "category": "Clinical Records",
      "npm-name": "hl7.fhir.us.odh",
      "description": "This IG covers the specific data that covers past or present jobs, usual work, employment status, retirement date and combat zone period for the subject. It also includes the past or present jobs and usual work of other household members",
      "authority": "HL7",
      "product": [
        "fhir"
      ],
      "country": "us",
      "language": [
        "en"
      ],
      "history": "http://hl7.org/fhir/us/odh/history.html",
      "canonical": "http://hl7.org/fhir/us/odh",
      "ci-build": "http://build.fhir.org/ig/HL7/us-odh",
      "analysis": {
        "content": true,
        "clinicalCore": true,
        "profiles": 6,
        "extensions": 2,
        "valuesets": 9,
        "codeSystems": 1,
        "examples": 8
      },
      "editions": [
        {
          "name": "STU 1.2 on FHIR R4",
          "ig-version": "1.2.0",
          "package": "hl7.fhir.us.odh#1.2.0",
          "fhir-version": [
            "4.0.1"
          ],
          "url": "http://hl7.org/fhir/us/odh/STU1.2"
        },
        {
          "name": "STU 1.1 on FHIR R4",
          "ig-version": "1.1.0",
          "package": "hl7.fhir.us.odh#1.1.0",
          "fhir-version": [
            "4.0.1"
          ],
          "url": "http://hl7.org/fhir/us/odh/STU1.1"
        },
        {
          "name": "STU 1",
          "ig-version": "1.0.0",
          "package": "hl7.fhir.us.odh#1.0.0",
          "fhir-version": [
            "4.0.1"
          ],
          "url": "http://hl7.org/fhir/us/odh/STU1"
        }
      ]
    },
    {
      "name": "IHE Paramedicine Care Summary (PCS)",
      "category": "Communications",
      "npm-name": "ihe.pcc.pcs",
      "description": "Provides means for Emergency Transport to inform destination Hospital with critical and necessary medical information on patient being transported",
      "authority": "IHE",
      "product": [
        "fhir"
      ],
      "country": "uv",
      "language": [
        "en"
      ],
      "history": "http://wiki.ihe.net/index.php/Paramedicine_Care_Summary",
      "canonical": "http://wiki.ihe.net/index.php/Paramedicine_Care_Summary",
      "editions": [
        {
          "name": "STU3 Trial-Implementation",
          "ig-version": "0.1.0",
          "package": "ihe.pcc.pcs#0.1.0",
          "fhir-version": [
            "3.0.1"
          ],
          "url": "http://wiki.ihe.net/index.php/Paramedicine_Care_Summary"
        }
      ],
      "analysis": {
        "error": "Error fetching package directly (https://profiles.ihe.net/PCC/PCS/0.1.0/package.tgz), or fetching package list for ihe.pcc.pcs from https://profiles.ihe.net/PCC/PCS/package-list.json: Unable to fetch: Invalid HTTP response 404 from https://profiles.ihe.net/PCC/PCS/0.1.0/package.tgz (Not Found) (content in /var/folders/85/j9nrkr152ds51j69d7nrxq7r0000gn/T/fhir-http-84.log)"
      }
    },
    {
      "name": "IHE Birth and Fetal Death Reporting - Enhanced (BFDE)",
      "category": "Public Health",
      "npm-name": "ihe.pcc.bfde",
      "description": "Provides means for pre-populating of data from electronic health record systems to electronic vital records systems for birth and fetal death reporting",
      "authority": "IHE",
      "product": [
        "fhir"
      ],
      "country": "uv",
      "language": [
        "en"
      ],
      "history": "http://wiki.ihe.net/index.php/Birth_and_Fetal_Death_Reporting_Enhanced_Profile",
      "canonical": "http://wiki.ihe.net/index.php/Birth_and_Fetal_Death_Reporting_Enhanced_Profile",
      "editions": [
        {
          "name": "STU3 Trial-Implementation",
          "ig-version": "0.1.0",
          "package": "ihe.pcc.bfde#0.1.0",
          "fhir-version": [
            "3.0.1"
          ],
          "url": "http://wiki.ihe.net/index.php/Birth_and_Fetal_Death_Reporting_Enhanced_Profile"
        }
      ],
      "analysis": {
        "error": "Unable to resolve package id ihe.pcc.bfde#0.1.0"
      }
    },
    {
      "name": "IHE Quality Outcome Reporting for EMS (QORE)",
      "category": "Public Health",
      "npm-name": "ihe.qrph.qore",
      "description": "Supports transmission of clinical data for use in calculating Emergency Medical Services Quality measures. Focus on Stroke, CPR, and STEMI",
      "authority": "IHE",
      "product": [
        "fhir"
      ],
      "country": "uv",
      "language": [
        "en"
      ],
      "history": "http://wiki.ihe.net/index.php/Quality_Outcome_Reporting_for_EMS",
      "canonical": "http://wiki.ihe.net/index.php/Quality_Outcome_Reporting_for_EMS",
      "editions": [
        {
          "name": "STU3 Trial-Implementation",
          "ig-version": "0.1.0",
          "package": "ihe.qrph.qore#0.1.0",
          "fhir-version": [
            "3.0.1"
          ],
          "url": "http://wiki.ihe.net/index.php/Quality_Outcome_Reporting_for_EMS"
        }
      ],
      "analysis": {
        "error": "Error fetching package directly (http://profiles.ihe.net/QRPH/QORE/0.1.0/package.tgz), or fetching package list for ihe.qrph.qore from http://profiles.ihe.net/QRPH/QORE/package-list.json: Unable to fetch: Invalid HTTP response 404 from https://profiles.ihe.net/QRPH/QORE/0.1.0/package.tgz (Not Found) (content in /var/folders/85/j9nrkr152ds51j69d7nrxq7r0000gn/T/fhir-http-92.log)"
      }
    },
    {
      "name": "Smart App Launch Implementation Guide",
      "category": "EHR Access",
      "npm-name": "hl7.fhir.uv.smart-app-launch",
      "description": "App access to Healthcare software",
      "authority": "HL7",
      "product": [
        "fhir"
      ],
      "country": "uv",
      "language": [
        "en"
      ],
      "history": "http://hl7.org/fhir/smart-app-launch/history.html",
      "canonical": "http://hl7.org/fhir/smart-app-launch",
      "ci-build": "http://build.fhir.org/ig/HL7/smart-app-launch",
      "analysis": {},
      "editions": [
        {
          "name": "STU 2.1 Draft",
          "ig-version": "2.1.0-ballot",
          "package": "hl7.fhir.uv.smart-app-launch#2.1.0-ballot",
          "fhir-version": [
            "4.0.1"
          ],
          "url": "http://hl7.org/fhir/smart-app-launch/2023Jan"
        },
        {
          "name": "STU 2",
          "ig-version": "2.0.0",
          "package": "hl7.fhir.uv.smart-app-launch#2.0.0",
          "fhir-version": [
            "4.0.1"
          ],
          "url": "http://hl7.org/fhir/smart-app-launch/STU2"
        },
        {
          "name": "STU 1",
          "ig-version": "1.0.0",
          "package": "hl7.fhir.uv.smart-app-launch#1.0.0",
          "fhir-version": [
            "3.0.1"
          ],
          "url": "http://hl7.org/fhir/smart-app-launch/1.0.0"
        }
      ]
    },
    {
      "name": "Bidirectional Services eReferrals (BSeR) FHIR IG",
      "category": "Public Health",
      "npm-name": "hl7.fhir.us.bser",
      "description": "The Bidirectional Services eReferrals (BSeR) FHIR IG provides guidance on STU3 FHIR Resources and US Core IG profiles for use in exchanging a referral request and specific program data from a clinical provider to a typically extra-clinical program service provider, such as a diabetes prevention program, a smoking quitline, or a hypertension management training program. And provides for the return of feedback information from the service program to the referring provider",
      "authority": "HL7",
      "product": [
        "fhir"
      ],
      "country": "us",
      "language": [
        "en"
      ],
      "history": "http://hl7.org/fhir/us/bser/history.html",
      "canonical": "http://hl7.org/fhir/us/bser",
      "ci-build": "http://build.fhir.org/ig/HL7/bser",
      "analysis": {
        "content": true,
        "rest": true,
        "documents": true,
        "clinicalCore": true,
        "carePlanning": true,
        "financials": true,
        "medsMgmt": true,
        "profiles": 40,
        "valuesets": 2,
        "codeSystems": 2,
        "examples": 59
      },
      "editions": [
        {
          "name": "STU 1",
          "ig-version": "1.0.0",
          "package": "hl7.fhir.us.bser#1.0.0",
          "fhir-version": [
            "4.0.1"
          ],
          "url": "http://hl7.org/fhir/us/bser/STU1"
        }
      ]
    },
    {
      "name": "FHIR Bulk Data Access",
      "category": "EHR Access",
      "npm-name": "hl7.fhir.us.bulkdata",
      "description": "This Implementation Guide defines secure FHIR export Operations that use this capability to provide an authenticated and authorized client with the ability to register as a backend service and retrieve any data in a FHIR server, data on all patients in a server, or data on a group of patients while optionally specifying data since a certain date",
      "authority": "HL7",
      "product": [
        "fhir"
      ],
      "country": "us",
      "language": [
        "en"
      ],
      "history": "http://hl7.org/fhir/us/bulkdata/history.html",
      "canonical": "http://hl7.org/fhir/us/bulkdata",
      "ci-build": "https://build.fhir.org/ig/HL7/bulk-data",
      "editions": [
        {
          "name": "STU 1 Ballot",
          "ig-version": "0.1.0",
          "package": "hl7.fhir.us.bulkdata#0.1.0",
          "fhir-version": [
            "4.0.0"
          ],
          "url": "http://hl7.org/fhir/us/bulkdata/2019May"
        }
      ],
      "analysis": {
        "operations": 3
      }
    },
    {
      "name": "Common Data Models Harmonization FHIR IG",
      "category": "Research",
      "npm-name": "hl7.fhir.us.cdmh",
      "description": "The CDMH FHIR IG provides the guidance necessary to map the four common data models namely Sentinel, PCORnet CDM, i2b2 and OMOP to FHIR resources and profiles",
      "authority": "HL7",
      "product": [
        "fhir"
      ],
      "country": "us",
      "language": [
        "en"
      ],
      "history": "http://hl7.org/fhir/us/cdmh/history.html",
      "canonical": "http://hl7.org/fhir/us/cdmh",
      "ci-build": "http://build.fhir.org/ig/HL7/cdmh",
      "analysis": {
        "content": true,
        "rest": true,
        "clinicalCore": true,
        "medsMgmt": true,
        "diagnostics": true,
        "trials": true,
        "profiles": 15,
        "extensions": 22,
        "valuesets": 25,
        "codeSystems": 38,
        "examples": 15
      },
      "editions": [
        {
          "name": "STU 1",
          "ig-version": "1.0.0",
          "package": "hl7.fhir.us.cdmh#1.0.0",
          "fhir-version": [
            "4.0.1"
          ],
          "url": "http://hl7.org/fhir/us/cdmh/STU1"
        }
      ]
    },
    {
      "name": "Quality Measure Implementation Guide",
      "category": "Quality / CDS",
      "npm-name": "hl7.fhir.us.cqfmeasures",
      "description": "Provides profiles and guidance for the representation of clinical quality measures in FHIR and Clincal Quality Language (CQL)",
      "authority": "HL7",
      "product": [
        "fhir"
      ],
      "country": "us",
      "language": [
        "en"
      ],
      "history": "http://hl7.org/fhir/us/cqfmeasures/history.html",
      "canonical": "http://hl7.org/fhir/us/cqfmeasures",
      "ci-build": "http://build.fhir.org/ig/HL7/cqf-measures",
      "analysis": {
        "content": true,
        "rest": true,
        "clinicalCore": true,
        "measures": true,
        "profiles": 21,
        "extensions": 36,
        "operations": 6,
        "valuesets": 5,
        "codeSystems": 5,
        "examples": 61
      },
      "editions": [
        {
          "name": "STU 4 Ballot",
          "ig-version": "4.0.0-ballot",
          "package": "hl7.fhir.us.cqfmeasures#4.0.0-ballot",
          "fhir-version": [
            "4.0.1"
          ],
          "url": "http://hl7.org/fhir/us/cqfmeasures/2023Jan"
        },
        {
          "name": "STU3",
          "ig-version": "3.0.0",
          "package": "hl7.fhir.us.cqfmeasures#3.0.0",
          "fhir-version": [
            "4.0.1"
          ],
          "url": "http://hl7.org/fhir/us/cqfmeasures/STU3"
        },
        {
          "name": "STU 2",
          "ig-version": "2.0.0",
          "package": "hl7.fhir.us.cqfmeasures#2.0.0",
          "fhir-version": [
            "4.0.1"
          ],
          "url": "http://hl7.org/fhir/us/cqfmeasures/STU2"
        },
        {
          "name": "STU 1",
          "ig-version": "1.0.0",
          "package": "hl7.fhir.us.cqfmeasures#1.0.0",
          "fhir-version": [
            "3.0.2"
          ],
          "url": "http://hl7.org/fhir/us/cqfmeasures/STU1"
        }
      ]
    },
    {
      "name": "Documentation Templates and Rules",
      "category": "Financial",
      "npm-name": "hl7.fhir.us.davinci-dtr",
      "description": "Provides a mechanism for delivering and executing payer rules related to documentation requirements for a proposed medication, procedure or other service associated with a patient\u0027s insurance coverage",
      "authority": "HL7",
      "product": [
        "fhir"
      ],
      "country": "us",
      "language": [
        "en"
      ],
      "history": "http://hl7.org/fhir/us/davinci-dtr/history.html",
      "canonical": "http://hl7.org/fhir/us/davinci-dtr",
      "ci-build": "http://build.fhir.org/ig/HL7/davinci-dtr",
      "analysis": {
        "content": true,
        "documents": true,
        "financials": true,
        "questionnaire": true,
        "profiles": 6,
        "extensions": 2,
        "operations": 1,
        "examples": 12
      },
      "editions": [
        {
          "name": "STU 1.1 Ballot",
          "ig-version": "1.1.0-ballot",
          "package": "hl7.fhir.us.davinci-dtr#1.1.0-ballot",
          "fhir-version": [
            "4.0.1"
          ],
          "url": "http://hl7.org/fhir/us/davinci-dtr/2022May"
        },
        {
          "name": "STU 1",
          "ig-version": "1.0.0",
          "package": "hl7.fhir.us.davinci-dtr#1.0.0",
          "fhir-version": [
            "4.0.1"
          ],
          "url": "http://hl7.org/fhir/us/davinci-dtr/STU1"
        }
      ]
    },
    {
      "name": "Da Vinci Health Record Exchange",
      "category": "Financial",
      "npm-name": "hl7.fhir.us.davinci-hrex",
      "description": "A library of shared artifacts used by other Da Vinci and payer related implementation guides",
      "authority": "HL7",
      "product": [
        "fhir"
      ],
      "country": "us",
      "language": [
        "en"
      ],
      "history": "http://hl7.org/fhir/us/davinci-hrex/history.html",
      "canonical": "http://hl7.org/fhir/us/davinci-hrex",
      "ci-build": "http://build.fhir.org/ig/HL7/davinci-ehrx",
      "analysis": {
        "content": true,
        "rest": true,
        "clinicalCore": true,
        "carePlanning": true,
        "financials": true,
        "profiles": 11,
        "extensions": 4,
        "operations": 1,
        "valuesets": 2,
        "codeSystems": 1,
        "examples": 22
      },
      "editions": [
        {
          "name": "STU1",
          "ig-version": "1.0.0",
          "package": "hl7.fhir.us.davinci-hrex#1.0.0",
          "fhir-version": [
            "4.0.1"
          ],
          "url": "http://hl7.org/fhir/us/davinci-hrex/STU1"
        }
      ]
    },
    {
      "name": "electronic Long-Term Services and Supports Implementation Guide",
      "category": "Public Health",
      "npm-name": "hl7.fhir.us.eltss",
      "description": "Provides guidance to US Realm implementers to use the FHIR for implementing access and exchange Electronic Long-Term Services \u0026 Supports (eLTSS) Dataset data elements",
      "authority": "HL7",
      "product": [
        "fhir"
      ],
      "country": "us",
      "language": [
        "en"
      ],
      "history": "http://hl7.org/fhir/us/eLTSS/history.html",
      "ci-build": "http://build.fhir.org/ig/HL7/eLTSS",
      "canonical": "http://hl7.org/fhir/us/eltss",
      "analysis": {
        "content": true,
        "rest": true,
        "clinicalCore": true,
        "financials": true,
        "questionnaire": true,
        "profiles": 13,
        "extensions": 3,
        "logicals": 3,
        "valuesets": 2,
        "codeSystems": 2,
        "examples": 5
      },
      "editions": [
        {
          "name": "STU 1",
          "ig-version": "1.0.0",
          "package": "hl7.fhir.us.eltss#1.0.0",
          "fhir-version": [
            "4.0.0"
          ],
          "url": "http://hl7.org/fhir/us/eltss/STU1"
        }
      ]
    },
    {
      "name": "Patient Reported Outcomes (PRO) FHIR IG",
      "category": "Personal Healthcare",
      "npm-name": "hl7.fhir.us.patient-reported-outcomes",
      "description": "This IG provides the necessary guidance to use FHIR for Patient Reported Outcomes",
      "authority": "HL7",
      "product": [
        "fhir"
      ],
      "country": "us",
      "language": [
        "en"
      ],
      "history": "http://hl7.org/fhir/us/patient-reported-outcomes/history.html",
      "canonical": "http://hl7.org/fhir/us/patient-reported-outcomes",
      "ci-build": "http://build.fhir.org/ig/HL7/patient-reported-outcomes",
      "analysis": {
        "rest": true
      },
      "editions": [
        {
          "name": "STU 1 Ballot",
          "ig-version": "0.2.0",
          "package": "hl7.fhir.us.patient-reported-outcomes#0.2.0",
          "fhir-version": [
            "4.0.0"
          ],
          "url": "http://hl7.org/fhir/us/patient-reported-outcomes/2019May"
        }
      ]
    },
    {
      "name": "Pharmacist Care Plan FHIR IG",
      "category": "Medications / Immunizations",
      "npm-name": "hl7.fhir.us.phcp",
      "description": "This is an electronic care plan with enhanced Medications / Immunizations content based on the templates in the HL7 Implementation Guide for C-CDA Release 2.1: Consolidated CDA for Clinical Notes, represented using FHIR profiles",
      "authority": "HL7",
      "product": [
        "fhir"
      ],
      "country": "us",
      "language": [
        "en"
      ],
      "history": "http://hl7.org/fhir/us/phcp/history.html",
      "canonical": "http://hl7.org/fhir/us/phcp",
      "ci-build": "http://build.fhir.org/ig/HL7/PhCP",
      "analysis": {
        "content": true,
        "rest": true,
        "clinicalCore": true,
        "carePlanning": true,
        "financials": true,
        "medsMgmt": true,
        "profiles": 10,
        "examples": 16
      },
      "editions": [
        {
          "name": "STU 1",
          "ig-version": "1.0.0",
          "package": "hl7.fhir.us.phcp#1.0.0",
          "fhir-version": [
            "4.0.1"
          ],
          "url": "http://hl7.org/fhir/us/phcp/STU1"
        }
      ]
    },
    {
      "name": "Vital Records Mortality and Morbidity Reporting FHIR IG",
      "category": "Public Health",
      "npm-name": "hl7.fhir.us.vrdr",
      "description": "The VRDR FHIR IG provides guidance regarding the use of FHIR resources for the bidirectional exchange of mortality data between State-run PHA Vital Records offices and NCHS",
      "authority": "HL7",
      "product": [
        "fhir"
      ],
      "country": "us",
      "language": [
        "en"
      ],
      "history": "http://hl7.org/fhir/us/vrdr/history.html",
      "canonical": "http://hl7.org/fhir/us/vrdr",
      "ci-build": "http://build.fhir.org/ig/HL7/vrdr",
      "analysis": {
        "content": true,
        "documents": true,
        "clinicalCore": true,
        "profiles": 34,
        "extensions": 4,
        "examples": 34
      },
      "editions": [
        {
          "name": "STU 2",
          "ig-version": "2.0.0",
          "package": "hl7.fhir.us.vrdr#2.0.0",
          "fhir-version": [
            "4.0.1"
          ],
          "url": "http://hl7.org/fhir/us/vrdr/STU2"
        },
        {
          "name": "STU 1",
          "ig-version": "1.0.0",
          "package": "hl7.fhir.us.vrdr#1.0.0",
          "fhir-version": [
            "4.0.1"
          ],
          "url": "http://hl7.org/fhir/us/vrdr/STU1"
        }
      ]
    },
    {
      "name": "Womens Health Technology Coordinated Registry Network FHIR IG",
      "category": "Clinical Registries",
      "npm-name": "hl7.fhir.us.womens-health-registries",
      "description": "The purpose of the IG to provide the necessary guidance to use FHIR to build registries specific to monitoring Womens Health",
      "authority": "HL7",
      "product": [
        "fhir"
      ],
      "country": "us",
      "language": [
        "en"
      ],
      "history": "http://hl7.org/fhir/us/womens-health-registries/history.html",
      "canonical": "http://hl7.org/fhir/us/womens-health-registries",
      "ci-build": "http://build.fhir.org/ig/HL7/coordinated-registry-network",
      "analysis": {
        "content": true,
        "rest": true,
        "clinicalCore": true,
        "profiles": 3
      },
      "editions": [
        {
          "name": "STU 1 Ballot",
          "ig-version": "0.2.0",
          "package": "hl7.fhir.us.womens-health-registries#0.2.0",
          "fhir-version": [
            "4.0.0"
          ],
          "url": "http://hl7.org/fhir/us/womens-health-registries/2019May"
        }
      ]
    },
    {
      "name": "Personal Health Device FHIR IG",
      "category": "Personal Healthcare",
      "npm-name": "hl7.fhir.uv.phd",
      "description": "The IG provides a mapping of IEEE 11073 20601 Personal Health Device data to FHIR",
      "authority": "HL7",
      "product": [
        "fhir"
      ],
      "country": "uv",
      "language": [
        "en"
      ],
      "history": "http://hl7.org/fhir/uv/phd/history.html",
      "canonical": "http://hl7.org/fhir/uv/phd",
      "analysis": {
        "content": true,
        "rest": true,
        "clinicalCore": true,
        "profiles": 11,
        "valuesets": 7,
        "codeSystems": 4
      },
      "ci-build": "http://build.fhir.org/ig/HL7/phd",
      "editions": [
        {
          "name": "STU 1",
          "ig-version": "1.0.0",
          "package": "hl7.fhir.uv.phd#1.0.0",
          "fhir-version": [
            "4.0.1"
          ],
          "url": "http://hl7.org/fhir/uv/phd/STU1"
        }
      ]
    },
    {
      "name": "Provider Directory IG",
      "category": "Administration",
      "npm-name": "hl7.fhir.au.pd",
      "description": "This implementation guide is based upon STU3 FHIR standard and is the Australian variant of the Provider Directory IG. It outlines the key data elements for any provider directory and basic query guidance. The components developed in this guide are intended to provide a foundation for a central or distributed Provider or Healthcare Directory",
      "authority": "HL7",
      "product": [
        "fhir"
      ],
      "country": "au",
      "history": "http://hl7.org.au/fhir/pd/history.html",
      "canonical": "http://hl7.org.au/fhir/pd",
      "ci-build": "http://build.fhir.org/ig/hl7au/au-fhir-pd",
      "editions": [
        {
          "name": "Release 1 Qa-preview",
          "ig-version": "0.6.0",
          "package": "hl7.fhir.au.pd#0.6.0",
          "fhir-version": [
            "3.0.1"
          ],
          "url": "http://hl7.org.au/fhir"
        }
      ],
      "analysis": {
        "error": "Unable to find package hl7.fhir.au.pd#0.6.0"
      }
    },
    {
      "name": "Argonaut Clinical Notes Implementation Guide",
      "category": "EHR Access",
      "npm-name": "argonaut.us.clinicalnotes",
      "description": "This implementation guide provides implementers with FHIR profiles and guidance to create, use, and share Clinical Notes",
      "authority": "Argonaut",
      "product": [
        "fhir"
      ],
      "country": "us",
      "history": "http://fhir.org/guides/argonaut/clinicalnotes/history.html",
      "canonical": "http://fhir.org/guides/argonaut/clinicalnotes",
      "ci-build": "http://build.fhir.org/ig/argonautproject/clinicalnotes",
      "editions": [
        {
          "name": "Release 1",
          "ig-version": "1.0.0",
          "package": "argonaut.us.clinicalnotes#1.0.0",
          "fhir-version": [
            "3.0.1"
          ],
          "url": "http://fhir.org/guides/argonaut/clinicalnotes/1.0.0"
        }
      ],
      "analysis": {
        "error": "Unable to resolve package id argonaut.us.clinicalnotes#1.0.0"
      }
    },
    {
      "name": "Argonaut Questionnaire Implementation Guide",
      "category": "EHR Access",
      "npm-name": "argonaut.us.questionnaire",
      "description": "This implementation guide provides implementers with FHIR RESTful APIs and guidance to create, use and share between organizations standard assessment forms and the assessment responses",
      "authority": "Argonaut",
      "product": [
        "fhir"
      ],
      "country": "us",
      "history": "http://fhir.org/guides/argonaut/questionnaire/history.html",
      "canonical": "http://fhir.org/guides/argonaut/questionnaire",
      "ci-build": "http://build.fhir.org/ig/argonautproject/questionnaire",
      "editions": [
        {
          "name": "Release 1",
          "ig-version": "1.0.0",
          "package": "argonaut.us.questionnaire#1.0.0",
          "fhir-version": [
            "3.0.1"
          ],
          "url": "http://fhir.org/guides/argonaut/questionnaire/1.0.0"
        }
      ],
      "analysis": {
        "error": "Unable to resolve package id argonaut.us.questionnaire#1.0.0"
      }
    },
    {
      "name": "Danish Core Implementation Guide",
      "category": "National Base",
      "npm-name": "hl7.fhir.dk.core",
      "description": "Base danish national implementation guide",
      "authority": "HL7 Denmark",
      "product": [
        "fhir"
      ],
      "country": "dk",
      "language": [
        "en"
      ],
      "history": "http://hl7.dk/fhir/core/history.html",
      "canonical": "http://hl7.dk/fhir/core",
      "analysis": {
        "content": true,
        "clinicalCore": true,
        "profiles": 10,
        "extensions": 2,
        "valuesets": 6,
        "codeSystems": 15,
        "examples": 12
      },
      "ci-build": "http://build.fhir.org/ig/hl7dk/dk-core",
      "editions": [
        {
          "name": "Release",
          "ig-version": "2.1.0",
          "package": "hl7.fhir.dk.core#2.1.0",
          "fhir-version": [
            "4.0.1"
          ],
          "url": "http://hl7.dk/fhir/core/2.1.0"
        },
        {
          "name": "Release",
          "ig-version": "2.0.0",
          "package": "hl7.fhir.dk.core#2.0.0",
          "fhir-version": [
            "4.0.1"
          ],
          "url": "http://hl7.dk/fhir/core/2.0.0"
        },
        {
          "name": "Release",
          "ig-version": "1.1.0",
          "package": "hl7.fhir.dk.core#1.1.0",
          "fhir-version": [
            "4.0.1"
          ],
          "url": "http://hl7.dk/fhir/core/1.1.0"
        }
      ]
    },
    {
      "name": "Swiss Core Implementation Guide",
      "category": "National Base",
      "npm-name": "ch.fhir.ig.ch-core",
      "description": "Base swiss national implementation guide",
      "authority": "HL7 Switzerland",
      "product": [
        "fhir"
      ],
      "country": "ch",
      "history": "http://fhir.ch/ig/ch-core/history.html",
      "canonical": "http://fhir.ch/ig/ch-core",
      "ci-build": "http://build.fhir.org/ig/hl7ch/ch-core/index.html",
      "editions": [
        {
          "name": "STU",
          "ig-version": "1.0.0",
          "package": "ch.fhir.ig.ch-core#1.0.0",
          "fhir-version": [
            "4.0.1"
          ],
          "url": "http://fhir.ch/ig/ch-core/1.0.0"
        }
      ],
      "analysis": {
        "content": true,
        "documents": true,
        "clinicalCore": true,
        "financials": true,
        "profiles": 21,
        "extensions": 16,
        "valuesets": 16,
        "codeSystems": 13,
        "examples": 18
      }
    },
    {
      "name": "Swiss Guide Template",
      "category": "National Base",
      "npm-name": "ch.fhir.ig.template",
      "description": "HL7 Switzerland FHIR Implementation Guide Template",
      "authority": "HL7 Switzerland",
      "product": [
        "fhir"
      ],
      "country": "ch",
      "history": "http://fhir.ch/ig/template/history.html",
      "canonical": "http://fhir.ch/ig/template",
      "ci-build": "http://build.fhir.org/ig/hl7ch/ig-template/index.html",
      "editions": [
        {
          "name": "STU",
          "ig-version": "0.4.0",
          "package": "ch.fhir.ig.template#0.4.0",
          "fhir-version": [
            "4.0.1"
          ],
          "url": "http://fhir.ch/ig/template/0.4.0"
        }
      ],
      "analysis": {
        "error": "Unable to find package ch.fhir.ig.template#0.4.0"
      }
    },
    {
      "name": "Swiss EPR Metadata (CH-EPR-TERM)",
      "category": "National Base",
      "npm-name": "ch.fhir.ig.ch-epr-term",
      "description": "Implementation guide for the meta data specified in the framework of Annex 3 and 9 of the FDHA Ordinance on the electronic patient record in Switzerland",
      "authority": "HL7 Switzerland",
      "product": [
        "fhir"
      ],
      "country": "ch",
      "history": "http://fhir.ch/ig/ch-epr-term/history.html",
      "canonical": "http://fhir.ch/ig/ch-epr-term",
      "ci-build": "http://build.fhir.org/ig/hl7ch/ch-epr-term/index.html",
      "editions": [
        {
          "name": "STU",
          "ig-version": "2.0.4",
          "package": "ch.fhir.ig.ch-epr-term#2.0.4",
          "fhir-version": [
            "4.0.1"
          ],
          "url": "http://fhir.ch/ig/ch-epr-term/2.0.4"
        }
      ],
      "analysis": {
        "valuesets": 20,
        "codeSystems": 10
      }
    },
    {
      "name": "Swiss Cancer Registration Implementation Guide (CH-CRL)",
      "category": "National Base",
      "npm-name": "ch.fhir.ig.ch-crl",
      "description": "Implementation guide for the Cancer Registry Law (CRL)",
      "authority": "FOPH",
      "product": [
        "fhir"
      ],
      "country": "ch",
      "history": "http://fhir.ch/ig/ch-crl/history.html",
      "canonical": "http://fhir.ch/ig/ch-crl",
      "ci-build": "http://build.fhir.org/ig/ahdis/ch-crl/index.html",
      "editions": [
        {
          "name": "STU",
          "ig-version": "0.2.1",
          "package": "ch.fhir.ig.ch-crl#0.2.1",
          "fhir-version": [
            "4.0.1"
          ],
          "url": "http://fhir.ch/ig/ch-crl"
        },
        {
          "name": "STU",
          "ig-version": "0.1.1",
          "package": "ch.fhir.ig.ch-crl#0.1.1",
          "fhir-version": [
            "4.0.1"
          ],
          "url": "http://fhir.ch/ig/ch-crl/0.1.1"
        }
      ],
      "analysis": {
        "content": true,
        "documents": true,
        "clinicalCore": true,
        "carePlanning": true,
        "profiles": 34,
        "extensions": 1,
        "logicals": 1,
        "valuesets": 15,
        "codeSystems": 15,
        "examples": 137
      }
    },
    {
      "name": "Audit Trail Consumption (CH-ATC)",
      "category": "National Base",
      "npm-name": "ch.fhir.ig.atc",
      "description": "National Integration Profile for the Swiss Electronic Patient Record",
      "authority": "FOPH",
      "product": [
        "fhir"
      ],
      "country": "ch",
      "history": "http://fhir.ch/ig/ch-atc/history.html",
      "canonical": "http://fhir.ch/ig/ch-atc",
      "ci-build": "http://build.fhir.org/ig/ahdis/ch-atc/index.html",
      "editions": [
        {
          "ig-version": "3.1.0",
          "name": "2020-06-11",
          "package": "ch.fhir.ig.ch-atc#1.2.0",
          "fhir-version": [
            "4.0.1"
          ],
          "url": "http://fhir.ch/ig/ch-atc/index.html"
        },
        {
          "name": "Release 24.6.2019",
          "ig-version": "1.2.0",
          "package": "ch.fhir.ig.ch-atc#1.2.0",
          "fhir-version": [
            "3.0.1"
          ],
          "url": "http://fhir.ch/ig/ch-atc/1.2.0/index.html"
        }
      ],
      "analysis": {
        "error": "Attempt to import a mis-identified package. Expected ch.fhir.ig.ch-atc, got ch.fhir.ig.atc"
      }
    },
    {
      "name": "Order \u0026 Referral by Form (CH-ORF)",
      "category": "National Base",
      "npm-name": "ch.fhir.ig.ch-orf",
      "description": "The Order \u0026 Referral by Form (CH-ORF) Profile describes how forms for eReferrals, requests for information (such as diagnostic imaging results, lab results, discharge reports etc.) can be defined, deployed and used in order to achieve a syntactical and semantically consistent cross enterprise information exchange.",
      "authority": "eHealth Suisse",
      "product": [
        "fhir"
      ],
      "country": "ch",
      "history": "http://fhir.ch/ig/ch-orf/history.html",
      "canonical": "http://fhir.ch/ig/ch-orf",
      "ci-build": "http://build.fhir.org/ig/ahdis/ch-orf/index.html",
      "editions": [
        {
          "name": "STU",
          "ig-version": "0.9.1",
          "package": "ch.fhir.ig.ch-orf#0.9.1",
          "fhir-version": [
            "4.0.1"
          ],
          "url": "http://fhir.ch/ig/ch-orf/0.9.1"
        }
      ],
      "analysis": {
        "content": true,
        "documents": true,
        "clinicalCore": true,
        "questionnaire": true,
        "profiles": 5,
        "extensions": 7,
        "valuesets": 1,
        "codeSystems": 1,
        "examples": 9
      }
    },
    {
      "name": "CHMED20AF (R4)",
      "category": "National Base",
      "npm-name": "ch.chmed16af.emediplan",
      "description": "eMediplan CHMED16AF Implementation Guide",
      "authority": "IG eMediplan",
      "product": [
        "fhir"
      ],
      "country": "ch",
      "history": "http://chmed16af.emediplan.ch/fhir/history.html",
      "canonical": "http://chmed16af.emediplan.ch/fhir",
      "ci-build": "http://build.fhir.org/ig/ahdis/chmed20af/index.html",
      "editions": [
        {
          "name": "STU",
          "ig-version": "0.2.0",
          "package": "ch.chmed16af.emediplan#0.2.0",
          "fhir-version": [
            "4.0.0"
          ],
          "url": "http://chmed16af.emediplan.ch/fhir/0.2.0"
        }
      ],
      "analysis": {
        "error": "Unable to resolve package id ch.chmed16af.emediplan#0.2.0"
      }
    },
    {
      "name": "Swiss eMedication Implementation Guide",
      "category": "National Base",
      "npm-name": "ch.fhir.ig.ch-emed",
      "description": "The CH EMED implementation guide describes the FHIR representation of the defined documents for the exchange of medication information",
      "authority": "eHealth Suisse",
      "product": [
        "fhir"
      ],
      "country": "ch",
      "history": "http://fhir.ch/ig/ch-emed/history.html",
      "canonical": "http://fhir.ch/ig/ch-emed",
      "ci-build": "http://build.fhir.org/ig/hl7ch/ch-emed/index.html",
      "editions": [
        {
          "name": "DSTU",
          "ig-version": "0.1.1",
          "package": "ch.fhir.ig.ch-emed#0.1.1",
          "fhir-version": [
            "4.0.1"
          ],
          "url": "http://fhir.ch/ig/ch-emed/0.1.1"
        }
      ],
      "analysis": {
        "content": true,
        "documents": true,
        "clinicalCore": true,
        "medsMgmt": true,
        "profiles": 23,
        "extensions": 9,
        "valuesets": 3,
        "codeSystems": 2,
        "examples": 37
      }
    },
    {
      "name": "mednet Implementation Guide",
      "category": "Patient Summary",
      "npm-name": "swiss.mednet.fhir",
      "description": "The mednet.swiss implementation guide describes the FHIR profiles used to interface with the mednet software",
      "authority": "novcom AG",
      "product": [
        "fhir"
      ],
      "country": "ch",
      "history": "https://mednet.swiss/fhir/history.html",
      "canonical": "https://mednet.swiss/fhir",
      "analysis": {}
    },
    {
      "name": "US Drug Formulary",
      "category": "Medications / Immunizations",
      "npm-name": "hl7.fhir.us.Davinci-drug-formulary",
      "description": "API-based data exchange to Third-Party Applications via Member-authorized sharing of Health Plan\u0027s Prescription Drug Formulary.",
      "authority": "HL7",
      "product": [
        "fhir"
      ],
      "country": "us",
      "history": "http://hl7.org/fhir/us/Davinci-drug-formulary/history.html",
      "canonical": "http://hl7.org/fhir/us/Davinci-drug-formulary",
      "ci-build": "https://build.fhir.org/ig/HL7/davinci-pdex-formulary",
      "editions": [
        {
          "name": "STU 1",
          "ig-version": "1.0.0",
          "package": "hl7.fhir.us.Davinci-drug-formulary#1.0.0",
          "fhir-version": [
            "4.0.1"
          ],
          "url": "http://hl7.org/fhir/us/Davinci-drug-formulary/STU1"
        }
      ],
      "analysis": {
        "content": true,
        "medsMgmt": true,
        "profiles": 2,
        "extensions": 13,
        "valuesets": 4,
        "codeSystems": 4,
        "examples": 11
      }
    },
    {
      "name": "Da Vinci CDex",
      "category": "Financial",
      "npm-name": "hl7.fhir.us.davinci-cdex",
      "description": "Provider-to-payer and payer-related provider-to-provider data exchange to improve care coordination, support risk adjustment, ease quality management, facilitate claims auditing and confirm medical necessity, improve member experience, and support orders and referrals.",
      "authority": "HL7",
      "product": [
        "fhir"
      ],
      "country": "us",
      "history": "http://hl7.org/fhir/us/davinci-cdex/history.html",
      "canonical": "http://hl7.org/fhir/us/davinci-cdex",
      "ci-build": "http://build.fhir.org/ig/HL7/davinci-ecdx",
      "analysis": {
        "content": true,
        "rest": true,
        "carePlanning": true,
        "profiles": 1,
        "operations": 1,
        "valuesets": 3,
        "codeSystems": 1,
        "examples": 19
      },
      "editions": [
        {
          "name": "STU2 Ballot",
          "ig-version": "2.0.0-ballot",
          "package": "hl7.fhir.us.davinci-cdex#2.0.0-ballot",
          "fhir-version": [
            "4.0.1"
          ],
          "url": "http://hl7.org/fhir/us/davinci-cdex/2022Sep"
        },
        {
          "name": "STU1.1",
          "ig-version": "1.1.0",
          "package": "hl7.fhir.us.davinci-cdex#1.1.0",
          "fhir-version": [
            "4.0.1"
          ],
          "url": "http://hl7.org/fhir/us/davinci-cdex/STU1.1"
        },
        {
          "name": "STU1",
          "ig-version": "1.0.0",
          "package": "hl7.fhir.us.davinci-cdex#1.0.0",
          "fhir-version": [
            "4.0.1"
          ],
          "url": "http://hl7.org/fhir/us/davinci-cdex/STU1"
        }
      ]
    },
    {
      "name": "Da Vinci PDex",
      "category": "Financial",
      "npm-name": "hl7.fhir.us.davinci-pdex",
      "description": "Payer data exchange with providers to support care coordination. Member-authorized sharing to Third-Party applications of Health Plan\u0027s Healthcare Service Network, Pharmacy Network and Prescription Drug Formulary",
      "authority": "HL7",
      "product": [
        "fhir"
      ],
      "country": "us",
      "history": "http://hl7.org/fhir/us/davinci-pdex/history.html",
      "canonical": "http://hl7.org/fhir/us/davinci-pdex",
      "ci-build": "http://build.fhir.org/ig/HL7/davinci-epdx",
      "analysis": {
        "content": true,
        "rest": true,
        "clinicalCore": true,
        "financials": true,
        "medsMgmt": true,
        "profiles": 5,
        "extensions": 6,
        "operations": 1,
        "valuesets": 12,
        "codeSystems": 13,
        "examples": 36
      },
      "editions": [
        {
          "name": "STU2 Ballot",
          "ig-version": "2.0.0-ballot",
          "package": "hl7.fhir.us.davinci-pdex#2.0.0-ballot",
          "fhir-version": [
            "4.0.1"
          ],
          "url": "http://hl7.org/fhir/us/davinci-pdex/2022May"
        },
        {
          "name": "STU1",
          "ig-version": "1.0.0",
          "package": "hl7.fhir.us.davinci-pdex#1.0.0",
          "fhir-version": [
            "4.0.1"
          ],
          "url": "http://hl7.org/fhir/us/davinci-pdex/STU1"
        }
      ]
    },
    {
      "name": "CDISC Lab Semantics in FHIR",
      "category": "Diagnostics",
      "npm-name": "hl7.fhir.uv.cdisc-lab",
      "description": "The IG shows how laboratory data in FHIR format can be converted into the CDISC LAB or LB format",
      "authority": "HL7",
      "product": [
        "fhir"
      ],
      "country": "uv",
      "history": "http://hl7.org/fhir/uv/cdisc-lab/history.html",
      "canonical": "http://hl7.org/fhir/uv/cdisc-lab",
      "ci-build": "http://build.fhir.org/ig/HL7/cdisc-lab",
      "analysis": {
        "rest": true
      },
      "editions": [
        {
          "name": "STU1",
          "ig-version": "1.0.0",
          "package": "hl7.fhir.uv.cdisc-lab#1.0.0",
          "fhir-version": [
            "4.0.1"
          ],
          "url": "http://hl7.org/fhir/uv/cdisc-lab/STU1"
        }
      ]
    },
    {
      "name": "Healthcare Associated Infection Reports (HAI) Long Term Care Facilities (LTCF)",
      "category": "Public Health",
      "npm-name": "hl7.fhir.us.hai-ltcf",
      "description": "Long term care facility (LTCF) healthcare-associated infection (HAI) reporting to CDC National Healthcare Safety Network (NHSN) to track infections and prevention process measures in a systematic way, which allows identification of problems and care improvement",
      "authority": "HL7",
      "product": [
        "fhir"
      ],
      "country": "us",
      "history": "http://hl7.org/fhir/us/hai-ltcf/history.html",
      "canonical": "http://hl7.org/fhir/us/hai-ltcf",
      "analysis": {
        "valuesets": 4,
        "codeSystems": 2
      },
      "ci-build": "http://hl7.org/fhir/us/hai-ltcf/STU1",
      "editions": [
        {
          "name": "STU 1",
          "ig-version": "1.0.0",
          "package": "hl7.fhir.us.hai-ltcf#1.0.0",
          "fhir-version": [
            "4.0.1"
          ],
          "url": "http://hl7.org/fhir/us/hai-ltcf/STU1"
        }
      ]
    },
    {
      "name": "Da Vinci Unsolicited Notifications (Alerts)",
      "category": "Financial",
      "npm-name": "hl7.fhir.us.davinci-alerts",
      "description": "The goal of this IG is to support the real-time exchange of alerts and notifications that impact patient care and value based or risk based services",
      "authority": "HL7",
      "product": [
        "fhir"
      ],
      "country": "us",
      "history": "http://hl7.org/fhir/us/davinci-alerts/history.html",
      "canonical": "http://hl7.org/fhir/us/davinci-alerts",
      "ci-build": "http://build.fhir.org/ig/HL7/davinci-alerts",
      "analysis": {
        "content": true,
        "rest": true,
        "clinicalCore": true,
        "financials": true,
        "profiles": 8,
        "valuesets": 4,
        "codeSystems": 1,
        "examples": 11
      },
      "editions": [
        {
          "name": "STU1",
          "ig-version": "1.0.0",
          "package": "hl7.fhir.us.davinci-alerts#1.0.0",
          "fhir-version": [
            "4.0.1"
          ],
          "url": "http://hl7.org/fhir/us/davinci-alerts/STU1"
        }
      ]
    },
    {
      "name": "Da Vinci Payer Coverage Decision Exchange (PCDE) FHIR IG",
      "category": "Financial",
      "npm-name": "hl7.fhir.us.davinci-pcde",
      "description": "Payer coverage decision exchange will promote continuity of treatment when a member moves from one covered payer to another without increasing provider burden or cost to the member. This IG enables member-authorized sharing of treatment, conditions, authorizations, relevant guidelines and supporting documentation from an original payer to a new payer when a patient changes coverage plans.",
      "authority": "HL7",
      "product": [
        "fhir"
      ],
      "country": "us",
      "history": "http://hl7.org/fhir/us/davinci-pcde/history.html",
      "canonical": "http://hl7.org/fhir/us/davinci-pcde",
      "ci-build": "http://build.fhir.org/ig/HL7/davinci-pcde",
      "analysis": {
        "content": true,
        "documents": true,
        "clinicalCore": true,
        "carePlanning": true,
        "profiles": 5,
        "valuesets": 3,
        "codeSystems": 1,
        "examples": 5
      },
      "editions": [
        {
          "name": "STU 1",
          "ig-version": "1.0.0",
          "package": "hl7.fhir.us.davinci-pcde#1.0.0",
          "fhir-version": [
            "4.0.1"
          ],
          "url": "http://hl7.org/fhir/us/davinci-pcde/STU1"
        }
      ]
    },
    {
      "name": "Breast Radiology Report (BRR)",
      "category": "Care Planning",
      "npm-name": "hl7.fhir.us.breast-radiology",
      "description": "Breast Radiology CIMI Logical Models and FHIR Profiles",
      "authority": "HL7",
      "product": [
        "fhir"
      ],
      "country": "us",
      "history": "http://hl7.org/fhir/us/breast-radiology/history.html",
      "canonical": "http://hl7.org/fhir/us/breast-radiology",
      "ci-build": "http://build.hl7.org/fhir/us/breast-radiology",
      "analysis": {
        "examples": 125
      },
      "editions": [
        {
          "name": "STU1 Ballot",
          "ig-version": "0.2.0",
          "package": "hl7.fhir.us.breast-radiology#0.2.0",
          "fhir-version": [
            "4.0.1"
          ],
          "url": "http://hl7.org/fhir/us/breast-radiology/2020May"
        }
      ]
    },
    {
      "name": "FHIR Clinical Guidelines",
      "category": "Quality / CDS",
      "npm-name": "hl7.fhir.uv.cpg",
      "description": "This implementation guide is a multi-stakeholder effort to use FHIR resources to build shareable and computable representations of the content of clinical care guidelines. The guide focuses on common patterns in clinical guidelines, establishing profiles, conformance requirements, and guidance for the patient-independent, as well as analogous patterns for the patient-specific representation of guideline recommendations",
      "authority": "HL7",
      "product": [
        "fhir"
      ],
      "country": "uv",
      "history": "http://hl7.org/fhir/uv/cpg/history.html",
      "canonical": "http://hl7.org/fhir/uv/cpg",
      "ci-build": "http://build.fhir.org/ig/HL7/cqf-recommendations",
      "analysis": {
        "content": true,
        "rest": true,
        "clinicalCore": true,
        "carePlanning": true,
        "medsMgmt": true,
        "measures": true,
        "questionnaire": true,
        "profiles": 102,
        "extensions": 38,
        "operations": 5,
        "valuesets": 9,
        "codeSystems": 7,
        "examples": 441
      },
      "editions": [
        {
          "name": "STU 1",
          "ig-version": "1.0.0",
          "package": "hl7.fhir.uv.cpg#1.0.0",
          "fhir-version": [
            "4.0.1"
          ],
          "url": "http://hl7.org/fhir/uv/cpg/STU1"
        }
      ]
    },
    {
      "name": "Minimal Common Oncology Data Elements (mCODE)",
      "category": "Care Planning",
      "npm-name": "hl7.fhir.us.mcode",
      "description": "This IG specifies a core set of common data elements for cancer that is clinically applicable in every electronic patient record with a cancer diagnosis. It is intended to enable standardized information exchange among EHRs/oncology information systems and reuse of data by other stakeholders (e.g. quality measurement, research).",
      "authority": "HL7",
      "product": [
        "fhir"
      ],
      "country": "us",
      "history": "http://hl7.org/fhir/us/mcode/history.html",
      "canonical": "http://hl7.org/fhir/us/mcode",
      "ci-build": "http://build.fhir.org/ig/HL7/fhir-mCODE-ig",
      "analysis": {
        "content": true,
        "rest": true,
        "clinicalCore": true,
        "medsMgmt": true,
        "diagnostics": true,
        "profiles": 28,
        "extensions": 14,
        "operations": 1,
        "valuesets": 96,
        "codeSystems": 2,
        "examples": 97
      },
      "editions": [
        {
          "name": "STU 2",
          "ig-version": "2.0.0",
          "package": "hl7.fhir.us.mcode#2.0.0",
          "fhir-version": [
            "4.0.1"
          ],
          "url": "http://hl7.org/fhir/us/mcode/STU2"
        },
        {
          "name": "STU 1",
          "ig-version": "1.0.0",
          "package": "hl7.fhir.us.mcode#1.0.0",
          "fhir-version": [
            "4.0.1"
          ],
          "url": "http://hl7.org/fhir/us/mcode/STU1"
        }
      ]
    },
    {
      "name": "Da Vinci Prior Authorization Support (PAS) FHIR IG",
      "category": "Financial",
      "npm-name": "hl7.fhir.us.davinci-pas",
      "description": "This IG allows providers the ability to easily identify the need for payer authorizations, assemble necessary information, identify and supply missing information and submit it to the payer electronically and receive a response in real time within the clinical workflow.",
      "authority": "HL7",
      "product": [
        "fhir"
      ],
      "country": "us",
      "history": "http://hl7.org/fhir/us/davinci-pas/history.html",
      "canonical": "http://hl7.org/fhir/us/davinci-pas",
      "ci-build": "http://build.fhir.org/ig/HL7/davinci-pas",
      "analysis": {
        "content": true,
        "clinicalCore": true,
        "carePlanning": true,
        "financials": true,
        "medsMgmt": true,
        "profiles": 23,
        "extensions": 37,
        "operations": 2,
        "valuesets": 12,
        "codeSystems": 6,
        "examples": 29
      },
      "editions": [
        {
          "name": "STU 1.2 Ballot",
          "ig-version": "1.2.0-ballot",
          "package": "hl7.fhir.us.davinci-pas#1.2.0-ballot",
          "fhir-version": [
            "4.0.1"
          ],
          "url": "http://hl7.org/fhir/us/davinci-pas/2022May"
        },
        {
          "name": "STU 1.1",
          "ig-version": "1.1.0",
          "package": "hl7.fhir.us.davinci-pas#1.1.0",
          "fhir-version": [
            "4.0.1"
          ],
          "url": "http://hl7.org/fhir/us/davinci-pas/STU1.1"
        },
        {
          "name": "STU 1",
          "ig-version": "1.0.0",
          "package": "hl7.fhir.us.davinci-pas#1.0.0",
          "fhir-version": [
            "4.0.1"
          ],
          "url": "http://hl7.org/fhir/us/davinci-pas/STU1"
        }
      ]
    },
    {
      "name": "FHIR Bulk Data Access (Flat FHIR)",
      "category": "EHR Access",
      "npm-name": "hl7.fhir.uv.bulkdata",
      "description": "Defines a way to efficiently access large volumes of information on a group of individuals from an EHR",
      "authority": "HL7",
      "product": [
        "fhir"
      ],
      "country": "uv",
      "history": "http://hl7.org/fhir/uv/bulkdata/history.html",
      "canonical": "http://hl7.org/fhir/uv/bulkdata",
      "ci-build": "http://build.fhir.org/ig/HL7/bulk-data",
      "analysis": {
        "rest": true,
        "operations": 3,
        "valuesets": 1,
        "codeSystems": 1
      },
      "editions": [
        {
          "name": "STU 2",
          "ig-version": "2.0.0",
          "package": "hl7.fhir.uv.bulkdata#2.0.0",
          "fhir-version": [
            "4.0.1"
          ],
          "url": "http://hl7.org/fhir/uv/bulkdata/STU2"
        },
        {
          "name": "STU 1",
          "ig-version": "1.0.1",
          "package": "hl7.fhir.uv.bulkdata#1.0.1",
          "fhir-version": [
            "4.0.1"
          ],
          "url": "http://hl7.org/fhir/uv/bulkdata/STU1.0.1"
        },
        {
          "name": "STU 1",
          "ig-version": "1.0.0",
          "package": "hl7.fhir.uv.bulkdata#1.0.0",
          "fhir-version": [
            "4.0.0"
          ],
          "url": "http://hl7.org/fhir/uv/bulkdata/STU1"
        }
      ]
    },
    {
      "name": "Basisgegevensset Zorg || Patient Summary",
      "category": "Patient Summary",
      "description": "The Basisgegevensset Zorg, aka BgZ, is the minimum set of patient data that is important for continuity of care and is relevant irrespective of specialism, patient conditions and type of physicians. This set of patient data is recorded comparatively by all healthcare providers. This facilitates information exchange. The BgZ has been made consistent with the European Patient Summary.",
      "authority": "Nictiz",
      "product": [
        "fhir"
      ],
      "country": "nl",
      "language": [
        "nl",
        "en"
      ],
      "history": "https://informatiestandaarden.nictiz.nl/wiki/MedMij:V2019.01_OntwerpBGZ_2017#Release_notes",
      "canonical": "https://informatiestandaarden.nictiz.nl/wiki/MedMij:V2019.01_OntwerpBGZ_2017",
      "ci-build": "https://informatiestandaarden.nictiz.nl/wiki/MedMij:Vdraft_OntwerpBGZ_2017",
      "editions": [
        {
          "name": "Normative - MMVN 3",
          "ig-version": "2.1.3",
          "package": "nictiz.fhir.nl.stu3.zib2017#2.1.3",
          "fhir-version": [
            "3.0.1"
          ],
          "url": "https://informatiestandaarden.nictiz.nl/wiki/MedMij:V2019.01_OntwerpBGZ_2017#Use_case_1:_Raadplegen_Basisgegevensset_Zorg_in_persoonlijke_gezondheidsomgeving"
        }
      ],
      "analysis": {
        "content": true,
        "rest": true,
        "documents": true,
        "clinicalCore": true,
        "carePlanning": true,
        "financials": true,
        "medsMgmt": true,
        "diagnostics": true,
        "profiles": 144,
        "extensions": 70,
        "valuesets": 261
      }
    },
    {
      "name": "Davinci pdex Plan Net",
      "category": "Administration",
      "npm-name": "hl7.fhir.us.davinci-pdex-plan-net",
      "description": "A subset of the functionality described in the Validated healthcare directory IG",
      "authority": "HL7",
      "product": [
        "fhir"
      ],
      "country": "us",
      "history": "http://hl7.org/fhir/us/davinci-pdex-plan-net/history.html",
      "canonical": "http://hl7.org/fhir/us/davinci-pdex-plan-net",
      "language": [
        "en"
      ],
      "ci-build": "http://build.fhir.org/ig/HL7/davinci-pdex-plan-net",
      "analysis": {
        "content": true,
        "rest": true,
        "clinicalCore": true,
        "financials": true,
        "profiles": 9,
        "extensions": 12,
        "valuesets": 24,
        "codeSystems": 14,
        "examples": 49
      },
      "editions": [
        {
          "name": "STU 1",
          "ig-version": "1.1.0",
          "package": "hl7.fhir.us.davinci-pdex-plan-net#1.1.0",
          "fhir-version": [
            "4.0.1"
          ],
          "url": "http://hl7.org/fhir/us/davinci-pdex-plan-net/STU1.1"
        },
        {
          "name": "STU 1",
          "ig-version": "1.0.0",
          "package": "hl7.fhir.us.davinci-pdex-plan-net#1.0.0",
          "fhir-version": [
            "4.0.1"
          ],
          "url": "http://hl7.org/fhir/us/davinci-pdex-plan-net/STU1"
        }
      ]
    },
    {
      "name": "Argonaut Clinical Notes Implementation Guide",
      "category": "EHR Access",
      "npm-name": "fhir.argonaut.clinicalnotes",
      "description": "This implementation guide provides implementers with FHIR profiles and guidance to create, use, and share Clinical Notes",
      "authority": "Argonaut",
      "product": [
        "fhir"
      ],
      "country": "us",
      "history": "http://fhir.org/guides/argonaut/clinicalnotes/history.html",
      "canonical": "http://fhir.org/guides/argonaut/clinicalnotes",
      "ci-build": "http://build.fhir.org/ig/argonautproject/clinicalnotes",
      "language": [
        "en"
      ],
      "editions": [
        {
          "name": "Release 1",
          "ig-version": "1.0.0",
          "package": "fhir.argonaut.clinicalnotes#1.0.0",
          "fhir-version": [
            "3.0.1"
          ],
          "url": "http://fhir.org/guides/argonaut/clinicalnotes/1.0.0"
        }
      ],
      "analysis": {
        "content": true,
        "rest": true,
        "documents": true,
        "clinicalCore": true,
        "profiles": 2,
        "valuesets": 3,
        "codeSystems": 1
      }
    },
    {
      "name": "Argonaut Questionnaire Implementation Guide",
      "category": "EHR Access",
      "npm-name": "fhir.argonaut.questionnaire",
      "description": "Thi IG provides guidance to support interchange of simple forms based on the Questionnaire and QuestionnaireResponse resources: it provides implementers with FHIR RESTful APIs and guidance to create, use and share between organizations standard assessment forms and the assessment responses",
      "authority": "Argonaut",
      "product": [
        "fhir"
      ],
      "country": "us",
      "history": "http://fhir.org/guides/argonaut/questionnaire/history.html",
      "canonical": "http://fhir.org/guides/argonaut/questionnaire",
      "ci-build": "http://build.fhir.org/ig/argonautproject/questionnaire",
      "language": [
        "en"
      ],
      "editions": [
        {
          "name": "Release 1",
          "ig-version": "1.0.0",
          "package": "fhir.argonaut.questionnaire#1.0.0",
          "fhir-version": [
            "3.0.1"
          ],
          "url": "http://fhir.org/guides/argonaut/questionnaire/1.0.0"
        }
      ],
      "analysis": {
        "content": true,
        "rest": true,
        "questionnaire": true,
        "profiles": 4,
        "extensions": 5,
        "operations": 1
      }
    },
    {
      "name": "CARIN Real-time Pharmacy Benefit Check",
      "category": "Financial",
      "npm-name": "hl7.fhir.us.carin-rtpbc",
      "description": "This is a guide for implementing a consumer-focused Real-time Pharmacy Benefit Check (RTPBC) process using HL7 FHIR® R4.Using RTPBC, a patient can learn the cost and insurance coverage related to medications they’ve been prescribed",
      "authority": "HL7",
      "product": [
        "fhir"
      ],
      "country": "us",
      "history": "http://hl7.org/fhir/us/carin-rtpbc/history.html",
      "canonical": "http://hl7.org/fhir/us/carin-rtpbc",
      "ci-build": "http://build.fhir.org/ig/HL7/carin-rtpbc",
      "language": [
        "en"
      ],
      "analysis": {
        "content": true,
        "rest": true,
        "messaging": true,
        "clinicalCore": true,
        "financials": true,
        "medsMgmt": true,
        "profiles": 10,
        "extensions": 2,
        "valuesets": 9,
        "codeSystems": 3,
        "examples": 16
      },
      "editions": [
        {
          "name": "STU 1",
          "ig-version": "1.0.0",
          "package": "hl7.fhir.us.carin-rtpbc#1.0.0",
          "fhir-version": [
            "4.0.1"
          ],
          "url": "http://hl7.org/fhir/us/carin-rtpbc/STU1"
        }
      ]
    },
    {
      "name": "CARIN Blue Button Implementation Guide",
      "category": "Financial",
      "npm-name": "hl7.fhir.us.carin-bb",
      "description": "Implementation guide for an API similar to the CMS Medicare Blue Button 2.0 API, FHIR R3 based, that will allow consumer-directed exchange of commercial Health Plan/Payer adjudicated claims data to meet the requirements of the CMS Interoperability and Patient Access proposed rule.",
      "authority": "HL7",
      "product": [
        "fhir"
      ],
      "country": "us",
      "history": "http://hl7.org/fhir/us/carin-bb/history.html",
      "canonical": "http://hl7.org/fhir/us/carin-bb",
      "ci-build": "http://build.fhir.org/ig/HL7/carin-bb",
      "language": [
        "en"
      ],
      "analysis": {
        "content": true,
        "rest": true,
        "clinicalCore": true,
        "financials": true,
        "profiles": 10,
        "valuesets": 48,
        "codeSystems": 36,
        "examples": 28
      },
      "editions": [
        {
          "name": "STU 2",
          "ig-version": "2.0.0",
          "package": "hl7.fhir.us.carin-bb#2.0.0",
          "fhir-version": [
            "4.0.1"
          ],
          "url": "http://hl7.org/fhir/us/carin-bb/STU2"
        },
        {
          "name": "STU 1",
          "ig-version": "1.1.0",
          "package": "hl7.fhir.us.carin-bb#1.1.0",
          "fhir-version": [
            "4.0.1"
          ],
          "url": "http://hl7.org/fhir/us/carin-bb/STU1.1"
        },
        {
          "name": "STU 1",
          "ig-version": "1.0.0",
          "package": "hl7.fhir.us.carin-bb#1.0.0",
          "fhir-version": [
            "4.0.1"
          ],
          "url": "http://hl7.org/fhir/us/carin-bb/STU1"
        }
      ]
    },
    {
      "name": "Risk Based Contracts Member Attribution List FHIR IG",
      "category": "Financial",
      "npm-name": "hl7.fhir.us.davinci-atr",
      "description": "Support the real-time exchange of alerts and notifications that impact patient care and value based or risk based services.",
      "authority": "HL7",
      "product": [
        "fhir"
      ],
      "country": "us",
      "history": "http://hl7.org/fhir/us/davinci-atr/history.html",
      "canonical": "http://hl7.org/fhir/us/davinci-atr",
      "ci-build": "http://build.fhir.org/ig/HL7/davinci-atr",
      "language": [
        "en"
      ],
      "analysis": {
        "content": true,
        "rest": true,
        "clinicalCore": true,
        "financials": true,
        "profiles": 8,
        "extensions": 5,
        "valuesets": 1,
        "codeSystems": 1,
        "examples": 14
      },
      "editions": [
        {
          "name": "STU2 Release 1 Ballot",
          "ig-version": "2.0.0-ballot",
          "package": "hl7.fhir.us.davinci-atr#2.0.0-ballot",
          "fhir-version": [
            "4.0.1"
          ],
          "url": "http://hl7.org/fhir/us/davinci-atr/2023Jan"
        },
        {
          "name": "STU 1",
          "ig-version": "1.0.0",
          "package": "hl7.fhir.us.davinci-atr#1.0.0",
          "fhir-version": [
            "4.0.1"
          ],
          "url": "http://hl7.org/fhir/us/davinci-atr/STU1"
        }
      ]
    },
    {
      "name": "Basisprofil DE",
      "category": "National Base",
      "npm-name": "basisprofil.de",
      "description": "German Base Profiles",
      "authority": "HL7 Deutschland",
      "product": [
        "fhir"
      ],
      "country": "de",
      "history": "http://ig.fhir.de/basisprofile-de",
      "canonical": "http://fhir.de",
      "ci-build": "https://simplifier.net/Basisprofil-DE-R4",
      "language": [
        "de"
      ],
      "editions": [
        {
          "name": "STU3",
          "ig-version": "0.2.30 ",
          "fhir-version": [
            "3.0.1"
          ],
          "package": "basisprofil.de#0.2.30",
          "url": "http://ig.fhir.de/basisprofile-de/0.2.30"
        },
        {
          "name": "R4",
          "ig-version": "0.9.1-alpha2",
          "fhir-version": [
            "4.0.1"
          ],
          "package": "de.basisprofil.r4#0.9.1-alpha2",
          "url": "https://simplifier.net/guide/basisprofil-de-r4/home"
        }
      ],
      "analysis": {
        "error": "no core dependency or FHIR Version found in the Package definition",
        "content": true,
        "clinicalCore": true,
        "financials": true,
        "profiles": 17,
        "extensions": 17,
        "valuesets": 10,
        "codeSystems": 17
      }
    },
    {
      "name": "FHIR Data Segmentation for Privacy",
      "category": "Security",
      "npm-name": "hl7.fhir.uv.security-label-ds4p",
      "description": "Guidance for applying security labels in FHIR",
      "authority": "HL7",
      "product": [
        "fhir"
      ],
      "country": "uv",
      "history": "http://hl7.org/fhir/uv/security-label-ds4p/history.html",
      "canonical": "http://hl7.org/fhir/uv/security-label-ds4p",
      "ci-build": "http://hl7.org/fhir/ig/HL7/security-label-ds4p",
      "language": [
        "en"
      ],
      "analysis": {
        "content": true,
        "extensions": 6,
        "valuesets": 8,
        "examples": 8
      },
      "editions": [
        {
          "name": "STU 1 Ballot",
          "ig-version": "0.3.0",
          "package": "hl7.fhir.uv.security-label-ds4p#0.3.0",
          "fhir-version": [
            "4.0.1"
          ],
          "url": "http://hl7.org/fhir/uv/security-label-ds4p/2021Sep"
        }
      ]
    },
    {
      "name": "FHIR Shorthand",
      "category": "Administration",
      "npm-name": "hl7.fhir.uv.shorthand",
      "description": "FHIR Shorthand (FSH) is a domain-specific language (DSL) for defining the contents of FHIR IGs to allow the author to express their intent with fewer concerns about underlying FHIR mechanics",
      "authority": "HL7",
      "product": [
        "fhir"
      ],
      "country": "uv",
      "history": "http://hl7.org/fhir/uv/shorthand/history.html",
      "canonical": "http://hl7.org/fhir/uv/shorthand",
      "ci-build": "http://build.fhir.org/ig/HL7/fhir-shorthand",
      "language": [
        "en"
      ],
      "analysis": {},
      "editions": [
        {
          "name": "N1 Normative+trial-use",
          "ig-version": "2.0.0",
          "package": "hl7.fhir.uv.shorthand#2.0.0",
          "fhir-version": [
            "4.0.1"
          ],
          "url": "http://hl7.org/fhir/uv/shorthand/N1"
        },
        {
          "name": "STU 1",
          "ig-version": "1.0.0",
          "package": "hl7.fhir.uv.shorthand#1.0.0",
          "fhir-version": [
            "4.0.1"
          ],
          "url": "http://hl7.org/fhir/uv/shorthand/STU1"
        }
      ]
    },
    {
      "name": "Post Acute Orders FHIR IG",
      "category": "Care Planning",
      "npm-name": "hl7.fhir.us.dme-orders",
      "description": "Electronic exchange of post-acute orders",
      "authority": "HL7",
      "product": [
        "fhir"
      ],
      "country": "us",
      "history": "http://hl7.org/fhir/us/dme-orders/history.html",
      "canonical": "http://hl7.org/fhir/us/dme-orders",
      "ci-build": "http://build.fhir.org/ig/HL7/dme-orders",
      "language": [
        "en"
      ],
      "analysis": {
        "content": true,
        "clinicalCore": true,
        "carePlanning": true,
        "financials": true,
        "medsMgmt": true,
        "profiles": 11,
        "extensions": 3,
        "valuesets": 2,
        "codeSystems": 1,
        "examples": 26
      },
      "editions": [
        {
          "name": "STU 1 Ballot",
          "ig-version": "0.2.0",
          "package": "hl7.fhir.us.dme-orders#0.2.0",
          "fhir-version": [
            "4.0.1"
          ],
          "url": "http://hl7.org/fhir/us/dme-orders/2020Sep"
        }
      ]
    },
    {
      "name": "Application Data Exchange Assessment Framework and Functional Requirements for Mobile Health",
      "category": "Personal Healthcare",
      "npm-name": "hl7.fhir.uv.mhealth-framework",
      "description": "Document the functional requirements that can be used to assess devices, applications, and FHIR profiles to ensure that the essential data needed for clinical, patient and research uses is present in communications between applications",
      "authority": "HL7",
      "product": [
        "fhir"
      ],
      "country": "uv",
      "history": "http://hl7.org/fhir/uv/mhealth-framework/history.html",
      "canonical": "http://hl7.org/fhir/uv/mhealth-framework",
      "ci-build": "http://hl7.org/fhir/uv/mhealth-framework",
      "language": [
        "en"
      ],
      "analysis": {
        "content": true,
        "clinicalCore": true,
        "profiles": 2
      },
      "editions": [
        {
          "name": "STU 1 Ballot",
          "ig-version": "0.1.0",
          "package": "hl7.fhir.uv.mhealth-framework#0.1.0",
          "fhir-version": [
            "4.0.1"
          ],
          "url": "http://hl7.org/fhir/uv/mhealth-framework/2020May"
        }
      ]
    },
    {
      "name": "US Drug Formulary",
      "category": "Medications / Immunizations",
      "npm-name": "hl7.fhir.us.davinci-drug-formulary",
      "description": "API-based data exchange to Third-Party Applications via Member-authorized sharing of Health Plan\u0027s Prescription Drug Formulary.",
      "authority": "HL7",
      "product": [
        "fhir"
      ],
      "country": "us",
      "history": "http://hl7.org/fhir/us/davinci-drug-formulary/history.html",
      "canonical": "http://hl7.org/fhir/us/davinci-drug-formulary",
      "language": [
        "en"
      ],
      "ci-build": "http://build.fhir.org/ig/HL7/davinci-pdex-formulary",
      "analysis": {
        "content": true,
        "rest": true,
        "clinicalCore": true,
        "financials": true,
        "medsMgmt": true,
        "profiles": 5,
        "extensions": 11,
        "valuesets": 10,
        "codeSystems": 8,
        "examples": 22
      },
      "editions": [
        {
          "name": "STU 2",
          "ig-version": "2.0.0",
          "package": "hl7.fhir.us.davinci-drug-formulary#2.0.0",
          "fhir-version": [
            "4.0.1"
          ],
          "url": "http://hl7.org/fhir/us/davinci-drug-formulary/STU2"
        },
        {
          "name": "STU 1",
          "ig-version": "1.1.0",
          "package": "hl7.fhir.us.davinci-drug-formulary#1.1.0",
          "fhir-version": [
            "4.0.1"
          ],
          "url": "http://hl7.org/fhir/us/davinci-drug-formulary/STU1.1"
        },
        {
          "name": "STU 1",
          "ig-version": "1.0.1",
          "package": "hl7.fhir.us.davinci-drug-formulary#1.0.1",
          "fhir-version": [
            "4.0.1"
          ],
          "url": "http://hl7.org/fhir/us/davinci-drug-formulary/STU1.0.1"
        },
        {
          "name": "STU 1",
          "ig-version": "1.0.0",
          "package": "hl7.fhir.us.davinci-drug-formulary#1.0.0",
          "fhir-version": [
            "4.0.1"
          ],
          "url": "http://hl7.org/fhir/us/davinci-drug-formulary/STU1"
        }
      ]
    },
    {
      "name": "HL7 Italia FHIR Implementation Guide (base)",
      "category": "National Base",
      "npm-name": "hl7.fhir.it.base",
      "description": "This guide describes a set of FHIR base profiles and reference logical models to be used in the Italian context",
      "authority": "HL7 Italia",
      "product": [
        "fhir"
      ],
      "country": "it",
      "history": "http://hl7.it/fhir/history.html",
      "canonical": "http://hl7.it/fhir",
      "ci-build": "http://hl7.it/fhir/build/base",
      "language": [
        "it"
      ],
      "editions": [
        {
          "name": "Initial Public Comment ballot (Jun 2020 Ballot)",
          "ig-version": "0.1.0",
          "package": "hl7.fhir.it.base#0.1.0",
          "fhir-version": [
            "4.0.1"
          ],
          "url": "http://hl7.it/fhir/base/2020-06"
        }
      ],
      "analysis": {
        "error": "Unable to resolve package id hl7.fhir.it.base#0.1.0"
      }
    },
    {
      "name": "Dental Data Exchange",
      "category": "Clinical Records",
      "npm-name": "hl7.fhir.us.dental-data-exchange",
      "description": "This FHIR R4 IG defines exchange of medical and dental information exchange between medical/dental and dental/dental realms, including referral and corresponding consult note using US-core, CCDAonFHIR, Occupational Data for Health, and Da Vinci profiles.",
      "authority": "HL7",
      "product": [
        "fhir"
      ],
      "country": "us",
      "history": "http://hl7.org/fhir/us/dental-data-exchange/history.html",
      "canonical": "http://hl7.org/fhir/us/dental-data-exchange",
      "ci-build": "http://build.fhir.org/ig/HL7/dental-data-exchange",
      "language": [
        "en"
      ],
      "analysis": {
        "content": true,
        "rest": true,
        "documents": true,
        "clinicalCore": true,
        "carePlanning": true,
        "profiles": 7,
        "valuesets": 5,
        "codeSystems": 1,
        "examples": 64
      },
      "editions": [
        {
          "name": "STU1",
          "ig-version": "1.0.0",
          "package": "hl7.fhir.us.dental-data-exchange#1.0.0",
          "fhir-version": [
            "4.0.1"
          ],
          "url": "http://hl7.org/fhir/us/dental-data-exchange/STU1"
        }
      ]
    },
    {
      "name": "Order Catalog Implementation Guide",
      "category": "Administration",
      "npm-name": "hl7.fhir.uv.order-catalog",
      "description": "An Order Catalog is an administered homogeneous collection of items such as medication products, laboratory tests, procedures, medical devices or knowledge artifacts such as order sets, which support the ordering process, or more generally the healthcare process.",
      "authority": "HL7",
      "product": [
        "fhir"
      ],
      "country": "uv",
      "history": "http://hl7.org/fhir/uv/order-catalog/history.html",
      "canonical": "http://hl7.org/fhir/uv/order-catalog",
      "ci-build": "http://build.fhir.org/ig/HL7/fhir-order-catalog",
      "language": [
        "en"
      ],
      "analysis": {
        "content": true,
        "carePlanning": true,
        "financials": true,
        "diagnostics": true,
        "profiles": 11,
        "extensions": 8,
        "valuesets": 4,
        "codeSystems": 3,
        "examples": 60
      },
      "editions": [
        {
          "name": "STU 1 Ballot",
          "ig-version": "0.1.0",
          "package": "hl7.fhir.uv.order-catalog#0.1.0",
          "fhir-version": [
            "4.0.1"
          ],
          "url": "http://hl7.org/fhir/uv/order-catalog/2020Sep"
        }
      ]
    },
    {
      "name": "SMART Web Messaging Implementation Guide: STU1",
      "category": "Communications",
      "npm-name": "hl7.fhir.uv.smart-web-messaging",
      "description": "SMART Web Messaging enables tight UI integration between EHRs and embedded SMART apps via HTML5’s Web Messaging. SMART Web Messaging allows applications to push unsigned orders, note snippets, risk scores, or UI suggestions directly to the clinician’s EHR session. Built on the browser’s javascript window.postMessage function, SMART Web Messaging is a simple, native API for health apps embedded within the user’s workflow",
      "authority": "HL7",
      "product": [
        "fhir"
      ],
      "country": "uv",
      "history": "http://hl7.org/fhir/uv/smart-web-messaging/history.html",
      "language": [
        "en"
      ],
      "ci-build": "http://build.fhir.org/ig/HL7/smart-web-messaging",
      "canonical": "http://hl7.org/fhir/uv/smart-web-messaging",
      "analysis": {
        "examples": 1
      },
      "editions": [
        {
          "name": "STU1",
          "ig-version": "1.0.0",
          "package": "hl7.fhir.uv.smart-web-messaging#1.0.0",
          "fhir-version": [
            "4.0.1"
          ],
          "url": "http://hl7.org/fhir/uv/smart-web-messaging/STU1"
        }
      ]
    },
    {
      "name": "HL7 Version 2 to FHIR",
      "npm-name": "hl7.fhir.uv.v2mappings",
      "description": "The HL7 V2 to FHIR Implementation Guide supports the mapping of HL7 Version 2 messages segments, datatypes and vocabulary to HL7 FHIR Release 4.0 Bundles, Resources, Data Types and Coding Systems.",
      "authority": "HL7",
      "product": [
        "fhir"
      ],
      "country": "uv",
      "history": "http://hl7.org/fhir/uv/v2mappings/history.html",
      "canonical": "http://hl7.org/fhir/uv/v2mappings",
      "ci-build": "http://build.fhir.org/ig/HL7/v2-to-fhir",
      "language": [
        "en"
      ],
      "category": "Mappings to Other Standards",
      "analysis": {
        "content": true,
        "extensions": 57,
        "examples": 175
      },
      "editions": [
        {
          "name": "STU 1 Ballot",
          "ig-version": "0.1.0",
          "package": "hl7.fhir.uv.v2mappings#0.1.0",
          "fhir-version": [
            "4.0.1"
          ],
          "url": "http://hl7.org/fhir/uv/v2mappings/2020Sep"
        }
      ]
    },
    {
      "name": "IHE FormatCode vocabulary",
      "category": "EHR access",
      "npm-name": "ihe.formatcode.fhir",
      "description": "Defines IHE vocabulary for FormatCode and the IHE managed ValueSet for FormatCode for use with Document Sharing such as XDS, XCA, XDM, XDR, and MHD.",
      "authority": "IHE",
      "product": [
        "fhir"
      ],
      "country": "uv",
      "history": "http://profiles.ihe.net/fhir/ihe.formatcode.fhir/history.html",
      "ci-build": "http://build.fhir.org/ig/IHE/FormatCode",
      "canonical": "https://profiles.ihe.net/fhir/ihe.formatcode.fhir",
      "analysis": {
        "valuesets": 1,
        "codeSystems": 1
      },
      "editions": [
        {
          "name": "Publications",
          "ig-version": "1.1.0",
          "package": "ihe.formatcode.fhir#1.1.0",
          "fhir-version": [
            "4.0.1"
          ],
          "url": "https://profiles.ihe.net/fhir/ihe.formatcode.fhir/1.1.0"
        },
        {
          "name": "Publications",
          "ig-version": "1.0.0",
          "package": "ihe.formatcode.fhir#1.0.0",
          "fhir-version": [
            "4.0.1"
          ],
          "url": "https://profiles.ihe.net/fhir/ihe.formatcode.fhir/1.0.0"
        },
        {
          "name": "Publications",
          "ig-version": "0.2.4",
          "package": "ihe.formatcode.fhir#0.2.4",
          "fhir-version": [
            "4.0.1"
          ],
          "url": "https://profiles.ihe.net/fhir/ihe.formatcode.fhir/0.2.4"
        },
        {
          "name": "Publications",
          "ig-version": "0.2.2",
          "package": "ihe.formatcode.fhir#0.2.2",
          "fhir-version": [
            "4.0.1"
          ],
          "url": "https://profiles.ihe.net/fhir/ihe.formatcode.fhir/0.2.2"
        }
      ]
    },
    {
      "name": "HL7 Terminology",
      "category": "infrastructure",
      "npm-name": "hl7.terminology",
      "description": "Terminology",
      "authority": "HL7",
      "product": [
        "fhir"
      ],
      "country": "uv",
      "history": "http://terminology.hl7.org/history.html",
      "language": [
        "en"
      ],
      "canonical": "http://terminology.hl7.org",
      "ci-build": "http://build.fhir.org/ig/HL7/UTG",
      "analysis": {
        "content": true,
        "extensions": 9,
        "valuesets": 2483,
        "codeSystems": 1078
      },
      "editions": [
        {
          "name": "Publications",
          "ig-version": "5.1.0",
          "package": "hl7.terminology#5.1.0",
          "fhir-version": [
            "4.0.1"
          ],
          "url": "http://terminology.hl7.org/5.1.0"
        }
      ]
    },
    {
      "name": "Situational Awareness for Novel Epidemic Response",
      "category": "Public Health",
      "npm-name": "hl7.fhir.uv.saner",
      "description": "The SANER Implementation Guide enables transmission of high level situational awareness information from inpatient facilities to centralized data repositories to support the treatment of novel influenza-like illness.",
      "authority": "HL7",
      "product": [
        "fhir"
      ],
      "country": "uv",
      "history": "http://hl7.org/fhir/uv/saner/history.html",
      "language": [
        "en"
      ],
      "canonical": "http://hl7.org/fhir/uv/saner",
      "ci-build": "http://build.fhir.org/ig/HL7/fhir-saner",
      "analysis": {
        "content": true,
        "rest": true,
        "measures": true,
        "profiles": 10,
        "extensions": 5,
        "operations": 5,
        "valuesets": 49,
        "codeSystems": 6,
        "examples": 169
      },
      "editions": [
        {
          "name": "STU 1",
          "ig-version": "1.0.0",
          "package": "hl7.fhir.uv.saner#1.0.0",
          "fhir-version": [
            "4.0.1"
          ],
          "url": "http://hl7.org/fhir/uv/saner/STU1"
        }
      ]
    },
    {
      "name": "Making Ehr Data MOre Available to Research and Public Health (MedMorph)",
      "category": "Public Health",
      "npm-name": "hl7.fhir.us.fhir-medmorph",
      "description": "The The MedMorph FHIR IG enables Public Health and Research Organizations to access EHR data without increasing provider burden.",
      "authority": "HL7",
      "product": [
        "fhir"
      ],
      "country": "us",
      "history": "http://hl7.org/fhir/us/fhir-medmorph/history.html",
      "language": [
        "en"
      ],
      "canonical": "http://hl7.org/fhir/us/fhir-medmorph",
      "ci-build": "http://build.fhir.org/ig/HL7/fhir-medmorph",
      "editions": [
        {
          "name": "STU 1 Ballot",
          "ig-version": "0.1.0",
          "package": "hl7.fhir.us.fhir-medmorph#0.1.0",
          "fhir-version": [
            "4.0.1"
          ],
          "url": "http://hl7.org/fhir/us/fhir-medmorph/2021Jan"
        }
      ],
      "analysis": {
        "error": "Unable to resolve package id hl7.fhir.us.fhir-medmorph#0.1.0"
      }
    },
    {
      "name": "PACIO Functional Status Implementation Guide",
      "category": "Patient Summary",
      "npm-name": "hl7.fhir.us.pacio-fs",
      "description": "FHIR R4 IG that leverages eLTSS and utilizes the Self-Care, Mobility and Prior Device use sections of CMS assessment forms (IRF-PAI, MDS, OASIS, LTCH) to enable the sharing of functional status information when a patient moves from one clinical care setting to another.",
      "authority": "HL7",
      "product": [
        "fhir"
      ],
      "country": "us",
      "history": "http://hl7.org/fhir/us/pacio-fs/history.html",
      "language": [
        "en"
      ],
      "canonical": "http://hl7.org/fhir/us/pacio-fs",
      "ci-build": "http://build.fhir.org/ig/HL7/fhir-pacio-functional-status",
      "analysis": {
        "content": true,
        "rest": true,
        "clinicalCore": true,
        "profiles": 4,
        "extensions": 3,
        "valuesets": 1,
        "codeSystems": 1,
        "examples": 84
      },
      "editions": [
        {
          "name": "STU 1",
          "ig-version": "1.0.0",
          "package": "hl7.fhir.us.pacio-fs#1.0.0",
          "fhir-version": [
            "4.0.1"
          ],
          "url": "http://hl7.org/fhir/us/pacio-fs/STU1"
        }
      ]
    },
    {
      "name": "PACIO Cognitive Status Implementation Guide",
      "category": "Patient Summary",
      "npm-name": "hl7.fhir.us.pacio-cs",
      "description": "FHIR R4 IG that leverages eLTSS and utilizes the Confusion Assessment Method (CAM) assessment to enable the sharing of cognitive status information when a patient moves from one clinical care setting to another.",
      "authority": "HL7",
      "product": [
        "fhir"
      ],
      "country": "us",
      "history": "http://hl7.org/fhir/us/pacio-cs/history.html",
      "language": [
        "en"
      ],
      "canonical": "http://hl7.org/fhir/us/pacio-cs",
      "ci-build": "http://build.fhir.org/ig/HL7/fhir-pacio-cognitive-status",
      "analysis": {
        "content": true,
        "rest": true,
        "clinicalCore": true,
        "profiles": 4,
        "extensions": 3,
        "valuesets": 1,
        "codeSystems": 1,
        "examples": 68
      },
      "editions": [
        {
          "name": "STU 1",
          "ig-version": "1.0.0",
          "package": "hl7.fhir.us.pacio-cs#1.0.0",
          "fhir-version": [
            "4.0.1"
          ],
          "url": "http://hl7.org/fhir/us/pacio-cs/STU1"
        }
      ]
    },
    {
      "name": "Specialty Medication Enrollment",
      "category": "EHR Access",
      "npm-name": "hl7.fhir.us.specialty-rx",
      "description": "This FHIR IG focuses on the exchange of data (Demographic, prescription, clinical and financial) for dispensing specialty medications by pharmacies as well as facilitating the enrollment of patients in programs offered by third parties such as but not limited to Hub vendors and Pharmaceutical manufacturers.",
      "authority": "HL7",
      "product": [
        "fhir"
      ],
      "country": "us",
      "history": "http://hl7.org/fhir/us/specialty-rx/history.html",
      "language": [
        "en"
      ],
      "canonical": "http://hl7.org/fhir/us/specialty-rx",
      "ci-build": "http://build.fhir.org/ig/HL7/specialty-rx",
      "analysis": {
        "content": true,
        "rest": true,
        "messaging": true,
        "clinicalCore": true,
        "carePlanning": true,
        "financials": true,
        "medsMgmt": true,
        "profiles": 18,
        "valuesets": 2,
        "codeSystems": 4,
        "examples": 16
      },
      "editions": [
        {
          "name": "STU2 Ballot",
          "ig-version": "2.0.0-ballot",
          "package": "hl7.fhir.us.specialty-rx#2.0.0-ballot",
          "fhir-version": [
            "4.0.1"
          ],
          "url": "http://hl7.org/fhir/us/specialty-rx/2022Sep"
        },
        {
          "name": "STU1",
          "ig-version": "1.0.0",
          "package": "hl7.fhir.us.specialty-rx#1.0.0",
          "fhir-version": [
            "4.0.1"
          ],
          "url": "http://hl7.org/fhir/us/specialty-rx/STU1"
        }
      ]
    },
    {
      "name": "Vital Records Common Profile Library",
      "category": "Public Health",
      "npm-name": "hl7.fhir.us.vr-common-library",
      "description": "Library containing profiles used by other Vital Records IGs such as Birth and Fetal Death Reporting and Birth Defects Reporting.",
      "authority": "HL7",
      "product": [
        "fhir"
      ],
      "country": "us",
      "history": "http://hl7.org/fhir/us/vr-common-library/history.html",
      "language": [
        "en"
      ],
      "canonical": "http://hl7.org/fhir/us/vr-common-library",
      "ci-build": "http://build.fhir.org/ig/HL7/vr-common-library",
      "analysis": {
        "content": true,
        "clinicalCore": true,
        "profiles": 30,
        "extensions": 4,
        "valuesets": 5,
        "examples": 35
      },
      "editions": [
        {
          "name": "STU 1 on FHIR R4",
          "ig-version": "1.0.0",
          "package": "hl7.fhir.us.vr-common-library#1.0.0",
          "fhir-version": [
            "4.0.1"
          ],
          "url": "http://hl7.org/fhir/us/vr-common-library/STU1"
        }
      ]
    },
    {
      "name": "Subscriptions R5 Backport",
      "category": "EHR Access",
      "npm-name": "hl7.fhir.uv.subscriptions-backport",
      "description": "This guide defines a standard method of back-porting the R5 subscriptions API to R4 implementations as to bridge for pre-adopting R5 Subscriptions prior to adoption of the R5 FHIR standard.",
      "authority": "HL7",
      "product": [
        "fhir"
      ],
      "country": "uv",
      "history": "http://hl7.org/fhir/uv/subscriptions-backport/history.html",
      "language": [
        "en"
      ],
      "canonical": "http://hl7.org/fhir/uv/subscriptions-backport",
      "ci-build": "http://build.fhir.org/ig/HL7/fhir-subscription-backport-ig",
      "analysis": {
        "content": true,
        "rest": true,
        "profiles": 4,
        "extensions": 7,
        "operations": 2,
        "valuesets": 4,
        "codeSystems": 4,
        "examples": 9
      },
      "editions": [
        {
          "name": "STU 1.1",
          "ig-version": "1.1.0",
          "package": "hl7.fhir.uv.subscriptions-backport#1.1.0",
          "fhir-version": [
            "4.3.0"
          ],
          "url": "http://hl7.org/fhir/uv/subscriptions-backport/STU1.1"
        }
      ]
    },
    {
      "name": "Vital Records Birth and Fetal Death Reporting",
      "category": "Public Health",
      "npm-name": "hl7.fhir.us.bfdr",
      "description": "Provides guidance to implementers and states on reporting birth and fetal death information based on the current revisions of the U.S. Standard Certificate of Live Birth and U.S. Standard Report of Fetal Death.",
      "authority": "HL7",
      "product": [
        "fhir"
      ],
      "country": "us",
      "history": "http://hl7.org/fhir/us/bfdr/history.html",
      "language": [
        "en"
      ],
      "canonical": "http://hl7.org/fhir/us/bfdr",
      "ci-build": "http://build.fhir.org/ig/HL7/bfdr",
      "analysis": {
        "content": true,
        "rest": true,
        "documents": true,
        "clinicalCore": true,
        "financials": true,
        "profiles": 49,
        "extensions": 6,
        "valuesets": 1,
        "examples": 137
      },
      "editions": [
        {
          "name": "STU 1 on FHIR R4",
          "ig-version": "1.0.0",
          "package": "hl7.fhir.us.bfdr#1.0.0",
          "fhir-version": [
            "4.0.1"
          ],
          "url": "http://hl7.org/fhir/us/bfdr/STU1"
        }
      ]
    },
    {
      "name": "Making EHR Data MOre available for Research and Public Health (MedMorph)",
      "category": "Public Health",
      "npm-name": "hl7.fhir.us.medmorph",
      "description": "Making EHR Data More Available for Research and Public Health (MedMorph) Reference Architecture enables clinical data exchange between EHR systems, public health systems/authorities, data repositories, and research organizations.  This data exchange utilizes if applicable, knowledge repositories and backend services applications (e.g. FHIR APIs) to determine the triggering event(s) for the data exchange, the process for the data exchange, and validation that the data being exchanged meets a set of rules in order to expedite the data exchange. ",
      "authority": "HL7",
      "product": [
        "fhir"
      ],
      "country": "us",
      "history": "http://hl7.org/fhir/us/medmorph/history.html",
      "language": [
        "en"
      ],
      "canonical": "http://hl7.org/fhir/us/medmorph",
      "ci-build": "http://build.fhir.org/ig/HL7/fhir-medmorph",
      "analysis": {
        "content": true,
        "rest": true,
        "clinicalCore": true,
        "carePlanning": true,
        "profiles": 13,
        "extensions": 9,
        "operations": 4,
        "valuesets": 4,
        "codeSystems": 5,
        "examples": 18
      },
      "editions": [
        {
          "name": "STU 1 Draft",
          "ig-version": "0.2.0",
          "package": "hl7.fhir.us.medmorph#0.2.0",
          "fhir-version": [
            "4.0.1"
          ],
          "url": "http://hl7.org/fhir/us/medmorph/2022Jan"
        }
      ]
    },
    {
      "name": "SDOH Clinical Care for Multiple Domains",
      "category": "Care Planning",
      "npm-name": "hl7.fhir.us.sdoh-clinicalcare",
      "description": "Profiles on FHIR R4 resources (using US Core as the basis where possible) used to document social determinants of health (SDOH) for an individual which covers many different factors considered social risks and social needs, e.g. Food Insecurity, Housing Stability and Quality, Transportation Access and others. The IG covers use cases identified from the clinical care setting that include : assessment of SDOH risks; evaluation of which risks can be addressed; setting goals,  documenting and tracking to completion SDOH interventions; and sharing SDOH information for an individual with organizations for secondary uses.",
      "authority": "HL7",
      "product": [
        "fhir"
      ],
      "country": "us",
      "history": "http://hl7.org/fhir/us/sdoh-clinicalcare/history.html",
      "language": [
        "en"
      ],
      "canonical": "http://hl7.org/fhir/us/sdoh-clinicalcare",
      "ci-build": "http://build.fhir.org/ig/HL7/fhir-sdoh-clinicalcare",
      "analysis": {
        "content": true,
        "rest": true,
        "clinicalCore": true,
        "carePlanning": true,
        "profiles": 9,
        "valuesets": 6,
        "codeSystems": 1,
        "examples": 31
      },
      "editions": [
        {
          "name": "STU 2",
          "ig-version": "2.0.0",
          "package": "hl7.fhir.us.sdoh-clinicalcare#2.0.0",
          "fhir-version": [
            "4.0.1"
          ],
          "url": "http://hl7.org/fhir/us/sdoh-clinicalcare/STU2"
        },
        {
          "name": "STU 1",
          "ig-version": "1.0.0",
          "package": "hl7.fhir.us.sdoh-clinicalcare#1.0.0",
          "fhir-version": [
            "4.0.1"
          ],
          "url": "http://hl7.org/fhir/us/sdoh-clinicalcare/STU1"
        }
      ]
    },
    {
      "name": "CDISC Mapping FHIR IG",
      "category": "Research",
      "npm-name": "hl7.fhir.uv.cdisc-mapping",
      "description": "This implementation guide defines authoritative mappings between the CDISC LAB, SDTM and CDASH standards and the corresponding HL7 FHIR resources to ease interoperability and data conversion between systems implementing these standards.",
      "authority": "HL7",
      "product": [
        "fhir"
      ],
      "country": "uv",
      "history": "http://hl7.org/fhir/uv/cdisc-mapping/history.html",
      "language": [
        "en"
      ],
      "canonical": "http://hl7.org/fhir/uv/cdisc-mapping",
      "ci-build": "http://build.fhir.org/ig/HL7/cdisc-map",
      "analysis": {},
      "editions": [
        {
          "name": "STU 1",
          "ig-version": "1.0.0",
          "package": "hl7.fhir.uv.cdisc-mapping#1.0.0",
          "fhir-version": [
            "4.0.1"
          ],
          "url": "http://hl7.org/fhir/uv/cdisc-mapping/STU1"
        }
      ]
    },
    {
      "name": "NHSN Reporting of Adverse Drug Events - Hypoglycemia",
      "category": "Public Health",
      "npm-name": "hl7.fhir.us.nhsn-ade",
      "description": "??",
      "authority": "HL7",
      "product": [
        "fhir"
      ],
      "country": "us",
      "history": "http://hl7.org/fhir/us/nhsn-ade/history.html",
      "language": [
        "en"
      ],
      "canonical": "http://hl7.org/fhir/us/nhsn-ade",
      "ci-build": "http://build.fhir.org/ig/HL7/fhir-nhsn-ade-ig/branches/main/index.html",
      "analysis": {
        "content": true,
        "clinicalCore": true,
        "medsMgmt": true,
        "profiles": 3,
        "examples": 17
      },
      "editions": [
        {
          "name": "STU 1 on FHIR R4",
          "ig-version": "1.0.0",
          "package": "hl7.fhir.us.nhsn-ade#1.0.0",
          "fhir-version": [
            "4.0.1"
          ],
          "url": "http://hl7.org/fhir/us/nhsn-ade/STU1"
        }
      ]
    },
    {
      "name": "NHSN Reporting: Inpatient Medication Administration",
      "category": "Pharmacy",
      "npm-name": "hl7.fhir.us.nhsn-med-admin",
      "description": "??",
      "authority": "HL7",
      "product": [
        "fhir"
      ],
      "country": "us",
      "history": "http://hl7.org/fhir/us/nhsn-med-admin/history.html",
      "language": [
        "en"
      ],
      "canonical": "http://hl7.org/fhir/us/nhsn-med-admin",
      "ci-build": "http://build.fhir.org/ig/HL7/nhsn-med-admin-ig/branches/main/index.html",
      "analysis": {
        "content": true,
        "clinicalCore": true,
        "medsMgmt": true,
        "profiles": 5,
        "examples": 15
      },
      "editions": [
        {
          "name": "STU 1 on FHIR R4",
          "ig-version": "1.0.0",
          "package": "hl7.fhir.us.nhsn-med-admin#1.0.0",
          "fhir-version": [
            "4.0.1"
          ],
          "url": "http://hl7.org/fhir/us/nhsn-med-admin/STU1"
        }
      ]
    },
    {
      "name": "HL7 Norway no-basis",
      "category": "National Base",
      "npm-name": "hl7.fhir.no.basis",
      "description": "HL7 FHIR Base profiles for Norway",
      "authority": "HL7",
      "product": [
        "fhir"
      ],
      "country": "no",
      "language": [
        "en"
      ],
      "canonical": "http://hl7.no/fhir/",
      "editions": [
        {
          "name": "HL7 Norway no-basis",
          "ig-version": "2.0.15",
          "package": "hl7.fhir.no.basis#2.0.15",
          "fhir-version": [
            "4.0.1"
          ],
          "url": "https://simplifier.net/guide/no-basis-entities-individuals/introduction"
        }
      ],
      "analysis": {
        "content": true,
        "rest": true,
        "documents": true,
        "clinicalCore": true,
        "medsMgmt": true,
        "profiles": 17,
        "extensions": 8,
        "valuesets": 6,
        "codeSystems": 4
      }
    },
    {
      "name": "Clinical Quality Language Specification",
      "category": "infrastructure",
      "npm-name": "hl7.cql",
      "description": "??",
      "authority": "HL7",
      "product": [
        "fhir"
      ],
      "country": "uv",
      "history": "http://cql.hl7.org/history.html",
      "language": [
        "en"
      ],
      "canonical": "http://cql.hl7.org",
      "ci-build": "http://build.fhir.org/ig/HL7/cql",
      "editions": [
        {
          "name": "Normative Normative",
          "ig-version": "1.5.1",
          "package": "hl7.cql#1.5.1",
          "fhir-version": [
            "4.0.1"
          ],
          "url": "http://cql.hl7.org/N1"
        }
      ],
      "analysis": {
        "error": "Error reading http://cql.hl7.org/N1/package.tgz: null"
      }
    },
    {
      "name": "Immunization Decision Support Forecast FHIR IG",
      "category": "Medications / Immunizations",
      "npm-name": "hl7.fhir.us.immds",
      "description": "A common FHIR implementation guide that expert systems may use to provide a common consistent interface enable decisioin support recommending which vaccinations a patient is due for next",
      "authority": "HL7",
      "product": [
        "fhir"
      ],
      "country": "us",
      "language": [
        "en"
      ],
      "history": "http://hl7.org/fhir/us/immds/history.html",
      "canonical": "http://hl7.org/fhir/us/immds",
      "ci-build": "http://build.fhir.org/ig/HL7/ImmunizationFHIRDS",
      "analysis": {
        "content": true,
        "clinicalCore": true,
        "medsMgmt": true,
        "profiles": 4,
        "operations": 1,
        "valuesets": 4,
        "codeSystems": 3,
        "examples": 6
      },
      "editions": [
        {
          "name": "STU 1",
          "ig-version": "1.0.0",
          "package": "hl7.fhir.us.immds#1.0.0",
          "fhir-version": [
            "4.0.1"
          ],
          "url": "http://hl7.org/fhir/us/immds/STU1"
        }
      ]
    },
    {
      "name": "Profiles for ICSR Transfusion and Vaccination Adverse Event Detection and Reporting",
      "category": "Pharmaceutical",
      "npm-name": "hl7.fhir.us.icsr-ae-reporting",
      "description": "??",
      "authority": "HL7",
      "product": [
        "fhir"
      ],
      "country": "us",
      "history": "http://hl7.org/fhir/us/icsr-ae-reporting/history.html",
      "language": [
        "en"
      ],
      "canonical": "http://hl7.org/fhir/us/icsr-ae-reporting",
      "ci-build": "http://build.fhir.org/ig/HL7/icsr-ae-reporting",
      "analysis": {
        "content": true,
        "clinicalCore": true,
        "medsMgmt": true,
        "diagnostics": true,
        "profiles": 22,
        "extensions": 20,
        "valuesets": 13,
        "codeSystems": 2,
        "examples": 42
      },
      "editions": [
        {
          "name": "STU 1",
          "ig-version": "1.0.0",
          "package": "hl7.fhir.us.icsr-ae-reporting#1.0.0",
          "fhir-version": [
            "4.0.1"
          ],
          "url": "http://hl7.org/fhir/us/icsr-ae-reporting/STU1"
        }
      ]
    },
    {
      "name": "Immunization Decision Support Forecast FHIR IG",
      "category": "Medications / Immunizations",
      "npm-name": "hl7.fhir.uv.immds",
      "description": "??",
      "authority": "HL7",
      "product": [
        "fhir"
      ],
      "country": "uv",
      "history": "http://hl7.org/fhir/uv/immds/history.html",
      "language": [
        "en"
      ],
      "canonical": "http://hl7.org/fhir/uv/immds",
      "ci-build": "http://build.fhir.org/ig/HL7/ImmunizationFHIRDS",
      "analysis": {
        "content": true,
        "rest": true,
        "clinicalCore": true,
        "medsMgmt": true,
        "profiles": 3,
        "operations": 1
      },
      "editions": [
        {
          "name": "STU 1 Ballot",
          "ig-version": "0.2.0",
          "package": "hl7.fhir.uv.immds#0.2.0",
          "fhir-version": [
            "4.0.0"
          ],
          "url": "http://hl7.org/fhir/uv/immds/2019Sep"
        }
      ]
    },
    {
      "name": "Security for Scalable Registration, Authentication, and Authorization",
      "category": "Security",
      "npm-name": "hl7.fhir.us.udap-security",
      "description": "??",
      "authority": "HL7",
      "product": [
        "fhir"
      ],
      "country": "us",
      "history": "http://hl7.org/fhir/us/udap-security/history.html",
      "language": [
        "en"
      ],
      "canonical": "http://hl7.org/fhir/us/udap-security",
      "ci-build": "http://build.fhir.org/ig/HL7/fhir-udap-security-ig",
      "analysis": {
        "rest": true
      },
      "editions": [
        {
          "name": "STU 1",
          "ig-version": "1.0.0",
          "package": "hl7.fhir.us.udap-security#1.0.0",
          "fhir-version": [
            "4.0.1"
          ],
          "url": "http://hl7.org/fhir/us/udap-security/STU1"
        }
      ]
    },
    {
      "name": "Single Institutional Review Board (sIRB) Implementation Guide",
      "category": "Research",
      "npm-name": "hl7.fhir.us.sirb",
      "description": "??",
      "authority": "HL7",
      "product": [
        "fhir"
      ],
      "country": "us",
      "history": "http://hl7.org/fhir/us/sirb/history.html",
      "language": [
        "en"
      ],
      "canonical": "http://hl7.org/fhir/us/sirb",
      "ci-build": "http://build.fhir.org/ig/HL7/fhir-sirb",
      "analysis": {
        "codeSystems": 1,
        "examples": 16
      },
      "editions": [
        {
          "name": "STU 1 Ballot",
          "ig-version": "0.1.0",
          "package": "hl7.fhir.us.sirb#0.1.0",
          "fhir-version": [
            "4.0.1"
          ],
          "url": "http://hl7.org/fhir/us/sirb/2021Sep"
        }
      ]
    },
    {
      "name": "Sharing eCC Data from Pathology Labs to EHR",
      "category": "Documents",
      "npm-name": "hl7.fhir.us.cancer-reporting",
      "description": "??",
      "authority": "HL7",
      "product": [
        "fhir"
      ],
      "country": "us",
      "history": "http://hl7.org/fhir/us/cancer-reporting/history.html",
      "language": [
        "en"
      ],
      "canonical": "http://hl7.org/fhir/us/cancer-reporting",
      "ci-build": "http://build.fhir.org/ig/HL7/cancer-reporting",
      "analysis": {
        "content": true,
        "clinicalCore": true,
        "diagnostics": true,
        "profiles": 6,
        "valuesets": 1,
        "codeSystems": 1,
        "examples": 27
      },
      "editions": [
        {
          "name": "STU1 Ballot",
          "ig-version": "0.1.0",
          "package": "hl7.fhir.us.cancer-reporting#0.1.0",
          "fhir-version": [
            "4.0.1"
          ],
          "url": "http://hl7.org/fhir/us/cancer-reporting/2021Sep"
        }
      ]
    },
    {
      "name": "HL7 FHIR® Implementation Guide: Ophthalmology Retinal, Release 1",
      "category": "Diagnostics",
      "npm-name": "hl7.fhir.uv.eyecare",
      "description": "??",
      "authority": "HL7",
      "product": [
        "fhir"
      ],
      "country": "uv",
      "history": "http://hl7.org/fhir/uv/eyecare/history.html",
      "language": [
        "en"
      ],
      "canonical": "http://hl7.org/fhir/uv/eyecare",
      "ci-build": "http://build.fhir.org/ig/HL7/fhir-eyecare-ig",
      "analysis": {
        "content": true,
        "clinicalCore": true,
        "diagnostics": true,
        "profiles": 15,
        "valuesets": 13,
        "codeSystems": 3,
        "examples": 32
      },
      "editions": [
        {
          "name": "STU1 Ballot",
          "ig-version": "0.1.0",
          "package": "hl7.fhir.uv.eyecare#0.1.0",
          "fhir-version": [
            "4.0.1"
          ],
          "url": "http://hl7.org/fhir/uv/eyecare/2021Sep"
        }
      ]
    },
    {
      "name": "SMART Health Cards Vaccination and Testing, Release 1 | STU 1",
      "category": "Public Health",
      "npm-name": "hl7.fhir.uv.shc-vaccination",
      "description": "??",
      "authority": "HL7",
      "product": [
        "fhir"
      ],
      "country": "uv",
      "history": "http://hl7.org/fhir/uv/shc-vaccination/history.html",
      "language": [
        "en"
      ],
      "canonical": "http://hl7.org/fhir/uv/shc-vaccination",
      "ci-build": "http://build.fhir.org/ig/HL7/fhir-shc-vaccination-ig",
      "analysis": {
        "content": true,
        "clinicalCore": true,
        "profiles": 16,
        "valuesets": 10,
        "codeSystems": 1
      },
      "editions": [
        {
          "name": "STU 1 Ballot",
          "ig-version": "0.6.2",
          "package": "hl7.fhir.uv.shc-vaccination#0.6.2",
          "fhir-version": [
            "4.0.1"
          ],
          "url": "http://hl7.org/fhir/uv/shc-vaccination/2021Sep"
        }
      ]
    },
    {
      "name": "HL7 FHIR Implementation Guide for Military Service History and Status",
      "category": "Clinical Records",
      "npm-name": "hl7.fhir.us.military-service",
      "description": "??",
      "authority": "HL7",
      "product": [
        "fhir"
      ],
      "country": "us",
      "history": "http://hl7.org/fhir/us/military-service/history.html",
      "language": [
        "en"
      ],
      "canonical": "http://hl7.org/fhir/us/military-service",
      "ci-build": "http://build.fhir.org/ig/HL7/fhir-military-service",
      "analysis": {
        "content": true,
        "clinicalCore": true,
        "profiles": 5,
        "extensions": 1,
        "operations": 1,
        "valuesets": 7,
        "codeSystems": 1,
        "examples": 5
      },
      "editions": [
        {
          "name": "STU 1 Ballot",
          "ig-version": "0.1.0",
          "package": "hl7.fhir.us.military-service#0.1.0",
          "fhir-version": [
            "4.0.1"
          ],
          "url": "http://hl7.org/fhir/us/military-service/2021Sep"
        }
      ]
    },
    {
      "name": "Taiwan Digital COVID-19 Certificate",
      "category": "Immunication and Observation",
      "npm-name": "dccfhirig.mohw.gov.tw",
      "description": "Taiwan Digital COVID-19 Certificate",
      "authority": "MOHW",
      "product": [
        "fhir"
      ],
      "country": "tw",
      "history": "https://dccfhirig.mohw.gov.tw/fhir/history.html",
      "language": [
        "en"
      ],
      "canonical": "https://dccfhirig.mohw.gov.tw/ig",
      "ci-build": "https://dccfhirig.mohw.gov.tw/ig",
      "editions": [
        {
          "name": "DSTU 1",
          "ig-version": "1.1.1",
          "package": "dccfhirig.mohw.gov.tw#1.1.1",
          "fhir-version": [
            "4.0.1"
          ],
          "url": "https://dccfhirig.mohw.gov.tw/ig"
        }
      ]
    },
    {
      "name": "Logica COVID-19 FHIR Profile Library IG",
      "category": "Public Health",
      "npm-name": "hl7.fhir.us.covid19library",
      "description": "??",
      "authority": "HL7",
      "product": [
        "fhir"
      ],
      "country": "us",
      "history": "http://hl7.org/fhir/us/covid19library/history.html",
      "language": [
        "en"
      ],
      "canonical": "http://hl7.org/fhir/us/covid19library",
      "ci-build": "http://build.fhir.org/ig/HL7/covid19library",
      "analysis": {
        "content": true,
        "clinicalCore": true,
        "profiles": 146,
        "extensions": 4,
        "valuesets": 43,
        "codeSystems": 2,
        "examples": 141
      },
      "editions": [
        {
          "name": "Informative Informative",
          "ig-version": "1.0.0",
          "package": "hl7.fhir.us.covid19library#1.0.0",
          "fhir-version": [
            "4.0.1"
          ],
          "url": "http://hl7.org/fhir/us/covid19library/informative1"
        }
      ]
    },
    {
      "name": "FHIR for FAIR - FHIR Implementation Guide",
      "category": "Research",
      "npm-name": "hl7.fhir.uv.fhir-for-fair",
      "description": "??",
      "authority": "HL7",
      "product": [
        "fhir"
      ],
      "country": "uv",
      "history": "http://hl7.org/fhir/uv/fhir-for-fair/history.html",
      "language": [
        "en"
      ],
      "canonical": "http://hl7.org/fhir/uv/fhir-for-fair",
      "ci-build": "http://build.fhir.org/ig/HL7/fhir-for-fair",
      "analysis": {
        "error": "Unsupported version: 4.1.0"
      },
      "editions": [
        {
          "name": "STU 1",
          "ig-version": "1.0.0",
          "package": "hl7.fhir.uv.fhir-for-fair#1.0.0",
          "fhir-version": [
            "4.3.0"
          ],
          "url": "http://hl7.org/fhir/uv/fhir-for-fair/STU1"
        }
      ]
    },
    {
      "name": "Da Vinci Patient Cost Transparency Implementation Guide",
      "category": "Financial",
      "npm-name": "hl7.fhir.us.davinci-pct",
      "description": "??",
      "authority": "HL7",
      "product": [
        "fhir"
      ],
      "country": "us",
      "history": "http://hl7.org/fhir/us/davinci-pct/history.html",
      "language": [
        "en"
      ],
      "canonical": "http://hl7.org/fhir/us/davinci-pct",
      "ci-build": "http://hl7.org/fhir/us/davinci-pct",
      "analysis": {
        "content": true,
        "clinicalCore": true,
        "financials": true,
        "profiles": 11,
        "extensions": 17,
        "operations": 1,
        "valuesets": 18,
        "codeSystems": 14,
        "examples": 18
      },
      "editions": [
        {
          "name": "STU 1 Draft",
          "ig-version": "0.1.0",
          "package": "hl7.fhir.us.davinci-pct#0.1.0",
          "fhir-version": [
            "4.0.1"
          ],
          "url": "http://hl7.org/fhir/us/davinci-pct/2022Jan"
        }
      ]
    },
    {
      "name": "Hybrid / Intermediary Exchange",
      "category": "EHR Access",
      "npm-name": "hl7.fhir.us.exchange-routing",
      "description": "??",
      "authority": "HL7",
      "product": [
        "fhir"
      ],
      "country": "us",
      "history": "http://hl7.org/fhir/us/exchange-routing/history.html",
      "language": [
        "en"
      ],
      "canonical": "http://hl7.org/fhir/us/exchange-routing",
      "ci-build": "http://build.fhir.org/ig/HL7/fhir-exchange-routing-ig",
      "analysis": {
        "rest": true
      },
      "editions": [
        {
          "name": "STU1",
          "ig-version": "1.0.0",
          "package": "hl7.fhir.us.exchange-routing#1.0.0",
          "fhir-version": [
            "4.0.1"
          ],
          "url": "http://hl7.org/fhir/us/exchange-routing/STU1"
        }
      ]
    },
    {
      "name": "PACIO Re-Assessment Timepoints Implementation Guide",
      "category": "Clinical Documents",
      "npm-name": "hl7.fhir.us.pacio-rt",
      "description": "??",
      "authority": "HL7",
      "product": [
        "fhir"
      ],
      "country": "us",
      "history": "http://hl7.org/fhir/us/pacio-rt/history.html",
      "language": [
        "en"
      ],
      "canonical": "http://hl7.org/fhir/us/pacio-rt",
      "ci-build": "http://build.fhir.org/ig/HL7/fhir-pacio-rt",
      "analysis": {
        "content": true,
        "rest": true,
        "clinicalCore": true,
        "profiles": 1,
        "extensions": 1,
        "valuesets": 4,
        "codeSystems": 3,
        "examples": 241
      },
      "editions": [
        {
          "name": "STU 1",
          "ig-version": "1.0.0",
          "package": "hl7.fhir.us.pacio-rt#1.0.0",
          "fhir-version": [
            "4.0.1"
          ],
          "url": "http://hl7.org/fhir/us/pacio-rt/STU1"
        }
      ]
    },
    {
      "name": "Da Vinci Risk Adjustment FHIR Implementation Guide",
      "category": "Financial",
      "npm-name": "hl7.fhir.us.davinci-ra",
      "description": "??",
      "authority": "HL7",
      "product": [
        "fhir"
      ],
      "country": "us",
      "history": "http://hl7.org/fhir/us/davinci-ra/history.html",
      "language": [
        "en"
      ],
      "canonical": "http://hl7.org/fhir/us/davinci-ra",
      "ci-build": "http://build.fhir.org/ig/HL7/davinci-ra",
      "analysis": {
        "content": true,
        "rest": true,
        "clinicalCore": true,
        "measures": true,
        "profiles": 4,
        "extensions": 6,
        "operations": 1,
        "valuesets": 3,
        "codeSystems": 3,
        "examples": 72
      },
      "editions": [
        {
          "name": "STU 1",
          "ig-version": "1.0.0",
          "package": "hl7.fhir.us.davinci-ra#1.0.0",
          "fhir-version": [
            "4.0.1"
          ],
          "url": "http://hl7.org/fhir/us/davinci-ra/STU1"
        }
      ]
    },
    {
      "name": "International Patient Access",
      "category": "Patient Summary",
      "npm-name": "hl7.fhir.uv.ipa",
      "description": "??",
      "authority": "HL7",
      "product": [
        "fhir"
      ],
      "country": "uv",
      "history": "http://hl7.org/fhir/uv/ipa/history.html",
      "language": [
        "en"
      ],
      "canonical": "http://hl7.org/fhir/uv/ipa",
      "ci-build": "http://build.fhir.org/ig/HL7/fhir-ipa",
      "analysis": {
        "content": true,
        "rest": true,
        "documents": true,
        "clinicalCore": true,
        "medsMgmt": true,
        "profiles": 11,
        "operations": 1,
        "examples": 13
      },
      "editions": [
        {
          "name": "STU 1 Ballot",
          "ig-version": "0.1.0",
          "package": "hl7.fhir.uv.ipa#0.1.0",
          "fhir-version": [
            "4.0.1"
          ],
          "url": "http://hl7.org/fhir/uv/ipa/2022Jan"
        }
      ]
    },
    {
      "name": "PACIO Advance Directive Information Implementation Guide",
      "category": "Clinical Documents",
      "npm-name": "hl7.fhir.us.pacio-adi",
      "description": "??",
      "authority": "HL7",
      "product": [
        "fhir"
      ],
      "country": "us",
      "history": "http://hl7.org/fhir/us/pacio-adi/history.html",
      "language": [
        "en"
      ],
      "canonical": "http://hl7.org/fhir/us/pacio-adi",
      "ci-build": "http://build.fhir.org/ig/HL7/pacio-adi",
      "analysis": {
        "content": true,
        "rest": true,
        "documents": true,
        "clinicalCore": true,
        "profiles": 15,
        "extensions": 13,
        "valuesets": 17,
        "codeSystems": 2,
        "examples": 65
      },
      "editions": [
        {
          "name": "STU 1 Ballot",
          "ig-version": "0.1.0",
          "package": "hl7.fhir.us.pacio-adi#0.1.0",
          "fhir-version": [
            "4.0.1"
          ],
          "url": "http://hl7.org/fhir/us/pacio-adi/2022Jan"
        }
      ]
    },
    {
      "name": "CARIN Digital Insurance Card",
      "category": "Financial",
      "npm-name": "hl7.fhir.us.insurance-card",
      "description": "??",
      "authority": "HL7",
      "product": [
        "fhir"
      ],
      "country": "us",
      "history": "http://hl7.org/fhir/us/insurance-card/history.html",
      "language": [
        "en"
      ],
      "canonical": "http://hl7.org/fhir/us/insurance-card",
      "ci-build": "http://build.fhir.org/ig/HL7/insurance-card",
      "analysis": {
        "content": true,
        "rest": true,
        "clinicalCore": true,
        "financials": true,
        "profiles": 3,
        "extensions": 10,
        "valuesets": 5,
        "codeSystems": 5,
        "examples": 4
      },
      "editions": [
        {
          "name": "STU 1",
          "ig-version": "1.0.0",
          "package": "hl7.fhir.us.insurance-card#1.0.0",
          "fhir-version": [
            "4.0.1"
          ],
          "url": "http://hl7.org/fhir/us/insurance-card/STU1"
        }
      ]
    },
    {
      "name": "Radiation Dose Summary for Diagnostic Procedures on FHIR",
      "category": "Diagnostics",
      "npm-name": "hl7.fhir.uv.radiation-dose-summary",
      "description": "??",
      "authority": "HL7",
      "product": [
        "fhir"
      ],
      "country": "uv",
      "history": "http://hl7.org/fhir/uv/radiation-dose-summary/history.html",
      "language": [
        "en"
      ],
      "canonical": "http://hl7.org/fhir/uv/radiation-dose-summary",
      "ci-build": "http://build.fhir.org/ig/HL7/fhir-radiation-dose-summary-ig",
      "analysis": {
        "content": true,
        "rest": true,
        "clinicalCore": true,
        "profiles": 9,
        "valuesets": 5,
        "codeSystems": 1,
        "tests": 3,
        "examples": 15
      },
      "editions": [
        {
          "name": "STU 1 Ballot",
          "ig-version": "0.1.0",
          "package": "hl7.fhir.uv.radiation-dose-summary#0.1.0",
          "fhir-version": [
            "4.0.1"
          ],
          "url": "http://hl7.org/fhir/uv/radiation-dose-summary/2022Jan"
        }
      ]
    },
    {
      "name": "Making EHR Data MOre available for Research and Public Health (MedMorph) Central Cancer Registry Reporting Content IG",
      "category": "Public Health and Research",
      "npm-name": "hl7.fhir.us.central-cancer-registry-reporting",
      "description": "??",
      "authority": "HL7",
      "product": [
        "fhir"
      ],
      "country": "us",
      "history": "http://hl7.org/fhir/us/central-cancer-registry-reporting/history.html",
      "language": [
        "en"
      ],
      "canonical": "http://hl7.org/fhir/us/central-cancer-registry-reporting",
      "ci-build": "http://build.fhir.org/ig/HL7/fhir-central-cancer-registry-reporting",
      "analysis": {
        "content": true,
        "rest": true,
        "clinicalCore": true,
        "carePlanning": true,
        "profiles": 6,
        "extensions": 1,
        "valuesets": 1,
        "examples": 10
      },
      "editions": [
        {
          "name": "STU 1 Ballot",
          "ig-version": "0.1.0",
          "package": "hl7.fhir.us.central-cancer-registry-reporting#0.1.0",
          "fhir-version": [
            "4.0.1"
          ],
          "url": "http://hl7.org/fhir/us/central-cancer-registry-reporting/2022Jan"
        }
      ]
    },
    {
      "name": "Making EHR Data MOre available for Research and Public Health (MedMorph) Healthcare Surveys Reporting Content IG",
      "category": "Public Health and Research",
      "npm-name": "hl7.fhir.us.health-care-surveys-reporting",
      "description": "??",
      "authority": "HL7",
      "product": [
        "fhir"
      ],
      "country": "us",
      "history": "http://hl7.org/fhir/us/health-care-surveys-reporting/history.html",
      "language": [
        "en"
      ],
      "canonical": "http://hl7.org/fhir/us/health-care-surveys-reporting",
      "ci-build": "http://build.fhir.org/ig/HL7/fhir-health-care-surveys-reporting",
      "analysis": {
        "content": true,
        "rest": true,
        "clinicalCore": true,
        "carePlanning": true,
        "medsMgmt": true,
        "profiles": 4,
        "examples": 13
      },
      "editions": [
        {
          "name": "STU 1 Ballot",
          "ig-version": "0.1.0",
          "package": "hl7.fhir.us.health-care-surveys-reporting#0.1.0",
          "fhir-version": [
            "4.0.1"
          ],
          "url": "http://hl7.org/fhir/us/health-care-surveys-reporting/2022Jan"
        }
      ]
    },
    {
      "name": "Making EHR Data MOre available for Research and Public Health (MedMorph) Research Content IG",
      "category": "Public Health and Research",
      "npm-name": "hl7.fhir.us.medmorph-research-dex",
      "description": "??",
      "authority": "HL7",
      "product": [
        "fhir"
      ],
      "country": "us",
      "history": "http://hl7.org/fhir/us/medmorph-research-dex/history.html",
      "language": [
        "en"
      ],
      "canonical": "http://hl7.org/fhir/us/medmorph-research-dex",
      "ci-build": "http://build.fhir.org/ig/HL7/fhir-medmorph-research-dex",
      "analysis": {
        "content": true,
        "rest": true,
        "carePlanning": true,
        "profiles": 1,
        "examples": 6
      },
      "editions": [
        {
          "name": "STU 1 Ballot",
          "ig-version": "0.1.0",
          "package": "hl7.fhir.us.medmorph-research-dex#0.1.0",
          "fhir-version": [
            "4.0.1"
          ],
          "url": "http://hl7.org/fhir/us/medmorph-research-dex/2022Jan"
        }
      ]
    },
    {
      "name": "Medicolegal Death Investigation (MDI)",
      "category": "Public Health",
      "npm-name": "hl7.fhir.us.mdi",
      "description": "??",
      "authority": "HL7",
      "product": [
        "fhir"
      ],
      "country": "us",
      "history": "http://hl7.org/fhir/us/mdi/history.html",
      "language": [
        "en"
      ],
      "canonical": "http://hl7.org/fhir/us/mdi",
      "ci-build": "http://build.fhir.org/ig/HL7/fhir-mdi-ig",
      "analysis": {
        "content": true,
        "documents": true,
        "clinicalCore": true,
        "diagnostics": true,
        "profiles": 16,
        "extensions": 2,
        "valuesets": 7,
        "codeSystems": 2,
        "examples": 40
      },
      "editions": [
        {
          "name": "STU 1",
          "ig-version": "1.0.0",
          "package": "hl7.fhir.us.mdi#1.0.0",
          "fhir-version": [
            "4.0.1"
          ],
          "url": "http://hl7.org/fhir/us/mdi/STU1"
        }
      ]
    },
    {
      "name": "Clinical Quality Framework Common FHIR Assets",
      "category": "Quality / CDS",
      "npm-name": "fhir.cqf.common",
      "description": "This implementation guide contains common FHIR assets for use in CQFramework content IGs, including FHIRHelpers and the FHIR-ModelInfo libraries",
      "authority": "CQF",
      "product": [
        "fhir"
      ],
      "country": "us",
      "history": "http://fhir.org/guides/cqf/common/history.html",
      "language": [
        "en"
      ],
      "canonical": "http://fhir.org/guides/cqf/common",
      "ci-build": "http://build.fhir.org/ig/cqframework/cqf",
      "editions": [
        {
          "name": "Release 1",
          "ig-version": "4.0.1",
          "package": "fhir.cqf.common#4.0.1",
          "fhir-version": [
            "4.0.1"
          ],
          "url": "http://fhir.org/guides/cqf/common/4.0.1"
        }
      ],
      "analysis": {
        "valuesets": 2
      }
    },
    {
      "name": "Maternal and Infant Health Research",
      "category": "Public Health",
      "npm-name": "hl7.fhir.us.mihr",
      "description": "??",
      "authority": "HL7",
      "product": [
        "fhir"
      ],
      "country": "us",
      "history": "http://hl7.org/fhir/us/mihr/history.html",
      "language": [
        "en"
      ],
      "canonical": "http://hl7.org/fhir/us/mihr",
      "ci-build": "http://build.fhir.org/ig/HL7/fhir-mmm-ig",
      "analysis": {
        "valuesets": 9,
        "examples": 24
      },
      "editions": [
        {
          "name": "STU1 Ballot",
          "ig-version": "1.0.0-ballot",
          "package": "hl7.fhir.us.mihr#1.0.0-ballot",
          "fhir-version": [
            "4.0.1"
          ],
          "url": "http://hl7.org/fhir/us/mihr/2022May"
        }
      ]
    },
    {
      "name": "Patient Request for Corrections Implementation Guide",
      "category": "tbd",
      "npm-name": "hl7.fhir.uv.patient-corrections",
      "description": "??",
      "authority": "HL7",
      "product": [
        "fhir"
      ],
      "country": "uv",
      "history": "http://hl7.org/fhir/uv/patient-corrections/history.html",
      "language": [
        "en"
      ],
      "canonical": "http://hl7.org/fhir/uv/patient-corrections",
      "ci-build": "http://build.fhir.org/ig/HL7/fhir-patient-correction",
      "analysis": {
        "content": true,
        "rest": true,
        "carePlanning": true,
        "profiles": 3,
        "operations": 1,
        "valuesets": 4,
        "codeSystems": 4,
        "examples": 17
      },
      "editions": [
        {
          "name": "STU 1 Ballot",
          "ig-version": "1.0.0-ballot",
          "package": "hl7.fhir.uv.patient-corrections#1.0.0-ballot",
          "fhir-version": [
            "4.0.1"
          ],
          "url": "http://hl7.org/fhir/uv/patient-corrections/2022May"
        }
      ]
    },
    {
      "name": "Interoperable Digital Identity and Patient Matching",
      "category": "Security",
      "npm-name": "hl7.fhir.us.identity-matching",
      "description": "??",
      "authority": "HL7",
      "product": [
        "fhir"
      ],
      "country": "us",
      "history": "http://hl7.org/fhir/us/identity-matching/history.html",
      "language": [
        "en"
      ],
      "canonical": "http://hl7.org/fhir/us/identity-matching",
      "ci-build": "http://build.fhir.org/ig/HL7/fhir-identity-matching-ig",
      "analysis": {
        "content": true,
        "clinicalCore": true,
        "profiles": 3,
        "valuesets": 1,
        "codeSystems": 1,
        "examples": 3
      },
      "editions": [
        {
          "name": "STU 1 Ballot",
          "ig-version": "1.0.0-ballot",
          "package": "hl7.fhir.us.identity-matching#1.0.0-ballot",
          "fhir-version": [
            "4.0.1"
          ],
          "url": "http://hl7.org/fhir/us/identity-matching/2022May"
        }
      ]
    },
    {
      "name": "CDC Opioid MME Calculator",
      "category": "Quality / CDS",
      "npm-name": "fhir.cdc.opioid-mme-r4",
      "description": "This implementation guide provides Morphine Milligram Equivalent (MME) calculation logic as described by the Centers For Disease Control and Prevention (CDC) Guideline for Prescribing Opioids for Chronic Pain — United States, 2016",
      "authority": "CQF",
      "product": [
        "fhir"
      ],
      "country": "us",
      "history": "http://fhir.org/guides/cdc/opioid-mme-r4/history.html",
      "language": [
        "en"
      ],
      "canonical": "http://fhir.org/guides/cdc/opioid-mme-r4",
      "ci-build": "http://build.fhir.org/ig/cqframework/opioid-mme-r4",
      "editions": [
        {
          "name": "Release 1",
          "ig-version": "3.0.0",
          "package": "fhir.cdc.opioid-mme-r4#3.0.0",
          "fhir-version": [
            "4.0.1"
          ],
          "url": "http://fhir.org/guides/cdc/opioid-mme-r4/3.0.0"
        }
      ],
      "analysis": {
        "content": true,
        "clinicalCore": true,
        "medsMgmt": true,
        "profiles": 1,
        "codeSystems": 3,
        "examples": 12
      }
    },
    {
      "name": "FHIRcast",
      "category": "Imaging",
      "npm-name": "hl7.fhir.uv.fhircast",
      "description": "??",
      "authority": "HL7",
      "product": [
        "fhir"
      ],
      "country": "uv",
      "history": "http://hl7.org/fhir/uv/fhircast/history.html",
      "language": [
        "en"
      ],
      "canonical": "http://hl7.org/fhir/uv/fhircast",
      "ci-build": "http://build.fhir.org/ig/HL7/fhircast-docs",
      "analysis": {
        "content": true,
        "clinicalCore": true,
        "profiles": 2,
        "extensions": 1,
        "examples": 1
      },
      "editions": [
        {
          "name": "STU3 Ballot",
          "ig-version": "2.1.0-ballot",
          "package": "hl7.fhir.uv.fhircast#2.1.0-ballot",
          "fhir-version": [
            "4.0.1"
          ],
          "url": "http://hl7.org/fhir/uv/fhircast/2022May"
        },
        {
          "name": "STU2",
          "ig-version": "2.0.0",
          "package": "hl7.fhir.uv.fhircast#2.0.0",
          "fhir-version": [
            "4.0.1"
          ],
          "url": "https://fhircast.hl7.org/specification/STU2"
        },
        {
          "name": "STU1",
          "ig-version": "1.0.0",
          "package": "hl7.fhir.uv.fhircast#1.0.0",
          "fhir-version": [
            "4.0.1"
          ],
          "url": "https://fhircast.hl7.org/specification/STU1"
        }
      ]
    },
    {
      "name": "IHE Mobile Health Document Sharing (MHDS)",
      "category": "Clinical Documents",
      "npm-name": "ihe.iti.mhds",
      "description": "This Implementation Guide shows how to build a Document Sharing Exchange using IHE-profiled FHIR standard, rather than the legacy IHE profiles that are dominated by XDS and HL7 v2. This Implementation Guide assembles other IHE Implementation guides (Profiles) and defines a Document Registry Actor.",
      "authority": "IHE",
      "product": [
        "fhir"
      ],
      "country": "uv",
      "history": "http://profiles.ihe.net/ITI/MHDS/history.html",
      "language": [
        "en"
      ],
      "canonical": "https://profiles.ihe.net/ITI/MHDS",
      "analysis": {
        "rest": true
      },
      "ci-build": "http://build.fhir.org/ig/IHE/ITI.MHDS/branches/master/index.html",
      "editions": [
        {
          "name": "Publication",
          "ig-version": "2.3.0",
          "package": "ihe.iti.mhds#2.3.0",
          "fhir-version": [
            "4.0.1"
          ],
          "url": "https://profiles.ihe.net/ITI/MHDS/2.3.0"
        },
        {
          "name": "Publication",
          "ig-version": "2.1.0",
          "package": "ihe.iti.mhds#2.1.0",
          "fhir-version": [
            "4.0.1"
          ],
          "url": "https://www.ihe.net/uploadedFiles/Documents/ITI/IHE_ITI_Suppl_MHDS.pdf"
        }
      ]
    },
    {
      "name": "IHE Mobile Care Services Discovery (mCSD)",
      "category": "Administration",
      "npm-name": "ihe.iti.mcsd",
      "description": "The IHE Mobile Care Services Discovery (mCSD) IG provides a transaction for mobile and lightweight browser-based applications to find and update care services resources.",
      "authority": "IHE",
      "product": [
        "fhir"
      ],
      "country": "uv",
      "history": "http://profiles.ihe.net/ITI/mCSD/history.html",
      "language": [
        "en"
      ],
      "ci-build": "http://build.fhir.org/ig/IHE/ITI.mCSD/branches/main",
      "canonical": "https://profiles.ihe.net/ITI/mCSD",
      "analysis": {
        "content": true,
        "rest": true,
        "clinicalCore": true,
        "profiles": 14,
        "extensions": 2,
        "valuesets": 3,
        "codeSystems": 3,
        "examples": 21
      },
      "editions": [
        {
          "name": "Publication",
          "ig-version": "3.8.0",
          "package": "ihe.iti.mcsd#3.8.0",
          "fhir-version": [
            "4.0.1"
          ],
          "url": "https://profiles.ihe.net/ITI/mCSD/3.8.0"
        },
        {
          "name": "Publication",
          "ig-version": "3.5.0",
          "package": "ihe.iti.mcsd#3.5.0",
          "fhir-version": [
            "4.0.1"
          ],
          "url": "https://profiles.ihe.net/ITI/mCSD/3.5.0"
        },
        {
          "name": "Publication",
          "ig-version": "3.3.0",
          "package": "ihe.iti.mcsd#3.3.0",
          "fhir-version": [
            "4.0.1"
          ],
          "url": "https://www.ihe.net/uploadedFiles/Documents/ITI/IHE_ITI_Suppl_mCSD_Rev3-3_TI_2021-07-02.pdf"
        }
      ]
    },
    {
      "name": "Pan-Canadian Patient Summary",
      "category": "Patient Summary",
      "npm-name": "ca.infoway.io.psca",
      "description": "The Pan-Canadian Patient Summary (PS-CA) IG and accompanying [PS-CA specification](https://infoscribe.infoway-inforoute.ca/pages/viewpage.action?pageId\u003d149160290) adapt the HL7 [International Patient Summary](http://hl7.org/fhir/uv/ips/) (IPS) for use in a Canadian context.",
      "authority": "Canada Health Infoway",
      "product": [
        "fhir"
      ],
      "country": "ca",
      "history": "https://simplifier.net/PS-CA-R1/~guides",
      "language": [
        "en"
      ],
      "canonical": "http://fhir.infoway-inforoute.ca/io/psca",
      "ci-build": "https://simplifier.net/PS-CA-R1",
      "editions": [
        {
          "name": "Trial Implementation",
          "ig-version": "1.0.0",
          "package": "ca.infoway.io.psca#1.0.0-pre",
          "fhir-version": [
            "4.0.1"
          ],
          "url": "https://packages.simplifier.net/ca.infoway.io.psca/1.0.0-pre"
        },
        {
          "name": "Public Comment 0.3",
          "ig-version": "0.3.0",
          "package": "ca.infoway.io.psca#0.3.2",
          "fhir-version": [
            "4.0.1"
          ],
          "url": "https://packages.simplifier.net/ca.infoway.io.psca/0.3.2"
        },
        {
          "name": "Public Comment 0.2",
          "ig-version": "0.0.4",
          "package": "ca.infoway.io.psca#0.0.4",
          "fhir-version": [
            "4.0.1"
          ],
          "url": "https://packages.simplifier.net/ca.infoway.io.psca/0.0.4"
        },
        {
          "name": "Public Comment 0.1",
          "ig-version": "0.0.3",
          "package": "ca.infoway.vc.ps#0.0.3",
          "fhir-version": [
            "4.0.1"
          ],
          "url": "https://packages.simplifier.net/ca.infoway.vc.ps/0.0.3"
        }
      ],
      "analysis": {
        "content": true,
        "documents": true,
        "clinicalCore": true,
        "medsMgmt": true,
        "profiles": 19,
        "extensions": 3,
        "valuesets": 24,
        "codeSystems": 1
      }
    },
    {
      "name": "Canadian Baseline",
      "category": "National Base",
      "npm-name": "hl7.fhir.ca.baseline",
      "description": "Base Canadian national implementation guide",
      "authority": "HL7 Canada",
      "product": [
        "fhir"
      ],
      "country": "ca",
      "history": "https://simplifier.net/canadianfhirbaselineprofilesca-core",
      "language": [
        "en"
      ],
      "canonical": "http://hl7.org/fhir/ca/baseline",
      "ci-build": "https://build.fhir.org/ig/HL7-Canada/ca-baseline",
      "editions": [
        {
          "name": "Public Comment",
          "ig-version": "1.1.0",
          "package": "hl7.fhir.ca.baseline#1.1.3",
          "fhir-version": [
            "4.0.1"
          ],
          "url": "https://packages.simplifier.net/hl7.fhir.ca.baseline/1.1.3"
        },
        {
          "name": "Public Comment",
          "ig-version": "1.0.0",
          "package": "hl7.fhir.ca.baseline#1.0.2",
          "fhir-version": [
            "4.0.1"
          ],
          "url": "https://packages.simplifier.net/hl7.fhir.ca.baseline/1.0.2"
        }
      ],
      "analysis": {
        "content": true,
        "documents": true,
        "clinicalCore": true,
        "medsMgmt": true,
        "profiles": 31,
        "extensions": 13,
        "valuesets": 9,
        "codeSystems": 2
      }
    },
    {
      "name": "IHE Mobile Access to Health Documents (MHD)",
      "category": "EHR Access",
      "npm-name": "ihe.iti.mhd",
      "description": "Defines a simple HTTP interface to a Document Sharing environment, including: publishing/query (XDS-on-FHIR), point-to-point push (XDR, Direct, XDM), and federation of communities (XCA).",
      "authority": "IHE",
      "product": [
        "fhir"
      ],
      "country": "uv",
      "language": [
        "en"
      ],
      "history": "https://profiles.ihe.net/ITI/MHD/history.html",
      "canonical": "https://profiles.ihe.net/ITI/MHD",
      "ci-build": "http://build.fhir.org/ig/IHE/ITI.MHD",
      "analysis": {
        "content": true,
        "rest": true,
        "documents": true,
        "profiles": 24,
        "extensions": 4,
        "valuesets": 3,
        "codeSystems": 1,
        "examples": 48
      },
      "editions": [
        {
          "name": "Publication",
          "ig-version": "4.2.0",
          "package": "ihe.iti.mhd#4.2.0",
          "fhir-version": [
            "4.0.1"
          ],
          "url": "https://profiles.ihe.net/ITI/MHD/4.2.0"
        },
        {
          "name": "Publication",
          "ig-version": "4.1.0",
          "package": "ihe.iti.mhd#4.1.0",
          "fhir-version": [
            "4.0.1"
          ],
          "url": "https://profiles.ihe.net/ITI/MHD/4.1.0"
        },
        {
          "name": "Publication",
          "ig-version": "4.0.2",
          "package": "ihe.iti.mhd#4.0.2",
          "fhir-version": [
            "4.0.1"
          ],
          "url": "https://profiles.ihe.net/ITI/MHD/4.0.2"
        },
        {
          "name": "Publication",
          "ig-version": "4.0.1",
          "package": "ihe.iti.mhd#4.0.1",
          "fhir-version": [
            "4.0.1"
          ],
          "url": "https://profiles.ihe.net/ITI/MHD/4.0.1"
        },
        {
          "name": "Publication",
          "ig-version": "3.2.0",
          "package": "ihe.iti.mhd#3.2.0",
          "fhir-version": [
            "4.0.1"
          ],
          "url": "https://www.ihe.net/uploadedFiles/Documents/ITI/IHE_ITI_Suppl_MHD_Rev3-2_TI_2020-08-28.pdf"
        }
      ]
    },
    {
      "name": "IHE Basic Audit Log Patterns (BALP)",
      "category": "Privacy / Security",
      "npm-name": "ihe.iti.balp",
      "description": "The Basic Audit Log Patterns (BALP) **Content Profile** defines some basic and reusable AuditEvent patterns. This includes basic audit log profiles for FHIR RESTful operations, to be used when there is not a more specific audit event defined. Where a more specific audit event can be defined it should be derived off of these basic patterns.",
      "authority": "IHE",
      "product": [
        "fhir"
      ],
      "country": "uv",
      "history": "https://profiles.ihe.net/ITI/BALP/history.html",
      "language": [
        "en"
      ],
      "canonical": "https://profiles.ihe.net/ITI/BALP",
      "analysis": {
        "content": true,
        "profiles": 20,
        "extensions": 2,
        "valuesets": 6,
        "codeSystems": 5,
        "examples": 63
      },
      "ci-build": "http://build.fhir.org/ig/IHE/ITI.BasicAudit/branches/main/index.html",
      "editions": [
        {
          "name": "Publication",
          "ig-version": "1.1.1",
          "package": "ihe.iti.balp#1.1.1",
          "fhir-version": [
            "4.0.1"
          ],
          "url": "https://profiles.ihe.net/ITI/BALP/1.1.1"
        },
        {
          "name": "Publication",
          "ig-version": "1.1.0",
          "package": "ihe.iti.balp#1.1.0",
          "fhir-version": [
            "4.0.1"
          ],
          "url": "https://profiles.ihe.net/ITI/BALP/1.1.0"
        }
      ]
    },
    {
      "name": "IHE Interactive Multimedia Report (IMR)",
      "category": "Imaging",
      "npm-name": "ihe.rad.imr",
      "description": "Support encoding and presentation of an interactive multimedia report",
      "authority": "IHE",
      "product": [
        "fhir"
      ],
      "country": "uv",
      "history": "https://profiles.ihe.net/RAD/IMR/history.html",
      "language": [
        "en"
      ],
      "canonical": "https://profiles.ihe.net/RAD/IMR",
      "ci-build": "http://build.fhir.org/ig/IHE/RAD.IMR",
      "analysis": {
        "content": true,
        "rest": true,
        "clinicalCore": true,
        "diagnostics": true,
        "profiles": 8,
        "extensions": 2,
        "valuesets": 7,
        "examples": 19
      },
      "editions": [
        {
          "name": "Publication",
          "ig-version": "1.0.0",
          "package": "ihe.rad.imr#1.0.0",
          "fhir-version": [
            "4.0.1"
          ],
          "url": "https://profiles.ihe.net/RAD/IMR/1.0.0"
        }
      ]
    },
    {
      "name": "HL7 Belgium FHIR Implementation Guide - Core profiles",
      "category": "National Base",
      "npm-name": "hl7.fhir.be.core",
      "description": "HL7 Belgium FHIR Implementation Guide - Core profiles",
      "authority": "eHealth Platform",
      "product": [
        "fhir"
      ],
      "country": "be",
      "history": "https://www.ehealth.fgov.be/standards/fhir/core/history.html",
      "language": [
        "en"
      ],
      "canonical": "https://www.ehealth.fgov.be/standards/fhir/core",
      "ci-build": "http://build.fhir.org/ig/hl7-be/core",
      "editions": [
        {
          "name": "Trial Use Test",
          "ig-version": "2.0.0",
          "package": "hl7.fhir.be.core#2.0.0",
          "fhir-version": [
            "4.0.1"
          ],
          "url": "https://www.ehealth.fgov.be/standards/fhir/core/2.0.0"
        },
        {
          "name": "Trial Use",
          "ig-version": "2.0.1",
          "package": "hl7.fhir.be.core#2.0.1",
          "fhir-version": [
            "4.0.1"
          ],
          "url": "https://www.ehealth.fgov.be/standards/fhir/core/2.0.1"
        }
      ]
    },
    {
      "name": "HL7 Belgium FHIR Implementation Guide - Core clinical profiles - transversal",
      "category": "National Base",
      "npm-name": "hl7.fhir.be.core-clinical",
      "description": "HL7 Belgium FHIR Implementation Guide - Core clinical profiles - transversal",
      "authority": "eHealth Platform",
      "product": [
        "fhir"
      ],
      "country": "be",
      "history": "https://www.ehealth.fgov.be/standards/fhir/core-clinical/history.html",
      "language": [
        "en"
      ],
      "canonical": "https://www.ehealth.fgov.be/standards/fhir/core-clinical",
      "ci-build": "http://build.fhir.org/ig/hl7-be/core-clinical",
      "editions": [
        {
          "name": "Trial Use",
          "ig-version": "1.0.0",
          "package": "hl7.fhir.be.core-clinical#1.0.0",
          "fhir-version": [
            "4.0.1"
          ],
          "url": "https://www.ehealth.fgov.be/standards/fhir/core-clinical/1.0.0"
        }
      ]
    },
    {
      "name": "HL7 Belgium FHIR Implementation Guide - Medication profiles",
      "category": "National Base",
      "npm-name": "hl7.fhir.be.medication",
      "description": "HL7 Belgium FHIR Implementation Guide - Medication profiles",
      "authority": "eHealth Platform",
      "product": [
        "fhir"
      ],
      "country": "be",
      "history": "https://www.ehealth.fgov.be/standards/fhir/medication/history.html",
      "language": [
        "en"
      ],
      "canonical": "https://www.ehealth.fgov.be/standards/fhir/medication",
      "ci-build": "http://build.fhir.org/ig/hl7-be/medication",
      "editions": [
        {
          "name": "Trial Use",
          "ig-version": "1.0.0",
          "package": "hl7.fhir.be.medication#1.0.0",
          "fhir-version": [
            "4.0.1"
          ],
          "url": "https://www.ehealth.fgov.be/standards/fhir/medication/1.0.0"
        }
      ]
    },
    {
      "name": "HL7 Belgium FHIR Implementation Guide - Vaccination profiles",
      "category": "National Base",
      "npm-name": "hl7.fhir.be.vaccination",
      "description": "HL7 Belgium FHIR Implementation Guide - Vaccination profiles",
      "authority": "eHealth Platform",
      "product": [
        "fhir"
      ],
      "country": "be",
      "history": "https://www.ehealth.fgov.be/standards/fhir/vaccination/history.html",
      "language": [
        "en"
      ],
      "canonical": "https://www.ehealth.fgov.be/standards/fhir/vaccination",
      "ci-build": "http://build.fhir.org/ig/hl7-be/vaccination",
      "analysis": {
        "content": true,
        "clinicalCore": true,
        "profiles": 6,
        "extensions": 1,
        "valuesets": 3,
        "codeSystems": 5,
        "examples": 6
      },
      "editions": [
        {
          "name": "Trial Use",
          "ig-version": "1.0.0",
          "package": "hl7.fhir.be.vaccination#1.0.0",
          "fhir-version": [
            "4.0.1"
          ],
          "url": "https://www.ehealth.fgov.be/standards/fhir/vaccination/1.0.0"
        },
        {
          "name": "Trial Use",
          "ig-version": "1.0.0",
          "package": "hl7.fhir.be.vaccination#1.0.1",
          "fhir-version": [
            "4.0.1"
          ],
          "url": "https://www.ehealth.fgov.be/standards/fhir/vaccination/1.0.1"
        }
      ]
    },
    {
      "name": "HL7 Belgium FHIR Implementation Guide - MyCareNet profiles",
      "category": "National Base",
      "npm-name": "hl7.fhir.be.mycarenet",
      "description": "HL7 Belgium FHIR Implementation Guide - MyCareNet profiles",
      "authority": "eHealth Platform",
      "product": [
        "fhir"
      ],
      "country": "be",
      "history": "https://www.ehealth.fgov.be/standards/fhir/mycarenet/history.html",
      "language": [
        "en"
      ],
      "canonical": "https://www.ehealth.fgov.be/standards/fhir/mycarenet",
      "ci-build": "http://build.fhir.org/ig/hl7-be/mycarenet",
      "editions": [
        {
          "name": "Trial Use",
          "ig-version": "2.0.0",
          "package": "hl7.fhir.be.mycarenet#2.0.0",
          "fhir-version": [
            "4.0.1"
          ],
          "url": "https://www.ehealth.fgov.be/standards/fhir/mycarenet/2.0.0"
        }
      ]
    },
    {
      "name": "HL7 Belgium FHIR Implementation Guide - Lab related profiles",
      "category": "National Base",
      "npm-name": "hl7.fhir.be.lab",
      "description": "HL7 Belgium FHIR Implementation Guide - Lab related profiles",
      "authority": "eHealth Platform",
      "product": [
        "fhir"
      ],
      "country": "be",
      "history": "https://www.ehealth.fgov.be/standards/fhir/lab/history.html",
      "language": [
        "en"
      ],
      "canonical": "https://www.ehealth.fgov.be/standards/fhir/lab",
      "ci-build": "http://build.fhir.org/ig/hl7-be/lab",
      "editions": [
        {
          "name": "Trial Use",
          "ig-version": "1.0.0",
          "package": "hl7.fhir.be.lab#1.0.0",
          "fhir-version": [
            "4.0.1"
          ],
          "url": "https://www.ehealth.fgov.be/standards/fhir/lab/1.0.0"
        }
      ]
    },
    {
      "name": "jp-core",
      "category": "National Draft",
      "npm-name": "jp-core.draft",
      "description": "Japan core draft v1.0.8",
      "authority": "JAMI FHIR Draft WG",
      "product": [
        "fhir"
      ],
      "country": "ja",
      "language": [
        "ja"
      ],
      "canonical": "http://jpfhir.jp/fhir/core",
      "editions": [
        {
          "name": "jp-core.draft",
          "ig-version": "1.0.8",
          "package": "jp-core.draft#1.0.8",
          "fhir-version": [
            "4.0.1"
          ],
          "url": "https://jpfhir.jp/jpcoreV1/packages"
        }
      ],
      "analysis": {
        "content": true,
        "rest": true,
        "clinicalCore": true,
        "financials": true,
        "medsMgmt": true,
        "diagnostics": true,
        "profiles": 30,
        "extensions": 28,
        "codeSystems": 1
      }
    },
    {
      "name": "HL7 Belgium FHIR Implementation Guide - Allergy profiles",
      "category": "National Base",
      "npm-name": "hl7.fhir.be.allergy",
      "description": "HL7 Belgium FHIR Implementation Guide - Allergy profiles",
      "authority": "eHealth Platform",
      "product": [
        "fhir"
      ],
      "country": "be",
      "history": "https://www.ehealth.fgov.be/standards/fhir/allergy/history.html",
      "language": [
        "en"
      ],
      "canonical": "https://www.ehealth.fgov.be/standards/fhir/allergy",
      "ci-build": "http://build.fhir.org/ig/hl7-be/allergy",
      "editions": [
        {
          "name": "Trial Use",
          "ig-version": "1.0.0",
          "package": "hl7.fhir.be.allergy#1.0.0",
          "fhir-version": [
            "4.0.1"
          ],
          "url": "https://www.ehealth.fgov.be/standards/fhir/allergy/1.0.0"
        },
        {
          "name": "Trial Use",
          "ig-version": "1.0.1",
          "package": "hl7.fhir.be.allergy#1.0.1",
          "fhir-version": [
            "4.0.1"
          ],
          "url": "https://www.ehealth.fgov.be/standards/fhir/allergy/1.0.1"
        },
        {
          "name": "Trial Use",
          "ig-version": "1.1.0",
          "package": "hl7.fhir.be.allergy#1.1.0",
          "fhir-version": [
            "4.0.1"
          ],
          "url": "https://www.ehealth.fgov.be/standards/fhir/allergy/1.1.0"
        }
      ]
    },
    {
      "name": "TW Core",
      "category": "National Base",
      "npm-name": "twcore.mohw.gov.tw",
      "description": "Taiwan Core Implementation Guide",
      "authority": "MOHW",
      "product": [
        "fhir"
      ],
      "country": "tw",
      "history": "https://twcore.mohw.gov.tw/fhir/history.html",
      "language": [
        "zh-tw"
      ],
      "canonical": "https://twcore.mohw.gov.tw/ig",
      "ci-build": "https://twcore.mohw.gov.tw/ig",
      "editions": [
        {
          "name": "CI Build",
          "ig-version": "0.1.0-Trial Use",
          "package": "twcore.mohw.gov.tw#0.1.0-Trial Use",
          "fhir-version": [
            "4.0.1"
          ],
          "url": "https://twcore.mohw.gov.tw/ig"
        }
      ]
    },
    {
      "name": "CodeX™ Radiation Therapy",
      "category": "Care Planning",
      "npm-name": "hl7.fhir.us.codex-radiation-therapy",
      "description": "??",
      "authority": "HL7",
      "product": [
        "fhir"
      ],
      "country": "us",
      "history": "http://hl7.org/fhir/us/codex-radiation-therapy/history.html",
      "language": [
        "en"
      ],
      "canonical": "http://hl7.org/fhir/us/codex-radiation-therapy",
      "ci-build": "http://build.fhir.org/ig/codex-radiation-therapy",
      "editions": [
        {
          "name": "STU 1 Ballot",
          "ig-version": "1.0.0-ballot",
          "package": "hl7.fhir.us.codex-radiation-therapy#1.0.0-ballot",
          "fhir-version": [
            "4.0.1"
          ],
          "url": "http://hl7.org/fhir/us/codex-radiation-therapy/2022Sep"
        }
      ]
    },
    {
      "name": "At-Home In-Vitro Test Report",
      "category": "Clinical Documents",
      "npm-name": "hl7.fhir.us.home-lab-report",
      "description": "??",
      "authority": "HL7",
      "product": [
        "fhir"
      ],
      "country": "us",
      "history": "http://hl7.org/fhir/us/home-lab-report/history.html",
      "language": [
        "en"
      ],
      "canonical": "http://hl7.org/fhir/us/home-lab-report",
      "ci-build": "http://build.fhir.org/ig/HL7/home-lab-report",
      "editions": [
        {
          "name": "STU 1 Ballot",
          "ig-version": "1.0.0-ballot",
          "package": "hl7.fhir.us.home-lab-report#1.0.0-ballot",
          "fhir-version": [
            "4.0.1"
          ],
          "url": "http://hl7.org/fhir/us/home-lab-report/2022Sep"
        }
      ]
    },
    {
      "name": "PACIO Personal Functioning and Engagement Implementation Guide",
      "category": "Patient Summary",
      "npm-name": "hl7.fhir.us.pacio-pfe",
      "description": "??",
      "authority": "HL7",
      "product": [
        "fhir"
      ],
      "country": "us",
      "history": "http://hl7.org/fhir/us/pacio-pfe/history.html",
      "language": [
        "en"
      ],
      "canonical": "http://hl7.org/fhir/us/pacio-pfe",
      "ci-build": "http://build.fhir.org/ig/HL7/fhir-pacio-pfe",
      "editions": [
        {
          "name": "STU 1 Ballot",
          "ig-version": "1.0.0-ballot",
          "package": "hl7.fhir.us.pacio-pfe#1.0.0-ballot",
          "fhir-version": [
            "4.0.1"
          ],
          "url": "http://hl7.org/fhir/us/pacio-pfe/2022Sep"
        }
      ]
    },
    {
      "name": "US Public Health Profiles Library",
      "category": "Public Health",
      "npm-name": "hl7.fhir.us.ph-library",
      "description": "??",
      "authority": "HL7",
      "product": [
        "fhir"
      ],
      "country": "us",
      "history": "http://hl7.org/fhir/us/ph-library/history.html",
      "language": [
        "en"
      ],
      "canonical": "http://hl7.org/fhir/us/ph-library",
      "ci-build": "http://build.fhir.org/ig/HL7/fhir-us-ph-library",
      "editions": [
        {
          "name": "STU 1 Ballot",
          "ig-version": "1.0.0-ballot",
          "package": "hl7.fhir.us.ph-library#1.0.0-ballot",
          "fhir-version": [
            "4.0.1"
          ],
          "url": "http://hl7.org/fhir/us/ph-library/2022Sep"
        }
      ]
    },
    {
      "name": "National Healthcare Query",
      "category": "Administration",
      "npm-name": "hl7.fhir.us.directory-query",
      "description": "??",
      "authority": "HL7",
      "product": [
        "fhir"
      ],
      "country": "us",
      "history": "http://hl7.org/fhir/us/directory-query/history.html",
      "language": [
        "en"
      ],
      "canonical": "http://hl7.org/fhir/us/directory-query",
      "ci-build": "http://build.fhir.org/ig/HL7/fhir-directory-query",
      "editions": [
        {
          "name": "STU 1 Ballot",
          "ig-version": "1.0.0-ballot",
          "package": "hl7.fhir.us.directory-query#1.0.0-ballot",
          "fhir-version": [
            "4.0.1"
          ],
          "url": "http://hl7.org/fhir/us/directory-query/2022Sep"
        }
      ]
    },
    {
      "name": "National Healthcare Directory Exchange",
      "category": "Administration",
      "npm-name": "hl7.fhir.us.directory-exchange",
      "description": "??",
      "authority": "HL7",
      "product": [
        "fhir"
      ],
      "country": "us",
      "history": "http://hl7.org/fhir/us/directory-exchange/history.html",
      "language": [
        "en"
      ],
      "canonical": "http://hl7.org/fhir/us/directory-exchange",
      "ci-build": "http://build.fhir.org/ig/HL7/fhir-directory-exchange",
      "editions": [
        {
          "name": "STU 1 Ballot",
          "ig-version": "1.0.0-ballot",
          "package": "hl7.fhir.us.directory-exchange#1.0.0-ballot",
          "fhir-version": [
            "4.0.1"
          ],
          "url": "http://hl7.org/fhir/us/directory-exchange/2022Sep"
        }
      ]
    },
    {
      "name": "National Healthcare Directory Attestation",
      "category": "Administration",
      "npm-name": "hl7.fhir.us.directory-attestation",
      "description": "??",
      "authority": "HL7",
      "product": [
        "fhir"
      ],
      "country": "us",
      "history": "http://hl7.org/fhir/us/directory-attestation/history.html",
      "language": [
        "en"
      ],
      "canonical": "http://hl7.org/fhir/us/directory-attestation",
      "ci-build": "http://build.fhir.org/ig/HL7/fhir-directory-attestation",
      "editions": [
        {
          "name": "STU 1 Ballot",
          "ig-version": "1.0.0-ballot",
          "package": "hl7.fhir.us.directory-attestation#1.0.0-ballot",
          "fhir-version": [
            "4.0.1"
          ],
          "url": "http://hl7.org/fhir/us/directory-attestation/2022Sep"
        }
      ]
    },
    {
      "name": "Sharing Valuesets, Codes, and Maps (SVCM)",
      "category": "Terminologies",
      "npm-name": "ihe.iti.svcm",
      "description": "The Sharing Valuesets, Codes, and Maps (SVCM) Profile defines a lightweight interface through which healthcare systems may retrieve centrally managed uniform nomenclature and mappings between code systems based on the HL7 Fast Healthcare Interoperability Resources (FHIR) specification.",
      "authority": "IHE",
      "product": [
        "fhir"
      ],
      "country": "uv",
      "history": "https://profiles.ihe.net/ITI/SVCM/history.html",
      "language": [
        "en"
      ],
      "canonical": "https://profiles.ihe.net/ITI/SVCM",
      "ci-build": "http://build.fhir.org/ig/IHE/ITI.SVCM",
      "editions": [
        {
          "name": "Publication",
          "ig-version": "1.5.0",
          "package": "ihe.iti.svcm#1.5.0",
          "fhir-version": [
            "4.0.1"
          ],
          "url": "https://profiles.ihe.net/ITI/SVCM/1.5.0"
        },
        {
          "name": "Publication",
          "ig-version": "1.3.0",
          "package": "ihe.iti.svcm#1.3.0",
          "fhir-version": [
            "4.0.1"
          ],
          "url": "https://www.ihe.net/uploadedFiles/Documents/ITI/IHE_ITI_Suppl_SVCM_Rev1-3_TI_2022-06-17.pdf"
        }
      ]
    },
    {
      "name": "IHE SDC/eCC on FHIR",
      "category": "Orders and Observaitons",
      "npm-name": "hl7.fhir.uv.ihe-sdc-ecc",
      "description": "??",
      "authority": "HL7",
      "product": [
        "fhir"
      ],
      "country": "uv",
      "history": "http://hl7.org/fhir/uv/ihe-sdc-ecc/history.html",
      "language": [
        "en"
      ],
      "canonical": "http://hl7.org/fhir/uv/ihe-sdc-ecc",
      "ci-build": "http://build.fhir.org/ig/HL7/ihe-sdc-ecc-on-fhir",
      "editions": [
        {
          "name": "STU1 Ballot",
          "ig-version": "1.0.0-ballot",
          "package": "hl7.fhir.uv.ihe-sdc-ecc#1.0.0-ballot",
          "fhir-version": [
            "4.0.1"
          ],
          "url": "http://hl7.org/fhir/uv/ihe-sdc-ecc/2022Sep"
        }
      ]
    },
    {
      "name": "Vital Signs FHIR IG",
      "category": "Clinical Records",
      "npm-name": "hl7.fhir.us.vitals",
      "description": "US Realm Implementation Guide for Vital Signs observations with extensions for qualifying data.",
      "authority": "HL7",
      "product": [
        "fhir"
      ],
      "country": "us",
      "history": "http://hl7.org/fhir/us/vitals/history.html",
      "canonical": "http://hl7.org/fhir/us/vitals",
      "ci-build": "http://build.fhir.org/ig/HL7/cimi-vital-signs",
      "language": [
        "en"
      ],
      "analysis": {
        "content": true,
        "clinicalCore": true,
        "profiles": 15,
        "extensions": 11,
        "valuesets": 27,
        "codeSystems": 3,
        "examples": 15
      },
      "editions": [
        {
          "name": "STU1",
          "ig-version": "1.0.0",
          "package": "hl7.fhir.us.vitals#1.0.0",
          "fhir-version": [
            "4.0.1"
          ],
          "url": "http://hl7.org/fhir/us/vitals/STU1"
        }
      ]
    },
    {
      "name": "HL7 Cross Paradigm IG: Gender Harmony - Sex and Gender Representation",
      "category": "Administration",
      "npm-name": "hl7.xprod.uv.gender-harmony",
      "description": "Provide profile components and guidance on how to properly represent Gender Identity as distinct from clinical sex characterization via Sex For Clinical Use, as well as other aligned sex- or gender-related data elements (Recorded Sex or Gender, Name to Use, Pronouns, etc.) Covers implementation approaches for FHIR, CDA, and V2.",
      "authority": "HL7",
      "product": [
        "fhir",
        "cda",
        "v2"
      ],
      "country": "uv",
      "history": "http://hl7.org/xprod/ig/uv/gender-harmony/history.html",
      "language": [
        "en"
      ],
      "canonical": "http://hl7.org/xprod/ig/uv/gender-harmony",
      "ci-build": "http://build.fhir.org/ig/HL7/fhir-gender-harmony",
      "editions": [
        {
          "name": "STU 1 Ballot",
          "ig-version": "1.0.0-ballot",
          "package": "hl7.xprod.uv.gender-harmony#1.0.0-ballot",
          "fhir-version": [
            "5.0.0-ballot"
          ],
          "url": "http://hl7.org/xprod/ig/uv/gender-harmony/2022Sep"
        }
      ]
    },
    {
      "name": "HL7 UK FHIR UKCore Implementation Guide",
      "category": "National Base",
      "npm-name": "fhir.r4.ukcore.stu1",
      "description": "HL7 UK FHIR UKCore Implementation Guide",
      "authority": "HL7 UK",
      "country": "gb",
      "history": "https://simplifier.net/guide/ukcoreversionhistory/home",
      "language": [
        "en"
      ],
      "canonical": "https://fhir.hl7.org.uk",
      "editions": [
        {
          "name": "STU1",
          "ig-version": "0.5.1",
          "package": "fhir.r4.ukcore.stu1#0.5.1",
          "fhir-version": [
            "4.0.1"
          ],
          "url": "https://simplifier.net/guide/hl7fhirukcorer4release1/home"
        }
      ]
    },
    {
      "name": "NHS Digital FHIR R4 Implementation Guide",
      "category": "National Base",
      "npm-name": "nhs.digital.r4",
      "description": "NHS Digital FHIR R4 Implementation Guide",
      "authority": "NHS Digital",
      "country": "gb",
      "history": "https://simplifier.net/guide/NHSDigital",
      "language": [
        "en"
      ],
      "canonical": "https://fhir.nhs.uk",
      "editions": [
        {
          "name": "STU1",
          "ig-version": "2.5.0",
          "package": "nhs.digital.r4#2.5.0",
          "fhir-version": [
            "4.0.1"
          ],
          "url": "https://simplifier.net/guide/NHSDigital/"
        }
      ]
    },
    {
      "name": "Electronic Medicinal Product Information (ePI) FHIR Implementation Guide",
      "category": "Pharmaceutical",
      "npm-name": "hl7.fhir.uv.emedicinal-product-info",
      "description": "This guide provides best practice guidance for creating and representing electronic product information for medicinal products.",
      "authority": "HL7",
      "country": "uv",
      "history": "http://hl7.org/fhir/uv/emedicinal-product-info/history.html",
      "language": [
        "en"
      ],
      "canonical": "http://hl7.org/fhir/uv/emedicinal-product-info",
      "ci-build": "http://build.fhir.org/ig/HL7/emedicinal-product-info",
      "editions": [
        {
          "name": "STU1 Ballot",
          "ig-version": "1.0.0-ballot",
          "package": "hl7.fhir.uv.emedicinal-product-info#1.0.0-ballot",
          "fhir-version": [
            "5.0.0-ballot"
          ],
          "url": "http://hl7.org/fhir/uv/emedicinal-product-info/2023Jan"
        }
      ]
    },
    {
      "name": "Retrieval of Real World Data for Clinical Research",
      "category": "Research",
      "npm-name": "hl7.fhir.uv.vulcan-rwd",
      "description": "This IG provides profiles that define the data needed from EHRs to answer research questions arising from clinical studies.  It will demonstrate how FHIR and EHRs can directly support clinical trials.",
      "authority": "HL7",
      "country": "uv",
      "history": "http://hl7.org/fhir/uv/vulcan-rwd/history.html",
      "language": [
        "en"
      ],
      "canonical": "http://hl7.org/fhir/uv/vulcan-rwd",
      "ci-build": "http://build.fhir.org/ig/HL7/vulcan-rwd",
      "editions": [
        {
          "name": "STU1 Ballot",
          "ig-version": "1.0.0-ballot",
          "package": "hl7.fhir.uv.vulcan-rwd#1.0.0-ballot",
          "fhir-version": [
            "4.0.1"
          ],
          "url": "http://hl7.org/fhir/uv/vulcan-rwd/2023Jan"
        }
      ]
    },
    {
      "name": "MCC eCare Plan Implementation Guide",
      "category": "Care Planning",
      "npm-name": "hl7.fhir.us.mcc",
      "description": "Provides representation of clinical and social data elements in the FHIR Care Plan format. Focuses on 4 common chronic conditions: 1) chronic kidney disease (CKD), 2) type 2 diabetes mellitus (T2DM), 3) cardiovascular diseases (specifically, hypertension, ischemic heart disease and heart failure), and 4) pain.",
      "authority": "HL7",
      "country": "us",
      "history": "http://hl7.org/fhir/us/mcc/history.html",
      "language": [
        "en"
      ],
      "canonical": "http://hl7.org/fhir/us/mcc",
      "ci-build": "http://build.fhir.org/ig/HL7/fhir-us-mcc",
      "editions": [
        {
          "name": "STU 1 Ballot",
          "ig-version": "1.0.0-ballot",
          "package": "hl7.fhir.us.mcc#1.0.0-ballot",
          "fhir-version": [
            "4.0.1"
          ],
          "url": "http://hl7.org/fhir/us/mcc/2023Jan"
        }
      ]
    },
    {
      "name": "Clinical Study Schedule of Activities",
      "category": "Research",
      "npm-name": "hl7.fhir.uv.vulcan-schedule",
      "description": "This guide provides best practice guidance for representing the schedule of activities (visits/encounters) in a Research Study and for relating EHR data to that schedule.  It also includes definition of blocks of standard activities that can subsequently be used as components of studies.",
      "authority": "HL7",
      "country": "uv",
      "history": "http://hl7.org/fhir/uv/vulcan-schedule/history.html",
      "language": [
        "en"
      ],
      "canonical": "http://hl7.org/fhir/uv/vulcan-schedule",
      "ci-build": "http://build.fhir.org/ig/HL7/vulcan-schedule",
      "editions": [
        {
          "name": "STU1 Ballot",
          "ig-version": "1.0.0-ballot",
          "package": "hl7.fhir.uv.vulcan-schedule#1.0.0-ballot",
          "fhir-version": [
            "4.0.1"
          ],
          "url": "http://hl7.org/fhir/uv/vulcan-schedule/2023Jan"
        }
      ]
    },
    {
      "name": "EHRS Functional Model - Record Lifecycle Events Implementation Guide",
      "category": "Mapping to Other Standards",
      "npm-name": "hl7.fhir.uv.ehrs-rle",
      "description": "This implementation guide describes the expected capabilities for an Electronic Health Record System (EHR-S) that intends to adhere to the ISO/HL7 10781 Electronic Health Record System Functional Model Release 2 which covers the logging of record lifecycle events.",
      "authority": "HL7",
      "country": "uv",
      "history": "http://hl7.org/fhir/uv/ehrs-rle/history.html",
      "language": [
        "en"
      ],
      "canonical": "http://hl7.org/fhir/uv/ehrs-rle",
      "ci-build": "http://build.fhir.org/ig/HL7/ehrs-rle-ig",
      "editions": [
        {
          "name": "Informative Release 1 Ballot",
          "ig-version": "1.0.0-ballot",
          "package": "hl7.fhir.uv.ehrs-rle#1.0.0-ballot",
          "fhir-version": [
            "4.0.1"
          ],
          "url": "http://hl7.org/fhir/uv/ehrs-rle/2023Jan"
        }
      ]
    },
    {
      "name": "ICHOM breast cancer patient-centered outcome measure set FHIR IG",
      "category": "Measure Set",
      "npm-name": "hl7.fhir.uv.ichom-breast-cancer",
      "description": "??",
      "authority": "HL7",
      "country": "uv",
      "history": "http://hl7.org/fhir/uv/ichom-breast-cancer/history.html",
      "language": [
        "en"
      ],
      "canonical": "http://hl7.org/fhir/uv/ichom-breast-cancer",
      "ci-build": "http://build.fhir.org/ig/HL7/fhir-ichom-breast-cancer-ig",
      "editions": [
        {
          "name": "STU 1 Ballot",
          "ig-version": "1.0.0-ballot",
          "package": "hl7.fhir.uv.ichom-breast-cancer#1.0.0-ballot",
          "fhir-version": [
            "4.0.1"
          ],
          "url": "http://hl7.org/fhir/uv/ichom-breast-cancer/2023Jan"
        }
      ]
    },
    {
      "name": "FHIR IG Human Services Directory",
      "category": "Mappings to Other Standards",
      "npm-name": "hl7.fhir.us.hsds",
      "description": "??",
      "authority": "HL7",
      "country": "us",
      "history": "http://hl7.org/fhir/us/hsds/history.html",
      "language": [
        "en"
      ],
      "canonical": "http://hl7.org/fhir/us/hsds",
      "ci-build": "http://build.fhir.org/ig/HL7/FHIR-IG-Human-Services-Directory",
      "editions": [
        {
          "name": "STU 1 Ballot",
          "ig-version": "1.0.0-ballot",
          "package": "hl7.fhir.us.hsds#1.0.0-ballot",
          "fhir-version": [
            "4.0.1"
          ],
          "url": "http://hl7.org/fhir/us/hsds/2023Jan"
        }
      ]
    },
    {
      "name": "DK MedCom CareCommunication",
      "category": "CareCommunication",
      "npm-name": "medcom.fhir.dk.carecommunication",
      "description": "This IG includes profiles used in MedCom\u0027s CareCommunication standard. The purpose of CareCommunication is to support messagebased, digital communication between parties within Danish healthcare and the social area.",
      "authority": "MedCom",
      "country": "Denmark",
      "history": "http://medcomfhir.dk/ig/carecommunication/history.html",
      "language": [
        "en"
      ],
      "canonical": "http://medcomfhir.dk/ig/carecommunication",
      "ci-build": "http://build.fhir.org/ig/medcomdk/dk-medcom-carecommunication",
      "editions": [
        {
          "name": "Release",
          "ig-version": "2.0.0",
          "package": "medcom.fhir.dk.carecommunication#2.0.0",
          "fhir-version": [
            "4.0.1"
          ],
          "url": "http://medcomfhir.dk/ig/carecommunication/2.0.0"
        },
        {
          "name": "STU",
          "ig-version": "1.0.0",
          "package": "medcom.fhir.dk.carecommunication#1.0.0",
          "fhir-version": [
            "4.0.1"
          ],
          "url": "http://medcomfhir.dk/fhir/ig/dk-medcom-carecommunication"
        }
      ]
    },
    {
      "name": "DK MedCom Core",
      "category": "Core",
      "npm-name": "medcom.fhir.dk.core",
      "description": "This IG includes core profiles defined by MedCom. These profiles are used in MedCom\u0027s FHIR standards.",
      "authority": "MedCom",
      "country": "Denmark",
      "history": "http://medcomfhir.dk/ig/core/history.html",
      "language": [
        "en"
      ],
      "canonical": "http://medcomfhir.dk/ig/core",
      "ci-build": "http://build.fhir.org/ig/medcomdk/dk-medcom-core",
      "editions": [
        {
          "name": "Release",
          "ig-version": "2.1.0",
          "package": "medcom.fhir.dk.core#2.1.0",
          "fhir-version": [
            "4.0.1"
          ],
          "url": "http://medcomfhir.dk/ig/core/2.1.0"
        },
        {
          "name": "Release",
          "ig-version": "2.0.0",
          "package": "medcom.fhir.dk.core#2.0.0",
          "fhir-version": [
            "4.0.1"
          ],
          "url": "http://medcomfhir.dk/ig/core/2.0.0"
        }
      ]
    },
    {
      "name": "MedCom Terminology",
      "category": "Terminology",
      "npm-name": "medcom.fhir.dk.terminology",
      "description": "This IG includes CodeSystems, ValueSets and ConceptMaps defined by MedCom and used in MedCom\u0027s FHIR standards.",
      "authority": "MedCom",
      "country": "Denmark",
      "history": "http://medcomfhir.dk/ig/terminology/history.html",
      "language": [
        "en"
      ],
      "canonical": "http://medcomfhir.dk/ig/terminology",
      "ci-build": "http://build.fhir.org/ig/medcomdk/dk-medcom-terminology",
      "editions": [
        {
          "name": "Release",
          "ig-version": "1.1.1",
          "package": "medcom.fhir.dk.terminology#1.1.1",
          "fhir-version": [
            "4.0.1"
          ],
          "url": "http://medcomfhir.dk/ig/terminology/1.1.1"
        },
        {
          "name": "Release",
          "ig-version": "1.1.0",
          "package": "medcom.fhir.dk.terminology#1.1.0",
          "fhir-version": [
            "4.0.1"
          ],
          "url": "http://medcomfhir.dk/ig/terminology/1.1.0"
        },
        {
          "name": "Release",
          "ig-version": "1.0.0",
          "package": "medcom.fhir.dk.terminology#1.0.0",
          "fhir-version": [
            "4.0.1"
          ],
          "url": "http://medcomfhir.dk/ig/terminology/1.0.0"
        }
      ]
    },
    {
      "name": "DK MedCom HospitalNotification",
      "category": "HospitalNotification",
      "npm-name": "medcom.fhir.dk.hospitalnotification",
      "description": "This IG includes profiles used in MedCom\u0027s HospitalNotification standard. The purpose of HospitalNotification is to inform the citizen’s current care and health provider in the primary sector about the start, end, and period of leave of the citizen’s stay at the hospital. The communication is messagebased.",
      "authority": "MedCom",
      "country": "Denmark",
      "history": "http://medcomfhir.dk/ig/hospitalnotification/history.html",
      "language": [
        "en"
      ],
      "canonical": "http://medcomfhir.dk/ig/hospitalnotification",
      "ci-build": "http://build.fhir.org/ig/medcomdk/dk-medcom-hospitalnotification",
      "editions": [
        {
          "name": "Release",
          "ig-version": "3.0.0",
          "package": "medcom.fhir.dk.hospitalnotification#3.0.0",
          "fhir-version": [
            "4.0.1"
          ],
          "url": "http://medcomfhir.dk/ig/hospitalnotification/3.0.0"
        },
        {
          "name": "Release",
          "ig-version": "2.0.0",
          "package": "medcom.fhir.dk.hospitalnotification#2.0.0",
          "fhir-version": [
            "4.0.1"
          ],
          "url": "http://medcomfhir.dk/ig/hospitalnotification/2.0.0"
        },
        {
          "name": "STU",
          "ig-version": "1.0.0",
          "package": "medcom.fhir.dk.hospitalnotification#1.0.0",
          "fhir-version": [
            "4.0.1"
          ],
          "url": "http://medcomfhir.dk/fhir/ig/dk-medcom-hospitalnotification"
        }
      ]
    },
    {
      "name": "DK MedCom Acknowledgement",
      "category": "Acknowledgement",
      "npm-name": "medcom.fhir.dk.acknowledgement",
      "description": "This IG includes profiles used in MedCom\u0027s Acknowledgement standard. An Acknowledgement is used as a receipt in messagebased communication.",
      "authority": "MedCom",
      "country": "Denmark",
      "history": "http://medcomfhir.dk/ig/acknowledgement/history.html",
      "language": [
        "en"
      ],
      "canonical": "http://medcomfhir.dk/ig/acknowledgement/",
      "ci-build": "http://build.fhir.org/ig/medcomdk/dk-medcom-acknowledgement",
      "editions": [
        {
          "name": "Release",
          "ig-version": "2.0.0",
          "package": "medcom.fhir.dk.acknowledgement#2.0.0",
          "fhir-version": [
            "4.0.1"
          ],
          "url": "http://medcomfhir.dk/ig/acknowledgement/2.0.0"
        },
        {
          "name": "STU",
          "ig-version": "1.0.0",
          "package": "medcom.fhir.dk.acknowledgement#1.0.0",
          "fhir-version": [
            "4.0.1"
          ],
          "url": "http://medcomfhir.dk/fhir/ig/dk-medcom-acknowledgement"
        }
      ]
    },
    {
      "name": "DK MedCom Messaging",
      "category": "Messaging",
      "npm-name": "medcom.fhir.dk.messaging",
      "description": "This IG includes messaging profiles defined by MedCom. These profiles are used in messagebased communication.",
      "authority": "MedCom",
      "country": "Denmark",
      "history": "http://medcomfhir.dk/ig/messaging/history.html",
      "language": [
        "en"
      ],
      "canonical": "http://medcomfhir.dk/ig/messaging/",
      "ci-build": "http://build.fhir.org/ig/medcomdk/dk-medcom-messaging",
      "editions": [
        {
          "name": "Release",
          "ig-version": "2.0.0",
          "package": "medcom.fhir.dk.messaging#2.0.0",
          "fhir-version": [
            "4.0.1"
          ],
          "url": "http://medcomfhir.dk/ig/messaging/2.0.0"
        },
        {
          "name": "STU",
          "ig-version": "1.0.0",
          "package": "medcom.fhir.dk.messaging#1.0.0",
          "fhir-version": [
            "4.0.1"
          ],
          "url": "http://medcomfhir.dk/fhir/ig/dk-medcom-messaging"
        }
      ]
    },
    {
      "name": "CDA: Clinical Document Architecture",
      "category": "CDA",
      "npm-name": "hl7.cda.uv.core",
      "description": "??",
      "authority": "HL7",
      "country": "??",
      "history": "http://hl7.org/cda/stds/core/history.html",
      "language": [
        "en"
      ],
      "canonical": "http://hl7.org/cda/stds/core",
      "ci-build": "http://build.fhir.org/ig/HL7/CDA-core-2.0",
      "editions": [
        {
          "name": "CDA 2.1 Draft",
          "ig-version": "2.1.0-draft1",
          "package": "hl7.cda.uv.core#2.1.0-draft1",
          "fhir-version": [
            "5.0.0"
          ],
          "url": "http://hl7.org/cda/stds/core/draft1"
        }
      ]
    },
    {
<<<<<<< HEAD
      "name": "Integrated Reporting Applications",
      "category": "Imaging",
      "npm-name": "ihe.rad.ira",
      "description": "??",
      "authority": "??",
      "country": "??",
      "history": "https://profiles.ihe.net/RAD/IRA/history.html",
      "language": [
        "en"
      ],
      "canonical": "https://profiles.ihe.net/RAD/IRA",
      "ci-build": "http://build.fhir.org/ig/IHE/RAD.IRA/branches/master/index.html",
      "editions": [
        {
          "name": "Releases Ballot",
          "ig-version": "1.0.0-comment",
          "package": "ihe.rad.ira#1.0.0-comment",
          "fhir-version": [
            "5.0.0"
          ],
          "url": "https://profiles.ihe.net/RAD/IRA/1.0.0-comment"
=======
      "name": "PDSm",
      "category": "Clinical Documents",
      "npm-name": "ans.fhir.fr.pdsm",
      "description": "Partage de Documents de Santé en mobilité (PDSm)",
      "authority": "ANS",
      "country": "FR",
      "language": "fr",
      "history": "https://interop.esante.gouv.fr/ig/fhir/pdsm/history.html",
      "canonical": "https://interop.esante.gouv.fr/ig/fhir/pdsm",
      "ci-build": "https://build.interop.esante.gouv.fr/ig/fhir/pdsm",
      "editions": [
        {
          "name": "Release 17.3.2023 (3.0.0)",
          "ig-version": "3.0.0",
          "fhir-version": [
            "4.0.1"
          ],
          "package": "ans.fhir.fr.pdsm#3.0.0",
          "url": "https://interop.esante.gouv.fr/ig/fhir/pdsm/3.0.0"
>>>>>>> efb5a23a
        }
      ]
    }
  ]
}<|MERGE_RESOLUTION|>--- conflicted
+++ resolved
@@ -7494,7 +7494,6 @@
       ]
     },
     {
-<<<<<<< HEAD
       "name": "Integrated Reporting Applications",
       "category": "Imaging",
       "npm-name": "ihe.rad.ira",
@@ -7516,7 +7515,10 @@
             "5.0.0"
           ],
           "url": "https://profiles.ihe.net/RAD/IRA/1.0.0-comment"
-=======
+        }
+      ]
+    }, 
+    {
       "name": "PDSm",
       "category": "Clinical Documents",
       "npm-name": "ans.fhir.fr.pdsm",
@@ -7536,7 +7538,6 @@
           ],
           "package": "ans.fhir.fr.pdsm#3.0.0",
           "url": "https://interop.esante.gouv.fr/ig/fhir/pdsm/3.0.0"
->>>>>>> efb5a23a
         }
       ]
     }
