{
  "guides" : [
    {
      "name" : "US Core",
      "category" : "National Base",
      "npm-name" : "hl7.fhir.us.core",
      "description" : "Base US national implementation guide",
      "authority" : "HL7",
      "country" : "us",
      "language" : ["en"],
      "implementations" : [
        {
          "name" : "Test Server",
          "type" : "server",
          "url" : "http://test.fhir.org"
        },
        {
          "name" : "Source Code",
          "type" : "source",
          "url" : "http://github.com/HealthIntersections/fhirserver"
        }
      ],
      "history" : "http://hl7.org/fhir/us/core/history.html",
      "canonical" : "http://hl7.org/fhir/us/core",
      "ci-build" : "http://build.fhir.org/ig/HL7/US-Core",
      "analysis" : {
        "content" : true,
        "rest" : true,
        "documents" : true,
        "clinicalCore" : true,
        "medsMgmt" : true,
        "profiles" : 42,
        "extensions" : 5,
        "operations" : 1,
        "valuesets" : 31,
        "codeSystems" : 4,
        "examples" : 111
      },
      "product" : ["fhir"],
      "editions" : [
        {
          "name" : "STU8",
          "ig-version" : "8.0.0",
          "package" : "hl7.fhir.us.core#8.0.0",
          "fhir-version" : ["4.0.1"],
          "url" : "http://hl7.org/fhir/us/core/STU8"
        },
        {
          "name" : "STU7",
          "ig-version" : "7.0.0",
          "package" : "hl7.fhir.us.core#7.0.0",
          "fhir-version" : ["4.0.1"],
          "url" : "http://hl7.org/fhir/us/core/STU7"
        },
        {
          "name" : "STU Update",
          "ig-version" : "6.1.0",
          "package" : "hl7.fhir.us.core#6.1.0",
          "fhir-version" : ["4.0.1"],
          "url" : "http://hl7.org/fhir/us/core/STU6.1"
        },
        {
          "name" : "STU Update",
          "ig-version" : "6.1.0-snapshot1",
          "package" : "hl7.fhir.us.core#6.1.0-snapshot1",
          "fhir-version" : ["4.0.1"],
          "url" : "http://hl7.org/fhir/us/core/STU6.1-snapshot1"
        },
        {
          "name" : "STU6",
          "ig-version" : "6.0.0",
          "package" : "hl7.fhir.us.core#6.0.0",
          "fhir-version" : ["4.0.1"],
          "url" : "http://hl7.org/fhir/us/core/STU6"
        },
        {
          "name" : "STU5",
          "ig-version" : "5.0.1",
          "package" : "hl7.fhir.us.core#5.0.1",
          "fhir-version" : ["4.0.1"],
          "url" : "http://hl7.org/fhir/us/core/STU5.0.1"
        },
        {
          "name" : "STU5",
          "ig-version" : "5.0.0",
          "package" : "hl7.fhir.us.core#5.0.0",
          "fhir-version" : ["4.0.1"],
          "url" : "http://hl7.org/fhir/us/core/STU5"
        },
        {
          "name" : "STU4",
          "ig-version" : "4.0.0",
          "package" : "hl7.fhir.us.core#4.0.0",
          "fhir-version" : ["4.0.1"],
          "url" : "http://hl7.org/fhir/us/core/STU4"
        },
        {
          "name" : "STU3",
          "ig-version" : "3.1.1",
          "package" : "hl7.fhir.us.core#3.1.1",
          "fhir-version" : ["4.0.1"],
          "url" : "http://hl7.org/fhir/us/core/STU3.1.1"
        },
        {
          "name" : "STU3",
          "ig-version" : "3.1.0",
          "package" : "hl7.fhir.us.core#3.1.0",
          "fhir-version" : ["4.0.1"],
          "url" : "http://hl7.org/fhir/us/core/STU3.1"
        },
        {
          "name" : "STU3",
          "ig-version" : "3.0.0",
          "package" : "hl7.fhir.us.core#3.0.0",
          "fhir-version" : ["4.0.0"],
          "url" : "http://hl7.org/fhir/us/core/STU3"
        },
        {
          "name" : "STU2",
          "ig-version" : "2.0.0",
          "package" : "hl7.fhir.us.core#2.0.0",
          "fhir-version" : ["3.0.1"],
          "url" : "http://hl7.org/fhir/us/core/STU2"
        },
        {
          "name" : "STU1",
          "ig-version" : "1.0.1",
          "package" : "hl7.fhir.us.core#1.0.1",
          "fhir-version" : ["3.0.1"],
          "url" : "http://hl7.org/fhir/us/core/1.0.1"
        },
        {
          "name" : "STU1",
          "ig-version" : "1.0.0",
          "package" : "hl7.fhir.us.core#1.0.0",
          "fhir-version" : ["3.0.1"],
          "url" : "http://hl7.org/fhir/us/core/STU1"
        }
      ]
    },
    {
      "name" : "AU Base",
      "category" : "National Base",
      "npm-name" : "hl7.fhir.au.base",
      "description" : "AU Base implementation guide provides support for the use of FHIR®© in an Australian context.",
      "authority" : "HL7",
      "product" : ["fhir"],
      "country" : "au",
      "language" : ["en"],
      "history" : "http://hl7.org.au/fhir/history.html",
      "canonical" : "http://hl7.org.au/fhir",
      "ci-build" : "http://build.fhir.org/ig/hl7au/au-fhir-base",
      "editions" : [
        {
          "name" : "Working Standard",
          "ig-version" : "5.0.0",
          "package" : "hl7.fhir.au.base#5.0.0",
          "fhir-version" : ["4.0.1"],
          "url" : "http://hl7.org.au/fhir/5.0.0"
        }
      ],
      "analysis" : {
        "error" : "JsonObject"
      }
    },
    {
      "name" : "AU Core",
      "category" : "National Base",
      "npm-name" : "hl7.fhir.au.core",
      "description" : "AU Core implementation guide provides support for the use of FHIR®© in an Australian context, and defines the minimum set of constraints on the FHIR resources to create the AU Core profiles.",
      "authority" : "HL7",
      "product" : ["fhir"],
      "country" : "au",
      "language" : ["en"],
      "history" : "http://hl7.org.au/fhir/core/history.html",
      "canonical" : "http://hl7.org.au/fhir/core",
      "ci-build" : "http://build.fhir.org/ig/hl7au/au-fhir-core",
      "editions" : [
        {
          "name" : "Working Standard",
          "ig-version" : "1.0.0",
          "package" : "hl7.fhir.au.core#1.0.0",
          "fhir-version" : ["4.0.1"],
          "url" : "http://hl7.org.au/fhir/core/1.0.0"
        }
      ],
      "analysis" : {
        "error" : "JsonObject"
      }
    },
    {
      "name" : "NZ Base",
      "category" : "National Base",
      "npm-name" : "fhir.org.nz.ig.base",
      "description" : "Base New Zealand national implementation guide",
      "authority" : "HL7",
      "product" : ["fhir"],
      "country" : "nz",
      "language" : ["en"],
      "canonical" : "http://fhir.org.nz/ig/base",
      "history" : "https://fhir.org.nz/ig/base/package-list.json",
      "ci-build" : "http://build.fhir.org/ig/HL7NZ/nzbase/branches/master/index.html",
      "editions" : [
        {
          "name" : "Release 3",
          "ig-version" : "3.0.0",
          "package" : "fhir.org.nz.ig.base#3.0.0",
          "fhir-version" : ["4.0.1"],
          "url" : "http://fhir.org.nz/ig/base"
        }
      ],
      "analysis" : {
        "error" : "Error fetching package directly (http://fhir.org.nz/ig/base/1.0.0/package.tgz), or fetching package list for fhir.org.nz.ig.base from http://fhir.org.nz/ig/base/package-list.json: Unable to fetch: Invalid HTTP response 404 from https://fhir.org.nz/ig/base/1.0.0/package.tgz (Not Found) (content in /var/folders/85/j9nrkr152ds51j69d7nrxq7r0000gn/T/fhir-http-6.log)"
      }
    },
    {
      "name" : "CCDA on FHIR",
      "category" : "Clinical Documents",
      "npm-name" : "hl7.fhir.us.ccda",
      "description" : "US Realm Implementation Guide (IG) addressing the key aspects of Consolidated CDA (C-CDA) required for Meaningful Use (MU). This IG focuses on the clinical document header and narrative constraints necessary for human readability, and references the Data Access Framework (DAF) implementation guide for coded data representation",
      "authority" : "HL7",
      "country" : "us",
      "language" : ["en"],
      "history" : "http://hl7.org/fhir/us/ccda/history.html",
      "canonical" : "http://hl7.org/fhir/us/ccda",
      "ci-build" : "http://build.fhir.org/ig/HL7/ccda-on-fhir",
      "analysis" : {
        "content" : true,
        "rest" : true,
        "profiles" : 12,
        "extensions" : 8,
        "valuesets" : 10,
        "examples" : 32
      },
      "product" : ["fhir"],
      "editions" : [
        {
          "name" : "STU 2 Ballot",
          "ig-version" : "2.0.0-ballot",
          "package" : "hl7.fhir.us.ccda#2.0.0-ballot",
          "fhir-version" : ["4.0.1"],
          "url" : "http://hl7.org/fhir/us/ccda/2025Jan"
        },
        {
          "name" : "STU 1",
          "ig-version" : "1.2.0",
          "package" : "hl7.fhir.us.ccda#1.2.0",
          "fhir-version" : ["4.0.1"],
          "url" : "http://hl7.org/fhir/us/ccda/STU1.2"
        },
        {
          "name" : "STU 1.1",
          "ig-version" : "1.1.0",
          "package" : "hl7.fhir.us.ccda#1.1.0",
          "fhir-version" : ["4.0.1"],
          "url" : "http://hl7.org/fhir/us/ccda/STU1.1"
        },
        {
          "name" : "STU 1",
          "ig-version" : "1.0.0",
          "package" : "hl7.fhir.us.ccda#1.0.0",
          "fhir-version" : ["3.0.1"],
          "url" : "http://hl7.org/fhir/us/ccda/STU1"
        }
      ]
    },
    {
      "name" : "SDC (Structured Data Capture)",
      "category" : "Forms Management",
      "npm-name" : "hl7.fhir.uv.sdc",
      "description" : "Defines expectations for sharing of Questionnaires and answers, including mechanisms for automatically populating portions of a questionnaire based on embedded mappings to underlying data elements",
      "authority" : "HL7",
      "country" : "uv",
      "language" : ["en"],
      "history" : "http://hl7.org/fhir/us/sdc/history.html",
      "canonical" : "http://hl7.org/fhir/uv/sdc",
      "ci-build" : "http://build.fhir.org/ig/HL7/sdc",
      "analysis" : {
        "content" : true,
        "rest" : true,
        "clinicalCore" : true,
        "carePlanning" : true,
        "questionnaire" : true,
        "profiles" : 26,
        "extensions" : 42,
        "logicals" : 2,
        "operations" : 7,
        "valuesets" : 9,
        "codeSystems" : 7,
        "examples" : 48
      },
      "product" : ["fhir"],
      "editions" : [
        {
          "name" : "STU 4 Ballot",
          "ig-version" : "4.0.0-ballot",
          "package" : "hl7.fhir.uv.sdc#4.0.0-ballot",
          "fhir-version" : ["4.0.1"],
          "url" : "http://hl7.org/fhir/uv/sdc/2025Jan"
        },
        {
          "name" : "STU 3",
          "ig-version" : "3.0.0",
          "package" : "hl7.fhir.uv.sdc#3.0.0",
          "fhir-version" : ["4.0.1"],
          "url" : "http://hl7.org/fhir/uv/sdc/STU3"
        },
        {
          "name" : "STU 2",
          "ig-version" : "2.0.0",
          "package" : "hl7.fhir.uv.sdc#2.0.0",
          "fhir-version" : ["3.0.1"],
          "url" : "http://hl7.org/fhir/us/sdc/STU2"
        },
        {
          "name" : "DSTU 1",
          "ig-version" : "1.0.2",
          "package" : "hl7.fhir.uv.sdc#1.0.2",
          "fhir-version" : ["1.0.2"],
          "url" : "http://hl7.org/fhir/DSTU2/sdc/sdc.html"
        }
      ]
    },
    {
      "name" : "SDC Data Elements Registry",
      "category" : "Forms Management",
      "npm-name" : "hl7.fhir.us.sdcde",
      "description" : "Defines expectations for sharing of data elements between registries",
      "authority" : "HL7",
      "country" : "us",
      "language" : ["en"],
      "history" : "http://hl7.org/fhir/us/sdcde/history.html",
      "canonical" : "http://hl7.org/fhir/us/sdcde",
      "ci-build" : "http://build.fhir.org/ig/HL7/sdc-de",
      "analysis" : {
        "error" : "Unable to resolve package id hl7.fhir.us.sdcde#1.0.2"
      },
      "product" : ["fhir"],
      "editions" : [
        {
          "name" : "STU 2",
          "ig-version" : "2.0",
          "package" : "hl7.fhir.us.sdcde#2.0",
          "fhir-version" : ["3.0.1"],
          "url" : "http://hl7.org/fhir/us/sdcde/STU2"
        },
        {
          "name" : "STU 1",
          "ig-version" : "1.0.2",
          "package" : "hl7.fhir.us.sdcde#1.0.2",
          "fhir-version" : ["1.0.2"],
          "url" : "http://hl7.org/fhir/DSTU2/sdcde/sdcde.html"
        }
      ]
    },
    {
      "name" : "US Lab",
      "category" : "Diagnostics",
      "npm-name" : "hl7.fhir.us.lab",
      "description" : "US Realm Laboratory ordering and reporting between ambulatory care setting and the laboratory and laboratory reporting to public health jurisdictions",
      "authority" : "HL7",
      "product" : ["fhir"],
      "country" : "us",
      "language" : ["en"],
      "editions" : [
        {
          "name" : "DSTU2",
          "ig-version" : "n/a",
          "package" : "hl7.fhir.us.lab#n/a",
          "fhir-version" : ["1.0.2"],
          "url" : "http://hl7.org/fhir/DSTU2/uslab/uslab.html"
        }
      ],
      "analysis" : {
        "error" : "Unable to resolve package id hl7.fhir.us.lab#n/a"
      }
    },
    {
      "name" : "DAF",
      "category" : "EHR Access",
      "npm-name" : "hl7.fhir.us.daf",
      "description" : "Basic arrangements for accessing meaningful use data from EHR systems **NOTE: DAF has been superseded by Argonaut, DAF-Research and US-Core**",
      "authority" : "HL7",
      "country" : "us",
      "language" : ["en"],
      "history" : "http://hl7.org/fhir/us/daf/history.html",
      "canonical" : "http://hl7.org/fhir/us/daf",
      "ci-build" : "http://build.fhir.org/ig/HL7/daf-research",
      "analysis" : {
        "content" : true,
        "rest" : true,
        "clinicalCore" : true,
        "carePlanning" : true,
        "profiles" : 5,
        "extensions" : 2,
        "operations" : 3,
        "valuesets" : 2,
        "codeSystems" : 2
      },
      "product" : ["fhir"],
      "editions" : [
        {
          "name" : "STU 2",
          "ig-version" : "2.0.0",
          "package" : "hl7.fhir.us.daf#2.0.0",
          "fhir-version" : ["3.0.1"],
          "url" : "http://hl7.org/fhir/us/daf-research/STU2"
        },
        {
          "name" : "DSTU 1",
          "ig-version" : "1.0.2",
          "package" : "hl7.fhir.us.daf#1.0.2",
          "fhir-version" : ["1.0.2"],
          "url" : "http://hl7.org/fhir/DSTU2/daf/daf.html"
        }
      ]
    },
    {
      "name" : "Argonaut Data Query",
      "category" : "EHR Access",
      "npm-name" : "fhir.argonaut.r2",
      "description" : "This implementation guide is based upon DSTU2 FHIR standard and covers the US EHR data access for the ONC Common Clinical Data Set and retrieval of static documents",
      "authority" : "Argonaut (US)",
      "product" : ["fhir"],
      "country" : "us",
      "language" : ["en"],
      "history" : "http://www.fhir.org/guides/argonaut/r2/history.html",
      "ci-build" : "http://build.fhir.org/ig/argonautproject/data-query",
      "canonical" : "http://fhir.org/guides/argonaut/r2",
      "editions" : [
        {
          "name" : "First Release",
          "ig-version" : "1.0.0",
          "package" : "fhir.argonaut.r2#1.0.0",
          "fhir-version" : ["1.0.2"],
          "url" : "http://fhir.org/guides/argonaut/r2/1.0"
        }
      ],
      "analysis" : {
        "content" : true,
        "rest" : true,
        "documents" : true,
        "clinicalCore" : true,
        "medsMgmt" : true,
        "profiles" : 17,
        "extensions" : 5,
        "operations" : 1,
        "valuesets" : 25
      }
    },
    {
      "name" : "HSPC EHR Guide",
      "category" : "EHR Access",
      "npm-name" : "fhir.hspc.core",
      "description" : "Builds on Argonaut to make agreements around consistent data (in progress)",
      "authority" : "HSPC (USA)",
      "product" : ["fhir"],
      "country" : "us",
      "language" : ["en"],
      "history" : "http://fhir.org/guides/hspc/core/history.html",
      "canonical" : "http://fhir.org/guides/hspc/core",
      "ci-build" : "http://build.fhir.org/ig/hspc/core",
      "editions" : [],
      "analysis" : {
      }
    },
    {
      "name" : "US Meds Maturity Project",
      "category" : "Medications / Immunizations",
      "npm-name" : "hl7.fhir.us.meds",
      "description" : "US Meds Maturity Project: promote consistent use of the FHIR pharmacy resources in the US Realm",
      "authority" : "HL7",
      "country" : "us",
      "language" : ["en"],
      "history" : "http://hl7.org/fhir/us/meds/history.html",
      "canonical" : "http://hl7.org/fhir/us/meds",
      "ci-build" : "http://build.fhir.org/ig/HL7/FHIR-ONC-Meds",
      "analysis" : {
        "content" : true,
        "rest" : true,
        "clinicalCore" : true,
        "medsMgmt" : true,
        "profiles" : 2
      },
      "product" : ["fhir"],
      "editions" : [
        {
          "name" : "STU 2",
          "ig-version" : "1.2.0",
          "package" : "hl7.fhir.us.meds#1.2.0",
          "fhir-version" : ["3.0.1"],
          "url" : "http://hl7.org/fhir/us/meds/STU2"
        },
        {
          "name" : "STU 1",
          "ig-version" : "1.0.0",
          "package" : "hl7.fhir.us.meds#1.0.0",
          "fhir-version" : ["3.0.1"],
          "url" : "http://hl7.org/fhir/us/meds/STU1"
        }
      ]
    },
    {
      "name" : "QICore",
      "category" : "Quality / CDS",
      "npm-name" : "hl7.fhir.us.qicore",
      "description" : "QICore defines a uniform way for quality measurement and decision support knowledge to refer to clinical data. The profiles align as much as possible with DAF and incorporate content from the (Quality Data Model) and the (Virtual Medical Record) specifications",
      "authority" : "HL7",
      "country" : "us",
      "language" : ["en"],
      "history" : "http://hl7.org/fhir/us/qicore/history.html",
      "canonical" : "http://hl7.org/fhir/us/qicore",
      "ci-build" : "http://build.fhir.org/ig/HL7/fhir-qi-core",
      "analysis" : {
        "content" : true,
        "clinicalCore" : true,
        "carePlanning" : true,
        "financials" : true,
        "medsMgmt" : true,
        "diagnostics" : true,
        "profiles" : 51,
        "extensions" : 8,
        "valuesets" : 21,
        "codeSystems" : 5,
        "examples" : 66
      },
      "product" : ["fhir"],
      "editions" : [
        {
          "name" : "STU 8 Ballot",
          "ig-version" : "8.0.0-ballot",
          "package" : "hl7.fhir.us.qicore#8.0.0-ballot",
          "fhir-version" : ["4.0.1"],
          "url" : "http://hl7.org/fhir/us/qicore/2025Sep"
        }
      ]
    },
    {
      "name" : "DAF-Research",
      "category" : "Research",
      "npm-name" : "hl7.fhir.us.daf-research",
      "description" : "DAF-Research IG focuses on enabling researchers to access data from multiple organizations",
      "authority" : "HL7",
      "product" : ["fhir"],
      "country" : "us",
      "language" : ["en"],
      "history" : "http://hl7.org/fhir/us/daf/history.html",
      "canonical" : "http://hl7.org/fhir/us/daf",
      "ci-build" : "http://build.fhir.org/ig/HL7/daf-research",
      "editions" : [
        {
          "name" : "STU",
          "ig-version" : "2.0.0",
          "package" : "hl7.fhir.us.daf-research#2.0.0",
          "fhir-version" : ["3.0.1"],
          "url" : "http://hl7.org/fhir/us/daf-research"
        }
      ],
      "analysis" : {
        "error" : "Unable to resolve package id hl7.fhir.us.daf-research#2.0.0"
      }
    },
    {
      "name" : "US HAI",
      "category" : "Medication / Immunization",
      "npm-name" : "hl7.fhir.us.hai",
      "description" : "Specifies standards for electronic submission of Healthcare Associated Infection (HAI) reports to the National Healthcare Safety Network (NHSN) of the Centers for Disease Control and Prevention (CDC)",
      "authority" : "HL7",
      "country" : "us",
      "language" : ["en"],
      "history" : "http://hl7.org/fhir/us/hai/history.html",
      "canonical" : "http://hl7.org/fhir/us/hai",
      "ci-build" : "http://build.fhir.org/ig/HL7/HAI",
      "analysis" : {
        "content" : true,
        "questionnaire" : true,
        "profiles" : 4,
        "valuesets" : 15,
        "codeSystems" : 2
      },
      "product" : ["fhir"],
      "editions" : [
        {
          "name" : "STU2",
          "ig-version" : "2.1.0",
          "package" : "hl7.fhir.us.hai#2.1.0",
          "fhir-version" : ["4.0.1"],
          "url" : "http://hl7.org/fhir/us/hai/STU2.1"
        },
        {
          "name" : "STU 2",
          "ig-version" : "2.0.0",
          "package" : "hl7.fhir.us.hai#2.0.0",
          "fhir-version" : ["4.0.0"],
          "url" : "http://hl7.org/fhir/us/hai/STU2"
        },
        {
          "name" : "STU 1",
          "ig-version" : "1.0.0",
          "package" : "hl7.fhir.us.hai#1.0.0",
          "fhir-version" : ["3.0.1"],
          "url" : "http://hl7.org/fhir/us/hai/STU1"
        }
      ]
    },
    {
      "name" : "US Breast Cancer Data",
      "category" : "Diagnostics",
      "npm-name" : "hl7.fhir.us.breastcancer",
      "description" : "Logical models and FHIR profiles for supporting breast cancer staging estimation, including the traditional three-component staging involving primary tumor classification, regional lymph nodes and distant metastases, as well as other factors important to prognosis and recurrence risk, such as tumor grade, hormone receptor status (progesterone and estrogen), as well as human epidermal growth factor 2 (HER 2) status",
      "authority" : "HL7",
      "country" : "us",
      "language" : ["en"],
      "history" : "http://hl7.org/fhir/us/breastcancer/history.html",
      "canonical" : "http://hl7.org/fhir/us/breastcancer",
      "ci-build" : "http://build.fhir.org/ig/HL7/us-breastcancer",
      "analysis" : {
        "content" : true,
        "clinicalCore" : true,
        "medsMgmt" : true,
        "diagnostics" : true,
        "profiles" : 57,
        "extensions" : 46,
        "logicals" : 260,
        "valuesets" : 35,
        "codeSystems" : 9
      },
      "product" : ["fhir"],
      "editions" : [
        {
          "name" : "STU 1 Draft",
          "ig-version" : "0.2.0",
          "package" : "hl7.fhir.us.breastcancer#0.2.0",
          "fhir-version" : ["3.0.1"],
          "url" : "http://hl7.org/fhir/us/breastcancer/2018Sep"
        }
      ]
    },
    {
      "name" : "Genomics Reporting",
      "category" : "Diagnostics",
      "npm-name" : "hl7.fhir.uv.genomics-reporting",
      "description" : "This implementation guide tries to provide guidance that will enable improved interoperable and computable sharing of genetic testing results",
      "authority" : "HL7",
      "country" : "uv",
      "language" : ["en"],
      "history" : "http://hl7.org/fhir/uv/genomics-reporting/history.html",
      "canonical" : "http://hl7.org/fhir/uv/genomics-reporting",
      "ci-build" : "http://build.fhir.org/ig/HL7/genomics-reporting",
      "analysis" : {
        "content" : true,
        "clinicalCore" : true,
        "carePlanning" : true,
        "profiles" : 18,
        "extensions" : 4,
        "operations" : 1,
        "valuesets" : 10,
        "codeSystems" : 3,
        "examples" : 65
      },
      "product" : ["fhir"],
      "editions" : [
        {
          "name" : "STU3",
          "ig-version" : "3.0.0",
          "package" : "hl7.fhir.uv.genomics-reporting#3.0.0",
          "fhir-version" : ["4.0.1"],
          "url" : "http://hl7.org/fhir/uv/genomics-reporting/STU3"
        },
        {
          "name" : "STU 2",
          "ig-version" : "2.0.0",
          "package" : "hl7.fhir.uv.genomics-reporting#2.0.0",
          "fhir-version" : ["4.0.1"],
          "url" : "http://hl7.org/fhir/uv/genomics-reporting/STU2"
        },
        {
          "name" : "STU 1",
          "ig-version" : "1.0.0",
          "package" : "hl7.fhir.uv.genomics-reporting#1.0.0",
          "fhir-version" : ["4.0.1"],
          "url" : "http://hl7.org/fhir/uv/genomics-reporting/STU1"
        }
      ]
    },
    {
      "name" : "Argonaut Provider Directory",
      "category" : "Administration",
      "npm-name" : "fhir.argonaut.pd",
      "description" : "This implementation guide is based upon STU3 FHIR standard and outlines the key data elements for any provider directory and basic query guidance. The components developed in this guide are intended to provide a foundation for a central or distributed Provider or Healthcare Directory",
      "authority" : "Argonaut (US)",
      "product" : ["fhir"],
      "country" : "us",
      "language" : ["en"],
      "history" : "http://www.fhir.org/guides/argonaut/pd/history.html",
      "ci-build" : "http://build.fhir.org/ig/argonautproject/provider-directory",
      "canonical" : "http://fhir.org/guides/argonaut/pd",
      "editions" : [
        {
          "name" : "Release 1",
          "ig-version" : "1.0.0",
          "package" : "fhir.argonaut.pd#1.0.0",
          "fhir-version" : ["3.0.1"],
          "url" : "http://fhir.org/guides/argonaut/pd/release1"
        }
      ],
      "analysis" : {
        "error" : "Unknown FHIRVersion code 'STU3'"
      }
    },
    {
      "name" : "Argonaut Scheduling",
      "category" : "Administration",
      "npm-name" : "fhir.argonaut.scheduling",
      "description" : "This implementation guide is based upon STU3 FHIR standard and provides FHIR RESTful APIs and guidance for access to and booking of appointments for patients by both patient and practitioner end users",
      "authority" : "Argonaut (US)",
      "product" : ["fhir"],
      "country" : "us",
      "language" : ["en"],
      "history" : "http://www.fhir.org/guides/argonaut/scheduling/history.html",
      "ci-build" : "http://build.fhir.org/ig/argonautproject/scheduling",
      "canonical" : "http://fhir.org/guides/argonaut/scheduling",
      "editions" : [
        {
          "name" : "First Release",
          "ig-version" : "1.0.0",
          "package" : "fhir.argonaut.scheduling#1.0.0",
          "fhir-version" : ["3.0.1"],
          "url" : "http://fhir.org/guides/argonaut/scheduling/release1"
        }
      ],
      "analysis" : {
        "content" : true,
        "rest" : true,
        "financials" : true,
        "scheduling" : true,
        "profiles" : 7,
        "extensions" : 4,
        "operations" : 4,
        "valuesets" : 7,
        "codeSystems" : 3
      }
    },
    {
      "name" : "International Patient Summary",
      "category" : "Patient Summary",
      "npm-name" : "hl7.fhir.uv.ips",
      "description" : "The International Patient Summary (IPS) is a minimal and non-exhaustive patient summary, specialty-agnostic, condition-independent, but readily usable by clinicians for the cross-border unscheduled care of a patient",
      "authority" : "HL7",
      "country" : "uv",
      "language" : ["en"],
      "history" : "http://hl7.org/fhir/uv/ips/history.html",
      "canonical" : "http://hl7.org/fhir/uv/ips",
      "ci-build" : "http://build.fhir.org/ig/HL7/fhir-ips",
      "analysis" : {
        "content" : true,
        "clinicalCore" : true,
        "medsMgmt" : true,
        "diagnostics" : true,
        "profiles" : 33,
        "extensions" : 1,
        "valuesets" : 44,
        "codeSystems" : 1,
        "examples" : 33
      },
      "product" : ["fhir"],
      "editions" : [
        {
          "name" : "STU 2",
          "ig-version" : "2.0.0",
          "package" : "hl7.fhir.uv.ips#2.0.0",
          "fhir-version" : ["4.0.1"],
          "url" : "http://hl7.org/fhir/uv/ips/STU2"
        }
      ]
    },
    {
      "name" : "IHE Patient Demographics Query for Mobile (PDQm)",
      "category" : "Administration",
      "npm-name" : "ihe.iti.pdqm",
      "description" : "Defines a lightweight RESTful interface to a patient demographics supplier leveraging technologies readily available to mobile applications and lightweight browser based applications",
      "authority" : "IHE",
      "country" : "uv",
      "language" : ["en"],
      "history" : "http://profiles.ihe.net/ITI/PDQm/history.html",
      "ci-build" : "http://build.fhir.org/ig/IHE/ITI.PDQm/branches/main",
      "canonical" : "https://profiles.ihe.net/ITI/PDQm",
      "analysis" : {
        "content" : true,
        "rest" : true,
        "clinicalCore" : true,
        "profiles" : 3,
        "examples" : 4
      },
      "product" : ["fhir"],
      "editions" : [
        {
          "name" : "Publication",
          "ig-version" : "3.1.0",
          "package" : "ihe.iti.pdqm#3.1.0",
          "fhir-version" : ["4.0.1"],
          "url" : "https://profiles.ihe.net/ITI/PDQm/3.1.0"
        }
      ]
    },
    {
      "name" : "IHE Patient Identifier Cross-referencing for Mobile (PIXm)",
      "category" : "Administration",
      "npm-name" : "ihe.iti.pixm",
      "description" : "Defines a lightweight RESTful interface to a Patient Identifier Cross-reference Manager, leveraging technologies readily available to mobile applications and lightweight browser based applications",
      "authority" : "IHE",
      "product" : ["fhir"],
      "country" : "uv",
      "history" : "https://profiles.ihe.net/ITI/PIXm/history.html",
      "language" : ["en"],
      "canonical" : "https://profiles.ihe.net/ITI/PIXm",
      "ci-build" : "http://build.fhir.org/ig/IHE/ITI.PIXm",
      "analysis" : {
        "content" : true,
        "rest" : true,
        "clinicalCore" : true,
        "profiles" : 8,
        "operations" : 1,
        "examples" : 17
      },
      "editions" : [
        {
          "name" : "Publication",
          "ig-version" : "3.0.4",
          "package" : "ihe.iti.pixm#3.0.4",
          "fhir-version" : ["4.0.1"],
          "url" : "https://profiles.ihe.net/ITI/PIXm/3.0.4"
        }
      ]
    },
    {
      "name" : "IHE Patient Master Identity Registry (PMIR)",
      "category" : "Administration",
      "npm-name" : "ihe.iti.pmir",
      "description" : "Supports the creating, updating and deprecating of patient master identity information about a subject of care, as well as subscribing to these changes, using the HL7 FHIR standard and its RESTful transactions. In PMIR, “patient identity” information includes all information found in the FHIR Patient Resource such as identifier, name, phone, gender, birth date, address, marital status, photo, others to contact, preference for language, general practitioner, and links to other instances of identities. The “patient master identity” is a dominant identity managed centrally among many participating organizations (a.k.a., “Golden Patient Identity”).",
      "authority" : "IHE",
      "product" : ["fhir"],
      "country" : "uv",
      "language" : ["en"],
      "history" : "https://profiles.ihe.net/ITI/PMIR/history.html",
      "analysis" : {
        "error" : "Error fetching package directly (https://profiles.ihe.net/ITI/PMIR/0.1.0/package.tgz), or fetching package list for ihe.iti.pmir from https://profiles.ihe.net/ITI/PMIR/package-list.json: Unable to fetch: Invalid HTTP response 404 from https://profiles.ihe.net/ITI/PMIR/0.1.0/package.tgz (Not Found) (content in /var/folders/85/j9nrkr152ds51j69d7nrxq7r0000gn/T/fhir-http-23.log)"
      },
      "ci-build" : "http://build.fhir.org/ig/IHE/ITI.PMIR/branches/master/index.html",
      "canonical" : "https://profiles.ihe.net/ITI/PMIR",
      "editions" : [
        {
          "name" : "Publication",
          "ig-version" : "1.5.0",
          "package" : "ihe.iti.pmir#1.5.0",
          "fhir-version" : ["4.0.1"],
          "url" : "https://profiles.ihe.net/ITI/PMIR/1.5.0"
        },
        {
          "name" : "Publication",
          "ig-version" : "1.3.0",
          "package" : "ihe.iti.pmir#1.3.0",
          "fhir-version" : ["4.0.1"],
          "url" : "https://www.ihe.net/wp-content/uploads/uploadedFiles/Documents/ITI/IHE_ITI_Suppl_PMIR_Rev1-3_TI_2020-12-11.pdf"
        }
      ]
    },
    {
      "name" : "IHE FHIR AuditEvent query and feed to ATNA",
      "category" : "Privacy / Security",
      "npm-name" : "ihe.iti.atna",
      "description" : "Enable audit log recording (feed) and access to ATNA Audit Repository queries using FHIR AuditEvent resource",
      "authority" : "IHE",
      "product" : ["fhir"],
      "country" : "uv",
      "language" : ["en"],
      "history" : "https://wiki.ihe.net/index.php/Audit_Trail_and_Node_Authentication",
      "canonical" : "https://wiki.ihe.net/index.php/Audit_Trail_and_Node_Authentication",
      "editions" : [
        {
          "name" : "R4 Trial-Implementation",
          "ig-version" : "0.2.0",
          "package" : "ihe.iti.atna#0.2.0",
          "fhir-version" : ["4.0.1"],
          "url" : "https://wiki.ihe.net/index.php/Audit_Trail_and_Node_Authentication"
        }
      ],
      "analysis" : {
        "error" : "Unable to resolve package id ihe.iti.atna#0.2.0"
      }
    },
    {
      "name" : "IHE Mobile Alert Communication Management(mACM)",
      "category" : "Communications",
      "npm-name" : "ihe.iti.macm",
      "description" : "Provides the infrastructural components needed to send short, unstructured text alerts to human recipients and can record the outcomes of any human interactions upon receipt of the alert. ",
      "authority" : "IHE",
      "product" : ["fhir"],
      "country" : "uv",
      "language" : ["en"],
      "history" : "http://wiki.ihe.net/index.php/Mobile_Alert_Communication_Management(mACM)",
      "canonical" : "http://wiki.ihe.net/index.php/Mobile_Alert_Communication_Management(mACM)",
      "editions" : [
        {
          "name" : "R4 Trial-Implementation",
          "ig-version" : "0.2.0",
          "package" : "ihe.iti.macm#0.2.0",
          "fhir-version" : ["4.0.1"],
          "url" : "http://wiki.ihe.net/index.php/Mobile_Alert_Communication_Management(mACM)"
        }
      ],
      "analysis" : {
        "error" : "Unable to resolve package id ihe.iti.macm#0.2.0"
      }
    },
    {
      "name" : "IHE Mobile Cross-Enterprise Document Data Element Extraction (mXDE)",
      "category" : "Clinical Documents",
      "npm-name" : "ihe.iti.mxde",
      "description" : "Provides the means to access data elements extracted from shared structured documents",
      "authority" : "IHE",
      "product" : ["fhir"],
      "country" : "uv",
      "language" : ["en"],
      "history" : "http://wiki.ihe.net/index.php/Mobile_Cross-Enterprise_Document_Data_Element_Extraction",
      "analysis" : {
        "error" : "Unable to resolve package id ihe.iti.mxde#0.1.2"
      },
      "canonical" : "https://profiles.ihe.net/ITI/mXDE",
      "ci-build" : "http://build.fhir.org/ig/IHE/ITI.mXDE/branches/master/index.html",
      "editions" : [
        {
          "name" : "Publication",
          "ig-version" : "1.3.0",
          "package" : "ihe.iti.mxde#1.3.0",
          "fhir-version" : ["4.0.1"],
          "url" : "https://profiles.ihe.net/ITI/mXDE/1.3.0"
        }
      ]
    },
    {
      "name" : "IHE Query for Existing Data for Mobile (QEDm)",
      "category" : "EHR Access",
      "npm-name" : "ihe.pcc.qedm",
      "description" : "Supports queries for clinical data elements, including observations, allergy and intolerances, conditions, diagnostic results, medications, immunizations, procedures, encounters and provenance by making the information widely available to other systems within and across enterprises",
      "authority" : "IHE",
      "country" : "uv",
      "language" : ["en"],
      "history" : "http://wiki.ihe.net/index.php/Query_for_Existing_Data_for_Mobile",
      "analysis" : {
        "error" : "Unable to resolve package id ihe.pcc.qedm#0.2.1"
      },
      "canonical" : "https://profiles.ihe.net/PCC/QEDm",
      "ci-build" : "http://build.fhir.org/ig/IHE/PCC.QEDm/branches/master/index.html",
      "product" : ["fhir"],
      "editions" : [
        {
          "name" : "Publication",
          "ig-version" : "3.0.0",
          "package" : "ihe.pcc.qedm#3.0.0",
          "fhir-version" : ["4.0.1"],
          "url" : "https://profiles.ihe.net/PCC/QEDm/3.0.0"
        }
      ]
    },
    {
      "name" : "IHE Non-Patient File Sharing (NPFS)",
      "category" : "Administration",
      "npm-name" : "ihe.iti.npfs",
      "description" : "Defines how to enable the sharing of non-patient files such as workflow definitions, privacy policies, blank forms, and stylesheets",
      "authority" : "IHE",
      "product" : ["fhir"],
      "country" : "uv",
      "language" : ["en"],
      "history" : "http://wiki.ihe.net/index.php/Non-patient_File_Sharing_(NPFS)",
      "analysis" : {
        "error" : "Unable to resolve package id ihe.iti.npfs#0.2.0"
      },
      "canonical" : "https://profiles.ihe.net/ITI/NPFS",
      "ci-build" : "http://build.fhir.org/ig/IHE/ITI.NPFS/branches/master/index.html",
      "editions" : [
        {
          "name" : "Publication",
          "ig-version" : "2.2.0",
          "package" : "ihe.iti.npfs#2.2.0",
          "fhir-version" : ["4.0.1"],
          "url" : "https://profiles.ihe.net/ITI/NPFS/2.2.0"
        }
      ]
    },
    {
      "name" : "IHE Standardized Operational Log of Events (SOLE)",
      "category" : "Administration",
      "npm-name" : "ihe.rad.sole",
      "description" : "Defines a way to exchange information about events that can then be collected and displayed using standard methods",
      "authority" : "IHE",
      "product" : ["fhir"],
      "country" : "uv",
      "language" : ["en"],
      "history" : "http://wiki.ihe.net/index.php/Standardized_Operational_Log_of_Events",
      "canonical" : "http://wiki.ihe.net/index.php/Standardized_Operational_Log_of_Events",
      "editions" : [
        {
          "name" : "STU3 Trial-Implementation",
          "ig-version" : "0.1.0",
          "package" : "ihe.rad.sole#0.1.0",
          "fhir-version" : ["3.0.1"],
          "url" : "http://wiki.ihe.net/index.php/Standardized_Operational_Log_of_Events"
        }
      ],
      "analysis" : {
        "error" : "Unable to resolve package id ihe.rad.sole#0.1.0"
      }
    },
    {
      "name" : "IHE Mobile Medication Administration (MMA)",
      "category" : "Medications / Immunizations",
      "npm-name" : "ihe.pharm.mma",
      "description" : "Defines the integration between healthcare systems and mobile (or any other) clients using RESTful web services. This allows connecting EHRs with smartphones, smart pill boxes, and other personal or professional devices",
      "authority" : "IHE",
      "product" : ["fhir"],
      "country" : "uv",
      "language" : ["en"],
      "history" : "http://wiki.ihe.net/index.php/Mobile_Medication_Administration",
      "canonical" : "http://wiki.ihe.net/index.php/Mobile_Medication_Administration",
      "editions" : [
        {
          "name" : "STU3 Trial-Implementation",
          "ig-version" : "0.1.0",
          "package" : "ihe.pharm.mma#0.1.0",
          "fhir-version" : ["3.0.1"],
          "url" : "http://wiki.ihe.net/index.php/Mobile_Medication_Administration"
        }
      ],
      "analysis" : {
        "error" : "Unable to resolve package id ihe.pharm.mma#0.1.0"
      }
    },
    {
      "name" : "IHE Uniform Barcode Processing (UBP)",
      "category" : "Medications / Immunizations",
      "npm-name" : "ihe.pharm.ubp",
      "description" : "Uniform Barcode Processing for Medications",
      "authority" : "IHE",
      "product" : ["fhir"],
      "country" : "uv",
      "language" : ["en"],
      "history" : "http://wiki.ihe.net/index.php/Uniform_Barcode_Processing",
      "canonical" : "http://wiki.ihe.net/index.php/Uniform_Barcode_Processing",
      "editions" : [
        {
          "name" : "STU3 Trial-Implementation",
          "ig-version" : "0.1.0",
          "package" : "ihe.pharm.ubp#0.1.0",
          "fhir-version" : ["3.0.1"],
          "url" : "http://wiki.ihe.net/index.php/Uniform_Barcode_Processing"
        }
      ],
      "analysis" : {
        "error" : "Unable to resolve package id ihe.pharm.ubp#0.1.0"
      }
    },
    {
      "name" : "IHE Mobile Retrieve Form for Data Capture (mRFD)",
      "category" : "Forms Management",
      "npm-name" : "ihe.qrph.mrfd",
      "description" : "Provides a method for gathering data within a user’s current application to meet the requirements of an external system. mRFD supports RESTful retrieval of forms from a form source, display and completion of a form, and return of instance data from the display application to the source application. The workflows defined in this profile are based on those defined by the Retrieve Form for Data Capture (RFD) profile",
      "authority" : "IHE",
      "product" : ["fhir"],
      "country" : "uv",
      "language" : ["en"],
      "history" : "http://wiki.ihe.net/index.php/Mobile_Retrieve_Form_for_Data_Capture",
      "canonical" : "http://wiki.ihe.net/index.php/Mobile_Retrieve_Form_for_Data_Capture",
      "editions" : [
        {
          "name" : "STU3 Trial-Implementation",
          "ig-version" : "0.1.0",
          "package" : "ihe.qrph.mrfd#0.1.0",
          "fhir-version" : ["3.0.1"],
          "url" : "http://wiki.ihe.net/index.php/Mobile_Retrieve_Form_for_Data_Capture"
        }
      ],
      "analysis" : {
        "error" : "Unable to resolve package id ihe.qrph.mrfd#0.1.0"
      }
    },
    {
      "name" : "IHE Vital Records Death Reporting (VRDR)",
      "category" : "Medication / Immunization",
      "npm-name" : "ihe.qrph.vrdr",
      "description" : "Defines a Retrieve Form for Data Capture (RFD) content profile that will specify derivation of source content from a medical summary document. by defining requirements for form filler content and form manager handling of the content",
      "authority" : "IHE",
      "product" : ["fhir"],
      "country" : "uv",
      "language" : ["en"],
      "history" : "http://wiki.ihe.net/index.php/Vital_Records_Death_Reporting",
      "canonical" : "http://wiki.ihe.net/index.php/Vital_Records_Death_Reporting",
      "editions" : [
        {
          "name" : "STU3 Trial-Implementation",
          "ig-version" : "0.1.0",
          "package" : "ihe.qrph.vrdr#0.1.0",
          "fhir-version" : ["3.0.1"],
          "url" : "http://wiki.ihe.net/index.php/Vital_Records_Death_Reporting"
        }
      ],
      "analysis" : {
        "error" : "Unable to resolve package id ihe.qrph.vrdr#0.1.0"
      }
    },
    {
      "name" : "IHE Dynamic Care Planning (DCP)",
      "category" : "Care Management",
      "npm-name" : "ihe.pcc.dcp",
      "description" : "Provides the structures and transactions for care planning, sharing Care Plans that meet the needs of many, such as providers, patients and payers",
      "authority" : "IHE",
      "product" : ["fhir"],
      "country" : "uv",
      "language" : ["en"],
      "history" : "http://wiki.ihe.net/index.php/Dynamic_Care_Planning",
      "canonical" : "http://wiki.ihe.net/index.php/Dynamic_Care_Planning",
      "editions" : [
        {
          "name" : "R4 Trial-Implementation",
          "ig-version" : "0.2.0",
          "package" : "ihe.pcc.dcp#0.2.0",
          "fhir-version" : ["4.0.1"],
          "url" : "http://wiki.ihe.net/index.php/Dynamic_Care_Planning"
        }
      ],
      "analysis" : {
        "error" : "Unable to resolve package id ihe.pcc.dcp#0.2.0"
      }
    },
    {
      "name" : "IHE Dynamic Care Team Management (DCTM)",
      "category" : "Care Management",
      "npm-name" : "ihe.pcc.dctm",
      "description" : "Provides the means for sharing care team information about a patient’s care teams that meet the needs of many users, such as providers, patients and payers",
      "authority" : "IHE",
      "product" : ["fhir"],
      "country" : "uv",
      "language" : ["en"],
      "history" : "http://wiki.ihe.net/index.php/Dynamic_Care_Team_Management",
      "canonical" : "http://wiki.ihe.net/index.php/Dynamic_Care_Team_Management",
      "editions" : [
        {
          "name" : "STU3 Trial-Implementation",
          "ig-version" : "0.2.0",
          "package" : "ihe.pcc.dctm#0.2.0",
          "fhir-version" : ["4.0.1"],
          "url" : "http://wiki.ihe.net/index.php/Dynamic_Care_Team_Management"
        }
      ],
      "analysis" : {
        "error" : "Unable to resolve package id ihe.pcc.dctm#0.2.0"
      }
    },
    {
      "name" : "Point-of-Care Medical Device Tracking (PMDT)",
      "category" : "Administration",
      "npm-name" : "ihe.pcc.pmdt",
      "description" : "provides definition for a mobile Device",
      "authority" : "IHE",
      "product" : ["fhir"],
      "country" : "uv",
      "language" : ["en"],
      "history" : "http://wiki.ihe.net/index.php/Point-of-Care_Medical_Device_Tracking",
      "canonical" : "http://wiki.ihe.net/index.php/Point-of-Care_Medical_Device_Tracking",
      "editions" : [
        {
          "name" : "STU3 Trial-Implementation",
          "ig-version" : "0.1.0",
          "package" : "ihe.pcc.pmdt#0.1.0",
          "fhir-version" : ["3.0.1"],
          "url" : "http://wiki.ihe.net/index.php/Point-of-Care_Medical_Device_Tracking"
        }
      ],
      "analysis" : {
        "error" : "Unable to resolve package id ihe.pcc.pmdt#0.1.0"
      }
    },
    {
      "name" : "IHE Reconciliation of Clinical Content and Care Providers (RECON)",
      "category" : "Administration",
      "npm-name" : "ihe.pcc.recon",
      "description" : "Provides the ability to communicate lists of clinical data that were reconciled, when they were reconciled and who did the reconciliation using CDA® constructs and FHIR® Resource attributes",
      "authority" : "IHE",
      "product" : ["fhir"],
      "country" : "uv",
      "language" : ["en"],
      "history" : "http://wiki.ihe.net/index.php/Reconciliation_of_Clinical_Content_and_Care_Providers",
      "canonical" : "http://wiki.ihe.net/index.php/Reconciliation_of_Clinical_Content_and_Care_Providers",
      "editions" : [
        {
          "name" : "STU3 Trial-Implementation",
          "ig-version" : "0.1.0",
          "package" : "ihe.pcc.recon#0.1.0",
          "fhir-version" : ["3.0.1"],
          "url" : "http://wiki.ihe.net/index.php/Reconciliation_of_Clinical_Content_and_Care_Providers"
        }
      ],
      "analysis" : {
        "error" : "Unable to resolve package id ihe.pcc.recon#0.1.0"
      }
    },
    {
      "name" : "IHE Remote Patient Monitoring (RPM)",
      "category" : "Personal Healthcare",
      "npm-name" : "ihe.pcc.rpm",
      "description" : "Provides means of reporting measurements taken by Personal Healthcare Devices in a remote location",
      "authority" : "IHE",
      "product" : ["fhir"],
      "country" : "uv",
      "language" : ["en"],
      "history" : "http://wiki.ihe.net/index.php/Remote_Patient_Monitoring",
      "canonical" : "http://wiki.ihe.net/index.php/Remote_Patient_Monitoring",
      "editions" : [
        {
          "name" : "STU3 Trial-Implementation",
          "ig-version" : "0.1.0",
          "package" : "ihe.pcc.rpm#0.1.0",
          "fhir-version" : ["3.0.1"],
          "url" : "http://wiki.ihe.net/index.php/Remote_Patient_Monitoring"
        }
      ],
      "analysis" : {
        "error" : "Unable to resolve package id ihe.pcc.rpm#0.1.0"
      }
    },
    {
      "name" : "IHE Routine Interfacility Patient Transport (RIPT)",
      "category" : "Communications",
      "npm-name" : "ihe.pcc.ript",
      "description" : "Provides means of updating a Transport team with critical and necessary medical information on a patient to be transported",
      "authority" : "IHE",
      "product" : ["fhir"],
      "country" : "uv",
      "language" : ["en"],
      "history" : "http://wiki.ihe.net/index.php/Routine_Interfacility_Patient_Transport",
      "canonical" : "http://wiki.ihe.net/index.php/Routine_Interfacility_Patient_Transport",
      "editions" : [
        {
          "name" : "STU3 Trial-Implementation",
          "ig-version" : "0.1.0",
          "package" : "ihe.pcc.ript#0.1.0",
          "fhir-version" : ["3.0.1"],
          "url" : "http://wiki.ihe.net/index.php/Routine_Interfacility_Patient_Transport"
        }
      ],
      "analysis" : {
        "error" : "Error fetching package directly (http://profiles.ihe.net/PCC/RIPT/0.1.0/package.tgz), or fetching package list for ihe.pcc.ript from http://profiles.ihe.net/PCC/RIPT/package-list.json: Unable to fetch: Invalid HTTP response 404 from https://profiles.ihe.net/PCC/RIPT/0.1.0/package.tgz (Not Found) (content in /var/folders/85/j9nrkr152ds51j69d7nrxq7r0000gn/T/fhir-http-73.log)"
      }
    },
    {
      "name" : "IHE Assessment Curation and Data Collection (ACDC)",
      "category" : "EHR Access",
      "npm-name" : "ihe.iti.acdc",
      "description" : "Enables assessment developers and curators a means by which they can distribute assessment instruments to healthcare providers, supporting exchange of assessment data in a standardized form using the HL7 FHIR Questionnaire resource.",
      "authority" : "IHE",
      "product" : ["fhir"],
      "country" : "uv",
      "language" : ["en"],
      "history" : "https://wiki.ihe.net/index.php/Assessment_Curation_and_Data_Collection",
      "canonical" : "https://wiki.ihe.net/index.php/Assessment_Curation_and_Data_Collection",
      "editions" : [
        {
          "name" : "R4 Trial-Implementation",
          "ig-version" : "1.1.0",
          "package" : "ihe.pcc.acdc#1.1.0",
          "fhir-version" : ["4.0.1"],
          "url" : "https://wiki.ihe.net/index.php/Assessment_Curation_and_Data_Collection"
        }
      ],
      "analysis" : {
        "error" : "Unable to resolve package id ihe.pcc.acdc#1.1.0"
      }
    },
    {
      "name" : "IHE Mobile Aggregate Data Exchange (mADX)",
      "category" : "EHR Access",
      "npm-name" : "ihe.qrph.madx",
      "description" : "Supports interoperable public health reporting of aggregate health data.",
      "authority" : "IHE",
      "country" : "uv",
      "language" : ["en"],
      "history" : "https://wiki.ihe.net/index.php/Mobile_Aggregate_Data_Exchange_(mADX)",
      "analysis" : {
        "error" : "Unable to resolve package id ihe.qrph.madx#0.1.0"
      },
      "canonical" : "https://profiles.ihe.net/QRPH/mADX",
      "ci-build" : "http://build.fhir.org/ig/IHE/QRPH.mADX/branches/master/index.html",
      "product" : ["fhir"],
      "editions" : [
        {
          "name" : "Publication",
          "ig-version" : "3.0.0",
          "package" : "ihe.qrph.madx#3.0.0",
          "fhir-version" : ["4.0.1"],
          "url" : "https://profiles.ihe.net/QRPH/mADX/3.0.0"
        }
      ]
    },
    {
      "name" : "Electronic Case Reporting",
      "category" : "Medication / Immunization",
      "npm-name" : "hl7.fhir.us.ecr",
      "description" : "The Electronic Case Reporting (eCR) Implementation Guide supports Reporting, investigation, and management via electronic transmission of clinical data from Electronic Health Records to Public Health Agencies, along with the management and processing of population cases. Ths IG covers Bi-directional information exchange and triggering and decision support",
      "authority" : "HL7",
      "country" : "us",
      "language" : ["en"],
      "history" : "http://hl7.org/fhir/us/ecr/history.html",
      "canonical" : "http://hl7.org/fhir/us/ecr",
      "ci-build" : "http://build.fhir.org/ig/HL7/case-reporting",
      "analysis" : {
        "content" : true,
        "rest" : true,
        "documents" : true,
        "clinicalCore" : true,
        "carePlanning" : true,
        "profiles" : 57,
        "extensions" : 25,
        "operations" : 1,
        "valuesets" : 8,
        "codeSystems" : 8,
        "examples" : 94
      },
      "product" : ["fhir"],
      "editions" : [
        {
          "name" : "STU 2",
          "ig-version" : "2.1.2",
          "package" : "hl7.fhir.us.ecr#2.1.2",
          "fhir-version" : ["4.0.1"],
          "url" : "http://hl7.org/fhir/us/ecr/2.1.2"
        },
        {
          "name" : "STU 2",
          "ig-version" : "2.1.0",
          "package" : "hl7.fhir.us.ecr#2.1.0",
          "fhir-version" : ["4.0.1"],
          "url" : "http://hl7.org/fhir/us/ecr/2.1.0"
        },
        {
          "name" : "STU 2",
          "ig-version" : "2.0.0",
          "package" : "hl7.fhir.us.ecr#2.0.0",
          "fhir-version" : ["4.0.1"],
          "url" : "http://hl7.org/fhir/us/ecr/STU2"
        },
        {
          "name" : "STU 1",
          "ig-version" : "1.0.0",
          "package" : "hl7.fhir.us.ecr#1.0.0",
          "fhir-version" : ["4.0.1"],
          "url" : "http://hl7.org/fhir/us/ecr/STU1"
        }
      ]
    },
    {
      "name" : "Loinc/IVD Test mapping",
      "category" : "Diagnostics",
      "npm-name" : "hl7.fhir.uv.livd",
      "description" : "The LIVD Implementation Guide provides a industry standard expression for an IVD device manufacturer's suggestions for a specific device's mapping from the internal, proprietary IVD test codes to suggested LOINC codes when a LIS manager is connecting and configuring a device to the LIS",
      "authority" : "HL7",
      "country" : "uv",
      "language" : ["en"],
      "history" : "http://hl7.org/fhir/uv/livd/history.html",
      "canonical" : "http://hl7.org/fhir/uv/livd",
      "ci-build" : "http://build.fhir.org/ig/HL7/livd",
      "analysis" : {
        "content" : true,
        "diagnostics" : true,
        "profiles" : 10,
        "extensions" : 4,
        "valuesets" : 6,
        "codeSystems" : 5,
        "examples" : 8
      },
      "product" : ["fhir"],
      "editions" : [
        {
          "name" : "STU1 Ballot",
          "ig-version" : "1.0.0-ballot",
          "package" : "hl7.fhir.uv.livd#1.0.0-ballot",
          "fhir-version" : ["4.0.1"],
          "url" : "http://hl7.org/fhir/uv/livd/2024Jan"
        }
      ]
    },
    {
      "name" : "Point of Care Devices",
      "category" : "Diagnostics",
      "npm-name" : "hl7.fhir.uv.pocd",
      "description" : "Defines the use of FHIR resources to convey measurements and supporting data from acute care point-of-care medical devices (PoCD) to receiving systems for electronic medical records, clinical decision support, and medical data archiving for aggregate quality measurement and research purposes",
      "authority" : "HL7",
      "country" : "uv",
      "language" : ["en"],
      "history" : "http://hl7.org/fhir/uv/pocd/history.html",
      "canonical" : "http://hl7.org/fhir/uv/pocd",
      "ci-build" : "http://build.fhir.org/ig/HL7/uv-pocd",
      "analysis" : {
        "content" : true,
        "rest" : true,
        "clinicalCore" : true,
        "profiles" : 13,
        "extensions" : 12,
        "valuesets" : 8,
        "codeSystems" : 5,
        "examples" : 21
      },
      "product" : ["fhir"],
      "editions" : [
        {
          "name" : "STU 1 Ballot",
          "ig-version" : "0.3.0",
          "package" : "hl7.fhir.uv.pocd#0.3.0",
          "fhir-version" : ["4.0.1"],
          "url" : "http://hl7.org/fhir/uv/pocd/2021Sep"
        }
      ]
    },
    {
      "name" : "Potential Drug/Drug Interaction",
      "category" : "Medications / Immunizations",
      "npm-name" : "hl7.fhir.uv.pddi",
      "description" : "This implementation guide is targeted at stakeholders who seek to increase the specificity and clinical relevance of drug-drug interaction alerts presented through the electronic health record. The approach is service-oriented and uses Web standards, a minimum information model for potential drug interactions, and emerging Health Information Technology standards including CDS Hooks, FHIR, and Clinical Quality Language (CQL)",
      "authority" : "HL7",
      "country" : "uv",
      "language" : ["en"],
      "history" : "http://hl7.org/fhir/uv/pddi/history.html",
      "canonical" : "http://hl7.org/fhir/uv/pddi",
      "ci-build" : "http://build.fhir.org/ig/HL7/PDDI-CDS",
      "analysis" : {
        "valuesets" : 88,
        "codeSystems" : 1,
        "examples" : 36
      },
      "product" : ["fhir"],
      "editions" : [
        {
          "name" : "STU 1 Ballot",
          "ig-version" : "1.0.0-ballot",
          "package" : "hl7.fhir.uv.pddi#1.0.0-ballot",
          "fhir-version" : ["4.0.1"],
          "url" : "http://hl7.org/fhir/uv/pddi/2023Jan"
        }
      ]
    },
    {
      "name" : "Validated Healthcare Directory",
      "category" : "Administration",
      "npm-name" : "hl7.fhir.uv.vhdir",
      "description" : "Defines the minimum conformance requirements for accessing or exposing validated healthcare directory data and provides a specification for the exchange of directory data between a source of validated provider data and local workflow environments (e.g. local directories)",
      "authority" : "HL7",
      "country" : "uv",
      "language" : ["en"],
      "history" : "http://hl7.org/fhir/uv/vhdir/history.html",
      "canonical" : "http://hl7.org/fhir/uv/vhdir",
      "ci-build" : "http://build.fhir.org/ig/HL7/VhDir",
      "analysis" : {
      },
      "product" : ["fhir"],
      "editions" : [
        {
          "name" : "STU1",
          "ig-version" : "1.0.0",
          "package" : "hl7.fhir.uv.vhdir#1.0.0",
          "fhir-version" : ["4.0.1"],
          "url" : "http://hl7.org/fhir/uv/vhdir/STU1"
        }
      ]
    },
    {
      "name" : "Coverage Requirements Determination (Da Vinci)",
      "category" : "Financial",
      "npm-name" : "hl7.fhir.us.davinci-crd",
      "description" : "Provides a mechanism for healthcare providers to discover guidelines, pre-authorization requirements and other expectations from payor organizations related to a proposed medication, procedure or other service associated with a patient's insurance coverage. Supports both patient-specific and patient-independent information retrieval",
      "authority" : "HL7",
      "country" : "us",
      "language" : ["en"],
      "history" : "http://hl7.org/fhir/us/davinci-crd/history.html",
      "canonical" : "http://hl7.org/fhir/us/davinci-crd",
      "ci-build" : "http://build.fhir.org/ig/HL7/davinci-crd",
      "analysis" : {
        "content" : true,
        "clinicalCore" : true,
        "carePlanning" : true,
        "financials" : true,
        "medsMgmt" : true,
        "scheduling" : true,
        "profiles" : 18,
        "extensions" : 1,
        "valuesets" : 8,
        "codeSystems" : 3,
        "examples" : 19
      },
      "product" : ["fhir"],
      "editions" : [
        {
          "name" : "STU 2.2 Ballot",
          "ig-version" : "2.2.0-ballot",
          "package" : "hl7.fhir.us.davinci-crd#2.2.0-ballot",
          "fhir-version" : ["4.0.1"],
          "url" : "http://hl7.org/fhir/us/davinci-crd/2025Sep"
        }
      ]
    },
    {
      "name" : "Data Exchange for Quality Measures (Da Vinci)",
      "category" : "Financial",
      "npm-name" : "hl7.fhir.us.davinci-deqm",
      "description" : "Provides a mechanism for healthcare providers and data aggregators to exchange quality measure information using subscription, query, and push methods",
      "authority" : "HL7",
      "country" : "us",
      "language" : ["en"],
      "history" : "http://hl7.org/fhir/us/davinci-deqm/history.html",
      "canonical" : "http://hl7.org/fhir/us/davinci-deqm",
      "ci-build" : "http://build.fhir.org/ig/HL7/davinci-deqm",
      "analysis" : {
        "content" : true,
        "rest" : true,
        "documents" : true,
        "clinicalCore" : true,
        "financials" : true,
        "medsMgmt" : true,
        "measures" : true,
        "profiles" : 11,
        "extensions" : 8,
        "operations" : 1,
        "valuesets" : 2,
        "codeSystems" : 2,
        "examples" : 87
      },
      "product" : ["fhir"],
      "editions" : [
        {
          "name" : "STU5 (v5.0.0)",
          "ig-version" : "5.0.0",
          "package" : "hl7.fhir.us.davinci-deqm#5.0.0",
          "fhir-version" : ["4.0.1"],
          "url" : "http://hl7.org/fhir/us/davinci-deqm/STU5"
        },
        {
          "name" : "STU4 (v4.0.0)",
          "ig-version" : "4.0.0",
          "package" : "hl7.fhir.us.davinci-deqm#4.0.0",
          "fhir-version" : ["4.0.1"],
          "url" : "http://hl7.org/fhir/us/davinci-deqm/STU4"
        },
        {
          "name" : "STU 3",
          "ig-version" : "3.1.0",
          "package" : "hl7.fhir.us.davinci-deqm#3.1.0",
          "fhir-version" : ["4.0.1"],
          "url" : "http://hl7.org/fhir/us/davinci-deqm/STU3.1"
        },
        {
          "name" : "STU 3",
          "ig-version" : "3.0.0",
          "package" : "hl7.fhir.us.davinci-deqm#3.0.0",
          "fhir-version" : ["4.0.1"],
          "url" : "http://hl7.org/fhir/us/davinci-deqm/STU3"
        },
        {
          "name" : "STU 3",
          "ig-version" : "2.1.0",
          "package" : "hl7.fhir.us.davinci-deqm#2.1.0",
          "fhir-version" : ["4.0.1"],
          "url" : "http://hl7.org/fhir/us/davinci-deqm/2020Sep"
        },
        {
          "name" : "STU 2",
          "ig-version" : "2.0.0",
          "package" : "hl7.fhir.us.davinci-deqm#2.0.0",
          "fhir-version" : ["4.0.1"],
          "url" : "http://hl7.org/fhir/us/davinci-deqm/STU2"
        },
        {
          "name" : "STU 1",
          "ig-version" : "1.0.0",
          "package" : "hl7.fhir.us.davinci-deqm#1.0.0",
          "fhir-version" : ["3.0.1"],
          "url" : "http://hl7.org/fhir/us/davinci-deqm/STU1"
        }
      ]
    },
    {
      "name" : "Occupational Data for Health",
      "category" : "Clinical Observations",
      "npm-name" : "hl7.fhir.us.odh",
      "description" : "This IG covers the specific data that covers past or present jobs, usual work, employment status, retirement date and combat zone period for the subject. It also includes the past or present jobs and usual work of other household members",
      "authority" : "HL7",
      "country" : "us",
      "language" : ["en"],
      "history" : "http://hl7.org/fhir/us/odh/history.html",
      "canonical" : "http://hl7.org/fhir/us/odh",
      "ci-build" : "http://build.fhir.org/ig/HL7/us-odh",
      "analysis" : {
        "content" : true,
        "clinicalCore" : true,
        "profiles" : 6,
        "extensions" : 2,
        "valuesets" : 9,
        "codeSystems" : 1,
        "examples" : 8
      },
      "product" : ["fhir"],
      "editions" : [
        {
          "name" : "STU 1.3 on FHIR R4",
          "ig-version" : "1.3.0",
          "package" : "hl7.fhir.us.odh#1.3.0",
          "fhir-version" : ["4.0.1"],
          "url" : "http://hl7.org/fhir/us/odh/STU1.3"
        },
        {
          "name" : "STU 1.2 on FHIR R4",
          "ig-version" : "1.2.0",
          "package" : "hl7.fhir.us.odh#1.2.0",
          "fhir-version" : ["4.0.1"],
          "url" : "http://hl7.org/fhir/us/odh/STU1.2"
        },
        {
          "name" : "STU 1.1 on FHIR R4",
          "ig-version" : "1.1.0",
          "package" : "hl7.fhir.us.odh#1.1.0",
          "fhir-version" : ["4.0.1"],
          "url" : "http://hl7.org/fhir/us/odh/STU1.1"
        },
        {
          "name" : "STU 1",
          "ig-version" : "1.0.0",
          "package" : "hl7.fhir.us.odh#1.0.0",
          "fhir-version" : ["4.0.1"],
          "url" : "http://hl7.org/fhir/us/odh/STU1"
        }
      ]
    },
    {
      "name" : "IHE Paramedicine Care Summary (PCS)",
      "category" : "Communications",
      "npm-name" : "ihe.pcc.pcs",
      "description" : "Provides means for Emergency Transport to inform destination Hospital with critical and necessary medical information on patient being transported",
      "authority" : "IHE",
      "product" : ["fhir"],
      "country" : "uv",
      "language" : ["en"],
      "history" : "http://wiki.ihe.net/index.php/Paramedicine_Care_Summary",
      "canonical" : "http://wiki.ihe.net/index.php/Paramedicine_Care_Summary",
      "editions" : [
        {
          "name" : "STU3 Trial-Implementation",
          "ig-version" : "0.1.0",
          "package" : "ihe.pcc.pcs#0.1.0",
          "fhir-version" : ["3.0.1"],
          "url" : "http://wiki.ihe.net/index.php/Paramedicine_Care_Summary"
        }
      ],
      "analysis" : {
        "error" : "Error fetching package directly (https://profiles.ihe.net/PCC/PCS/0.1.0/package.tgz), or fetching package list for ihe.pcc.pcs from https://profiles.ihe.net/PCC/PCS/package-list.json: Unable to fetch: Invalid HTTP response 404 from https://profiles.ihe.net/PCC/PCS/0.1.0/package.tgz (Not Found) (content in /var/folders/85/j9nrkr152ds51j69d7nrxq7r0000gn/T/fhir-http-84.log)"
      }
    },
    {
      "name" : "IHE Birth and Fetal Death Reporting - Enhanced (BFDE)",
      "category" : "Medication / Immunization",
      "npm-name" : "ihe.pcc.bfde",
      "description" : "Provides means for pre-populating of data from electronic health record systems to electronic vital records systems for birth and fetal death reporting",
      "authority" : "IHE",
      "product" : ["fhir"],
      "country" : "uv",
      "language" : ["en"],
      "history" : "http://wiki.ihe.net/index.php/Birth_and_Fetal_Death_Reporting_Enhanced_Profile",
      "canonical" : "http://wiki.ihe.net/index.php/Birth_and_Fetal_Death_Reporting_Enhanced_Profile",
      "editions" : [
        {
          "name" : "STU3 Trial-Implementation",
          "ig-version" : "0.1.0",
          "package" : "ihe.pcc.bfde#0.1.0",
          "fhir-version" : ["3.0.1"],
          "url" : "http://wiki.ihe.net/index.php/Birth_and_Fetal_Death_Reporting_Enhanced_Profile"
        }
      ],
      "analysis" : {
        "error" : "Unable to resolve package id ihe.pcc.bfde#0.1.0"
      }
    },
    {
      "name" : "IHE Quality Outcome Reporting for EMS (QORE)",
      "category" : "Medication / Immunization",
      "npm-name" : "ihe.qrph.qore",
      "description" : "Supports transmission of clinical data for use in calculating Emergency Medical Services Quality measures. Focus on Stroke, CPR, and STEMI",
      "authority" : "IHE",
      "product" : ["fhir"],
      "country" : "uv",
      "language" : ["en"],
      "history" : "http://wiki.ihe.net/index.php/Quality_Outcome_Reporting_for_EMS",
      "canonical" : "http://wiki.ihe.net/index.php/Quality_Outcome_Reporting_for_EMS",
      "editions" : [
        {
          "name" : "STU3 Trial-Implementation",
          "ig-version" : "0.1.0",
          "package" : "ihe.qrph.qore#0.1.0",
          "fhir-version" : ["3.0.1"],
          "url" : "http://wiki.ihe.net/index.php/Quality_Outcome_Reporting_for_EMS"
        }
      ],
      "analysis" : {
        "error" : "Error fetching package directly (http://profiles.ihe.net/QRPH/QORE/0.1.0/package.tgz), or fetching package list for ihe.qrph.qore from http://profiles.ihe.net/QRPH/QORE/package-list.json: Unable to fetch: Invalid HTTP response 404 from https://profiles.ihe.net/QRPH/QORE/0.1.0/package.tgz (Not Found) (content in /var/folders/85/j9nrkr152ds51j69d7nrxq7r0000gn/T/fhir-http-92.log)"
      }
    },
    {
      "name" : "Smart App Launch Implementation Guide",
      "category" : "EHR Access",
      "npm-name" : "hl7.fhir.uv.smart-app-launch",
      "description" : "App access to Healthcare software",
      "authority" : "HL7",
      "country" : "uv",
      "language" : ["en"],
      "history" : "http://hl7.org/fhir/smart-app-launch/history.html",
      "canonical" : "http://hl7.org/fhir/smart-app-launch",
      "ci-build" : "http://build.fhir.org/ig/HL7/smart-app-launch",
      "analysis" : {
      },
      "product" : ["fhir"],
      "editions" : [
        {
          "name" : "STU 2.2",
          "ig-version" : "2.2.0",
          "package" : "hl7.fhir.uv.smart-app-launch#2.2.0",
          "fhir-version" : ["4.0.1"],
          "url" : "http://hl7.org/fhir/smart-app-launch/STU2.2"
        },
        {
          "name" : "STU 2.1",
          "ig-version" : "2.1.0",
          "package" : "hl7.fhir.uv.smart-app-launch#2.1.0",
          "fhir-version" : ["4.0.1"],
          "url" : "http://hl7.org/fhir/smart-app-launch/STU2.1"
        },
        {
          "name" : "STU 2",
          "ig-version" : "2.0.0",
          "package" : "hl7.fhir.uv.smart-app-launch#2.0.0",
          "fhir-version" : ["4.0.1"],
          "url" : "http://hl7.org/fhir/smart-app-launch/STU2"
        },
        {
          "name" : "STU 1",
          "ig-version" : "1.0.0",
          "package" : "hl7.fhir.uv.smart-app-launch#1.0.0",
          "fhir-version" : ["3.0.1"],
          "url" : "http://hl7.org/fhir/smart-app-launch/1.0.0"
        }
      ]
    },
    {
      "name" : "Bidirectional Services eReferrals (BSeR) FHIR IG",
      "category" : "Medication / Immunization",
      "npm-name" : "hl7.fhir.us.bser",
      "description" : "The Bidirectional Services eReferrals (BSeR) FHIR IG provides guidance on STU3 FHIR Resources and US Core IG profiles for use in exchanging a referral request and specific program data from a clinical provider to a typically extra-clinical program service provider, such as a diabetes prevention program, a smoking quitline, or a hypertension management training program. And provides for the return of feedback information from the service program to the referring provider",
      "authority" : "HL7",
      "country" : "us",
      "language" : ["en"],
      "history" : "http://hl7.org/fhir/us/bser/history.html",
      "canonical" : "http://hl7.org/fhir/us/bser",
      "ci-build" : "http://build.fhir.org/ig/HL7/bser",
      "analysis" : {
        "content" : true,
        "rest" : true,
        "documents" : true,
        "clinicalCore" : true,
        "carePlanning" : true,
        "financials" : true,
        "medsMgmt" : true,
        "profiles" : 40,
        "valuesets" : 2,
        "codeSystems" : 2,
        "examples" : 59
      },
      "product" : ["fhir"],
      "editions" : [
        {
          "name" : "STU 2",
          "ig-version" : "2.0.0-ballot",
          "package" : "hl7.fhir.us.bser#2.0.0-ballot",
          "fhir-version" : ["4.0.1"],
          "url" : "http://hl7.org/fhir/us/bser/2023Sep"
        },
        {
          "name" : "STU 1",
          "ig-version" : "1.0.0",
          "package" : "hl7.fhir.us.bser#1.0.0",
          "fhir-version" : ["4.0.1"],
          "url" : "http://hl7.org/fhir/us/bser/STU1"
        }
      ]
    },
    {
      "name" : "FHIR Bulk Data Access",
      "category" : "EHR Access",
      "npm-name" : "hl7.fhir.us.bulkdata",
      "description" : "This Implementation Guide defines secure FHIR export Operations that use this capability to provide an authenticated and authorized client with the ability to register as a backend service and retrieve any data in a FHIR server, data on all patients in a server, or data on a group of patients while optionally specifying data since a certain date",
      "authority" : "HL7",
      "product" : ["fhir"],
      "country" : "us",
      "language" : ["en"],
      "history" : "http://hl7.org/fhir/us/bulkdata/history.html",
      "canonical" : "http://hl7.org/fhir/us/bulkdata",
      "ci-build" : "https://build.fhir.org/ig/HL7/bulk-data",
      "editions" : [
        {
          "name" : "STU 1 Ballot",
          "ig-version" : "0.1.0",
          "package" : "hl7.fhir.us.bulkdata#0.1.0",
          "fhir-version" : ["4.0.0"],
          "url" : "http://hl7.org/fhir/us/bulkdata/2019May"
        }
      ],
      "analysis" : {
        "operations" : 3
      }
    },
    {
      "name" : "Common Data Models Harmonization FHIR IG",
      "category" : "Research",
      "npm-name" : "hl7.fhir.us.cdmh",
      "description" : "The CDMH FHIR IG provides the guidance necessary to map the four common data models namely Sentinel, PCORnet CDM, i2b2 and OMOP to FHIR resources and profiles",
      "authority" : "HL7",
      "country" : "us",
      "language" : ["en"],
      "history" : "http://hl7.org/fhir/us/cdmh/history.html",
      "canonical" : "http://hl7.org/fhir/us/cdmh",
      "ci-build" : "http://build.fhir.org/ig/HL7/cdmh",
      "analysis" : {
        "content" : true,
        "rest" : true,
        "clinicalCore" : true,
        "medsMgmt" : true,
        "diagnostics" : true,
        "trials" : true,
        "profiles" : 15,
        "extensions" : 22,
        "valuesets" : 25,
        "codeSystems" : 38,
        "examples" : 15
      },
      "product" : ["fhir"],
      "editions" : [
        {
          "name" : "STU 1",
          "ig-version" : "1.0.0",
          "package" : "hl7.fhir.us.cdmh#1.0.0",
          "fhir-version" : ["4.0.1"],
          "url" : "http://hl7.org/fhir/us/cdmh/STU1"
        }
      ]
    },
    {
      "name" : "Quality Measure Implementation Guide",
      "category" : "Quality / CDS",
      "npm-name" : "hl7.fhir.us.cqfmeasures",
      "description" : "Provides profiles and guidance for the representation of clinical quality measures in FHIR and Clincal Quality Language (CQL)",
      "authority" : "HL7",
      "country" : "us",
      "language" : ["en"],
      "history" : "http://hl7.org/fhir/us/cqfmeasures/history.html",
      "canonical" : "http://hl7.org/fhir/us/cqfmeasures",
      "ci-build" : "http://build.fhir.org/ig/HL7/cqf-measures",
      "analysis" : {
        "content" : true,
        "rest" : true,
        "clinicalCore" : true,
        "measures" : true,
        "profiles" : 21,
        "extensions" : 36,
        "operations" : 6,
        "valuesets" : 5,
        "codeSystems" : 5,
        "examples" : 61
      },
      "product" : ["fhir"],
      "editions" : [
        {
          "name" : "STU5 (v5.0.0)",
          "ig-version" : "5.0.0",
          "package" : "hl7.fhir.us.cqfmeasures#5.0.0",
          "fhir-version" : ["4.0.1"],
          "url" : "http://hl7.org/fhir/us/cqfmeasures/STU5"
        },
        {
          "name" : "STU4 (v4.0.0)",
          "ig-version" : "4.0.0",
          "package" : "hl7.fhir.us.cqfmeasures#4.0.0",
          "fhir-version" : ["4.0.1"],
          "url" : "http://hl7.org/fhir/us/cqfmeasures/STU4"
        },
        {
          "name" : "STU3",
          "ig-version" : "3.0.0",
          "package" : "hl7.fhir.us.cqfmeasures#3.0.0",
          "fhir-version" : ["4.0.1"],
          "url" : "http://hl7.org/fhir/us/cqfmeasures/STU3"
        },
        {
          "name" : "STU 2",
          "ig-version" : "2.0.0",
          "package" : "hl7.fhir.us.cqfmeasures#2.0.0",
          "fhir-version" : ["4.0.1"],
          "url" : "http://hl7.org/fhir/us/cqfmeasures/STU2"
        },
        {
          "name" : "STU 1",
          "ig-version" : "1.0.0",
          "package" : "hl7.fhir.us.cqfmeasures#1.0.0",
          "fhir-version" : ["3.0.2"],
          "url" : "http://hl7.org/fhir/us/cqfmeasures/STU1"
        }
      ]
    },
    {
      "name" : "Documentation Templates and Rules",
      "category" : "Financial",
      "npm-name" : "hl7.fhir.us.davinci-dtr",
      "description" : "Provides a mechanism for delivering and executing payer rules related to documentation requirements for a proposed medication, procedure or other service associated with a patient's insurance coverage",
      "authority" : "HL7",
      "country" : "us",
      "language" : ["en"],
      "history" : "http://hl7.org/fhir/us/davinci-dtr/history.html",
      "canonical" : "http://hl7.org/fhir/us/davinci-dtr",
      "ci-build" : "http://build.fhir.org/ig/HL7/davinci-dtr",
      "analysis" : {
        "content" : true,
        "documents" : true,
        "financials" : true,
        "questionnaire" : true,
        "profiles" : 6,
        "extensions" : 2,
        "operations" : 1,
        "examples" : 12
      },
      "product" : ["fhir"],
      "editions" : [
        {
          "name" : "STU 2.2 Ballot",
          "ig-version" : "2.2.0-ballot",
          "package" : "hl7.fhir.us.davinci-dtr#2.2.0-ballot",
          "fhir-version" : ["4.0.1"],
          "url" : "http://hl7.org/fhir/us/davinci-dtr/2025Sep"
        }
      ]
    },
    {
      "name" : "Da Vinci Health Record Exchange",
      "category" : "Financial",
      "npm-name" : "hl7.fhir.us.davinci-hrex",
      "description" : "A library of shared artifacts used by other Da Vinci and payer related implementation guides",
      "authority" : "HL7",
      "country" : "us",
      "language" : ["en"],
      "history" : "http://hl7.org/fhir/us/davinci-hrex/history.html",
      "canonical" : "http://hl7.org/fhir/us/davinci-hrex",
      "ci-build" : "http://build.fhir.org/ig/HL7/davinci-ehrx",
      "analysis" : {
        "content" : true,
        "rest" : true,
        "clinicalCore" : true,
        "carePlanning" : true,
        "financials" : true,
        "profiles" : 11,
        "extensions" : 4,
        "operations" : 1,
        "valuesets" : 2,
        "codeSystems" : 1,
        "examples" : 22
      },
      "product" : ["fhir"],
      "editions" : [
        {
          "name" : "STU 1.1",
          "ig-version" : "1.1.0",
          "package" : "hl7.fhir.us.davinci-hrex#1.1.0",
          "fhir-version" : ["4.0.1"],
          "url" : "http://hl7.org/fhir/us/davinci-hrex/STU1.1"
        },
        {
          "name" : "STU1",
          "ig-version" : "1.0.0",
          "package" : "hl7.fhir.us.davinci-hrex#1.0.0",
          "fhir-version" : ["4.0.1"],
          "url" : "http://hl7.org/fhir/us/davinci-hrex/STU1"
        }
      ]
    },
    {
      "name" : "electronic Long-Term Services and Supports Implementation Guide",
      "category" : "Medication / Immunization",
      "npm-name" : "hl7.fhir.us.eltss",
      "description" : "Provides guidance to US Realm implementers to use the FHIR for implementing access and exchange Electronic Long-Term Services & Supports (eLTSS) Dataset data elements",
      "authority" : "HL7",
      "country" : "us",
      "language" : ["en"],
      "history" : "http://hl7.org/fhir/us/eLTSS/history.html",
      "ci-build" : "http://build.fhir.org/ig/HL7/eLTSS",
      "canonical" : "http://hl7.org/fhir/us/eltss",
      "analysis" : {
        "content" : true,
        "rest" : true,
        "clinicalCore" : true,
        "financials" : true,
        "questionnaire" : true,
        "profiles" : 13,
        "extensions" : 3,
        "logicals" : 3,
        "valuesets" : 2,
        "codeSystems" : 2,
        "examples" : 5
      },
      "product" : ["fhir"],
      "editions" : [
        {
          "name" : "STU2",
          "ig-version" : "2.0.0",
          "package" : "hl7.fhir.us.eltss#2.0.0",
          "fhir-version" : ["4.0.1"],
          "url" : "http://hl7.org/fhir/us/eltss/STU2"
        },
        {
          "name" : "STU 1",
          "ig-version" : "1.0.0",
          "package" : "hl7.fhir.us.eltss#1.0.0",
          "fhir-version" : ["4.0.0"],
          "url" : "http://hl7.org/fhir/us/eltss/STU1"
        }
      ]
    },
    {
      "name" : "Patient Reported Outcomes (PRO) FHIR IG",
      "category" : "Personal Healthcare",
      "npm-name" : "hl7.fhir.us.patient-reported-outcomes",
      "description" : "This IG provides the necessary guidance to use FHIR for Patient Reported Outcomes",
      "authority" : "HL7",
      "country" : "us",
      "language" : ["en"],
      "history" : "http://hl7.org/fhir/us/patient-reported-outcomes/history.html",
      "canonical" : "http://hl7.org/fhir/us/patient-reported-outcomes",
      "ci-build" : "http://build.fhir.org/ig/HL7/patient-reported-outcomes",
      "analysis" : {
        "rest" : true
      },
      "product" : ["fhir"],
      "editions" : [
        {
          "name" : "STU 1 Ballot",
          "ig-version" : "0.2.0",
          "package" : "hl7.fhir.us.patient-reported-outcomes#0.2.0",
          "fhir-version" : ["4.0.0"],
          "url" : "http://hl7.org/fhir/us/patient-reported-outcomes/2019May"
        }
      ]
    },
    {
      "name" : "Pharmacist Care Plan FHIR IG",
      "category" : "Medications / Immunizations",
      "npm-name" : "hl7.fhir.us.phcp",
      "description" : "This is an electronic care plan with enhanced Medications / Immunizations content based on the templates in the HL7 Implementation Guide for C-CDA Release 2.1: Consolidated CDA for Clinical Notes, represented using FHIR profiles",
      "authority" : "HL7",
      "country" : "us",
      "language" : ["en"],
      "history" : "http://hl7.org/fhir/us/phcp/history.html",
      "canonical" : "http://hl7.org/fhir/us/phcp",
      "ci-build" : "http://build.fhir.org/ig/HL7/PhCP",
      "analysis" : {
        "content" : true,
        "rest" : true,
        "clinicalCore" : true,
        "carePlanning" : true,
        "financials" : true,
        "medsMgmt" : true,
        "profiles" : 10,
        "examples" : 16
      },
      "product" : ["fhir"],
      "editions" : [
        {
          "name" : "STU 1",
          "ig-version" : "1.0.0",
          "package" : "hl7.fhir.us.phcp#1.0.0",
          "fhir-version" : ["4.0.1"],
          "url" : "http://hl7.org/fhir/us/phcp/STU1"
        }
      ]
    },
    {
      "name" : "Vital Records Mortality and Morbidity Reporting FHIR IG",
      "category" : "Medication / Immunization",
      "npm-name" : "hl7.fhir.us.vrdr",
      "description" : "The VRDR FHIR IG provides guidance regarding the use of FHIR resources for the bidirectional exchange of mortality data between State-run PHA Vital Records offices and NCHS",
      "authority" : "HL7",
      "country" : "us",
      "language" : ["en"],
      "history" : "http://hl7.org/fhir/us/vrdr/history.html",
      "canonical" : "http://hl7.org/fhir/us/vrdr",
      "ci-build" : "http://build.fhir.org/ig/HL7/vrdr",
      "analysis" : {
        "content" : true,
        "documents" : true,
        "clinicalCore" : true,
        "profiles" : 34,
        "extensions" : 4,
        "examples" : 34
      },
      "product" : ["fhir"],
      "editions" : [
        {
          "name" : "STU3",
          "ig-version" : "3.0.0",
          "package" : "hl7.fhir.us.vrdr#3.0.0",
          "fhir-version" : ["4.0.1"],
          "url" : "http://hl7.org/fhir/us/vrdr/STU3"
        },
        {
          "name" : "STU 2",
          "ig-version" : "2.2.0",
          "package" : "hl7.fhir.us.vrdr#2.2.0",
          "fhir-version" : ["4.0.1"],
          "url" : "http://hl7.org/fhir/us/vrdr/STU2.2"
        },
        {
          "name" : "STU 2",
          "ig-version" : "2.1.0",
          "package" : "hl7.fhir.us.vrdr#2.1.0",
          "fhir-version" : ["4.0.1"],
          "url" : "http://hl7.org/fhir/us/vrdr/STU2.1"
        },
        {
          "name" : "STU 2",
          "ig-version" : "2.0.0",
          "package" : "hl7.fhir.us.vrdr#2.0.0",
          "fhir-version" : ["4.0.1"],
          "url" : "http://hl7.org/fhir/us/vrdr/STU2"
        },
        {
          "name" : "STU 1",
          "ig-version" : "1.0.0",
          "package" : "hl7.fhir.us.vrdr#1.0.0",
          "fhir-version" : ["4.0.1"],
          "url" : "http://hl7.org/fhir/us/vrdr/STU1"
        }
      ]
    },
    {
      "name" : "Womens Health Technology Coordinated Registry Network FHIR IG",
      "category" : "Clinical Registries",
      "npm-name" : "hl7.fhir.us.womens-health-registries",
      "description" : "The purpose of the IG to provide the necessary guidance to use FHIR to build registries specific to monitoring Womens Health",
      "authority" : "HL7",
      "country" : "us",
      "language" : ["en"],
      "history" : "http://hl7.org/fhir/us/womens-health-registries/history.html",
      "canonical" : "http://hl7.org/fhir/us/womens-health-registries",
      "ci-build" : "http://build.fhir.org/ig/HL7/coordinated-registry-network",
      "analysis" : {
        "content" : true,
        "rest" : true,
        "clinicalCore" : true,
        "profiles" : 3
      },
      "product" : ["fhir"],
      "editions" : [
        {
          "name" : "STU 1 Withdrawn",
          "ig-version" : "0.2.0-withdrawal",
          "package" : "hl7.fhir.us.womens-health-registries#0.2.0-withdrawal",
          "fhir-version" : ["4.0.1"],
          "url" : "http://hl7.org/fhir/us/womens-health-registries/0.2.0-withdrawal"
        }
      ]
    },
    {
      "name" : "Personal Health Device FHIR IG",
      "category" : "Personal Healthcare",
      "npm-name" : "hl7.fhir.uv.phd",
      "description" : "The IG provides a mapping of IEEE 11073 20601 Personal Health Device data to FHIR",
      "authority" : "HL7",
      "country" : "uv",
      "language" : ["en"],
      "history" : "http://hl7.org/fhir/uv/phd/history.html",
      "canonical" : "http://hl7.org/fhir/uv/phd",
      "analysis" : {
        "content" : true,
        "rest" : true,
        "clinicalCore" : true,
        "profiles" : 11,
        "valuesets" : 7,
        "codeSystems" : 4
      },
      "ci-build" : "http://build.fhir.org/ig/HL7/phd",
      "product" : ["fhir"],
      "editions" : [
        {
          "name" : "STU 2 Ballot",
          "ig-version" : "2.0.0-ballot2",
          "package" : "hl7.fhir.uv.phd#2.0.0-ballot2",
          "fhir-version" : ["4.0.1"],
          "url" : "http://hl7.org/fhir/uv/phd/2025Sep"
        }
      ]
    },
    {
      "name" : "Provider Directory IG",
      "category" : "Administration",
      "npm-name" : "hl7.fhir.au.pd",
      "description" : "This implementation guide is based upon STU3 FHIR standard and is the Australian variant of the Provider Directory IG. It outlines the key data elements for any provider directory and basic query guidance. The components developed in this guide are intended to provide a foundation for a central or distributed Provider or Healthcare Directory",
      "authority" : "HL7",
      "product" : ["fhir"],
      "country" : "au",
      "history" : "http://hl7.org.au/fhir/pd/history.html",
      "canonical" : "http://hl7.org.au/fhir/pd",
      "ci-build" : "http://build.fhir.org/ig/hl7au/au-fhir-pd",
      "editions" : [
        {
          "name" : "Release 1 Qa-preview",
          "ig-version" : "0.6.0",
          "package" : "hl7.fhir.au.pd#0.6.0",
          "fhir-version" : ["3.0.1"],
          "url" : "http://hl7.org.au/fhir"
        }
      ],
      "analysis" : {
        "error" : "Unable to find package hl7.fhir.au.pd#0.6.0"
      },
      "language" : ["en"]
    },
    {
      "name" : "Argonaut Clinical Notes Implementation Guide",
      "category" : "EHR Access",
      "npm-name" : "argonaut.us.clinicalnotes",
      "description" : "This implementation guide provides implementers with FHIR profiles and guidance to create, use, and share Clinical Notes",
      "authority" : "Argonaut (US)",
      "product" : ["fhir"],
      "country" : "us",
      "history" : "http://fhir.org/guides/argonaut/clinicalnotes/history.html",
      "canonical" : "http://fhir.org/guides/argonaut/clinicalnotes",
      "ci-build" : "http://build.fhir.org/ig/argonautproject/clinicalnotes",
      "editions" : [
        {
          "name" : "Release 1",
          "ig-version" : "1.0.0",
          "package" : "argonaut.us.clinicalnotes#1.0.0",
          "fhir-version" : ["3.0.1"],
          "url" : "http://fhir.org/guides/argonaut/clinicalnotes/1.0.0"
        }
      ],
      "analysis" : {
        "error" : "Unable to resolve package id argonaut.us.clinicalnotes#1.0.0"
      },
      "language" : ["en"]
    },
    {
      "name" : "Argonaut Questionnaire Implementation Guide",
      "category" : "EHR Access",
      "npm-name" : "argonaut.us.questionnaire",
      "description" : "This implementation guide provides implementers with FHIR RESTful APIs and guidance to create, use and share between organizations standard assessment forms and the assessment responses",
      "authority" : "Argonaut (US)",
      "product" : ["fhir"],
      "country" : "us",
      "history" : "http://fhir.org/guides/argonaut/questionnaire/history.html",
      "canonical" : "http://fhir.org/guides/argonaut/questionnaire",
      "ci-build" : "http://build.fhir.org/ig/argonautproject/questionnaire",
      "editions" : [
        {
          "name" : "Release 1",
          "ig-version" : "1.0.0",
          "package" : "argonaut.us.questionnaire#1.0.0",
          "fhir-version" : ["3.0.1"],
          "url" : "http://fhir.org/guides/argonaut/questionnaire/1.0.0"
        }
      ],
      "analysis" : {
        "error" : "Unable to resolve package id argonaut.us.questionnaire#1.0.0"
      },
      "language" : ["en"]
    },
    {
      "name" : "Danish Core Implementation Guide",
      "category" : "National Base",
      "npm-name" : "hl7.fhir.dk.core",
      "description" : "Base danish national implementation guide",
      "authority" : "HL7 Denmark",
      "country" : "dk",
      "language" : ["en"],
      "history" : "http://hl7.dk/fhir/core/history.html",
      "canonical" : "http://hl7.dk/fhir/core",
      "analysis" : {
        "content" : true,
        "clinicalCore" : true,
        "profiles" : 10,
        "extensions" : 2,
        "valuesets" : 6,
        "codeSystems" : 15,
        "examples" : 12
      },
      "ci-build" : "http://build.fhir.org/ig/hl7dk/dk-core",
      "product" : ["fhir"],
      "editions" : [
        {
          "name" : "Release",
          "ig-version" : "3.4.0",
          "package" : "hl7.fhir.dk.core#3.4.0",
          "fhir-version" : ["4.0.1"],
          "url" : "http://hl7.dk/fhir/core/3.4.0"
        }
      ]
    },
    {
      "name" : "Swiss Core Implementation Guide",
      "category" : "National Base",
      "npm-name" : "ch.fhir.ig.ch-core",
      "description" : "Base swiss national implementation guide",
      "authority" : "HL7 Switzerland",
      "country" : "ch",
      "history" : "http://fhir.ch/ig/ch-core/history.html",
      "canonical" : "http://fhir.ch/ig/ch-core",
      "ci-build" : "http://build.fhir.org/ig/hl7ch/ch-core",
      "product" : ["fhir"],
      "editions" : [
        {
          "name" : "STU 5",
          "ig-version" : "5.0.0",
          "package" : "ch.fhir.ig.ch-core#5.0.0",
          "fhir-version" : ["4.0.1"],
          "url" : "http://fhir.ch/ig/ch-core/5.0.0"
        }
      ],
      "language" : ["en"]
    },
    {
      "name" : "Swiss Guide Template",
      "category" : "National Base",
      "npm-name" : "ch.fhir.ig.template",
      "description" : "HL7 Switzerland FHIR Implementation Guide Template",
      "authority" : "HL7 Switzerland",
      "country" : "ch",
      "history" : "http://fhir.ch/ig/template/history.html",
      "canonical" : "http://fhir.ch/ig/template",
      "ci-build" : "http://build.fhir.org/ig/hl7ch/ig-template/index.html",
      "editions" : [
        {
          "name" : "STU",
          "ig-version" : "0.4.0",
          "package" : "ch.fhir.ig.template#0.4.0",
          "fhir-version" : ["4.0.1"],
          "url" : "http://fhir.ch/ig/template/0.4.0"
        }
      ],
      "language" : ["en"]
    },
    {
      "name" : "Swiss Cancer Registration Implementation Guide (CH-CRL)",
      "category" : "National Base",
      "npm-name" : "ch.fhir.ig.ch-crl",
      "description" : "Implementation guide for the Cancer Registry Law (CRL)",
      "authority" : "FOPH (CH)",
      "product" : ["fhir"],
      "country" : "ch",
      "history" : "http://fhir.ch/ig/ch-crl/history.html",
      "canonical" : "http://fhir.ch/ig/ch-crl",
      "ci-build" : "http://build.fhir.org/ig/ahdis/ch-crl/index.html",
      "editions" : [
        {
          "name" : "STU",
          "ig-version" : "0.2.1",
          "package" : "ch.fhir.ig.ch-crl#0.2.1",
          "fhir-version" : ["4.0.1"],
          "url" : "http://fhir.ch/ig/ch-crl"
        },
        {
          "name" : "STU",
          "ig-version" : "0.1.1",
          "package" : "ch.fhir.ig.ch-crl#0.1.1",
          "fhir-version" : ["4.0.1"],
          "url" : "http://fhir.ch/ig/ch-crl/0.1.1"
        }
      ],
      "analysis" : {
        "content" : true,
        "documents" : true,
        "clinicalCore" : true,
        "carePlanning" : true,
        "profiles" : 34,
        "extensions" : 1,
        "logicals" : 1,
        "valuesets" : 15,
        "codeSystems" : 15,
        "examples" : 137
      },
      "language" : ["en"]
    },
    {
      "name" : "Audit Trail Consumption (CH-ATC)",
      "category" : "National Base",
      "npm-name" : "ch.fhir.ig.atc",
      "description" : "National Integration Profile for the Swiss Electronic Patient Record",
      "authority" : "FOPH",
      "country" : "ch",
      "history" : "http://fhir.ch/ig/ch-atc/history.html",
      "canonical" : "http://fhir.ch/ig/ch-atc",
      "ci-build" : "http://build.fhir.org/ig/ahdis/ch-atc/index.html",
      "editions" : [
        {
          "ig-version" : "3.3.0",
          "name" : "2022-12-28",
          "package" : "ch.fhir.ig.ch-atc#3.3.0",
          "fhir-version" : ["4.0.1"],
          "url" : "http://fhir.ch/ig/ch-atc/index.html"
        },
        {
          "name" : "Release 24.6.2019",
          "ig-version" : "1.2.0",
          "package" : "ch.fhir.ig.ch-atc#1.2.0",
          "fhir-version" : ["3.0.1"],
          "url" : "http://fhir.ch/ig/ch-atc/1.2.0/index.html"
        }
      ]
    },
    {
      "name" : "Order & Referral by Form (CH-ORF)",
      "category" : "National Base",
      "npm-name" : "ch.fhir.ig.ch-orf",
      "description" : "The Order & Referral by Form (CH-ORF) Profile describes how forms for eReferrals, requests for information (such as diagnostic imaging results, lab results, discharge reports etc.) can be defined, deployed and used in order to achieve a syntactical and semantically consistent cross enterprise information exchange.",
      "authority" : "HL7 Switzerland",
      "country" : "ch",
      "history" : "http://fhir.ch/ig/ch-orf/history.html",
      "canonical" : "http://fhir.ch/ig/ch-orf",
      "ci-build" : "http://build.fhir.org/ig/hl7ch/ch-orf",
      "product" : ["fhir"],
      "editions" : [
        {
          "name" : "STU 3",
          "ig-version" : "3.0.0",
          "package" : "ch.fhir.ig.ch-orf#3.0.0",
          "fhir-version" : ["4.0.1"],
          "url" : "http://fhir.ch/ig/ch-orf/3.0.0"
        }
      ],
      "language" : ["en"]
    },
    {
      "name" : "Swiss eMedication Implementation Guide",
      "category" : "National Base",
      "npm-name" : "ch.fhir.ig.ch-emed",
      "description" : "The CH EMED implementation guide describes the FHIR representation of the defined documents for the exchange of medication information",
      "authority" : "HL7 Switzerland",
      "country" : "ch",
      "history" : "http://fhir.ch/ig/ch-emed/history.html",
      "canonical" : "http://fhir.ch/ig/ch-emed",
      "ci-build" : "http://build.fhir.org/ig/hl7ch/ch-emed",
      "product" : ["fhir"],
      "editions" : [
        {
          "name" : "STU 5",
          "ig-version" : "5.0.0",
          "package" : "ch.fhir.ig.ch-emed#5.0.0",
          "fhir-version" : ["4.0.1"],
          "url" : "http://fhir.ch/ig/ch-emed/5.0.0"
        }
      ],
      "language" : ["en"]
    },
    {
      "name" : "mednet Implementation Guide",
      "category" : "Patient Summary",
      "npm-name" : "swiss.mednet.fhir",
      "description" : "The mednet.swiss implementation guide describes the FHIR profiles used to interface with the mednet software",
      "authority" : "novcom AG (CH)",
      "product" : ["fhir"],
      "country" : "ch",
      "history" : "https://mednet.swiss/fhir/history.html",
      "canonical" : "https://mednet.swiss/fhir",
      "analysis" : {
      },
      "language" : ["en"]
    },
    {
      "name" : "US Drug Formulary",
      "category" : "Medications / Immunizations",
      "npm-name" : "hl7.fhir.us.Davinci-drug-formulary",
      "description" : "API-based data exchange to Third-Party Applications via Member-authorized sharing of Health Plan's Prescription Drug Formulary.",
      "authority" : "HL7",
      "product" : ["fhir"],
      "country" : "us",
      "history" : "http://hl7.org/fhir/us/Davinci-drug-formulary/history.html",
      "canonical" : "http://hl7.org/fhir/us/Davinci-drug-formulary",
      "ci-build" : "https://build.fhir.org/ig/HL7/davinci-pdex-formulary",
      "editions" : [
        {
          "name" : "STU 1",
          "ig-version" : "1.0.0",
          "package" : "hl7.fhir.us.Davinci-drug-formulary#1.0.0",
          "fhir-version" : ["4.0.1"],
          "url" : "http://hl7.org/fhir/us/Davinci-drug-formulary/STU1"
        }
      ],
      "analysis" : {
        "content" : true,
        "medsMgmt" : true,
        "profiles" : 2,
        "extensions" : 13,
        "valuesets" : 4,
        "codeSystems" : 4,
        "examples" : 11
      },
      "language" : ["en"]
    },
    {
      "name" : "Da Vinci CDex",
      "category" : "Financial",
      "npm-name" : "hl7.fhir.us.davinci-cdex",
      "description" : "Provider-to-payer and payer-related provider-to-provider data exchange to improve care coordination, support risk adjustment, ease quality management, facilitate claims auditing and confirm medical necessity, improve member experience, and support orders and referrals.",
      "authority" : "HL7",
      "country" : "us",
      "history" : "http://hl7.org/fhir/us/davinci-cdex/history.html",
      "canonical" : "http://hl7.org/fhir/us/davinci-cdex",
      "ci-build" : "http://build.fhir.org/ig/HL7/davinci-ecdx",
      "analysis" : {
        "content" : true,
        "rest" : true,
        "carePlanning" : true,
        "profiles" : 1,
        "operations" : 1,
        "valuesets" : 3,
        "codeSystems" : 1,
        "examples" : 19
      },
      "language" : ["en"],
      "product" : ["fhir"],
      "editions" : [
        {
          "name" : "STU2",
          "ig-version" : "2.1.0",
          "package" : "hl7.fhir.us.davinci-cdex#2.1.0",
          "fhir-version" : ["4.0.1"],
          "url" : "http://hl7.org/fhir/us/davinci-cdex/STU2.1"
        },
        {
          "name" : "STU2",
          "ig-version" : "2.0.0",
          "package" : "hl7.fhir.us.davinci-cdex#2.0.0",
          "fhir-version" : ["4.0.1"],
          "url" : "http://hl7.org/fhir/us/davinci-cdex/STU2"
        },
        {
          "name" : "STU1.1",
          "ig-version" : "1.1.0",
          "package" : "hl7.fhir.us.davinci-cdex#1.1.0",
          "fhir-version" : ["4.0.1"],
          "url" : "http://hl7.org/fhir/us/davinci-cdex/STU1.1"
        },
        {
          "name" : "STU1",
          "ig-version" : "1.0.0",
          "package" : "hl7.fhir.us.davinci-cdex#1.0.0",
          "fhir-version" : ["4.0.1"],
          "url" : "http://hl7.org/fhir/us/davinci-cdex/STU1"
        }
      ]
    },
    {
      "name" : "Da Vinci PDex",
      "category" : "Financial",
      "npm-name" : "hl7.fhir.us.davinci-pdex",
      "description" : "Payer data exchange with providers to support care coordination. Member-authorized sharing to Third-Party applications of Health Plan's Healthcare Service Network, Pharmacy Network and Prescription Drug Formulary",
      "authority" : "HL7",
      "country" : "us",
      "history" : "http://hl7.org/fhir/us/davinci-pdex/history.html",
      "canonical" : "http://hl7.org/fhir/us/davinci-pdex",
      "ci-build" : "http://build.fhir.org/ig/HL7/davinci-epdx",
      "analysis" : {
        "content" : true,
        "rest" : true,
        "clinicalCore" : true,
        "financials" : true,
        "medsMgmt" : true,
        "profiles" : 5,
        "extensions" : 6,
        "operations" : 1,
        "valuesets" : 12,
        "codeSystems" : 13,
        "examples" : 36
      },
      "language" : ["en"],
      "product" : ["fhir"],
      "editions" : [
        {
          "name" : "STU2.1",
          "ig-version" : "2.1.0",
          "package" : "hl7.fhir.us.davinci-pdex#2.1.0",
          "fhir-version" : ["4.0.1"],
          "url" : "http://hl7.org/fhir/us/davinci-pdex/STU2.1"
        }
      ]
    },
    {
      "name" : "CDISC Lab Semantics in FHIR",
      "category" : "Diagnostics",
      "npm-name" : "hl7.fhir.uv.cdisc-lab",
      "description" : "The IG shows how laboratory data in FHIR format can be converted into the CDISC LAB or LB format",
      "authority" : "HL7",
      "country" : "uv",
      "history" : "http://hl7.org/fhir/uv/cdisc-lab/history.html",
      "canonical" : "http://hl7.org/fhir/uv/cdisc-lab",
      "ci-build" : "http://build.fhir.org/ig/HL7/cdisc-lab",
      "analysis" : {
        "rest" : true
      },
      "language" : ["en"],
      "product" : ["fhir"],
      "editions" : [
        {
          "name" : "STU1",
          "ig-version" : "1.0.0",
          "package" : "hl7.fhir.uv.cdisc-lab#1.0.0",
          "fhir-version" : ["4.0.1"],
          "url" : "http://hl7.org/fhir/uv/cdisc-lab/STU1"
        }
      ]
    },
    {
      "name" : "Healthcare Associated Infection Reports (HAI) Long Term Care Facilities (LTCF)",
      "category" : "Medication / Immunization",
      "npm-name" : "hl7.fhir.us.hai-ltcf",
      "description" : "Long term care facility (LTCF) healthcare-associated infection (HAI) reporting to CDC National Healthcare Safety Network (NHSN) to track infections and prevention process measures in a systematic way, which allows identification of problems and care improvement",
      "authority" : "HL7",
      "country" : "us",
      "history" : "http://hl7.org/fhir/us/hai-ltcf/history.html",
      "canonical" : "http://hl7.org/fhir/us/hai-ltcf",
      "analysis" : {
        "valuesets" : 4,
        "codeSystems" : 2
      },
      "ci-build" : "http://build.fhir.org/ig/HL7/HAI-LTCF",
      "language" : ["en"],
      "product" : ["fhir"],
      "editions" : [
        {
          "name" : "STU 1.1",
          "ig-version" : "1.1.0",
          "package" : "hl7.fhir.us.hai-ltcf#1.1.0",
          "fhir-version" : ["4.0.1"],
          "url" : "http://hl7.org/fhir/us/hai-ltcf/STU1.1"
        },
        {
          "name" : "STU 1",
          "ig-version" : "1.0.0",
          "package" : "hl7.fhir.us.hai-ltcf#1.0.0",
          "fhir-version" : ["4.0.1"],
          "url" : "http://hl7.org/fhir/us/hai-ltcf/STU1"
        }
      ]
    },
    {
      "name" : "Da Vinci Unsolicited Notifications (Alerts)",
      "category" : "Financial",
      "npm-name" : "hl7.fhir.us.davinci-alerts",
      "description" : "The goal of this IG is to support the real-time exchange of alerts and notifications that impact patient care and value based or risk based services",
      "authority" : "HL7",
      "country" : "us",
      "history" : "http://hl7.org/fhir/us/davinci-alerts/history.html",
      "canonical" : "http://hl7.org/fhir/us/davinci-alerts",
      "ci-build" : "http://build.fhir.org/ig/HL7/davinci-alerts",
      "analysis" : {
        "content" : true,
        "rest" : true,
        "clinicalCore" : true,
        "financials" : true,
        "profiles" : 8,
        "valuesets" : 4,
        "codeSystems" : 1,
        "examples" : 11
      },
      "language" : ["en"],
      "product" : ["fhir"],
      "editions" : [
        {
          "name" : "STU 1.1",
          "ig-version" : "1.1.0",
          "package" : "hl7.fhir.us.davinci-alerts#1.1.0",
          "fhir-version" : ["4.0.1"],
          "url" : "http://hl7.org/fhir/us/davinci-alerts/STU1.1"
        },
        {
          "name" : "STU1",
          "ig-version" : "1.0.0",
          "package" : "hl7.fhir.us.davinci-alerts#1.0.0",
          "fhir-version" : ["4.0.1"],
          "url" : "http://hl7.org/fhir/us/davinci-alerts/STU1"
        }
      ]
    },
    {
      "name" : "Da Vinci Payer Coverage Decision Exchange (PCDE) FHIR IG",
      "category" : "Financial",
      "npm-name" : "hl7.fhir.us.davinci-pcde",
      "description" : "Payer coverage decision exchange will promote continuity of treatment when a member moves from one covered payer to another without increasing provider burden or cost to the member. This IG enables member-authorized sharing of treatment, conditions, authorizations, relevant guidelines and supporting documentation from an original payer to a new payer when a patient changes coverage plans.",
      "authority" : "HL7",
      "country" : "us",
      "history" : "http://hl7.org/fhir/us/davinci-pcde/history.html",
      "canonical" : "http://hl7.org/fhir/us/davinci-pcde",
      "ci-build" : "http://build.fhir.org/ig/HL7/davinci-pcde",
      "analysis" : {
        "content" : true,
        "documents" : true,
        "clinicalCore" : true,
        "carePlanning" : true,
        "profiles" : 5,
        "valuesets" : 3,
        "codeSystems" : 1,
        "examples" : 5
      },
      "language" : ["en"],
      "product" : ["fhir"],
      "editions" : [
        {
          "name" : "STU 1",
          "ig-version" : "1.0.0",
          "package" : "hl7.fhir.us.davinci-pcde#1.0.0",
          "fhir-version" : ["4.0.1"],
          "url" : "http://hl7.org/fhir/us/davinci-pcde/STU1"
        }
      ]
    },
    {
      "name" : "Breast Radiology Report (BRR)",
      "category" : "Care Management",
      "npm-name" : "hl7.fhir.us.breast-radiology",
      "description" : "Breast Radiology CIMI Logical Models and FHIR Profiles",
      "authority" : "HL7",
      "country" : "us",
      "history" : "http://hl7.org/fhir/us/breast-radiology/history.html",
      "canonical" : "http://hl7.org/fhir/us/breast-radiology",
      "ci-build" : "http://build.hl7.org/fhir/us/breast-radiology",
      "analysis" : {
        "examples" : 125
      },
      "language" : ["en"],
      "product" : ["fhir"],
      "editions" : [
        {
          "name" : "STU1 Ballot",
          "ig-version" : "0.2.0",
          "package" : "hl7.fhir.us.breast-radiology#0.2.0",
          "fhir-version" : ["4.0.1"],
          "url" : "http://hl7.org/fhir/us/breast-radiology/2020May"
        }
      ]
    },
    {
      "name" : "FHIR Clinical Guidelines",
      "category" : "Quality / CDS",
      "npm-name" : "hl7.fhir.uv.cpg",
      "description" : "This implementation guide is a multi-stakeholder effort to use FHIR resources to build shareable and computable representations of the content of clinical care guidelines. The guide focuses on common patterns in clinical guidelines, establishing profiles, conformance requirements, and guidance for the patient-independent, as well as analogous patterns for the patient-specific representation of guideline recommendations",
      "authority" : "HL7",
      "country" : "uv",
      "history" : "http://hl7.org/fhir/uv/cpg/history.html",
      "canonical" : "http://hl7.org/fhir/uv/cpg",
      "ci-build" : "http://build.fhir.org/ig/HL7/cqf-recommendations",
      "analysis" : {
        "content" : true,
        "rest" : true,
        "clinicalCore" : true,
        "carePlanning" : true,
        "medsMgmt" : true,
        "measures" : true,
        "questionnaire" : true,
        "profiles" : 102,
        "extensions" : 38,
        "operations" : 5,
        "valuesets" : 9,
        "codeSystems" : 7,
        "examples" : 441
      },
      "language" : ["en"],
      "product" : ["fhir"],
      "editions" : [
        {
          "name" : "STU2",
          "ig-version" : "2.0.0",
          "package" : "hl7.fhir.uv.cpg#2.0.0",
          "fhir-version" : ["4.0.1"],
          "url" : "http://hl7.org/fhir/uv/cpg/STU2"
        },
        {
          "name" : "STU 1",
          "ig-version" : "1.0.0",
          "package" : "hl7.fhir.uv.cpg#1.0.0",
          "fhir-version" : ["4.0.1"],
          "url" : "http://hl7.org/fhir/uv/cpg/STU1"
        }
      ]
    },
    {
      "name" : "Minimal Common Oncology Data Elements (mCODE)",
      "category" : "Care Management",
      "npm-name" : "hl7.fhir.us.mcode",
      "description" : "This IG specifies a core set of common data elements for cancer that is clinically applicable in every electronic patient record with a cancer diagnosis. It is intended to enable standardized information exchange among EHRs/oncology information systems and reuse of data by other stakeholders (e.g. quality measurement, research).",
      "authority" : "HL7",
      "country" : "us",
      "history" : "http://hl7.org/fhir/us/mcode/history.html",
      "canonical" : "http://hl7.org/fhir/us/mcode",
      "ci-build" : "http://build.fhir.org/ig/HL7/fhir-mCODE-ig",
      "analysis" : {
        "content" : true,
        "rest" : true,
        "clinicalCore" : true,
        "medsMgmt" : true,
        "diagnostics" : true,
        "profiles" : 28,
        "extensions" : 14,
        "operations" : 1,
        "valuesets" : 96,
        "codeSystems" : 2,
        "examples" : 97
      },
      "language" : ["en"],
      "product" : ["fhir"],
      "editions" : [
        {
          "name" : "STU4",
          "ig-version" : "4.0.0",
          "package" : "hl7.fhir.us.mcode#4.0.0",
          "fhir-version" : ["4.0.1"],
          "url" : "http://hl7.org/fhir/us/mcode/STU4"
        },
        {
          "name" : "STU 3",
          "ig-version" : "3.0.0",
          "package" : "hl7.fhir.us.mcode#3.0.0",
          "fhir-version" : ["4.0.1"],
          "url" : "http://hl7.org/fhir/us/mcode/STU3"
        },
        {
          "name" : "STU 2",
          "ig-version" : "2.1.0",
          "package" : "hl7.fhir.us.mcode#2.1.0",
          "fhir-version" : ["4.0.1"],
          "url" : "http://hl7.org/fhir/us/mcode/STU2.1"
        },
        {
          "name" : "STU 2",
          "ig-version" : "2.0.0",
          "package" : "hl7.fhir.us.mcode#2.0.0",
          "fhir-version" : ["4.0.1"],
          "url" : "http://hl7.org/fhir/us/mcode/STU2"
        },
        {
          "name" : "STU 1",
          "ig-version" : "1.0.0",
          "package" : "hl7.fhir.us.mcode#1.0.0",
          "fhir-version" : ["4.0.1"],
          "url" : "http://hl7.org/fhir/us/mcode/STU1"
        }
      ]
    },
    {
      "name" : "Da Vinci Prior Authorization Support (PAS) FHIR IG",
      "category" : "Financial",
      "npm-name" : "hl7.fhir.us.davinci-pas",
      "description" : "This IG allows providers the ability to easily identify the need for payer authorizations, assemble necessary information, identify and supply missing information and submit it to the payer electronically and receive a response in real time within the clinical workflow.",
      "authority" : "HL7",
      "country" : "us",
      "history" : "http://hl7.org/fhir/us/davinci-pas/history.html",
      "canonical" : "http://hl7.org/fhir/us/davinci-pas",
      "ci-build" : "http://build.fhir.org/ig/HL7/davinci-pas",
      "analysis" : {
        "content" : true,
        "clinicalCore" : true,
        "carePlanning" : true,
        "financials" : true,
        "medsMgmt" : true,
        "profiles" : 23,
        "extensions" : 37,
        "operations" : 2,
        "valuesets" : 12,
        "codeSystems" : 6,
        "examples" : 29
      },
      "language" : ["en"],
      "product" : ["fhir"],
      "editions" : [
        {
          "name" : "STU 2 Ballot",
          "ig-version" : "2.2.0-ballot",
          "package" : "hl7.fhir.us.davinci-pas#2.2.0-ballot",
          "fhir-version" : ["4.0.1"],
          "url" : "http://hl7.org/fhir/us/davinci-pas/2025Sep"
        }
      ]
    },
    {
      "name" : "FHIR Bulk Data Access (Flat FHIR)",
      "category" : "EHR Access",
      "npm-name" : "hl7.fhir.uv.bulkdata",
      "description" : "Defines a way to efficiently access large volumes of information on a group of individuals from an EHR",
      "authority" : "HL7",
      "country" : "uv",
      "history" : "http://hl7.org/fhir/uv/bulkdata/history.html",
      "canonical" : "http://hl7.org/fhir/uv/bulkdata",
      "ci-build" : "http://build.fhir.org/ig/HL7/bulk-data",
      "analysis" : {
        "rest" : true,
        "operations" : 3,
        "valuesets" : 1,
        "codeSystems" : 1
      },
      "language" : ["en"],
      "product" : ["fhir"],
      "editions" : [
        {
          "name" : "STU3 Ballot",
          "ig-version" : "3.0.0-ballot",
          "package" : "hl7.fhir.uv.bulkdata#3.0.0-ballot",
          "fhir-version" : ["4.0.1"],
          "url" : "http://hl7.org/fhir/uv/bulkdata/2025Sep"
        }
      ]
    },
    {
      "name" : "Basisgegevensset Zorg || Patient Summary",
      "npm-name" : "nictiz.fhir.nl.stu3.zib2017",
      "category" : "Patient Summary",
      "description" : "The Basisgegevensset Zorg, aka BgZ, is the minimum set of patient data that is important for continuity of care and is relevant irrespective of specialism, patient conditions and type of physicians. This set of patient data is recorded comparatively by all healthcare providers. This facilitates information exchange. The BgZ has been made consistent with the European Patient Summary.",
      "authority" : "Nictiz (NL)",
      "product" : ["fhir"],
      "country" : "nl",
      "language" : ["nl", "en"],
      "history" : "https://informatiestandaarden.nictiz.nl/wiki/MedMij:V2019.01_OntwerpBGZ_2017#Release_notes",
      "canonical" : "https://informatiestandaarden.nictiz.nl/wiki/MedMij:V2019.01_OntwerpBGZ_2017",
      "ci-build" : "https://informatiestandaarden.nictiz.nl/wiki/MedMij:Vdraft_OntwerpBGZ_2017",
      "editions" : [
        {
          "name" : "Normative - MMVN 3",
          "ig-version" : "2.1.3",
          "package" : "nictiz.fhir.nl.stu3.zib2017#2.1.3",
          "fhir-version" : ["3.0.1"],
          "url" : "https://informatiestandaarden.nictiz.nl/wiki/MedMij:V2019.01_OntwerpBGZ_2017#Use_case_1:_Raadplegen_Basisgegevensset_Zorg_in_persoonlijke_gezondheidsomgeving"
        }
      ],
      "analysis" : {
        "content" : true,
        "rest" : true,
        "documents" : true,
        "clinicalCore" : true,
        "carePlanning" : true,
        "financials" : true,
        "medsMgmt" : true,
        "diagnostics" : true,
        "profiles" : 144,
        "extensions" : 70,
        "valuesets" : 261
      }
    },
    {
      "name" : "Davinci pdex Plan Net",
      "category" : "Administration",
      "npm-name" : "hl7.fhir.us.davinci-pdex-plan-net",
      "description" : "A subset of the functionality described in the Validated healthcare directory IG",
      "authority" : "HL7",
      "country" : "us",
      "history" : "http://hl7.org/fhir/us/davinci-pdex-plan-net/history.html",
      "canonical" : "http://hl7.org/fhir/us/davinci-pdex-plan-net",
      "language" : ["en"],
      "ci-build" : "http://build.fhir.org/ig/HL7/davinci-pdex-plan-net",
      "analysis" : {
        "content" : true,
        "rest" : true,
        "clinicalCore" : true,
        "financials" : true,
        "profiles" : 9,
        "extensions" : 12,
        "valuesets" : 24,
        "codeSystems" : 14,
        "examples" : 49
      },
      "product" : ["fhir"],
      "editions" : [
        {
          "name" : "STU 1",
          "ig-version" : "1.2.0",
          "package" : "hl7.fhir.us.davinci-pdex-plan-net#1.2.0",
          "fhir-version" : ["4.0.1"],
          "url" : "http://hl7.org/fhir/us/davinci-pdex-plan-net/STU1.2"
        },
        {
          "name" : "STU 1",
          "ig-version" : "1.1.0",
          "package" : "hl7.fhir.us.davinci-pdex-plan-net#1.1.0",
          "fhir-version" : ["4.0.1"],
          "url" : "http://hl7.org/fhir/us/davinci-pdex-plan-net/STU1.1"
        },
        {
          "name" : "STU 1",
          "ig-version" : "1.0.0",
          "package" : "hl7.fhir.us.davinci-pdex-plan-net#1.0.0",
          "fhir-version" : ["4.0.1"],
          "url" : "http://hl7.org/fhir/us/davinci-pdex-plan-net/STU1"
        }
      ]
    },
    {
      "name" : "Argonaut Clinical Notes Implementation Guide",
      "category" : "EHR Access",
      "npm-name" : "fhir.argonaut.clinicalnotes",
      "description" : "This implementation guide provides implementers with FHIR profiles and guidance to create, use, and share Clinical Notes",
      "authority" : "Argonaut (US)",
      "product" : ["fhir"],
      "country" : "us",
      "history" : "http://fhir.org/guides/argonaut/clinicalnotes/history.html",
      "canonical" : "http://fhir.org/guides/argonaut/clinicalnotes",
      "ci-build" : "http://build.fhir.org/ig/argonautproject/clinicalnotes",
      "language" : ["en"],
      "editions" : [
        {
          "name" : "Release 1",
          "ig-version" : "1.0.0",
          "package" : "fhir.argonaut.clinicalnotes#1.0.0",
          "fhir-version" : ["3.0.1"],
          "url" : "http://fhir.org/guides/argonaut/clinicalnotes/1.0.0"
        }
      ],
      "analysis" : {
        "content" : true,
        "rest" : true,
        "documents" : true,
        "clinicalCore" : true,
        "profiles" : 2,
        "valuesets" : 3,
        "codeSystems" : 1
      }
    },
    {
      "name" : "Argonaut Questionnaire Implementation Guide",
      "category" : "EHR Access",
      "npm-name" : "fhir.argonaut.questionnaire",
      "description" : "Thi IG provides guidance to support interchange of simple forms based on the Questionnaire and QuestionnaireResponse resources: it provides implementers with FHIR RESTful APIs and guidance to create, use and share between organizations standard assessment forms and the assessment responses",
      "authority" : "Argonaut (US)",
      "product" : ["fhir"],
      "country" : "us",
      "history" : "http://fhir.org/guides/argonaut/questionnaire/history.html",
      "canonical" : "http://fhir.org/guides/argonaut/questionnaire",
      "ci-build" : "http://build.fhir.org/ig/argonautproject/questionnaire",
      "language" : ["en"],
      "editions" : [
        {
          "name" : "Release 1",
          "ig-version" : "1.0.0",
          "package" : "fhir.argonaut.questionnaire#1.0.0",
          "fhir-version" : ["3.0.1"],
          "url" : "http://fhir.org/guides/argonaut/questionnaire/1.0.0"
        }
      ],
      "analysis" : {
        "content" : true,
        "rest" : true,
        "questionnaire" : true,
        "profiles" : 4,
        "extensions" : 5,
        "operations" : 1
      }
    },
    {
      "name" : "CARIN Real-time Pharmacy Benefit Check",
      "category" : "Financial",
      "npm-name" : "hl7.fhir.us.carin-rtpbc",
      "description" : "This is a guide for implementing a consumer-focused Real-time Pharmacy Benefit Check (RTPBC) process using HL7 FHIR® R4.Using RTPBC, a patient can learn the cost and insurance coverage related to medications they’ve been prescribed",
      "authority" : "HL7",
      "country" : "us",
      "history" : "http://hl7.org/fhir/us/carin-rtpbc/history.html",
      "canonical" : "http://hl7.org/fhir/us/carin-rtpbc",
      "ci-build" : "http://build.fhir.org/ig/HL7/carin-rtpbc",
      "language" : ["en"],
      "analysis" : {
        "content" : true,
        "rest" : true,
        "messaging" : true,
        "clinicalCore" : true,
        "financials" : true,
        "medsMgmt" : true,
        "profiles" : 10,
        "extensions" : 2,
        "valuesets" : 9,
        "codeSystems" : 3,
        "examples" : 16
      },
      "product" : ["fhir"],
      "editions" : [
        {
          "name" : "STU 1",
          "ig-version" : "1.0.0",
          "package" : "hl7.fhir.us.carin-rtpbc#1.0.0",
          "fhir-version" : ["4.0.1"],
          "url" : "http://hl7.org/fhir/us/carin-rtpbc/STU1"
        }
      ]
    },
    {
      "name" : "CARIN Blue Button Implementation Guide",
      "category" : "Financial",
      "npm-name" : "hl7.fhir.us.carin-bb",
      "description" : "Implementation guide for an API similar to the CMS Medicare Blue Button 2.0 API, FHIR R3 based, that will allow consumer-directed exchange of commercial Health Plan/Payer adjudicated claims data to meet the requirements of the CMS Interoperability and Patient Access proposed rule.",
      "authority" : "HL7",
      "country" : "us",
      "history" : "http://hl7.org/fhir/us/carin-bb/history.html",
      "canonical" : "http://hl7.org/fhir/us/carin-bb",
      "ci-build" : "http://build.fhir.org/ig/HL7/carin-bb",
      "language" : ["en"],
      "analysis" : {
        "content" : true,
        "rest" : true,
        "clinicalCore" : true,
        "financials" : true,
        "profiles" : 10,
        "valuesets" : 48,
        "codeSystems" : 36,
        "examples" : 28
      },
      "product" : ["fhir"],
      "editions" : [
        {
          "name" : "STU 2",
          "ig-version" : "2.1.0",
          "package" : "hl7.fhir.us.carin-bb#2.1.0",
          "fhir-version" : ["4.0.1"],
          "url" : "http://hl7.org/fhir/us/carin-bb/STU2.1"
        },
        {
          "name" : "STU 2",
          "ig-version" : "2.1.0-snapshot1",
          "package" : "hl7.fhir.us.carin-bb#2.1.0-snapshot1",
          "fhir-version" : ["4.0.1"],
          "url" : "http://hl7.org/fhir/us/carin-bb/2.1.0-snapshot1"
        },
        {
          "name" : "STU 2",
          "ig-version" : "2.0.0",
          "package" : "hl7.fhir.us.carin-bb#2.0.0",
          "fhir-version" : ["4.0.1"],
          "url" : "http://hl7.org/fhir/us/carin-bb/STU2"
        },
        {
          "name" : "STU 1",
          "ig-version" : "1.1.0",
          "package" : "hl7.fhir.us.carin-bb#1.1.0",
          "fhir-version" : ["4.0.1"],
          "url" : "http://hl7.org/fhir/us/carin-bb/STU1.1"
        },
        {
          "name" : "STU 1",
          "ig-version" : "1.0.0",
          "package" : "hl7.fhir.us.carin-bb#1.0.0",
          "fhir-version" : ["4.0.1"],
          "url" : "http://hl7.org/fhir/us/carin-bb/STU1"
        }
      ]
    },
    {
      "name" : "Risk Based Contracts Member Attribution List FHIR IG",
      "category" : "Financial",
      "npm-name" : "hl7.fhir.us.davinci-atr",
      "description" : "Support the real-time exchange of alerts and notifications that impact patient care and value based or risk based services.",
      "authority" : "HL7",
      "country" : "us",
      "history" : "http://hl7.org/fhir/us/davinci-atr/history.html",
      "canonical" : "http://hl7.org/fhir/us/davinci-atr",
      "ci-build" : "http://build.fhir.org/ig/HL7/davinci-atr",
      "language" : ["en"],
      "analysis" : {
        "content" : true,
        "rest" : true,
        "clinicalCore" : true,
        "financials" : true,
        "profiles" : 8,
        "extensions" : 5,
        "valuesets" : 1,
        "codeSystems" : 1,
        "examples" : 14
      },
      "product" : ["fhir"],
      "editions" : [
        {
          "name" : "STU 2",
          "ig-version" : "2.1.0",
          "package" : "hl7.fhir.us.davinci-atr#2.1.0",
          "fhir-version" : ["4.0.1"],
          "url" : "http://hl7.org/fhir/us/davinci-atr/STU2.1"
        },
        {
          "name" : "STU2 Release 1",
          "ig-version" : "2.0.0",
          "package" : "hl7.fhir.us.davinci-atr#2.0.0",
          "fhir-version" : ["4.0.1"],
          "url" : "http://hl7.org/fhir/us/davinci-atr/STU2"
        },
        {
          "name" : "STU 1",
          "ig-version" : "1.0.0",
          "package" : "hl7.fhir.us.davinci-atr#1.0.0",
          "fhir-version" : ["4.0.1"],
          "url" : "http://hl7.org/fhir/us/davinci-atr/STU1"
        }
      ]
    },
    {
      "name" : "Basisprofil DE",
      "category" : "National Base",
      "npm-name" : "basisprofil.de",
      "description" : "German Base Profiles",
      "authority" : "HL7 Deutschland",
      "product" : ["fhir"],
      "country" : "de",
      "history" : "http://ig.fhir.de/basisprofile-de",
      "canonical" : "http://fhir.de",
      "ci-build" : "https://simplifier.net/Basisprofil-DE-R4",
      "language" : ["de"],
      "editions" : [
        {
          "name" : "STU3",
          "ig-version" : "0.2.30",
          "fhir-version" : ["3.0.1"],
          "package" : "basisprofil.de#0.2.30",
          "url" : "http://ig.fhir.de/basisprofile-de/0.2.30"
        },
        {
          "name" : "R4",
          "ig-version" : "0.9.1-alpha2",
          "fhir-version" : ["4.0.1"],
          "package" : "de.basisprofil.r4#0.9.1-alpha2",
          "url" : "https://simplifier.net/guide/basisprofil-de-r4/home"
        }
      ],
      "analysis" : {
        "error" : "no core dependency or FHIR Version found in the Package definition",
        "content" : true,
        "clinicalCore" : true,
        "financials" : true,
        "profiles" : 17,
        "extensions" : 17,
        "valuesets" : 10,
        "codeSystems" : 17
      }
    },
    {
      "name" : "FHIR Data Segmentation for Privacy",
      "category" : "Privacy / Security",
      "npm-name" : "hl7.fhir.uv.security-label-ds4p",
      "description" : "Guidance for applying security labels in FHIR",
      "authority" : "HL7",
      "country" : "uv",
      "history" : "http://hl7.org/fhir/uv/security-label-ds4p/history.html",
      "canonical" : "http://hl7.org/fhir/uv/security-label-ds4p",
      "ci-build" : "http://hl7.org/fhir/ig/HL7/security-label-ds4p",
      "language" : ["en"],
      "analysis" : {
        "content" : true,
        "extensions" : 6,
        "valuesets" : 8,
        "examples" : 8
      },
      "product" : ["fhir"],
      "editions" : [
        {
          "name" : "STU 1",
          "ig-version" : "1.0.0",
          "package" : "hl7.fhir.uv.security-label-ds4p#1.0.0",
          "fhir-version" : ["4.0.1"],
          "url" : "http://hl7.org/fhir/uv/security-label-ds4p/STU1"
        }
      ]
    },
    {
      "name" : "FHIR Shorthand",
      "category" : "Administration",
      "npm-name" : "hl7.fhir.uv.shorthand",
      "description" : "FHIR Shorthand (FSH) is a domain-specific language (DSL) for defining the contents of FHIR IGs to allow the author to express their intent with fewer concerns about underlying FHIR mechanics",
      "authority" : "HL7",
      "country" : "uv",
      "history" : "http://hl7.org/fhir/uv/shorthand/history.html",
      "canonical" : "http://hl7.org/fhir/uv/shorthand",
      "ci-build" : "http://build.fhir.org/ig/HL7/fhir-shorthand",
      "language" : ["en"],
      "analysis" : {
      },
      "product" : ["fhir"],
      "editions" : [
        {
          "name" : "Release 3 Normative+trial-use",
          "ig-version" : "3.0.0",
          "package" : "hl7.fhir.uv.shorthand#3.0.0",
          "fhir-version" : ["4.0.1"],
          "url" : "http://hl7.org/fhir/uv/shorthand/N2"
        },
        {
          "name" : "STU 1",
          "ig-version" : "1.0.0",
          "package" : "hl7.fhir.uv.shorthand#1.0.0",
          "fhir-version" : ["4.0.1"],
          "url" : "http://hl7.org/fhir/uv/shorthand/STU1"
        }
      ]
    },
    {
      "name" : "Post Acute Orders FHIR IG",
      "category" : "Care Management",
      "npm-name" : "hl7.fhir.us.dme-orders",
      "description" : "Electronic exchange of post-acute orders",
      "authority" : "HL7",
      "country" : "us",
      "history" : "http://hl7.org/fhir/us/dme-orders/history.html",
      "canonical" : "http://hl7.org/fhir/us/dme-orders",
      "ci-build" : "http://build.fhir.org/ig/HL7/dme-orders",
      "language" : ["en"],
      "analysis" : {
        "content" : true,
        "clinicalCore" : true,
        "carePlanning" : true,
        "financials" : true,
        "medsMgmt" : true,
        "profiles" : 11,
        "extensions" : 3,
        "valuesets" : 2,
        "codeSystems" : 1,
        "examples" : 26
      },
      "product" : ["fhir"],
      "editions" : [
        {
          "name" : "STU 1 Ballot",
          "ig-version" : "0.2.0",
          "package" : "hl7.fhir.us.dme-orders#0.2.0",
          "fhir-version" : ["4.0.1"],
          "url" : "http://hl7.org/fhir/us/dme-orders/2020Sep"
        }
      ]
    },
    {
      "name" : "Application Data Exchange Assessment Framework and Functional Requirements for Mobile Health",
      "category" : "Personal Healthcare",
      "npm-name" : "hl7.fhir.uv.mhealth-framework",
      "description" : "Document the functional requirements that can be used to assess devices, applications, and FHIR profiles to ensure that the essential data needed for clinical, patient and research uses is present in communications between applications",
      "authority" : "HL7",
      "country" : "uv",
      "history" : "http://hl7.org/fhir/uv/mhealth-framework/history.html",
      "canonical" : "http://hl7.org/fhir/uv/mhealth-framework",
      "ci-build" : "http://hl7.org/fhir/uv/mhealth-framework",
      "language" : ["en"],
      "analysis" : {
        "content" : true,
        "clinicalCore" : true,
        "profiles" : 2
      },
      "product" : ["fhir"],
      "editions" : [
        {
          "name" : "STU 1 Ballot",
          "ig-version" : "0.1.0",
          "package" : "hl7.fhir.uv.mhealth-framework#0.1.0",
          "fhir-version" : ["4.0.1"],
          "url" : "http://hl7.org/fhir/uv/mhealth-framework/2020May"
        }
      ]
    },
    {
      "name" : "US Drug Formulary",
      "category" : "Medications / Immunizations",
      "npm-name" : "hl7.fhir.us.davinci-drug-formulary",
      "description" : "API-based data exchange to Third-Party Applications via Member-authorized sharing of Health Plan's Prescription Drug Formulary.",
      "authority" : "HL7",
      "country" : "us",
      "history" : "http://hl7.org/fhir/us/davinci-drug-formulary/history.html",
      "canonical" : "http://hl7.org/fhir/us/davinci-drug-formulary",
      "language" : ["en"],
      "ci-build" : "http://build.fhir.org/ig/HL7/davinci-pdex-formulary",
      "analysis" : {
        "content" : true,
        "rest" : true,
        "clinicalCore" : true,
        "financials" : true,
        "medsMgmt" : true,
        "profiles" : 5,
        "extensions" : 11,
        "valuesets" : 10,
        "codeSystems" : 8,
        "examples" : 22
      },
      "product" : ["fhir"],
      "editions" : [
        {
          "name" : "STU2",
          "ig-version" : "2.1.0",
          "package" : "hl7.fhir.us.davinci-drug-formulary#2.1.0",
          "fhir-version" : ["4.0.1"],
          "url" : "http://hl7.org/fhir/us/davinci-drug-formulary/STU2.1"
        },
        {
          "name" : "STU 2",
          "ig-version" : "2.0.1",
          "package" : "hl7.fhir.us.davinci-drug-formulary#2.0.1",
          "fhir-version" : ["4.0.1"],
          "url" : "http://hl7.org/fhir/us/davinci-drug-formulary/STU2.0.1"
        },
        {
          "name" : "STU 2",
          "ig-version" : "2.0.0",
          "package" : "hl7.fhir.us.davinci-drug-formulary#2.0.0",
          "fhir-version" : ["4.0.1"],
          "url" : "http://hl7.org/fhir/us/davinci-drug-formulary/STU2"
        },
        {
          "name" : "STU 1",
          "ig-version" : "1.1.0",
          "package" : "hl7.fhir.us.davinci-drug-formulary#1.1.0",
          "fhir-version" : ["4.0.1"],
          "url" : "http://hl7.org/fhir/us/davinci-drug-formulary/STU1.1"
        },
        {
          "name" : "STU 1",
          "ig-version" : "1.0.1",
          "package" : "hl7.fhir.us.davinci-drug-formulary#1.0.1",
          "fhir-version" : ["4.0.1"],
          "url" : "http://hl7.org/fhir/us/davinci-drug-formulary/STU1.0.1"
        },
        {
          "name" : "STU 1",
          "ig-version" : "1.0.0",
          "package" : "hl7.fhir.us.davinci-drug-formulary#1.0.0",
          "fhir-version" : ["4.0.1"],
          "url" : "http://hl7.org/fhir/us/davinci-drug-formulary/STU1"
        }
      ]
    },
    {
      "name" : "HL7 Italia FHIR Implementation Guide (base)",
      "category" : "National Base",
      "npm-name" : "hl7.fhir.it.base",
      "description" : "This guide describes a set of FHIR base profiles and reference logical models to be used in the Italian context",
      "authority" : "HL7 Italia",
      "product" : ["fhir"],
      "country" : "it",
      "history" : "http://hl7.it/fhir/history.html",
      "canonical" : "http://hl7.it/fhir",
      "ci-build" : "http://hl7.it/fhir/build/base",
      "language" : ["it"],
      "editions" : [
        {
          "name" : "Initial Public Comment ballot (Jun 2020 Ballot)",
          "ig-version" : "0.1.0",
          "package" : "hl7.fhir.it.base#0.1.0",
          "fhir-version" : ["4.0.1"],
          "url" : "http://hl7.it/fhir/base/2020-06"
        }
      ],
      "analysis" : {
        "error" : "Unable to resolve package id hl7.fhir.it.base#0.1.0"
      }
    },
    {
      "name" : "Dental Data Exchange",
      "category" : "Clinical Observations",
      "npm-name" : "hl7.fhir.us.dental-data-exchange",
      "description" : "This FHIR R4 IG defines exchange of medical and dental information exchange between medical/dental and dental/dental realms, including referral and corresponding consult note using US-core, CCDAonFHIR, Occupational Data for Health, and Da Vinci profiles.",
      "authority" : "HL7",
      "country" : "us",
      "history" : "http://hl7.org/fhir/us/dental-data-exchange/history.html",
      "canonical" : "http://hl7.org/fhir/us/dental-data-exchange",
      "ci-build" : "http://build.fhir.org/ig/HL7/dental-data-exchange",
      "language" : ["en"],
      "analysis" : {
        "content" : true,
        "rest" : true,
        "documents" : true,
        "clinicalCore" : true,
        "carePlanning" : true,
        "profiles" : 7,
        "valuesets" : 5,
        "codeSystems" : 1,
        "examples" : 64
      },
      "product" : ["fhir"],
      "editions" : [
        {
          "name" : "STU1",
          "ig-version" : "1.0.0",
          "package" : "hl7.fhir.us.dental-data-exchange#1.0.0",
          "fhir-version" : ["4.0.1"],
          "url" : "http://hl7.org/fhir/us/dental-data-exchange/STU1"
        }
      ]
    },
    {
      "name" : "Order Catalog Implementation Guide",
      "category" : "Administration",
      "npm-name" : "hl7.fhir.uv.order-catalog",
      "description" : "An Order Catalog is an administered homogeneous collection of items such as medication products, laboratory tests, procedures, medical devices or knowledge artifacts such as order sets, which support the ordering process, or more generally the healthcare process.",
      "authority" : "HL7",
      "country" : "uv",
      "history" : "http://hl7.org/fhir/uv/order-catalog/history.html",
      "canonical" : "http://hl7.org/fhir/uv/order-catalog",
      "ci-build" : "http://build.fhir.org/ig/HL7/fhir-order-catalog",
      "language" : ["en"],
      "analysis" : {
        "content" : true,
        "carePlanning" : true,
        "financials" : true,
        "diagnostics" : true,
        "profiles" : 11,
        "extensions" : 8,
        "valuesets" : 4,
        "codeSystems" : 3,
        "examples" : 60
      },
      "product" : ["fhir"],
      "editions" : [
        {
          "name" : "STU 1 Ballot",
          "ig-version" : "0.1.0",
          "package" : "hl7.fhir.uv.order-catalog#0.1.0",
          "fhir-version" : ["4.0.1"],
          "url" : "http://hl7.org/fhir/uv/order-catalog/2020Sep"
        }
      ]
    },
    {
      "name" : "SMART Web Messaging Implementation Guide: STU1",
      "category" : "EHR Access",
      "npm-name" : "hl7.fhir.uv.smart-web-messaging",
      "description" : "SMART Web Messaging enables tight UI integration between EHRs and embedded SMART apps via HTML5’s Web Messaging. SMART Web Messaging allows applications to push unsigned orders, note snippets, risk scores, or UI suggestions directly to the clinician’s EHR session. Built on the browser’s javascript window.postMessage function, SMART Web Messaging is a simple, native API for health apps embedded within the user’s workflow",
      "authority" : "HL7",
      "country" : "uv",
      "history" : "http://hl7.org/fhir/uv/smart-web-messaging/history.html",
      "language" : ["en"],
      "ci-build" : "http://build.fhir.org/ig/HL7/smart-web-messaging",
      "canonical" : "http://hl7.org/fhir/uv/smart-web-messaging",
      "analysis" : {
        "examples" : 1
      },
      "product" : ["fhir"],
      "editions" : [
        {
          "name" : "STU1",
          "ig-version" : "1.0.0",
          "package" : "hl7.fhir.uv.smart-web-messaging#1.0.0",
          "fhir-version" : ["4.0.1"],
          "url" : "http://hl7.org/fhir/uv/smart-web-messaging/STU1"
        }
      ]
    },
    {
      "name" : "HL7 Version 2 to FHIR",
      "npm-name" : "hl7.fhir.uv.v2mappings",
      "description" : "The HL7 V2 to FHIR Implementation Guide supports the mapping of HL7 Version 2 messages segments, datatypes and vocabulary to HL7 FHIR Release 4.0 Bundles, Resources, Data Types and Coding Systems.",
      "authority" : "HL7",
      "country" : "uv",
      "history" : "http://hl7.org/fhir/uv/v2mappings/history.html",
      "canonical" : "http://hl7.org/fhir/uv/v2mappings",
      "ci-build" : "http://build.fhir.org/ig/HL7/v2-to-fhir",
      "language" : ["en"],
      "category" : "Mappings to Other Standards",
      "analysis" : {
        "content" : true,
        "extensions" : 57,
        "examples" : 175
      },
      "product" : ["fhir"],
      "editions" : [
        {
          "name" : "STU1",
          "ig-version" : "1.0.0",
          "package" : "hl7.fhir.uv.v2mappings#1.0.0",
          "fhir-version" : ["4.0.1"],
          "url" : "http://hl7.org/fhir/uv/v2mappings/STU1"
        }
      ]
    },
    {
      "name" : "IHE FormatCode vocabulary",
      "category" : "EHR Access",
      "npm-name" : "ihe.formatcode.fhir",
      "description" : "Defines IHE vocabulary for FormatCode and the IHE managed ValueSet for FormatCode for use with Document Sharing such as XDS, XCA, XDM, XDR, and MHD.",
      "authority" : "IHE",
      "country" : "uv",
      "history" : "http://profiles.ihe.net/fhir/ihe.formatcode.fhir/history.html",
      "ci-build" : "http://build.fhir.org/ig/IHE/FormatCode",
      "canonical" : "https://profiles.ihe.net/fhir/ihe.formatcode.fhir",
      "analysis" : {
        "valuesets" : 1,
        "codeSystems" : 1
      },
      "language" : ["en"],
      "product" : ["fhir"],
      "editions" : [
        {
          "name" : "Publication Normative",
          "ig-version" : "1.4.0",
          "package" : "ihe.formatcode.fhir#1.4.0",
          "fhir-version" : ["4.0.1"],
          "url" : "https://profiles.ihe.net/fhir/ihe.formatcode.fhir/1.4.0"
        }
      ]
    },
    {
      "name" : "HL7 Terminology",
      "category" : "Terminology",
      "npm-name" : "hl7.terminology",
      "description" : "Terminology",
      "authority" : "HL7",
      "country" : "uv",
      "history" : "http://terminology.hl7.org/history.html",
      "language" : ["en"],
      "canonical" : "http://terminology.hl7.org",
      "ci-build" : "http://build.fhir.org/ig/HL7/UTG",
      "analysis" : {
        "content" : true,
        "extensions" : 9,
        "valuesets" : 2483,
        "codeSystems" : 1078
      },
      "product" : ["fhir"],
      "editions" : [
        {
          "name" : "Publications",
          "ig-version" : "6.5.0",
          "package" : "hl7.terminology#6.5.0",
          "fhir-version" : ["5.0.0"],
          "url" : "http://terminology.hl7.org/6.5.0"
        }
      ]
    },
    {
      "name" : "Situational Awareness for Novel Epidemic Response",
      "category" : "Medication / Immunization",
      "npm-name" : "hl7.fhir.uv.saner",
      "description" : "The SANER Implementation Guide enables transmission of high level situational awareness information from inpatient facilities to centralized data repositories to support the treatment of novel influenza-like illness.",
      "authority" : "HL7",
      "country" : "uv",
      "history" : "http://hl7.org/fhir/uv/saner/history.html",
      "language" : ["en"],
      "canonical" : "http://hl7.org/fhir/uv/saner",
      "ci-build" : "http://build.fhir.org/ig/HL7/fhir-saner",
      "analysis" : {
        "content" : true,
        "rest" : true,
        "measures" : true,
        "profiles" : 10,
        "extensions" : 5,
        "operations" : 5,
        "valuesets" : 49,
        "codeSystems" : 6,
        "examples" : 169
      },
      "product" : ["fhir"],
      "editions" : [
        {
          "name" : "STU 1",
          "ig-version" : "1.0.0",
          "package" : "hl7.fhir.uv.saner#1.0.0",
          "fhir-version" : ["4.0.1"],
          "url" : "http://hl7.org/fhir/uv/saner/STU1"
        }
      ]
    },
    {
      "name" : "Making Ehr Data MOre Available to Research and Public Health (MedMorph)",
      "category" : "Medication / Immunization",
      "npm-name" : "hl7.fhir.us.fhir-medmorph",
      "description" : "The The MedMorph FHIR IG enables Public Health and Research Organizations to access EHR data without increasing provider burden.",
      "authority" : "HL7",
      "product" : ["fhir"],
      "country" : "us",
      "history" : "http://hl7.org/fhir/us/fhir-medmorph/history.html",
      "language" : ["en"],
      "canonical" : "http://hl7.org/fhir/us/fhir-medmorph",
      "ci-build" : "http://build.fhir.org/ig/HL7/fhir-medmorph",
      "editions" : [
        {
          "name" : "STU 1 Ballot",
          "ig-version" : "0.1.0",
          "package" : "hl7.fhir.us.fhir-medmorph#0.1.0",
          "fhir-version" : ["4.0.1"],
          "url" : "http://hl7.org/fhir/us/fhir-medmorph/2021Jan"
        }
      ],
      "analysis" : {
        "error" : "Unable to resolve package id hl7.fhir.us.fhir-medmorph#0.1.0"
      }
    },
    {
      "name" : "PACIO Functional Status Implementation Guide",
      "category" : "Patient Summary",
      "npm-name" : "hl7.fhir.us.pacio-fs",
      "description" : "FHIR R4 IG that leverages eLTSS and utilizes the Self-Care, Mobility and Prior Device use sections of CMS assessment forms (IRF-PAI, MDS, OASIS, LTCH) to enable the sharing of functional status information when a patient moves from one clinical care setting to another.",
      "authority" : "HL7",
      "country" : "us",
      "history" : "http://hl7.org/fhir/us/pacio-fs/history.html",
      "language" : ["en"],
      "canonical" : "http://hl7.org/fhir/us/pacio-fs",
      "ci-build" : "http://build.fhir.org/ig/HL7/fhir-pacio-functional-status",
      "analysis" : {
        "content" : true,
        "rest" : true,
        "clinicalCore" : true,
        "profiles" : 4,
        "extensions" : 3,
        "valuesets" : 1,
        "codeSystems" : 1,
        "examples" : 84
      },
      "product" : ["fhir"],
      "editions" : [
        {
          "name" : "STU 1",
          "ig-version" : "1.0.0",
          "package" : "hl7.fhir.us.pacio-fs#1.0.0",
          "fhir-version" : ["4.0.1"],
          "url" : "http://hl7.org/fhir/us/pacio-fs/STU1"
        }
      ]
    },
    {
      "name" : "PACIO Cognitive Status Implementation Guide",
      "category" : "Patient Summary",
      "npm-name" : "hl7.fhir.us.pacio-cs",
      "description" : "FHIR R4 IG that leverages eLTSS and utilizes the Confusion Assessment Method (CAM) assessment to enable the sharing of cognitive status information when a patient moves from one clinical care setting to another.",
      "authority" : "HL7",
      "country" : "us",
      "history" : "http://hl7.org/fhir/us/pacio-cs/history.html",
      "language" : ["en"],
      "canonical" : "http://hl7.org/fhir/us/pacio-cs",
      "ci-build" : "http://build.fhir.org/ig/HL7/fhir-pacio-cognitive-status",
      "analysis" : {
        "content" : true,
        "rest" : true,
        "clinicalCore" : true,
        "profiles" : 4,
        "extensions" : 3,
        "valuesets" : 1,
        "codeSystems" : 1,
        "examples" : 68
      },
      "product" : ["fhir"],
      "editions" : [
        {
          "name" : "STU 1",
          "ig-version" : "1.0.0",
          "package" : "hl7.fhir.us.pacio-cs#1.0.0",
          "fhir-version" : ["4.0.1"],
          "url" : "http://hl7.org/fhir/us/pacio-cs/STU1"
        }
      ]
    },
    {
      "name" : "Specialty Medication Enrollment",
      "category" : "EHR Access",
      "npm-name" : "hl7.fhir.us.specialty-rx",
      "description" : "This FHIR IG focuses on the exchange of data (Demographic, prescription, clinical and financial) for dispensing specialty medications by pharmacies as well as facilitating the enrollment of patients in programs offered by third parties such as but not limited to Hub vendors and Pharmaceutical manufacturers.",
      "authority" : "HL7",
      "country" : "us",
      "history" : "http://hl7.org/fhir/us/specialty-rx/history.html",
      "language" : ["en"],
      "canonical" : "http://hl7.org/fhir/us/specialty-rx",
      "analysis" : {
        "content" : true,
        "rest" : true,
        "messaging" : true,
        "clinicalCore" : true,
        "carePlanning" : true,
        "financials" : true,
        "medsMgmt" : true,
        "profiles" : 18,
        "valuesets" : 2,
        "codeSystems" : 4,
        "examples" : 16
      },
      "ci-build" : "http://build.fhir.org/ig/HL7/fhir-specialty-rx",
      "product" : ["fhir"],
      "editions" : [
        {
          "name" : "STU2",
          "ig-version" : "2.0.0",
          "package" : "hl7.fhir.us.specialty-rx#2.0.0",
          "fhir-version" : ["4.0.1"],
          "url" : "http://hl7.org/fhir/us/specialty-rx/STU2"
        },
        {
          "name" : "STU1",
          "ig-version" : "1.0.0",
          "package" : "hl7.fhir.us.specialty-rx#1.0.0",
          "fhir-version" : ["4.0.1"],
          "url" : "http://hl7.org/fhir/us/specialty-rx/STU1"
        }
      ]
    },
    {
      "name" : "Vital Records Common Profile Library",
      "category" : "Medication / Immunization",
      "npm-name" : "hl7.fhir.us.vr-common-library",
      "description" : "Library containing profiles used by other Vital Records IGs such as Birth and Fetal Death Reporting and Birth Defects Reporting.",
      "authority" : "HL7",
      "country" : "us",
      "history" : "http://hl7.org/fhir/us/vr-common-library/history.html",
      "language" : ["en"],
      "canonical" : "http://hl7.org/fhir/us/vr-common-library",
      "ci-build" : "http://build.fhir.org/ig/HL7/vr-common-library",
      "analysis" : {
        "content" : true,
        "clinicalCore" : true,
        "profiles" : 30,
        "extensions" : 4,
        "valuesets" : 5,
        "examples" : 35
      },
      "product" : ["fhir"],
      "editions" : [
        {
          "name" : "STU2",
          "ig-version" : "2.0.0",
          "package" : "hl7.fhir.us.vr-common-library#2.0.0",
          "fhir-version" : ["4.0.1"],
          "url" : "http://hl7.org/fhir/us/vr-common-library/STU2"
        },
        {
          "name" : "STU 1",
          "ig-version" : "1.1.0",
          "package" : "hl7.fhir.us.vr-common-library#1.1.0",
          "fhir-version" : ["4.0.1"],
          "url" : "http://hl7.org/fhir/us/vr-common-library/STU1.1"
        },
        {
          "name" : "STU 1 on FHIR R4",
          "ig-version" : "1.0.0",
          "package" : "hl7.fhir.us.vr-common-library#1.0.0",
          "fhir-version" : ["4.0.1"],
          "url" : "http://hl7.org/fhir/us/vr-common-library/STU1"
        }
      ]
    },
    {
      "name" : "Subscriptions R5 Backport",
      "category" : "EHR Access",
      "npm-name" : "hl7.fhir.uv.subscriptions-backport",
      "description" : "This guide defines a standard method of back-porting the R5 subscriptions API to R4 implementations as to bridge for pre-adopting R5 Subscriptions prior to adoption of the R5 FHIR standard.",
      "authority" : "HL7",
      "country" : "uv",
      "history" : "http://hl7.org/fhir/uv/subscriptions-backport/history.html",
      "language" : ["en"],
      "canonical" : "http://hl7.org/fhir/uv/subscriptions-backport",
      "ci-build" : "http://build.fhir.org/ig/HL7/fhir-subscription-backport-ig",
      "analysis" : {
        "content" : true,
        "rest" : true,
        "profiles" : 4,
        "extensions" : 7,
        "operations" : 2,
        "valuesets" : 4,
        "codeSystems" : 4,
        "examples" : 9
      },
      "product" : ["fhir"],
      "editions" : [
        {
          "name" : "STU 1.2 Ballot",
          "ig-version" : "1.2.0-ballot",
          "package" : "hl7.fhir.uv.subscriptions-backport#1.2.0-ballot",
          "fhir-version" : ["4.3.0"],
          "url" : "http://hl7.org/fhir/uv/subscriptions-backport/2024Jan"
        },
        {
          "name" : "STU 1.1",
          "ig-version" : "1.1.0",
          "package" : "hl7.fhir.uv.subscriptions-backport#1.1.0",
          "fhir-version" : ["4.3.0"],
          "url" : "http://hl7.org/fhir/uv/subscriptions-backport/STU1.1"
        },
        {
          "name" : "STU 1",
          "ig-version" : "1.0.0",
          "package" : "hl7.fhir.uv.subscriptions-backport#1.0.0",
          "fhir-version" : ["4.3.0"],
          "url" : "http://hl7.org/fhir/uv/subscriptions-backport/STU1"
        }
      ]
    },
    {
      "name" : "Vital Records Birth and Fetal Death Reporting",
      "category" : "Medication / Immunization",
      "npm-name" : "hl7.fhir.us.bfdr",
      "description" : "Provides guidance to implementers and states on reporting birth and fetal death information based on the current revisions of the U.S. Standard Certificate of Live Birth and U.S. Standard Report of Fetal Death.",
      "authority" : "HL7",
      "country" : "us",
      "history" : "http://hl7.org/fhir/us/bfdr/history.html",
      "language" : ["en"],
      "canonical" : "http://hl7.org/fhir/us/bfdr",
      "analysis" : {
        "content" : true,
        "rest" : true,
        "documents" : true,
        "clinicalCore" : true,
        "financials" : true,
        "profiles" : 49,
        "extensions" : 6,
        "valuesets" : 1,
        "examples" : 137
      },
      "ci-build" : "http://build.fhir.org/ig/HL7/fhir-bfdr",
      "product" : ["fhir"],
      "editions" : [
        {
          "name" : "STU2",
          "ig-version" : "2.0.0",
          "package" : "hl7.fhir.us.bfdr#2.0.0",
          "fhir-version" : ["4.0.1"],
          "url" : "http://hl7.org/fhir/us/bfdr/STU2"
        },
        {
          "name" : "STU 1",
          "ig-version" : "1.1.0",
          "package" : "hl7.fhir.us.bfdr#1.1.0",
          "fhir-version" : ["4.0.1"],
          "url" : "http://hl7.org/fhir/us/bfdr/STU1.1"
        },
        {
          "name" : "STU 1 on FHIR R4",
          "ig-version" : "1.0.0",
          "package" : "hl7.fhir.us.bfdr#1.0.0",
          "fhir-version" : ["4.0.1"],
          "url" : "http://hl7.org/fhir/us/bfdr/STU1"
        }
      ]
    },
    {
      "name" : "Making EHR Data MOre available for Research and Public Health (MedMorph)",
      "category" : "Medication / Immunization",
      "npm-name" : "hl7.fhir.us.medmorph",
      "description" : "Making EHR Data More Available for Research and Public Health (MedMorph) Reference Architecture enables clinical data exchange between EHR systems, public health systems/authorities, data repositories, and research organizations.  This data exchange utilizes if applicable, knowledge repositories and backend services applications (e.g. FHIR APIs) to determine the triggering event(s) for the data exchange, the process for the data exchange, and validation that the data being exchanged meets a set of rules in order to expedite the data exchange. ",
      "authority" : "HL7",
      "country" : "us",
      "history" : "http://hl7.org/fhir/us/medmorph/history.html",
      "language" : ["en"],
      "canonical" : "http://hl7.org/fhir/us/medmorph",
      "ci-build" : "http://build.fhir.org/ig/HL7/fhir-medmorph",
      "analysis" : {
        "content" : true,
        "rest" : true,
        "clinicalCore" : true,
        "carePlanning" : true,
        "profiles" : 13,
        "extensions" : 9,
        "operations" : 4,
        "valuesets" : 4,
        "codeSystems" : 5,
        "examples" : 18
      },
      "product" : ["fhir"],
      "editions" : [
        {
          "name" : "STU1 Release 1",
          "ig-version" : "1.0.0",
          "package" : "hl7.fhir.us.medmorph#1.0.0",
          "fhir-version" : ["4.0.1"],
          "url" : "http://hl7.org/fhir/us/medmorph/STU1"
        }
      ]
    },
    {
      "name" : "SDOH Clinical Care for Multiple Domains",
      "category" : "Care Management",
      "npm-name" : "hl7.fhir.us.sdoh-clinicalcare",
      "description" : "Profiles on FHIR R4 resources (using US Core as the basis where possible) used to document social determinants of health (SDOH) for an individual which covers many different factors considered social risks and social needs, e.g. Food Insecurity, Housing Stability and Quality, Transportation Access and others. The IG covers use cases identified from the clinical care setting that include : assessment of SDOH risks; evaluation of which risks can be addressed; setting goals,  documenting and tracking to completion SDOH interventions; and sharing SDOH information for an individual with organizations for secondary uses.",
      "authority" : "HL7",
      "country" : "us",
      "history" : "http://hl7.org/fhir/us/sdoh-clinicalcare/history.html",
      "language" : ["en"],
      "canonical" : "http://hl7.org/fhir/us/sdoh-clinicalcare",
      "ci-build" : "http://build.fhir.org/ig/HL7/fhir-sdoh-clinicalcare",
      "analysis" : {
        "content" : true,
        "rest" : true,
        "clinicalCore" : true,
        "carePlanning" : true,
        "profiles" : 9,
        "valuesets" : 6,
        "codeSystems" : 1,
        "examples" : 31
      },
      "product" : ["fhir"],
      "editions" : [
        {
          "name" : "STU 2.3",
          "ig-version" : "2.3.0",
          "package" : "hl7.fhir.us.sdoh-clinicalcare#2.3.0",
          "fhir-version" : ["4.0.1"],
          "url" : "http://hl7.org/fhir/us/sdoh-clinicalcare/STU2.3"
        },
        {
          "name" : "STU 2.2",
          "ig-version" : "2.2.0",
          "package" : "hl7.fhir.us.sdoh-clinicalcare#2.2.0",
          "fhir-version" : ["4.0.1"],
          "url" : "http://hl7.org/fhir/us/sdoh-clinicalcare/STU2.2"
        },
        {
          "name" : "STU 2.1",
          "ig-version" : "2.1.0",
          "package" : "hl7.fhir.us.sdoh-clinicalcare#2.1.0",
          "fhir-version" : ["4.0.1"],
          "url" : "http://hl7.org/fhir/us/sdoh-clinicalcare/STU2.1"
        },
        {
          "name" : "STU 2",
          "ig-version" : "2.0.0",
          "package" : "hl7.fhir.us.sdoh-clinicalcare#2.0.0",
          "fhir-version" : ["4.0.1"],
          "url" : "http://hl7.org/fhir/us/sdoh-clinicalcare/STU2"
        },
        {
          "name" : "STU 1",
          "ig-version" : "1.0.0",
          "package" : "hl7.fhir.us.sdoh-clinicalcare#1.0.0",
          "fhir-version" : ["4.0.1"],
          "url" : "http://hl7.org/fhir/us/sdoh-clinicalcare/STU1"
        }
      ]
    },
    {
      "name" : "CDISC Mapping FHIR IG",
      "category" : "Research",
      "npm-name" : "hl7.fhir.uv.cdisc-mapping",
      "description" : "This implementation guide defines authoritative mappings between the CDISC LAB, SDTM and CDASH standards and the corresponding HL7 FHIR resources to ease interoperability and data conversion between systems implementing these standards.",
      "authority" : "HL7",
      "country" : "uv",
      "history" : "http://hl7.org/fhir/uv/cdisc-mapping/history.html",
      "language" : ["en"],
      "canonical" : "http://hl7.org/fhir/uv/cdisc-mapping",
      "ci-build" : "http://build.fhir.org/ig/HL7/cdisc-map",
      "analysis" : {
      },
      "product" : ["fhir"],
      "editions" : [
        {
          "name" : "STU 1",
          "ig-version" : "1.0.0",
          "package" : "hl7.fhir.uv.cdisc-mapping#1.0.0",
          "fhir-version" : ["4.0.1"],
          "url" : "http://hl7.org/fhir/uv/cdisc-mapping/STU1"
        }
      ]
    },
    {
      "name" : "NHSN Reporting of Adverse Drug Events - Hypoglycemia",
      "category" : "Medication / Immunization",
      "npm-name" : "hl7.fhir.us.nhsn-ade",
      "description" : "US Realm IG providing guidance to implementers on reporting data elements to CDC's National Healthcare Safety Network (NHSN) related to inpatient blood glucose laboratory (including point-of-care) results and medication administration data (medications received during inpatient stay) based on FHIR resources. This IG addresses how inpatient EHR systems should format patient, blood glucose, and medication information to enable hospital reporting of these data to NHSN.  Query parameters are defined for each type of data element based on FHIR resources.",
      "authority" : "HL7",
      "country" : "us",
      "history" : "http://hl7.org/fhir/us/nhsn-ade/history.html",
      "language" : ["en"],
      "canonical" : "http://hl7.org/fhir/us/nhsn-ade",
      "ci-build" : "http://build.fhir.org/ig/HL7/fhir-nhsn-ade-ig/branches/main/index.html",
      "analysis" : {
        "content" : true,
        "clinicalCore" : true,
        "medsMgmt" : true,
        "profiles" : 3,
        "examples" : 17
      },
      "product" : ["fhir"],
      "editions" : [
        {
          "name" : "STU 1 on FHIR R4",
          "ig-version" : "1.0.0",
          "package" : "hl7.fhir.us.nhsn-ade#1.0.0",
          "fhir-version" : ["4.0.1"],
          "url" : "http://hl7.org/fhir/us/nhsn-ade/STU1"
        }
      ]
    },
    {
      "name" : "NHSN Reporting: Inpatient Medication Administration",
      "category" : "Surveillience / Reporting",
      "npm-name" : "hl7.fhir.us.nhsn-med-admin",
      "description" : "US Realm IG providing guidance to implementers on reporting data elements to CDC's National Healthcare Safety Network (NHSN) related to inpatient medication administration for hospitalized patients diagnosed with COVID-19, based on FHIR resources and as part of NHSN COVID-19 reporting pathways.",
      "authority" : "HL7",
      "country" : "us",
      "history" : "http://hl7.org/fhir/us/nhsn-med-admin/history.html",
      "language" : ["en"],
      "canonical" : "http://hl7.org/fhir/us/nhsn-med-admin",
      "ci-build" : "http://build.fhir.org/ig/HL7/nhsn-med-admin-ig/branches/main/index.html",
      "analysis" : {
        "content" : true,
        "clinicalCore" : true,
        "medsMgmt" : true,
        "profiles" : 5,
        "examples" : 15
      },
      "product" : ["fhir"],
      "editions" : [
        {
          "name" : "STU 1 on FHIR R4",
          "ig-version" : "1.0.0",
          "package" : "hl7.fhir.us.nhsn-med-admin#1.0.0",
          "fhir-version" : ["4.0.1"],
          "url" : "http://hl7.org/fhir/us/nhsn-med-admin/STU1"
        }
      ]
    },
    {
      "name" : "HL7 Norway no-basis",
      "category" : "National Base",
      "npm-name" : "hl7.fhir.no.basis",
      "description" : "HL7 FHIR Base profiles for Norway",
      "authority" : "HL7",
      "product" : ["fhir"],
      "country" : "no",
      "language" : ["en"],
      "canonical" : "http://hl7.no/fhir",
      "editions" : [
        {
          "name" : "HL7 Norway no-basis",
          "ig-version" : "2.2.2",
          "package" : "hl7.fhir.no.basis#2.2.2",
          "fhir-version" : ["4.0.1"],
          "url" : "https://simplifier.net/guide/no-basis-entities-individuals?version=current"
        }
      ],
      "analysis" : {
        "content" : true,
        "rest" : true,
        "documents" : true,
        "clinicalCore" : true,
        "medsMgmt" : true,
        "profiles" : 20,
        "extensions" : 13,
        "valuesets" : 7,
        "codeSystems" : 4
      }
    },
    {
      "name" : "Clinical Quality Language Specification",
      "category" : "Infrastructure",
      "npm-name" : "hl7.cql",
      "description" : "Clinical Quality Language (CQL) is a high-level, domain-specific language focused on clinical quality and targeted at measure and decision support artifact authors. In addition, this specification describes a machine-readable canonical representation called Expression Logical Model (ELM) targeted at implementations and designed to enable sharing of clinical knowledge.",
      "authority" : "HL7",
      "country" : "uv",
      "history" : "http://cql.hl7.org/history.html",
      "language" : ["en"],
      "canonical" : "http://cql.hl7.org",
      "ci-build" : "http://build.fhir.org/ig/HL7/cql",
      "analysis" : {
        "error" : "Error reading http://cql.hl7.org/N1/package.tgz: null"
      },
      "product" : ["fhir"],
      "editions" : [
        {
          "name" : "R2 STU 1",
          "ig-version" : "2.0.0-ballot",
          "package" : "hl7.cql#2.0.0-ballot",
          "fhir-version" : ["4.0.1"],
          "url" : "http://cql.hl7.org/2025Sep"
        }
      ]
    },
    {
      "name" : "Immunization Decision Support Forecast FHIR IG",
      "category" : "Medications / Immunizations",
      "npm-name" : "hl7.fhir.us.immds",
      "description" : "A common FHIR implementation guide that expert systems may use to provide a common consistent interface enable decisioin support recommending which vaccinations a patient is due for next",
      "authority" : "HL7",
      "country" : "us",
      "language" : ["en"],
      "history" : "http://hl7.org/fhir/us/immds/history.html",
      "canonical" : "http://hl7.org/fhir/us/immds",
      "ci-build" : "http://build.fhir.org/ig/HL7/ImmunizationFHIRDS",
      "analysis" : {
        "content" : true,
        "clinicalCore" : true,
        "medsMgmt" : true,
        "profiles" : 4,
        "operations" : 1,
        "valuesets" : 4,
        "codeSystems" : 3,
        "examples" : 6
      },
      "product" : ["fhir"],
      "editions" : [
        {
          "name" : "STU 1",
          "ig-version" : "1.0.0",
          "package" : "hl7.fhir.us.immds#1.0.0",
          "fhir-version" : ["4.0.1"],
          "url" : "http://hl7.org/fhir/us/immds/STU1"
        }
      ]
    },
    {
      "name" : "Profiles for ICSR Transfusion and Vaccination Adverse Event Detection and Reporting",
      "category" : "Pharmaceutical",
      "npm-name" : "hl7.fhir.us.icsr-ae-reporting",
      "description" : "This Implementation Guide provides a set of profiles and algorithms around the detection, validation, and reporting, as well as the eventual recording and persisting of Adverse Events associated with blood transfusions and vaccinations.  EHRs and Provider Networks can use this guide to understand the data elements needed to facilitate the electronic reporting of these adverse events as well as ways of mining their data to detect adverse events",
      "authority" : "HL7",
      "country" : "us",
      "history" : "http://hl7.org/fhir/us/icsr-ae-reporting/history.html",
      "language" : ["en"],
      "canonical" : "http://hl7.org/fhir/us/icsr-ae-reporting",
      "ci-build" : "http://build.fhir.org/ig/HL7/icsr-ae-reporting",
      "analysis" : {
        "content" : true,
        "clinicalCore" : true,
        "medsMgmt" : true,
        "diagnostics" : true,
        "profiles" : 22,
        "extensions" : 20,
        "valuesets" : 13,
        "codeSystems" : 2,
        "examples" : 42
      },
      "product" : ["fhir"],
      "editions" : [
        {
          "name" : "STU Update",
          "ig-version" : "1.0.1",
          "package" : "hl7.fhir.us.icsr-ae-reporting#1.0.1",
          "fhir-version" : ["4.0.1"],
          "url" : "http://hl7.org/fhir/us/icsr-ae-reporting/STU1"
        }
      ]
    },
    {
      "name" : "Immunization Decision Support Forecast FHIR IG",
      "category" : "Medications / Immunizations",
      "npm-name" : "hl7.fhir.uv.immds",
      "description" : "The scope of this project is to produce and ballot a Standard for Trial Use (STU) Fast Healthcare Interoperability Resources (FHIR) implementation guide (IG) for use in Immunization Decision Support Forecast.",
      "authority" : "HL7",
      "country" : "uv",
      "history" : "http://hl7.org/fhir/uv/immds/history.html",
      "language" : ["en"],
      "canonical" : "http://hl7.org/fhir/uv/immds",
      "ci-build" : "http://build.fhir.org/ig/HL7/ImmunizationFHIRDS",
      "analysis" : {
        "content" : true,
        "rest" : true,
        "clinicalCore" : true,
        "medsMgmt" : true,
        "profiles" : 3,
        "operations" : 1
      },
      "product" : ["fhir"],
      "editions" : [
        {
          "name" : "STU 1 Ballot",
          "ig-version" : "0.2.0",
          "package" : "hl7.fhir.uv.immds#0.2.0",
          "fhir-version" : ["4.0.0"],
          "url" : "http://hl7.org/fhir/uv/immds/2019Sep"
        }
      ]
    },
    {
      "name" : "Security for Scalable Registration, Authentication, and Authorization",
      "category" : "Privacy / Security",
      "npm-name" : "hl7.fhir.us.udap-security",
      "description" : "This implementation guide describes how to extend OAuth 2.0 to support secure and scalable workflows for business-to-business (B2B) apps that implement the client credentials flow or authorization code flow. ",
      "authority" : "HL7",
      "country" : "us",
      "history" : "http://hl7.org/fhir/us/udap-security/history.html",
      "language" : ["en"],
      "canonical" : "http://hl7.org/fhir/us/udap-security",
      "ci-build" : "http://build.fhir.org/ig/HL7/fhir-udap-security-ig",
      "analysis" : {
        "rest" : true
      },
      "product" : ["fhir"],
      "editions" : [
        {
          "name" : "STU 2 Ballot",
          "ig-version" : "2.0.0-ballot",
          "package" : "hl7.fhir.us.udap-security#2.0.0-ballot",
          "fhir-version" : ["4.0.1"],
          "url" : "http://hl7.org/fhir/us/udap-security/2025Jan"
        },
        {
          "name" : "STU Update",
          "ig-version" : "1.1.0",
          "package" : "hl7.fhir.us.udap-security#1.1.0",
          "fhir-version" : ["4.0.1"],
          "url" : "http://hl7.org/fhir/us/udap-security/STU1.1"
        },
        {
          "name" : "STU 1",
          "ig-version" : "1.0.0",
          "package" : "hl7.fhir.us.udap-security#1.0.0",
          "fhir-version" : ["4.0.1"],
          "url" : "http://hl7.org/fhir/us/udap-security/STU1"
        }
      ]
    },
    {
      "name" : "Single Institutional Review Board (sIRB) Implementation Guide",
      "category" : "Research",
      "npm-name" : "hl7.fhir.us.sirb",
      "description" : "This IG covers questionnaires and questionnaire responses in support of capturing and exchange of standardized forms in support of a single IRB (Institutional Review Board) where a single IRB will expedite approval for a project but still need to send all documentation to multiple relying IRBs.",
      "authority" : "HL7",
      "country" : "us",
      "history" : "http://hl7.org/fhir/us/sirb/history.html",
      "language" : ["en"],
      "canonical" : "http://hl7.org/fhir/us/sirb",
      "ci-build" : "http://build.fhir.org/ig/HL7/fhir-sirb",
      "analysis" : {
        "codeSystems" : 1,
        "examples" : 16
      },
      "product" : ["fhir"],
      "editions" : [
        {
          "name" : "STU 1",
          "ig-version" : "1.0.0",
          "package" : "hl7.fhir.us.sirb#1.0.0",
          "fhir-version" : ["4.0.1"],
          "url" : "http://hl7.org/fhir/us/sirb/STU1"
        }
      ]
    },
    {
      "name" : "Sharing eCC Data from Pathology Labs to EHR",
      "category" : "Diagnostics",
      "npm-name" : "hl7.fhir.us.cancer-reporting",
      "description" : "Integrating the Healthcare Enterprise (IHE) Structured Data Capture (SDC) on FHIR uses a form-driven workflow to capture and transmit encoded data by creating FHIR Observations. The primary use case for this is transmitting data captured in College of American Pathologists electronic Cancer Checklists (eCCs), which are distributed as IHE SDC templates.",
      "authority" : "HL7",
      "country" : "us",
      "history" : "http://hl7.org/fhir/us/cancer-reporting/history.html",
      "language" : ["en"],
      "canonical" : "http://hl7.org/fhir/us/cancer-reporting",
      "ci-build" : "http://build.fhir.org/ig/HL7/cancer-reporting",
      "analysis" : {
        "content" : true,
        "clinicalCore" : true,
        "diagnostics" : true,
        "profiles" : 6,
        "valuesets" : 1,
        "codeSystems" : 1,
        "examples" : 27
      },
      "product" : ["fhir"],
      "editions" : [
        {
          "name" : "STU 2",
          "ig-version" : "2.0.0",
          "package" : "hl7.fhir.us.cancer-reporting#2.0.0",
          "fhir-version" : ["4.0.1"],
          "url" : "http://hl7.org/fhir/us/cancer-reporting/STU2"
        }
      ]
    },
    {
      "name" : "HL7 FHIR® Implementation Guide: Ophthalmology Retinal, Release 1",
      "category" : "Diagnostics",
      "npm-name" : "hl7.fhir.uv.eyecare",
      "description" : "Provides representation of ophthalmic domain and related clinical and administrative data elements in the FHIR format to support effective collaborative and continuity of care of patients suffering from eye conditions. ",
      "authority" : "HL7",
      "country" : "uv",
      "history" : "http://hl7.org/fhir/uv/eyecare/history.html",
      "language" : ["en"],
      "canonical" : "http://hl7.org/fhir/uv/eyecare",
      "ci-build" : "http://build.fhir.org/ig/HL7/fhir-eyecare-ig",
      "analysis" : {
        "content" : true,
        "clinicalCore" : true,
        "diagnostics" : true,
        "profiles" : 15,
        "valuesets" : 13,
        "codeSystems" : 3,
        "examples" : 32
      },
      "product" : ["fhir"],
      "editions" : [
        {
          "name" : "STU1 Ballot",
          "ig-version" : "0.1.0",
          "package" : "hl7.fhir.uv.eyecare#0.1.0",
          "fhir-version" : ["4.0.1"],
          "url" : "http://hl7.org/fhir/uv/eyecare/2021Sep"
        }
      ]
    },
    {
      "name" : "SMART Health Cards Vaccination and Testing, Release 1 | STU 1",
      "category" : "Medication / Immunization",
      "npm-name" : "hl7.fhir.uv.shc-vaccination",
      "description" : "Defines the clinical and patient information contained within a SMART Health Card (SHC) related to vaccination and lab results related to an infectious disease like COVID-19.",
      "authority" : "HL7",
      "country" : "uv",
      "history" : "http://hl7.org/fhir/uv/shc-vaccination/history.html",
      "language" : ["en"],
      "canonical" : "http://hl7.org/fhir/uv/shc-vaccination",
      "ci-build" : "http://build.fhir.org/ig/HL7/fhir-shc-vaccination-ig",
      "analysis" : {
        "content" : true,
        "clinicalCore" : true,
        "profiles" : 16,
        "valuesets" : 10,
        "codeSystems" : 1
      },
      "product" : ["fhir"],
      "editions" : [
        {
          "name" : "STU 1 Ballot",
          "ig-version" : "0.6.2",
          "package" : "hl7.fhir.uv.shc-vaccination#0.6.2",
          "fhir-version" : ["4.0.1"],
          "url" : "http://hl7.org/fhir/uv/shc-vaccination/2021Sep"
        }
      ]
    },
    {
      "name" : "HL7 FHIR Implementation Guide for Military Service History and Status",
      "category" : "Clinical Observations",
      "npm-name" : "hl7.fhir.us.military-service",
      "description" : "Supports Military Service History and Status reporting consistent with US regulatory requirements (i.e. Title 38 Veteran Benefits)",
      "authority" : "HL7",
      "country" : "us",
      "history" : "http://hl7.org/fhir/us/military-service/history.html",
      "language" : ["en"],
      "canonical" : "http://hl7.org/fhir/us/military-service",
      "ci-build" : "http://build.fhir.org/ig/HL7/fhir-military-service",
      "analysis" : {
        "content" : true,
        "clinicalCore" : true,
        "profiles" : 5,
        "extensions" : 1,
        "operations" : 1,
        "valuesets" : 7,
        "codeSystems" : 1,
        "examples" : 5
      },
      "product" : ["fhir"],
      "editions" : [
        {
          "name" : "STU1",
          "ig-version" : "1.0.0",
          "package" : "hl7.fhir.us.military-service#1.0.0",
          "fhir-version" : ["4.0.1"],
          "url" : "http://hl7.org/fhir/us/military-service/STU1"
        }
      ]
    },
    {
      "name" : "Taiwan Digital COVID-19 Certificate",
      "category" : "Medication / Immunization",
      "npm-name" : "dccfhirig.mohw.gov.tw",
      "description" : "Taiwan Digital COVID-19 Certificate",
      "authority" : "MOHW (TW)",
      "product" : ["fhir"],
      "country" : "tw",
      "history" : "https://dccfhirig.mohw.gov.tw/fhir/history.html",
      "language" : ["en"],
      "canonical" : "https://dccfhirig.mohw.gov.tw/ig",
      "ci-build" : "https://dccfhirig.mohw.gov.tw/ig",
      "editions" : [
        {
          "name" : "DSTU 1",
          "ig-version" : "1.1.1",
          "package" : "dccfhirig.mohw.gov.tw#1.1.1",
          "fhir-version" : ["4.0.1"],
          "url" : "https://dccfhirig.mohw.gov.tw/ig"
        }
      ]
    },
    {
      "name" : "Logica COVID-19 FHIR Profile Library IG",
      "category" : "Medication / Immunization",
      "npm-name" : "hl7.fhir.us.covid19library",
      "description" : "Support for exchanges of COVD-19 Patient Specific Data.",
      "authority" : "HL7",
      "country" : "us",
      "history" : "http://hl7.org/fhir/us/covid19library/history.html",
      "language" : ["en"],
      "canonical" : "http://hl7.org/fhir/us/covid19library",
      "ci-build" : "http://build.fhir.org/ig/HL7/covid19library",
      "analysis" : {
        "content" : true,
        "clinicalCore" : true,
        "profiles" : 146,
        "extensions" : 4,
        "valuesets" : 43,
        "codeSystems" : 2,
        "examples" : 141
      },
      "product" : ["fhir"],
      "editions" : [
        {
          "name" : "Informative Informative",
          "ig-version" : "1.0.0",
          "package" : "hl7.fhir.us.covid19library#1.0.0",
          "fhir-version" : ["4.0.1"],
          "url" : "http://hl7.org/fhir/us/covid19library/informative1"
        }
      ]
    },
    {
      "name" : "FHIR for FAIR - FHIR Implementation Guide",
      "category" : "Research",
      "npm-name" : "hl7.fhir.uv.fhir-for-fair",
      "description" : "The FHIR for FAIR Implementation Guide provides guidance on how the HL7 FHIR standard can be used for supporting the implementation and the assessment of the FAIR principles for health data",
      "authority" : "HL7",
      "country" : "uv",
      "history" : "http://hl7.org/fhir/uv/fhir-for-fair/history.html",
      "language" : ["en"],
      "canonical" : "http://hl7.org/fhir/uv/fhir-for-fair",
      "ci-build" : "http://build.fhir.org/ig/HL7/fhir-for-fair",
      "analysis" : {
        "error" : "Unsupported version: 4.1.0"
      },
      "product" : ["fhir"],
      "editions" : [
        {
          "name" : "STU 1",
          "ig-version" : "1.0.0",
          "package" : "hl7.fhir.uv.fhir-for-fair#1.0.0",
          "fhir-version" : ["4.3.0"],
          "url" : "http://hl7.org/fhir/uv/fhir-for-fair/STU1"
        }
      ]
    },
    {
      "name" : "Da Vinci Patient Cost Transparency Implementation Guide",
      "category" : "Financial",
      "npm-name" : "hl7.fhir.us.davinci-pct",
      "description" : "Enables standard exchange of healthcare cost for items, services, and collection of services among stakeholders such as payers, providers, and patients in support of driving transparency for patients with accurate, timely access to cost of medical care prior to delivery of care in order to become better stewards of their healthcare dollars.   This guide creates a standard exchange to reduce administrative burden for communicating Good Faith Estimates (GFE) from providers of costs and services to payers and then, payers creating and returning an Advanced Explanation of Benefits (AEOB) back to the patient as required by law.",
      "authority" : "HL7",
      "country" : "us",
      "history" : "http://hl7.org/fhir/us/davinci-pct/history.html",
      "language" : ["en"],
      "canonical" : "http://hl7.org/fhir/us/davinci-pct",
      "analysis" : {
        "content" : true,
        "clinicalCore" : true,
        "financials" : true,
        "profiles" : 11,
        "extensions" : 17,
        "operations" : 1,
        "valuesets" : 18,
        "codeSystems" : 14,
        "examples" : 18
      },
      "ci-build" : "http://build.fhir.org/ig/HL7/davinci-pct",
      "product" : ["fhir"],
      "editions" : [
        {
          "name" : "STU 2",
          "ig-version" : "2.0.0",
          "package" : "hl7.fhir.us.davinci-pct#2.0.0",
          "fhir-version" : ["4.0.1"],
          "url" : "http://hl7.org/fhir/us/davinci-pct/STU2"
        }
      ]
    },
    {
      "name" : "Hybrid / Intermediary Exchange",
      "category" : "EHR Access",
      "npm-name" : "hl7.fhir.us.exchange-routing",
      "description" : "This IG is meant to define the standard for how providers, payers, intermediaries, and other actors will use  routing information about the transaction originator and destination to support a hybrid model of point-to-point interaction as well as intermediary brokered interactions without the actors in either side needing detailed knowledge of how intermediary routing works.",
      "authority" : "HL7",
      "country" : "us",
      "history" : "http://hl7.org/fhir/us/exchange-routing/history.html",
      "language" : ["en"],
      "canonical" : "http://hl7.org/fhir/us/exchange-routing",
      "ci-build" : "http://build.fhir.org/ig/HL7/fhir-exchange-routing-ig",
      "analysis" : {
        "rest" : true
      },
      "product" : ["fhir"],
      "editions" : [
        {
          "name" : "STU1",
          "ig-version" : "1.0.0",
          "package" : "hl7.fhir.us.exchange-routing#1.0.0",
          "fhir-version" : ["4.0.1"],
          "url" : "http://hl7.org/fhir/us/exchange-routing/STU1"
        }
      ]
    },
    {
      "name" : "PACIO Re-Assessment Timepoints Implementation Guide",
      "category" : "Clinical Documents",
      "npm-name" : "hl7.fhir.us.pacio-rt",
      "description" : "The Re-assessment Timepoints FHIR implementation guide (IG) describes how to create definitions for sub-periods of time within an extended post-acute care (PAC) admission and encounter. ",
      "authority" : "HL7",
      "country" : "us",
      "history" : "http://hl7.org/fhir/us/pacio-rt/history.html",
      "language" : ["en"],
      "canonical" : "http://hl7.org/fhir/us/pacio-rt",
      "ci-build" : "http://build.fhir.org/ig/HL7/fhir-pacio-rt",
      "analysis" : {
        "content" : true,
        "rest" : true,
        "clinicalCore" : true,
        "profiles" : 1,
        "extensions" : 1,
        "valuesets" : 4,
        "codeSystems" : 3,
        "examples" : 241
      },
      "product" : ["fhir"],
      "editions" : [
        {
          "name" : "STU 1",
          "ig-version" : "1.0.0",
          "package" : "hl7.fhir.us.pacio-rt#1.0.0",
          "fhir-version" : ["4.0.1"],
          "url" : "http://hl7.org/fhir/us/pacio-rt/STU1"
        }
      ]
    },
    {
      "name" : "Da Vinci Risk Adjustment FHIR Implementation Guide",
      "category" : "Financial",
      "npm-name" : "hl7.fhir.us.davinci-ra",
      "description" : "Enable standard exchange of risk-based coding gaps among stakeholders such as payers, providers, and government care programs in support of driving towards accurate and complete documentation of health conditions that would lead to more accurate risk-adjustment payment calculations, reduced administrative burden, and improved quality of care.",
      "authority" : "HL7",
      "country" : "us",
      "history" : "http://hl7.org/fhir/us/davinci-ra/history.html",
      "language" : ["en"],
      "canonical" : "http://hl7.org/fhir/us/davinci-ra",
      "ci-build" : "http://build.fhir.org/ig/HL7/davinci-ra",
      "analysis" : {
        "content" : true,
        "rest" : true,
        "clinicalCore" : true,
        "measures" : true,
        "profiles" : 4,
        "extensions" : 6,
        "operations" : 1,
        "valuesets" : 3,
        "codeSystems" : 3,
        "examples" : 72
      },
      "product" : ["fhir"],
      "editions" : [
        {
          "name" : "STU 2",
          "ig-version" : "2.1.0",
          "package" : "hl7.fhir.us.davinci-ra#2.1.0",
          "fhir-version" : ["4.0.1"],
          "url" : "http://hl7.org/fhir/us/davinci-ra/STU2.1"
        }
      ]
    },
    {
      "name" : "International Patient Access",
      "category" : "EHR Access",
      "npm-name" : "hl7.fhir.uv.ipa",
      "description" : "International Patient Access (IPA) defines a minimal, base set of FHIR profiles specifically intended to be used as-is, or built on top of by countries looking to enable patient access and patient-facing apps accessing data via FHIR",
      "authority" : "HL7",
      "country" : "uv",
      "history" : "http://hl7.org/fhir/uv/ipa/history.html",
      "language" : ["en"],
      "canonical" : "http://hl7.org/fhir/uv/ipa",
      "ci-build" : "http://build.fhir.org/ig/HL7/fhir-ipa",
      "analysis" : {
        "content" : true,
        "rest" : true,
        "documents" : true,
        "clinicalCore" : true,
        "medsMgmt" : true,
        "profiles" : 11,
        "operations" : 1,
        "examples" : 13
      },
      "product" : ["fhir"],
      "editions" : [
        {
          "name" : "STU 1",
          "ig-version" : "1.1.0",
          "package" : "hl7.fhir.uv.ipa#1.1.0",
          "fhir-version" : ["4.0.1"],
          "url" : "http://hl7.org/fhir/uv/ipa/STU1.1"
        },
        {
          "name" : "STU 1",
          "ig-version" : "1.0.0",
          "package" : "hl7.fhir.uv.ipa#1.0.0",
          "fhir-version" : ["4.0.1"],
          "url" : "http://hl7.org/fhir/uv/ipa/STU1"
        }
      ]
    },
    {
      "name" : "PACIO Advance Directive Information Implementation Guide",
      "category" : "Clinical Documents",
      "npm-name" : "hl7.fhir.us.pacio-adi",
      "description" : "The Advance Directive Interoperability (ADI) with FHIR implementation guide (IG) describes how to represent, exchange, and verify an individual's advance directive information regarding potential future care and treatment in the event the individual is not able to communicate such information directly.",
      "authority" : "HL7",
      "country" : "us",
      "history" : "http://hl7.org/fhir/us/pacio-adi/history.html",
      "language" : ["en"],
      "canonical" : "http://hl7.org/fhir/us/pacio-adi",
      "analysis" : {
        "content" : true,
        "rest" : true,
        "documents" : true,
        "clinicalCore" : true,
        "profiles" : 15,
        "extensions" : 13,
        "valuesets" : 17,
        "codeSystems" : 2,
        "examples" : 65
      },
      "ci-build" : "http://build.fhir.org/ig/HL7/fhir-pacio-adi",
      "product" : ["fhir"],
      "editions" : [
        {
          "name" : "STU 2 Ballot",
          "ig-version" : "2.0.0-ballot",
          "package" : "hl7.fhir.us.pacio-adi#2.0.0-ballot",
          "fhir-version" : ["4.0.1"],
          "url" : "http://hl7.org/fhir/us/pacio-adi/2025Sep"
        }
      ]
    },
    {
      "name" : "CARIN Digital Insurance Card",
      "category" : "Financial",
      "npm-name" : "hl7.fhir.us.insurance-card",
      "description" : "This IG provides a structured approach to take the data elements on an individual consumer’s health insurance card and represent them using FHIR Resources (i.e., a 'Digital Insurance Card' Bundle). The IG also documents patterns to share Digital Insurance Cards via FHIR APIs, SMART Health Cards, and SMART Health Links. This information can be provided by the health insurance company and presented by the member as proof of insurance when interacting with healthcare providers. Eligibility checks are not in the scope of this IG",
      "authority" : "HL7",
      "country" : "us",
      "history" : "http://hl7.org/fhir/us/insurance-card/history.html",
      "language" : ["en"],
      "canonical" : "http://hl7.org/fhir/us/insurance-card",
      "analysis" : {
        "content" : true,
        "rest" : true,
        "clinicalCore" : true,
        "financials" : true,
        "profiles" : 3,
        "extensions" : 10,
        "valuesets" : 5,
        "codeSystems" : 5,
        "examples" : 4
      },
      "ci-build" : "http://build.fhir.org/ig/HL7/carin-digital-insurance-card",
      "product" : ["fhir"],
      "editions" : [
        {
          "name" : "STU1",
          "ig-version" : "1.1.0",
          "package" : "hl7.fhir.us.insurance-card#1.1.0",
          "fhir-version" : ["4.0.1"],
          "url" : "http://hl7.org/fhir/us/insurance-card/STU1.1"
        },
        {
          "name" : "STU 1",
          "ig-version" : "1.0.0",
          "package" : "hl7.fhir.us.insurance-card#1.0.0",
          "fhir-version" : ["4.0.1"],
          "url" : "http://hl7.org/fhir/us/insurance-card/STU1"
        }
      ]
    },
    {
      "name" : "Radiation Dose Summary for Diagnostic Procedures on FHIR",
      "category" : "Diagnostics",
      "npm-name" : "hl7.fhir.uv.radiation-dose-summary",
      "description" : "Provides a summary of the DICOM radiation dose report in FHIR related to imaging procedures.",
      "authority" : "HL7",
      "country" : "uv",
      "history" : "http://hl7.org/fhir/uv/radiation-dose-summary/history.html",
      "language" : ["en"],
      "canonical" : "http://hl7.org/fhir/uv/radiation-dose-summary",
      "ci-build" : "http://build.fhir.org/ig/HL7/fhir-radiation-dose-summary-ig",
      "analysis" : {
        "content" : true,
        "rest" : true,
        "clinicalCore" : true,
        "profiles" : 9,
        "valuesets" : 5,
        "codeSystems" : 1,
        "tests" : 3,
        "examples" : 15
      },
      "product" : ["fhir"],
      "editions" : [
        {
          "name" : "STU 1 Ballot",
          "ig-version" : "0.1.0",
          "package" : "hl7.fhir.uv.radiation-dose-summary#0.1.0",
          "fhir-version" : ["4.0.1"],
          "url" : "http://hl7.org/fhir/uv/radiation-dose-summary/2022Jan"
        }
      ]
    },
    {
      "name" : "Making EHR Data MOre available for Research and Public Health (MedMorph) Central Cancer Registry Reporting Content IG",
      "category" : "Public Health and Research",
      "npm-name" : "hl7.fhir.us.central-cancer-registry-reporting",
      "description" : "This guide defines how healthcare organizations onboard a new research data partner. It provides guidance to extract data from EHRs, transform the data, and populate data marts",
      "authority" : "HL7",
      "country" : "us",
      "history" : "http://hl7.org/fhir/us/central-cancer-registry-reporting/history.html",
      "language" : ["en"],
      "canonical" : "http://hl7.org/fhir/us/central-cancer-registry-reporting",
      "ci-build" : "http://build.fhir.org/ig/HL7/fhir-central-cancer-registry-reporting",
      "analysis" : {
        "content" : true,
        "rest" : true,
        "clinicalCore" : true,
        "carePlanning" : true,
        "profiles" : 6,
        "extensions" : 1,
        "valuesets" : 1,
        "examples" : 10
      },
      "product" : ["fhir"],
      "editions" : [
        {
          "name" : "STU1",
          "ig-version" : "1.0.0",
          "package" : "hl7.fhir.us.central-cancer-registry-reporting#1.0.0",
          "fhir-version" : ["4.0.1"],
          "url" : "http://hl7.org/fhir/us/central-cancer-registry-reporting/STU1"
        }
      ]
    },
    {
      "name" : "Making EHR Data MOre available for Research and Public Health (MedMorph) Healthcare Surveys Reporting Content IG",
      "category" : "Public Health and Research",
      "npm-name" : "hl7.fhir.us.health-care-surveys-reporting",
      "description" : "This guide focuses on the National Hospital Care Survey (NHCS) and National Ambulatory Medical Care Survey (NAMCS) data that will be extracted from EHRs and/or clinical data repositories via FHIR and APIs and sent to a system hosted at the federal level.",
      "authority" : "HL7",
      "country" : "us",
      "history" : "http://hl7.org/fhir/us/health-care-surveys-reporting/history.html",
      "language" : ["en"],
      "canonical" : "http://hl7.org/fhir/us/health-care-surveys-reporting",
      "ci-build" : "http://build.fhir.org/ig/HL7/fhir-health-care-surveys-reporting",
      "analysis" : {
        "content" : true,
        "rest" : true,
        "clinicalCore" : true,
        "carePlanning" : true,
        "medsMgmt" : true,
        "profiles" : 4,
        "examples" : 13
      },
      "product" : ["fhir"],
      "editions" : [
        {
          "name" : "STU 2 Ballot",
          "ig-version" : "2.0.0-ballot",
          "package" : "hl7.fhir.us.health-care-surveys-reporting#2.0.0-ballot",
          "fhir-version" : ["4.0.1"],
          "url" : "http://hl7.org/fhir/us/health-care-surveys-reporting/2025Sep"
        }
      ]
    },
    {
      "name" : "Making EHR Data MOre available for Research and Public Health (MedMorph) Research Content IG",
      "category" : "Public Health and Research",
      "npm-name" : "hl7.fhir.us.medmorph-research-dex",
      "description" : "This guide focuses on the National Hospital Care Survey (NHCS) and National Ambulatory Medical Care Survey (NAMCS) data that will be extracted from EHRs and/or clinical data repositories via FHIR and APIs and sent to a system hosted at the federal level.",
      "authority" : "HL7",
      "country" : "us",
      "history" : "http://hl7.org/fhir/us/medmorph-research-dex/history.html",
      "language" : ["en"],
      "canonical" : "http://hl7.org/fhir/us/medmorph-research-dex",
      "ci-build" : "http://build.fhir.org/ig/HL7/fhir-medmorph-research-dex",
      "analysis" : {
        "content" : true,
        "rest" : true,
        "carePlanning" : true,
        "profiles" : 1,
        "examples" : 6
      },
      "product" : ["fhir"],
      "editions" : [
        {
          "name" : "STU 1 Ballot",
          "ig-version" : "0.1.0",
          "package" : "hl7.fhir.us.medmorph-research-dex#0.1.0",
          "fhir-version" : ["4.0.1"],
          "url" : "http://hl7.org/fhir/us/medmorph-research-dex/2022Jan"
        }
      ]
    },
    {
      "name" : "Medicolegal Death Investigation (MDI)",
      "category" : "Medication / Immunization",
      "npm-name" : "hl7.fhir.us.mdi",
      "description" : "This US-specific IG supports exchange of data for medicolegal death investigations, for example from a toxicology lab to a case management system (upstream), and from a case management system to a  jurisdictional electronic death registration system (EDRS)(downstream).",
      "authority" : "HL7",
      "country" : "us",
      "history" : "http://hl7.org/fhir/us/mdi/history.html",
      "language" : ["en"],
      "canonical" : "http://hl7.org/fhir/us/mdi",
      "ci-build" : "http://build.fhir.org/ig/HL7/fhir-mdi-ig",
      "analysis" : {
        "content" : true,
        "documents" : true,
        "clinicalCore" : true,
        "diagnostics" : true,
        "profiles" : 16,
        "extensions" : 2,
        "valuesets" : 7,
        "codeSystems" : 2,
        "examples" : 40
      },
      "product" : ["fhir"],
      "editions" : [
        {
          "name" : "STU 2",
          "ig-version" : "2.0.0",
          "package" : "hl7.fhir.us.mdi#2.0.0",
          "fhir-version" : ["4.0.1"],
          "url" : "http://hl7.org/fhir/us/mdi/STU2"
        },
        {
          "name" : "STU 1",
          "ig-version" : "1.1.0",
          "package" : "hl7.fhir.us.mdi#1.1.0",
          "fhir-version" : ["4.0.1"],
          "url" : "http://hl7.org/fhir/us/mdi/STU1.1"
        },
        {
          "name" : "STU 1",
          "ig-version" : "1.0.0",
          "package" : "hl7.fhir.us.mdi#1.0.0",
          "fhir-version" : ["4.0.1"],
          "url" : "http://hl7.org/fhir/us/mdi/STU1"
        }
      ]
    },
    {
      "name" : "Clinical Quality Framework Common FHIR Assets",
      "category" : "Quality / CDS",
      "npm-name" : "fhir.cqf.common",
      "description" : "This implementation guide contains common FHIR assets for use in CQFramework content IGs, including FHIRHelpers and the FHIR-ModelInfo libraries",
      "authority" : "CQF",
      "product" : ["fhir"],
      "country" : "us",
      "history" : "http://fhir.org/guides/cqf/common/history.html",
      "language" : ["en"],
      "canonical" : "http://fhir.org/guides/cqf/common",
      "ci-build" : "http://build.fhir.org/ig/cqframework/cqf",
      "editions" : [
        {
          "name" : "Release 1",
          "ig-version" : "4.0.1",
          "package" : "fhir.cqf.common#4.0.1",
          "fhir-version" : ["4.0.1"],
          "url" : "http://fhir.org/guides/cqf/common/4.0.1"
        }
      ],
      "analysis" : {
        "valuesets" : 2
      }
    },
    {
      "name" : "Maternal and Infant Health Research",
      "category" : "Medication / Immunization",
      "npm-name" : "hl7.fhir.us.mihr",
      "description" : "This guide focuses on calculation of maternal-related cohorts from available maternal care information sources. It specifies how to calculate two maternal-related cohort measures and link to maternal longitudinal record with associated child record(s). Initial use cases focus on pregnancy and subsequent death within a specific time frame and hypertensive disorders of pregnancy pre, ante, and postpartum. The IG leverages MedMorph, SANER, US Core profiles, and broader public health IGs",
      "authority" : "HL7",
      "country" : "us",
      "history" : "http://hl7.org/fhir/us/mihr/history.html",
      "language" : ["en"],
      "canonical" : "http://hl7.org/fhir/us/mihr",
      "ci-build" : "http://build.fhir.org/ig/HL7/fhir-mmm-ig",
      "analysis" : {
        "valuesets" : 9,
        "examples" : 24
      },
      "product" : ["fhir"],
      "editions" : [
        {
          "name" : "STU1",
          "ig-version" : "1.0.0",
          "package" : "hl7.fhir.us.mihr#1.0.0",
          "fhir-version" : ["4.0.1"],
          "url" : "http://hl7.org/fhir/us/mihr/STU1"
        }
      ]
    },
    {
      "name" : "Patient Request for Corrections Implementation Guide",
      "category" : "Personal Healthcare",
      "npm-name" : "hl7.fhir.uv.patient-corrections",
      "description" : "The Patient Corrections FHIR implementation guide standardizes the method of electronically exchanging the required information to facilitate the patient’s request for corrections and the electronic communication that reflects the workflow of the correction process. ",
      "authority" : "HL7",
      "country" : "uv",
      "history" : "http://hl7.org/fhir/uv/patient-corrections/history.html",
      "language" : ["en"],
      "canonical" : "http://hl7.org/fhir/uv/patient-corrections",
      "ci-build" : "http://build.fhir.org/ig/HL7/fhir-patient-correction",
      "analysis" : {
        "content" : true,
        "rest" : true,
        "carePlanning" : true,
        "profiles" : 3,
        "operations" : 1,
        "valuesets" : 4,
        "codeSystems" : 4,
        "examples" : 17
      },
      "product" : ["fhir"],
      "editions" : [
        {
          "name" : "STU1",
          "ig-version" : "1.0.0",
          "package" : "hl7.fhir.uv.patient-corrections#1.0.0",
          "fhir-version" : ["4.0.1"],
          "url" : "http://hl7.org/fhir/uv/patient-corrections/STU1"
        }
      ]
    },
    {
      "name" : "Interoperable Digital Identity and Patient Matching",
      "category" : "Privacy / Security",
      "npm-name" : "hl7.fhir.us.identity-matching",
      "description" : "This FHIR implementation Guide provides guidance on leveraging Patient Matching and Digital Identity capabilities together to improve match quality and overall identity assurance in FHIR transactions. It defines methods to inform and execute cross organizational and internal patient matches via FHIR when requested for a permitted purpose or authorized by the Patient directly or by the Patient’s delegate. ",
      "authority" : "HL7",
      "country" : "us",
      "history" : "http://hl7.org/fhir/us/identity-matching/history.html",
      "language" : ["en"],
      "canonical" : "http://hl7.org/fhir/us/identity-matching",
      "ci-build" : "http://build.fhir.org/ig/HL7/fhir-identity-matching-ig",
      "analysis" : {
        "content" : true,
        "clinicalCore" : true,
        "profiles" : 3,
        "valuesets" : 1,
        "codeSystems" : 1,
        "examples" : 3
      },
      "product" : ["fhir"],
      "editions" : [
        {
          "name" : "STU2 Ballot",
          "ig-version" : "2.0.0-ballot",
          "package" : "hl7.fhir.us.identity-matching#2.0.0-ballot",
          "fhir-version" : ["4.0.1"],
          "url" : "http://hl7.org/fhir/us/identity-matching/2024SEP"
        },
        {
          "name" : "STU1",
          "ig-version" : "1.0.0",
          "package" : "hl7.fhir.us.identity-matching#1.0.0",
          "fhir-version" : ["4.0.1"],
          "url" : "http://hl7.org/fhir/us/identity-matching/STU1"
        }
      ]
    },
    {
      "name" : "CDC Opioid MME Calculator",
      "category" : "Quality / CDS",
      "npm-name" : "fhir.cdc.opioid-mme-r4",
      "description" : "This implementation guide provides Morphine Milligram Equivalent (MME) calculation logic as described by the Centers For Disease Control and Prevention (CDC) Guideline for Prescribing Opioids for Chronic Pain — United States, 2016",
      "authority" : "CQF",
      "product" : ["fhir"],
      "country" : "us",
      "history" : "http://fhir.org/guides/cdc/opioid-mme-r4/history.html",
      "language" : ["en"],
      "canonical" : "http://fhir.org/guides/cdc/opioid-mme-r4",
      "ci-build" : "http://build.fhir.org/ig/cqframework/opioid-mme-r4",
      "editions" : [
        {
          "name" : "Release 1",
          "ig-version" : "3.0.0",
          "package" : "fhir.cdc.opioid-mme-r4#3.0.0",
          "fhir-version" : ["4.0.1"],
          "url" : "http://fhir.org/guides/cdc/opioid-mme-r4/3.0.0"
        }
      ],
      "analysis" : {
        "content" : true,
        "clinicalCore" : true,
        "medsMgmt" : true,
        "profiles" : 1,
        "codeSystems" : 3,
        "examples" : 12
      }
    },
    {
      "name" : "FHIRcast",
      "category" : "Imaging",
      "npm-name" : "hl7.fhir.uv.fhircast",
      "description" : "Following a SMART on FHIR launch, FHIRcast enables a SMART app to subscribe to a user's session, synchronizing with other healthcare applications. Using OAuth 2.0, websockets and a few simple events: EHRs, PACS, SMART apps and other systems show the same patient (or study) to the same user at the same time. In advanced imaging integrations, the FHIRcast websocket connection is re-used by synchronized apps to collaboratively create and exchange draft image measurements and similar findings.",
      "authority" : "HL7",
      "country" : "uv",
      "history" : "http://hl7.org/fhir/uv/fhircast/history.html",
      "language" : ["en"],
      "ci-build" : "http://build.fhir.org/ig/HL7/fhircast-docs",
      "analysis" : {
        "content" : true,
        "clinicalCore" : true,
        "profiles" : 2,
        "extensions" : 1,
        "examples" : 1
      },
      "canonical" : "http://fhircast.hl7.org",
      "product" : ["fhir"],
      "editions" : [
        {
          "name" : "STU3 (v3.0.0)",
          "ig-version" : "3.0.0",
          "package" : "hl7.fhir.uv.fhircast#3.0.0",
          "fhir-version" : ["4.0.1"],
          "url" : "http://fhircast.hl7.org/STU3"
        }
      ]
    },
    {
      "name" : "IHE Mobile Health Document Sharing (MHDS)",
      "category" : "Clinical Documents",
      "npm-name" : "ihe.iti.mhds",
      "description" : "This Implementation Guide shows how to build a Document Sharing Exchange using IHE-profiled FHIR standard, rather than the legacy IHE profiles that are dominated by XDS and HL7 v2. This Implementation Guide assembles other IHE Implementation guides (Profiles) and defines a Document Registry Actor.",
      "authority" : "IHE",
      "product" : ["fhir"],
      "country" : "uv",
      "history" : "http://profiles.ihe.net/ITI/MHDS/history.html",
      "language" : ["en"],
      "canonical" : "https://profiles.ihe.net/ITI/MHDS",
      "analysis" : {
        "rest" : true
      },
      "ci-build" : "http://build.fhir.org/ig/IHE/ITI.MHDS/branches/master/index.html",
      "editions" : [
        {
          "name" : "Publication",
          "ig-version" : "2.3.1",
          "package" : "ihe.iti.mhds#2.3.1",
          "fhir-version" : ["4.0.1"],
          "url" : "https://profiles.ihe.net/ITI/MHDS/2.3.1"
        }
      ]
    },
    {
      "name" : "IHE Mobile Care Services Discovery (mCSD)",
      "category" : "Administration",
      "npm-name" : "ihe.iti.mcsd",
      "description" : "The IHE Mobile Care Services Discovery (mCSD) IG provides a transaction for mobile and lightweight browser-based applications to find and update care services resources.",
      "authority" : "IHE",
      "country" : "uv",
      "history" : "http://profiles.ihe.net/ITI/mCSD/history.html",
      "language" : ["en"],
      "ci-build" : "http://build.fhir.org/ig/IHE/ITI.mCSD/branches/main",
      "canonical" : "https://profiles.ihe.net/ITI/mCSD",
      "analysis" : {
        "content" : true,
        "rest" : true,
        "clinicalCore" : true,
        "profiles" : 14,
        "extensions" : 2,
        "valuesets" : 3,
        "codeSystems" : 3,
        "examples" : 21
      },
      "product" : ["fhir"],
      "editions" : [
        {
          "name" : "Publication",
          "ig-version" : "4.0.0",
          "package" : "ihe.iti.mcsd#4.0.0",
          "fhir-version" : ["4.0.1"],
          "url" : "https://profiles.ihe.net/ITI/mCSD/4.0.0"
        }
      ]
    },
    {
      "name" : "Pan-Canadian Patient Summary",
      "category" : "Patient Summary",
      "npm-name" : "ca.infoway.io.psca",
      "description" : "The Pan-Canadian Patient Summary (PS-CA) IG and accompanying [PS-CA specification](https://infoscribe.infoway-inforoute.ca/pages/viewpage.action?pageId=149160290) adapt the HL7 [International Patient Summary](http://hl7.org/fhir/uv/ips/) (IPS) for use in a Canadian context.",
      "authority" : "Canada Health Infoway",
      "product" : ["fhir"],
      "country" : "ca",
      "history" : "https://simplifier.net/PS-CA-R1/~guides",
      "language" : ["en"],
      "canonical" : "http://fhir.infoway-inforoute.ca/io/psca",
      "ci-build" : "https://simplifier.net/PS-CA-R1",
      "editions" : [
        {
          "name" : "Trial Implementation",
          "ig-version" : "1.0.0",
          "package" : "ca.infoway.io.psca#1.0.0-pre",
          "fhir-version" : ["4.0.1"],
          "url" : "https://packages.simplifier.net/ca.infoway.io.psca/1.0.0-pre"
        },
        {
          "name" : "Public Comment 0.3",
          "ig-version" : "0.3.0",
          "package" : "ca.infoway.io.psca#0.3.2",
          "fhir-version" : ["4.0.1"],
          "url" : "https://packages.simplifier.net/ca.infoway.io.psca/0.3.2"
        },
        {
          "name" : "Public Comment 0.2",
          "ig-version" : "0.0.4",
          "package" : "ca.infoway.io.psca#0.0.4",
          "fhir-version" : ["4.0.1"],
          "url" : "https://packages.simplifier.net/ca.infoway.io.psca/0.0.4"
        },
        {
          "name" : "Public Comment 0.1",
          "ig-version" : "0.0.3",
          "package" : "ca.infoway.vc.ps#0.0.3",
          "fhir-version" : ["4.0.1"],
          "url" : "https://packages.simplifier.net/ca.infoway.vc.ps/0.0.3"
        }
      ],
      "analysis" : {
        "content" : true,
        "documents" : true,
        "clinicalCore" : true,
        "medsMgmt" : true,
        "profiles" : 19,
        "extensions" : 3,
        "valuesets" : 24,
        "codeSystems" : 1
      }
    },
    {
      "name" : "Canadian Baseline",
      "category" : "National Base",
      "npm-name" : "hl7.fhir.ca.baseline",
      "description" : "Base Canadian national implementation guide",
      "authority" : "HL7 Canada",
      "product" : ["fhir"],
      "country" : "ca",
      "history" : "https://simplifier.net/canadianfhirbaselineprofilesca-core",
      "language" : ["en"],
      "canonical" : "http://hl7.org/fhir/ca/baseline",
      "ci-build" : "https://build.fhir.org/ig/HL7-Canada/ca-baseline",
      "editions" : [
        {
          "name" : "Public Comment",
          "ig-version" : "1.1.0",
          "package" : "hl7.fhir.ca.baseline#1.1.3",
          "fhir-version" : ["4.0.1"],
          "url" : "https://packages.simplifier.net/hl7.fhir.ca.baseline/1.1.3"
        },
        {
          "name" : "Public Comment",
          "ig-version" : "1.0.0",
          "package" : "hl7.fhir.ca.baseline#1.0.2",
          "fhir-version" : ["4.0.1"],
          "url" : "https://packages.simplifier.net/hl7.fhir.ca.baseline/1.0.2"
        }
      ],
      "analysis" : {
        "content" : true,
        "documents" : true,
        "clinicalCore" : true,
        "medsMgmt" : true,
        "profiles" : 31,
        "extensions" : 13,
        "valuesets" : 9,
        "codeSystems" : 2
      }
    },
    {
      "name" : "IHE Mobile Access to Health Documents (MHD)",
      "category" : "EHR Access",
      "npm-name" : "ihe.iti.mhd",
      "description" : "Defines a simple HTTP interface to a Document Sharing environment, including: publishing/query (XDS-on-FHIR), point-to-point push (XDR, Direct, XDM), and federation of communities (XCA).",
      "authority" : "IHE",
      "product" : ["fhir"],
      "country" : "uv",
      "language" : ["en"],
      "history" : "https://profiles.ihe.net/ITI/MHD/history.html",
      "canonical" : "https://profiles.ihe.net/ITI/MHD",
      "ci-build" : "http://build.fhir.org/ig/IHE/ITI.MHD",
      "analysis" : {
        "content" : true,
        "rest" : true,
        "documents" : true,
        "profiles" : 24,
        "extensions" : 4,
        "valuesets" : 3,
        "codeSystems" : 1,
        "examples" : 48
      },
      "editions" : [
        {
          "name" : "Publication",
          "ig-version" : "4.2.2",
          "package" : "ihe.iti.mhd#4.2.2",
          "fhir-version" : ["4.0.1"],
          "url" : "https://profiles.ihe.net/ITI/MHD/4.2.2"
        }
      ]
    },
    {
      "name" : "IHE Basic Audit Log Patterns (BALP)",
      "category" : "Privacy / Security",
      "npm-name" : "ihe.iti.balp",
      "description" : "The Basic Audit Log Patterns (BALP) **Content Profile** defines some basic and reusable AuditEvent patterns. This includes basic audit log profiles for FHIR RESTful operations, to be used when there is not a more specific audit event defined. Where a more specific audit event can be defined it should be derived off of these basic patterns.",
      "authority" : "IHE",
      "product" : ["fhir"],
      "country" : "uv",
      "history" : "https://profiles.ihe.net/ITI/BALP/history.html",
      "language" : ["en"],
      "canonical" : "https://profiles.ihe.net/ITI/BALP",
      "analysis" : {
        "content" : true,
        "profiles" : 20,
        "extensions" : 2,
        "valuesets" : 6,
        "codeSystems" : 5,
        "examples" : 63
      },
      "ci-build" : "http://build.fhir.org/ig/IHE/ITI.BasicAudit/branches/main/index.html",
      "editions" : [
        {
          "name" : "Publication",
          "ig-version" : "1.1.3",
          "package" : "ihe.iti.balp#1.1.3",
          "fhir-version" : ["4.0.1"],
          "url" : "https://profiles.ihe.net/ITI/BALP/1.1.3"
        }
      ]
    },
    {
      "name" : "IHE Interactive Multimedia Report (IMR)",
      "category" : "Imaging",
      "npm-name" : "ihe.rad.imr",
      "description" : "Support encoding and presentation of an interactive multimedia report",
      "authority" : "IHE",
      "product" : ["fhir"],
      "country" : "uv",
      "history" : "https://profiles.ihe.net/RAD/IMR/history.html",
      "language" : ["en"],
      "canonical" : "https://profiles.ihe.net/RAD/IMR",
      "ci-build" : "http://build.fhir.org/ig/IHE/RAD.IMR",
      "analysis" : {
        "content" : true,
        "rest" : true,
        "clinicalCore" : true,
        "diagnostics" : true,
        "profiles" : 8,
        "extensions" : 2,
        "valuesets" : 7,
        "examples" : 19
      },
      "editions" : [
        {
          "name" : "Publication",
          "ig-version" : "1.1.0",
          "package" : "ihe.rad.imr#1.1.0",
          "fhir-version" : ["4.0.1"],
          "url" : "https://profiles.ihe.net/RAD/IMR/1.1.0"
        }
      ]
    },
    {
      "name" : "HL7 Belgium FHIR Implementation Guide - Core profiles",
      "category" : "National Base",
      "npm-name" : "hl7.fhir.be.core",
      "description" : "HL7 Belgium FHIR Implementation Guide - Core profiles",
      "authority" : "eHealth Platform (BE)",
      "product" : ["fhir"],
      "country" : "be",
      "history" : "https://www.ehealth.fgov.be/standards/fhir/core/history.html",
      "language" : ["en"],
      "canonical" : "https://www.ehealth.fgov.be/standards/fhir/core",
      "ci-build" : "http://build.fhir.org/ig/hl7-be/core",
      "editions" : [
        {
          "name" : "Trial Use Test",
          "ig-version" : "2.0.0",
          "package" : "hl7.fhir.be.core#2.0.0",
          "fhir-version" : ["4.0.1"],
          "url" : "https://www.ehealth.fgov.be/standards/fhir/core/2.0.0"
        },
        {
          "name" : "Trial Use",
          "ig-version" : "2.0.1",
          "package" : "hl7.fhir.be.core#2.0.1",
          "fhir-version" : ["4.0.1"],
          "url" : "https://www.ehealth.fgov.be/standards/fhir/core/2.0.1"
        }
      ]
    },
    {
      "name" : "eHealth FHIR Patient Care Profiles for Belgium",
      "category" : "National Base",
      "npm-name" : "hl7.fhir.be.patient-care",
      "description" : "HL7 Belgium FHIR Implementation Guide - Prescription Search Support profiles",
      "authority" : "eHealth Platform",
      "country" : "be",
      "history" : "https://www.ehealth.fgov.be/standards/fhir/patient-care/history.html",
      "language" : ["en"],
      "canonical" : "https://www.ehealth.fgov.be/standards/fhir/patient-care",
      "ci-build" : "http://build.fhir.org/ig/hl7-be/patient-care",
      "product" : ["fhir"],
      "editions" : [
        {
          "name" : "Trial Use",
          "ig-version" : "1.0.0",
          "package" : "hl7.fhir.be.patient-care#1.0.0",
          "fhir-version" : ["4.0.1"],
          "url" : "https://www.ehealth.fgov.be/standards/fhir/patient-care/1.0.0"
        }
      ]
    },
    {
      "name" : "HL7 Belgium FHIR Implementation Guide - Prescription Search Support profiles",
      "category" : "National Base",
      "npm-name" : "hl7.fhir.be.pss",
      "description" : "HL7 Belgium FHIR Implementation Guide - Prescription Search Support profiles",
      "authority" : "eHealth Platform (BE)",
      "product" : ["fhir"],
      "country" : "be",
      "history" : "https://www.ehealth.fgov.be/standards/fhir/pss/history.html",
      "language" : ["en"],
      "canonical" : "https://www.ehealth.fgov.be/standards/fhir/pss",
      "ci-build" : "http://build.fhir.org/ig/hl7-be/pss",
      "editions" : [
        {
          "name" : "Trial Use Test",
          "ig-version" : "1.0.0",
          "package" : "hl7.fhir.be.pss#1.0.0",
          "fhir-version" : ["4.0.1"],
          "url" : "https://www.ehealth.fgov.be/standards/fhir/pss/1.0.0"
        }
      ]
    },
    {
      "name" : "HL7 Belgium FHIR Implementation Guide - Digital Referral Prescription profiles",
      "category" : "National Base",
      "npm-name" : "hl7.fhir.be.drp",
      "description" : "HL7 Belgium FHIR Implementation Guide - Digital Referral Prescription profiles",
      "authority" : "eHealth Platform (BE)",
      "product" : ["fhir"],
      "country" : "be",
      "history" : "https://www.ehealth.fgov.be/standards/fhir/drp/history.html",
      "language" : ["en"],
      "canonical" : "https://www.ehealth.fgov.be/standards/fhir/drp",
      "ci-build" : "http://build.fhir.org/ig/hl7-be/referral",
      "editions" : [
        {
          "name" : "Trial Use Test",
          "ig-version" : "1.0.0",
          "package" : "hl7.fhir.be.drp#1.0.0",
          "fhir-version" : ["4.0.1"],
          "url" : "https://www.ehealth.fgov.be/standards/fhir/drp/1.0.0"
        }
      ]
    },
    {
      "name" : "HL7 Belgium FHIR Implementation Guide - Core clinical profiles - transversal",
      "category" : "National Base",
      "npm-name" : "hl7.fhir.be.core-clinical",
      "description" : "HL7 Belgium FHIR Implementation Guide - Core clinical profiles - transversal",
      "authority" : "eHealth Platform (BE)",
      "product" : ["fhir"],
      "country" : "be",
      "history" : "https://www.ehealth.fgov.be/standards/fhir/core-clinical/history.html",
      "language" : ["en"],
      "canonical" : "https://www.ehealth.fgov.be/standards/fhir/core-clinical",
      "ci-build" : "http://build.fhir.org/ig/hl7-be/core-clinical",
      "editions" : [
        {
          "name" : "Trial Use",
          "ig-version" : "1.0.0",
          "package" : "hl7.fhir.be.core-clinical#1.0.0",
          "fhir-version" : ["4.0.1"],
          "url" : "https://www.ehealth.fgov.be/standards/fhir/core-clinical/1.0.0"
        }
      ]
    },
    {
      "name" : "HL7 Belgium FHIR Implementation Guide - Medication profiles",
      "category" : "National Base",
      "npm-name" : "hl7.fhir.be.medication",
      "description" : "HL7 Belgium FHIR Implementation Guide - Medication profiles",
      "authority" : "eHealth Platform (BE)",
      "product" : ["fhir"],
      "country" : "be",
      "history" : "https://www.ehealth.fgov.be/standards/fhir/medication/history.html",
      "language" : ["en"],
      "canonical" : "https://www.ehealth.fgov.be/standards/fhir/medication",
      "ci-build" : "http://build.fhir.org/ig/hl7-be/medication",
      "editions" : [
        {
          "name" : "Trial Use",
          "ig-version" : "1.0.0",
          "package" : "hl7.fhir.be.medication#1.0.0",
          "fhir-version" : ["4.0.1"],
          "url" : "https://www.ehealth.fgov.be/standards/fhir/medication/1.0.0"
        }
      ]
    },
    {
      "name" : "HL7 Belgium FHIR Implementation Guide - Vaccination profiles",
      "category" : "National Base",
      "npm-name" : "hl7.fhir.be.vaccination",
      "description" : "HL7 Belgium FHIR Implementation Guide - Vaccination profiles",
      "authority" : "eHealth Platform (BE)",
      "product" : ["fhir"],
      "country" : "be",
      "history" : "https://www.ehealth.fgov.be/standards/fhir/vaccination/history.html",
      "language" : ["en"],
      "canonical" : "https://www.ehealth.fgov.be/standards/fhir/vaccination",
      "ci-build" : "http://build.fhir.org/ig/hl7-be/vaccination",
      "analysis" : {
        "content" : true,
        "clinicalCore" : true,
        "profiles" : 6,
        "extensions" : 1,
        "valuesets" : 3,
        "codeSystems" : 5,
        "examples" : 6
      },
      "editions" : [
        {
          "name" : "Trial Use",
          "ig-version" : "1.0.0",
          "package" : "hl7.fhir.be.vaccination#1.0.0",
          "fhir-version" : ["4.0.1"],
          "url" : "https://www.ehealth.fgov.be/standards/fhir/vaccination/1.0.0"
        },
        {
          "name" : "Trial Use",
          "ig-version" : "1.0.1",
          "package" : "hl7.fhir.be.vaccination#1.0.1",
          "fhir-version" : ["4.0.1"],
          "url" : "https://www.ehealth.fgov.be/standards/fhir/vaccination/1.0.1"
        },
        {
          "name" : "Trial Use",
          "ig-version" : "1.0.2",
          "package" : "hl7.fhir.be.vaccination#1.0.2",
          "fhir-version" : ["4.0.1"],
          "url" : "https://www.ehealth.fgov.be/standards/fhir/vaccination/1.0.2"
        },
        {
          "name" : "Trial Use",
          "ig-version" : "1.0.3",
          "package" : "hl7.fhir.be.vaccination#1.0.3",
          "fhir-version" : ["4.0.1"],
          "url" : "https://www.ehealth.fgov.be/standards/fhir/vaccination/1.0.3"
        }
      ]
    },
    {
      "name" : "HL7 Belgium FHIR Implementation Guide - MyCareNet profiles",
      "category" : "National Base",
      "npm-name" : "hl7.fhir.be.mycarenet",
      "description" : "HL7 Belgium FHIR Implementation Guide - MyCareNet profiles",
      "authority" : "eHealth Platform (BE)",
      "product" : ["fhir"],
      "country" : "be",
      "history" : "https://www.ehealth.fgov.be/standards/fhir/mycarenet/history.html",
      "language" : ["en"],
      "canonical" : "https://www.ehealth.fgov.be/standards/fhir/mycarenet",
      "ci-build" : "http://build.fhir.org/ig/hl7-be/mycarenet",
      "editions" : [
        {
          "name" : "Trial Use",
          "ig-version" : "2.0.0",
          "package" : "hl7.fhir.be.mycarenet#2.0.0",
          "fhir-version" : ["4.0.1"],
          "url" : "https://www.ehealth.fgov.be/standards/fhir/mycarenet/2.0.0"
        }
      ]
    },
    {
      "name" : "HL7 Belgium FHIR Implementation Guide - Lab related profiles",
      "category" : "National Base",
      "npm-name" : "hl7.fhir.be.lab",
      "description" : "HL7 Belgium FHIR Implementation Guide - Lab related profiles",
      "authority" : "eHealth Platform (BE)",
      "product" : ["fhir"],
      "country" : "be",
      "history" : "https://www.ehealth.fgov.be/standards/fhir/lab/history.html",
      "language" : ["en"],
      "canonical" : "https://www.ehealth.fgov.be/standards/fhir/lab",
      "ci-build" : "http://build.fhir.org/ig/hl7-be/lab",
      "editions" : [
        {
          "name" : "Trial Use",
          "ig-version" : "1.0.0",
          "package" : "hl7.fhir.be.lab#1.0.0",
          "fhir-version" : ["4.0.1"],
          "url" : "https://www.ehealth.fgov.be/standards/fhir/lab/1.0.0"
        }
      ]
    },
    {
      "name" : "HL7 Belgium FHIR Implementation Guide - Allergy profiles",
      "category" : "National Base",
      "npm-name" : "hl7.fhir.be.allergy",
      "description" : "HL7 Belgium FHIR Implementation Guide - Allergy profiles",
      "authority" : "eHealth Platform (BE)",
      "product" : ["fhir"],
      "country" : "be",
      "history" : "https://www.ehealth.fgov.be/standards/fhir/allergy/history.html",
      "language" : ["en"],
      "canonical" : "https://www.ehealth.fgov.be/standards/fhir/allergy",
      "ci-build" : "http://build.fhir.org/ig/hl7-be/allergy",
      "editions" : [
        {
          "name" : "Trial Use",
          "ig-version" : "1.0.0",
          "package" : "hl7.fhir.be.allergy#1.0.0",
          "fhir-version" : ["4.0.1"],
          "url" : "https://www.ehealth.fgov.be/standards/fhir/allergy/1.0.0"
        },
        {
          "name" : "Trial Use",
          "ig-version" : "1.0.1",
          "package" : "hl7.fhir.be.allergy#1.0.1",
          "fhir-version" : ["4.0.1"],
          "url" : "https://www.ehealth.fgov.be/standards/fhir/allergy/1.0.1"
        },
        {
          "name" : "Trial Use",
          "ig-version" : "1.1.0",
          "package" : "hl7.fhir.be.allergy#1.1.0",
          "fhir-version" : ["4.0.1"],
          "url" : "https://www.ehealth.fgov.be/standards/fhir/allergy/1.1.0"
        },
        {
          "name" : "Trial Use",
          "ig-version" : "1.2.0",
          "package" : "hl7.fhir.be.allergy#1.2.0",
          "fhir-version" : ["4.0.1"],
          "url" : "https://www.ehealth.fgov.be/standards/fhir/allergy/1.2.0"
        }
      ]
    },
    {
      "name" : "eHealth FHIR Patient Will Profiles for Belgium",
      "category" : "National Base",
      "npm-name" : "hl7.fhir.be.patientwill",
      "description" : "eHealth FHIR Patient Will Profiles for Belgium",
      "authority" : "eHealth Platform (BE)",
      "country" : "be",
      "history" : "https://www.ehealth.fgov.be/standards/fhir/patientwill/history.html",
      "language" : ["en"],
      "canonical" : "https://www.ehealth.fgov.be/standards/fhir/patientwill",
      "ci-build" : "http://build.fhir.org/ig/hl7-be/patientwill",
      "editions" : [
        {
          "name" : "Trial Use",
          "ig-version" : "1.0.0",
          "package" : "hl7.fhir.be.patientwill#1.0.0",
          "fhir-version" : ["4.0.1"],
          "url" : "https://www.ehealth.fgov.be/standards/fhir/patientwill/1.0.0"
        }
      ],
      "product" : ["fhir"]
    },
    {
      "name" : "TW Core",
      "category" : "National Base",
      "npm-name" : "tw.gov.mohw.twcore",
      "description" : "Taiwan Core Implementation Guide",
      "authority" : "MOHW (TW)",
      "product" : ["fhir"],
      "country" : "tw",
      "history" : "https://twcore.mohw.gov.tw/ig/twcore/history.html",
      "language" : ["zh-TW"],
      "canonical" : "https://twcore.mohw.gov.tw/ig/twcore",
      "ci-build" : "https://build.fhir.org/ig/cctwFHIRterm/MOHW_TWCoreIG_Build",
      "editions" : [
        {
          "name" : "Trial Use",
          "ig-version" : "0.3.2",
          "package" : "tw.gov.mohw.twcore#0.3.2",
          "fhir-version" : ["4.0.1"],
          "url" : "https://twcore.mohw.gov.tw/ig/twcore/0.3.2"
        }
      ]
    },
    {
      "name" : "TWIDIR",
      "category" : "Medication / Immunization",
      "npm-name" : "tw.gov.mohw.cdc.twidir",
      "description" : "Taiwan Infectious Disease Inspection Report Implementation Guide",
      "authority" : "CDC (TW)",
      "product" : ["fhir"],
      "country" : "tw",
      "history" : "https://twidir.cdc.gov.tw/twidir/history.html",
      "language" : ["zh-TW"],
      "canonical" : "https://twidir.cdc.gov.tw/twidir",
      "editions" : [
        {
          "name" : "STU1",
          "ig-version" : "0.1.0",
          "package" : "tw.gov.mohw.cdc.twidir#0.1.0",
          "fhir-version" : ["4.0.1"],
          "url" : "https://twidir.cdc.gov.tw/twidir/0.1.0"
        },
        {
          "name" : "STU1",
          "ig-version" : "0.1.1",
          "package" : "tw.gov.mohw.cdc.twidir#0.1.1",
          "fhir-version" : ["4.0.1"],
          "url" : "https://twidir.cdc.gov.tw/twidir/0.1.1"
        },
        {
          "name" : "STU1",
          "ig-version" : "0.1.2",
          "package" : "tw.gov.mohw.cdc.twidir#0.1.2",
          "fhir-version" : ["4.0.1"],
          "url" : "https://twidir.cdc.gov.tw/twidir/0.1.2"
        }
      ]
    },
    {
      "name" : "EMR",
      "category" : "Clinical Observations",
      "npm-name" : "tw.gov.mohw.emr",
      "description" : "Taiwan EMR Implementation Guide",
      "authority" : "MOHW (TW)",
      "product" : ["fhir"],
      "country" : "tw",
      "history" : "https://twcore.mohw.gov.tw/ig/emr/history.html",
      "language" : ["zh-TW"],
      "canonical" : "https://twcore.mohw.gov.tw/ig/emr",
      "editions" : [
        {
          "name" : "Trial Use",
          "ig-version" : "0.2.0",
          "package" : "tw.gov.mohw.emr#0.2.0",
          "fhir-version" : ["4.0.1"],
          "url" : "https://twcore.mohw.gov.tw/ig/emr/0.2.0"
        },
        {
          "name" : "Trial Use",
          "ig-version" : "0.1.0",
          "package" : "tw.gov.mohw.emr#0.1.0",
          "fhir-version" : ["4.0.1"],
          "url" : "https://twcore.mohw.gov.tw/ig/emr/0.1.0"
        }
      ]
    },
    {
      "name" : "TWPAS",
      "category" : "Financial",
      "npm-name" : "tw.gov.mohw.nhi.pas",
      "description" : "Taiwan NHI Cancer Prior Authorization Support Implementation Guide",
      "authority" : "NHIA (TW)",
      "product" : ["fhir"],
      "country" : "tw",
      "history" : "https://nhicore.nhi.gov.tw/pas/history.html",
      "language" : ["zh-TW"],
      "canonical" : "https://nhicore.nhi.gov.tw/pas",
      "ci-build" : "https://build.fhir.org/ig/TWNHIFHIR/pas",
      "editions" : [
        {
          "name" : "STU1.0.8",
          "ig-version" : "1.0.8",
          "package" : "tw.gov.mohw.nhi.pas#1.0.8",
          "fhir-version" : ["4.0.1"],
          "url" : "https://nhicore.nhi.gov.tw/pas/1.0.8"
        }
      ]
    },
    {
      "name" : "TWNGS",
      "category" : "Clinical Documents",
      "npm-name" : "tw.gov.mohw.nhi.ngs",
      "description" : "Taiwan NHI Next Generation Sequencing Implementation Guide",
      "authority" : "NHIA (TW)",
      "product" : ["fhir"],
      "country" : "tw",
      "history" : "https://nhicore.nhi.gov.tw/ngs/history.html",
      "language" : ["zh-TW"],
      "canonical" : "https://nhicore.nhi.gov.tw/ngs",
      "ci-build" : "https://build.fhir.org/ig/TWNHIFHIR/ngs",
      "editions" : [
        {
          "name" : "STU1.0.0",
          "ig-version" : "1.0.0",
          "package" : "tw.gov.mohw.nhi.ngs#1.0.0",
          "fhir-version" : ["4.0.1"],
          "url" : "https://nhicore.nhi.gov.tw/ngs/1.0.0"
        }
      ]
    },
    {
      "name" : "TWCI",
      "category" : "Administration",
      "npm-name" : "tw.gov.mohw.nhi.ci",
      "description" : "Taiwan NHI Catastrophic Illness Implementation Guide",
      "authority" : "NHIA (TW)",
      "product" : ["fhir"],
      "country" : "tw",
      "history" : "https://nhicore.nhi.gov.tw/ci/history.html",
      "language" : ["zh-TW"],
      "canonical" : "https://nhicore.nhi.gov.tw/ci",
      "ci-build" : "https://build.fhir.org/ig/TWNHIFHIR/ci",
      "editions" : [
        {
          "name" : "STU1.0.0",
          "ig-version" : "1.0.0",
          "package" : "tw.gov.mohw.nhi.ci#1.0.0",
          "fhir-version" : ["4.0.1"],
          "url" : "https://nhicore.nhi.gov.tw/ci/1.0.0"
        }
      ]
    },
    {
      "name" : "EMPD",
      "category" : "Medication",
      "npm-name" : "tw.gov.mohw.nhi.empd",
      "description" : "Taiwan Electronic Medication Prescription and Dispense Implementation Guide",
      "authority" : "NHIA (TW)",
      "product" : ["fhir"],
      "country" : "tw",
      "history" : "https://nhicore.nhi.gov.tw/empd/history.html",
      "language" : ["zh-TW"],
      "canonical" : "https://nhicore.nhi.gov.tw/empd",
      "editions" : [
        {
          "name" : "STU0.1.0",
          "ig-version" : "0.1.0",
          "package" : "tw.gov.mohw.nhi.empd#0.1.0",
          "fhir-version" : ["4.0.1"],
          "url" : "https://nhicore.nhi.gov.tw/empd/0.1.0"
        }
      ]
    },
    {
      "name" : "IClaim",
      "category" : "Financial",
      "npm-name" : "tw.cathay.fhir.iclaim",
      "description" : "Guidelines for Medical Insurance Claims Implementation",
      "authority" : "國泰綜合醫院",
      "product" : ["fhir"],
      "country" : "tw",
      "history" : "https://claim.cgh.org.tw/iclaim/history.html",
      "language" : ["zh-TW"],
      "canonical" : "https://claim.cgh.org.tw/iclaim",
      "editions" : [
        {
          "name" : "STU1",
          "ig-version" : "1.0.0",
          "package" : "tw.cathay.fhir.iclaim#1.0.0",
          "fhir-version" : ["4.0.1"],
          "url" : "https://claim.cgh.org.tw/iclaim/1.0.0"
        },
        {
          "name" : "Trial Use",
          "ig-version" : "0.1.3",
          "package" : "tw.cathay.fhir.iclaim#0.1.3",
          "fhir-version" : ["4.0.1"],
          "url" : "https://claim.cgh.org.tw/iclaim/0.1.3"
        },
        {
          "name" : "Trial Use",
          "ig-version" : "0.1.2",
          "package" : "tw.cathay.fhir.iclaim#0.1.2",
          "fhir-version" : ["4.0.1"],
          "url" : "https://claim.cgh.org.tw/iclaim/0.1.2"
        },
        {
          "name" : "Trial Use",
          "ig-version" : "0.1.1",
          "package" : "tw.cathay.fhir.iclaim#0.1.1",
          "fhir-version" : ["4.0.1"],
          "url" : "https://claim.cgh.org.tw/iclaim/0.1.1"
        },
        {
          "name" : "Trial Use",
          "ig-version" : "0.1.0",
          "package" : "tw.cathay.fhir.iclaim#0.1.0",
          "fhir-version" : ["4.0.1"],
          "url" : "https://claim.cgh.org.tw/iclaim/0.1.0"
        }
      ]
    },
    {
      "name" : "CodeX™ Radiation Therapy",
      "category" : "Care Management",
      "npm-name" : "hl7.fhir.us.codex-radiation-therapy",
      "description" : "The CodeX Radiation Therapy (RT) Implementation Guide (IG) describes how to represent and exchange radiation therapy treatment information. The CodeX RT IG enables radiation oncology information systems to generate treatment summaries that are retrievable by health systems, or other information systems, for display within the EHR interface to be used for care coordination and data reuse. ",
      "authority" : "HL7",
      "country" : "us",
      "history" : "http://hl7.org/fhir/us/codex-radiation-therapy/history.html",
      "language" : ["en"],
      "canonical" : "http://hl7.org/fhir/us/codex-radiation-therapy",
      "ci-build" : "http://build.fhir.org/ig/codex-radiation-therapy",
      "product" : ["fhir"],
      "editions" : [
        {
          "name" : "STU 2",
          "ig-version" : "2.0.0",
          "package" : "hl7.fhir.us.codex-radiation-therapy#2.0.0",
          "fhir-version" : ["4.0.1"],
          "url" : "http://hl7.org/fhir/us/codex-radiation-therapy/STU2"
        },
        {
          "name" : "STU 1",
          "ig-version" : "1.0.0",
          "package" : "hl7.fhir.us.codex-radiation-therapy#1.0.0",
          "fhir-version" : ["4.0.1"],
          "url" : "http://hl7.org/fhir/us/codex-radiation-therapy/STU1"
        }
      ]
    },
    {
      "name" : "At-Home In-Vitro Test Report",
      "category" : "Clinical Documents",
      "npm-name" : "hl7.fhir.us.home-lab-report",
      "description" : "This Implementation Guide describes a framework for use for transmitting At-Home Point-of-Care lab test results to local, state, territorial and federal health agencies. This version also contains workflow description and profiles and vocabulary for transmitting Covid-At-Home tests.",
      "authority" : "HL7",
      "country" : "us",
      "history" : "http://hl7.org/fhir/us/home-lab-report/history.html",
      "language" : ["en"],
      "canonical" : "http://hl7.org/fhir/us/home-lab-report",
      "ci-build" : "http://build.fhir.org/ig/HL7/home-lab-report",
      "product" : ["fhir"],
      "editions" : [
        {
          "name" : "STU 1",
          "ig-version" : "1.1.0",
          "package" : "hl7.fhir.us.home-lab-report#1.1.0",
          "fhir-version" : ["4.0.1"],
          "url" : "http://hl7.org/fhir/us/home-lab-report/STU1.1"
        },
        {
          "name" : "STU 1",
          "ig-version" : "1.0.0",
          "package" : "hl7.fhir.us.home-lab-report#1.0.0",
          "fhir-version" : ["4.0.1"],
          "url" : "http://hl7.org/fhir/us/home-lab-report/STU1"
        }
      ]
    },
    {
      "name" : "PACIO Personal Functioning and Engagement Implementation Guide",
      "category" : "Patient Summary",
      "npm-name" : "hl7.fhir.us.pacio-pfe",
      "description" : "The Personal Functioning and Engagement IG provides a framework for communicating the functioning of an individual, including their body functions and structure and their activities and participation in society, as well as related clinical care. The IG draws on the health and health-related domains defined within the International Classification of Functioning, Disability and Health (commonly known as ICF).",
      "authority" : "HL7",
      "country" : "us",
      "history" : "http://hl7.org/fhir/us/pacio-pfe/history.html",
      "language" : ["en"],
      "canonical" : "http://hl7.org/fhir/us/pacio-pfe",
      "ci-build" : "http://build.fhir.org/ig/HL7/fhir-pacio-pfe",
      "product" : ["fhir"],
      "editions" : [
        {
          "name" : "STU 2",
          "ig-version" : "2.0.0",
          "package" : "hl7.fhir.us.pacio-pfe#2.0.0",
          "fhir-version" : ["4.0.1"],
          "url" : "http://hl7.org/fhir/us/pacio-pfe/STU2"
        }
      ]
    },
    {
      "name" : "US Public Health Profiles Library",
      "category" : "Medication / Immunization",
      "npm-name" : "hl7.fhir.us.ph-library",
      "description" : "The US Public Health Profiles Library is a collection of reusable architecture and content profiles representing common public health concepts and patterns. It provides a framework for inclusion in multiple use case specific implementation guides focused on the exchange of Public Health information.",
      "authority" : "HL7",
      "country" : "us",
      "history" : "http://hl7.org/fhir/us/ph-library/history.html",
      "language" : ["en"],
      "canonical" : "http://hl7.org/fhir/us/ph-library",
      "ci-build" : "http://build.fhir.org/ig/HL7/fhir-us-ph-library",
      "product" : ["fhir"],
      "editions" : [
        {
          "name" : "STU 2 Ballot",
          "ig-version" : "2.0.0-ballot",
          "package" : "hl7.fhir.us.ph-library#2.0.0-ballot",
          "fhir-version" : ["4.0.1"],
          "url" : "http://hl7.org/fhir/us/ph-library/2025Sep"
        }
      ]
    },
    {
      "name" : "National Healthcare Query",
      "category" : "Administration",
      "npm-name" : "hl7.fhir.us.directory-query",
      "description" : "Standard for endpoint query request and response for Validated National Directory federated access directories",
      "authority" : "HL7",
      "country" : "us",
      "history" : "http://hl7.org/fhir/us/directory-query/history.html",
      "language" : ["en"],
      "canonical" : "http://hl7.org/fhir/us/directory-query",
      "ci-build" : "http://build.fhir.org/ig/HL7/fhir-directory-query",
      "product" : ["fhir"],
      "editions" : [
        {
          "name" : "STU 1 Ballot",
          "ig-version" : "1.0.0-ballot",
          "package" : "hl7.fhir.us.directory-query#1.0.0-ballot",
          "fhir-version" : ["4.0.1"],
          "url" : "http://hl7.org/fhir/us/directory-query/2022Sep"
        }
      ]
    },
    {
      "name" : "National Healthcare Directory Exchange",
      "category" : "Administration",
      "npm-name" : "hl7.fhir.us.directory-exchange",
      "description" : "Standard for exchange of Health and Social Care Directory information between a Validated National Directory and a federated directory (primarily for workflow integration).",
      "authority" : "HL7",
      "country" : "us",
      "history" : "http://hl7.org/fhir/us/directory-exchange/history.html",
      "language" : ["en"],
      "canonical" : "http://hl7.org/fhir/us/directory-exchange",
      "ci-build" : "http://build.fhir.org/ig/HL7/fhir-directory-exchange",
      "product" : ["fhir"],
      "editions" : [
        {
          "name" : "STU 1 Ballot",
          "ig-version" : "1.0.0-ballot",
          "package" : "hl7.fhir.us.directory-exchange#1.0.0-ballot",
          "fhir-version" : ["4.0.1"],
          "url" : "http://hl7.org/fhir/us/directory-exchange/2022Sep"
        }
      ]
    },
    {
      "name" : "National Healthcare Directory Attestation",
      "category" : "Administration",
      "npm-name" : "hl7.fhir.us.directory-attestation",
      "description" : "Provides the methods and standards for the contribution, attestation, and validation of information in the National Directory.  This applies to individual demographics, organizational demographics, relationship between individuals and organizations, services provided, and electronic endpoint metadata.",
      "authority" : "HL7",
      "country" : "us",
      "history" : "http://hl7.org/fhir/us/directory-attestation/history.html",
      "language" : ["en"],
      "canonical" : "http://hl7.org/fhir/us/directory-attestation",
      "ci-build" : "http://build.fhir.org/ig/HL7/fhir-directory-attestation",
      "product" : ["fhir"],
      "editions" : [
        {
          "name" : "STU 1 Ballot",
          "ig-version" : "1.0.0-ballot",
          "package" : "hl7.fhir.us.directory-attestation#1.0.0-ballot",
          "fhir-version" : ["4.0.1"],
          "url" : "http://hl7.org/fhir/us/directory-attestation/2022Sep"
        }
      ]
    },
    {
      "name" : "Sharing Valuesets, Codes, and Maps (SVCM)",
      "category" : "Terminology",
      "npm-name" : "ihe.iti.svcm",
      "description" : "The Sharing Valuesets, Codes, and Maps (SVCM) Profile defines a lightweight interface through which healthcare systems may retrieve centrally managed uniform nomenclature and mappings between code systems based on the HL7 Fast Healthcare Interoperability Resources (FHIR) specification.",
      "authority" : "IHE",
      "product" : ["fhir"],
      "country" : "uv",
      "history" : "https://profiles.ihe.net/ITI/SVCM/history.html",
      "language" : ["en"],
      "canonical" : "https://profiles.ihe.net/ITI/SVCM",
      "ci-build" : "http://build.fhir.org/ig/IHE/ITI.SVCM",
      "editions" : [
        {
          "name" : "Publication",
          "ig-version" : "1.5.1",
          "package" : "ihe.iti.svcm#1.5.1",
          "fhir-version" : ["4.0.1"],
          "url" : "https://profiles.ihe.net/ITI/SVCM/1.5.1"
        }
      ]
    },
    {
      "name" : "IHE SDC/eCC on FHIR",
      "category" : "Diagnostics",
      "npm-name" : "hl7.fhir.uv.ihe-sdc-ecc",
      "description" : "Integrating the Healthcare Enterprise (IHE) Structured Data Capture (SDC) on FHIR uses a form-driven workflow to capture and transmit encoded data by creating FHIR Observations. The primary use case for this is transmitting data captured in College of American Pathologists electronic Cancer Checklists (eCCs), which are distributed as IHE SDC templates.",
      "authority" : "HL7",
      "country" : "uv",
      "history" : "http://hl7.org/fhir/uv/ihe-sdc-ecc/history.html",
      "language" : ["en"],
      "canonical" : "http://hl7.org/fhir/uv/ihe-sdc-ecc",
      "ci-build" : "http://build.fhir.org/ig/HL7/ihe-sdc-ecc-on-fhir",
      "product" : ["fhir"],
      "editions" : [
        {
          "name" : "STU1",
          "ig-version" : "1.0.0",
          "package" : "hl7.fhir.uv.ihe-sdc-ecc#1.0.0",
          "fhir-version" : ["4.0.1"],
          "url" : "http://hl7.org/fhir/uv/ihe-sdc-ecc/STU1"
        }
      ]
    },
    {
      "name" : "Vital Signs FHIR IG",
      "category" : "Clinical Observations",
      "npm-name" : "hl7.fhir.us.vitals",
      "description" : "US Realm Implementation Guide for Vital Signs observations with extensions for qualifying data.",
      "authority" : "HL7",
      "country" : "us",
      "history" : "http://hl7.org/fhir/us/vitals/history.html",
      "canonical" : "http://hl7.org/fhir/us/vitals",
      "ci-build" : "http://build.fhir.org/ig/HL7/cimi-vital-signs",
      "language" : ["en"],
      "analysis" : {
        "content" : true,
        "clinicalCore" : true,
        "profiles" : 15,
        "extensions" : 11,
        "valuesets" : 27,
        "codeSystems" : 3,
        "examples" : 15
      },
      "product" : ["fhir"],
      "editions" : [
        {
          "name" : "STU1",
          "ig-version" : "1.0.0",
          "package" : "hl7.fhir.us.vitals#1.0.0",
          "fhir-version" : ["4.0.1"],
          "url" : "http://hl7.org/fhir/us/vitals/STU1"
        }
      ]
    },
    {
      "name" : "HL7 Cross Paradigm IG: Gender Harmony - Sex and Gender Representation",
      "category" : "Administration",
      "npm-name" : "hl7.xprod.uv.gender-harmony",
      "description" : "Provide profile components and guidance on how to properly represent Gender Identity as distinct from clinical sex characterization via Sex For Clinical Use, as well as other aligned sex- or gender-related data elements (Recorded Sex or Gender, Name to Use, Pronouns, etc.) Covers implementation approaches for FHIR, CDA, and V2.",
      "authority" : "HL7",
      "product" : ["fhir", "cda", "v2"],
      "country" : "uv",
      "history" : "http://hl7.org/xprod/ig/uv/gender-harmony/history.html",
      "language" : ["en"],
      "canonical" : "http://hl7.org/xprod/ig/uv/gender-harmony",
      "ci-build" : "http://build.fhir.org/ig/HL7/fhir-gender-harmony",
      "editions" : [
        {
          "name" : "Informative Edition 1",
          "ig-version" : "1.0.0",
          "package" : "hl7.xprod.uv.gender-harmony#1.0.0",
          "fhir-version" : ["5.0.0"],
          "url" : "http://hl7.org/xprod/ig/uv/gender-harmony/informative1"
        }
      ]
    },
    {
      "name" : "HL7 UK FHIR UKCore Implementation Guide",
      "category" : "National Base",
      "npm-name" : "fhir.r4.ukcore.stu3.currentbuild",
      "description" : "HL7 UK FHIR UKCore Implementation Guide",
      "authority" : "HL7 UK",
      "country" : "gb",
      "history" : "https://simplifier.net/guide/ukcoreversionhistory/home?version=current",
      "language" : ["en"],
      "canonical" : "https://simplifier.net/guide/uk-core-implementation-guide-stu3-sequence?version=current",
      "editions" : [
        {
          "name" : "STU 3",
          "ig-version" : "0.0.18-pre-release",
          "package" : "fhir.r4.ukcore.stu3.currentbuild 0.0.18-pre-release",
          "fhir-version" : ["4.0.1"],
          "url" : "https://simplifier.net/guide/UK-Core-Implementation-Guide-STU3-Sequence/Home?version=current"
        },
        {
          "name" : "STU 2",
          "ig-version" : "2.0.1",
          "package" : "fhir.r4.ukcore.stu2 2.0.1",
          "fhir-version" : ["4.0.1"],
          "url" : "https://simplifier.net/guide/uk-core-implementation-guide-stu2?version=2.0.1"
        },
        {
          "name" : "STU 1",
          "ig-version" : "1.0.0",
          "package" : "fhir.r4.ukcore.stu1 1.0.4",
          "fhir-version" : ["4.0.1"],
          "url" : "https://simplifier.net/guide/uk-core-implementation-guide?version=1.0.0"
        }
      ],
      "product" : ["fhir"]
    },
    {
      "name" : "Electronic Medicinal Product Information (ePI) FHIR Implementation Guide",
      "category" : "Pharmaceutical Mgmt",
      "npm-name" : "hl7.fhir.uv.emedicinal-product-info",
      "description" : "This guide provides best practice guidance for creating and representing electronic product information for medicinal products.",
      "authority" : "HL7",
      "country" : "uv",
      "history" : "http://hl7.org/fhir/uv/emedicinal-product-info/history.html",
      "language" : ["en"],
      "canonical" : "http://hl7.org/fhir/uv/emedicinal-product-info",
      "ci-build" : "http://build.fhir.org/ig/HL7/emedicinal-product-info",
      "product" : ["fhir"],
      "editions" : [
        {
          "name" : "STU1",
          "ig-version" : "1.0.0",
          "package" : "hl7.fhir.uv.emedicinal-product-info#1.0.0",
          "fhir-version" : ["5.0.0"],
          "url" : "http://hl7.org/fhir/uv/emedicinal-product-info/STU1"
        }
      ]
    },
    {
      "name" : "Retrieval of Real World Data for Clinical Research",
      "category" : "Research",
      "npm-name" : "hl7.fhir.uv.vulcan-rwd",
      "description" : "This IG provides profiles that define the data needed from EHRs to answer research questions arising from clinical studies.  It will demonstrate how FHIR and EHRs can directly support clinical trials.",
      "authority" : "HL7",
      "country" : "uv",
      "history" : "http://hl7.org/fhir/uv/vulcan-rwd/history.html",
      "language" : ["en"],
      "canonical" : "http://hl7.org/fhir/uv/vulcan-rwd",
      "ci-build" : "http://build.fhir.org/ig/HL7/vulcan-rwd",
      "product" : ["fhir"],
      "editions" : [
        {
          "name" : "STU1",
          "ig-version" : "1.0.0",
          "package" : "hl7.fhir.uv.vulcan-rwd#1.0.0",
          "fhir-version" : ["4.0.1"],
          "url" : "http://hl7.org/fhir/uv/vulcan-rwd/STU1"
        }
      ]
    },
    {
      "name" : "MCC eCare Plan Implementation Guide",
      "category" : "Care Management",
      "npm-name" : "hl7.fhir.us.mcc",
      "description" : "Provides representation of clinical and social data elements in the FHIR Care Plan format. Focuses on 4 common chronic conditions: 1) chronic kidney disease (CKD), 2) type 2 diabetes mellitus (T2DM), 3) cardiovascular diseases (specifically, hypertension, ischemic heart disease and heart failure), and 4) pain.",
      "authority" : "HL7",
      "country" : "us",
      "history" : "http://hl7.org/fhir/us/mcc/history.html",
      "language" : ["en"],
      "canonical" : "http://hl7.org/fhir/us/mcc",
      "ci-build" : "http://build.fhir.org/ig/HL7/fhir-us-mcc",
      "product" : ["fhir"],
      "editions" : [
        {
          "name" : "STU 1",
          "ig-version" : "1.0.0",
          "package" : "hl7.fhir.us.mcc#1.0.0",
          "fhir-version" : ["4.0.1"],
          "url" : "http://hl7.org/fhir/us/mcc/STU1"
        }
      ]
    },
    {
      "name" : "Clinical Study Schedule of Activities",
      "category" : "Research",
      "npm-name" : "hl7.fhir.uv.vulcan-schedule",
      "description" : "This guide provides best practice guidance for representing the schedule of activities (visits/encounters) in a Research Study and for relating EHR data to that schedule.  It also includes definition of blocks of standard activities that can subsequently be used as components of studies.",
      "authority" : "HL7",
      "country" : "uv",
      "history" : "http://hl7.org/fhir/uv/vulcan-schedule/history.html",
      "language" : ["en"],
      "canonical" : "http://hl7.org/fhir/uv/vulcan-schedule",
      "ci-build" : "http://build.fhir.org/ig/HL7/Vulcan-schedule-ig",
      "product" : ["fhir"],
      "editions" : [
        {
          "name" : "STU1",
          "ig-version" : "1.0.0",
          "package" : "hl7.fhir.uv.vulcan-schedule#1.0.0",
          "fhir-version" : ["4.0.1"],
          "url" : "http://hl7.org/fhir/uv/vulcan-schedule/STU1"
        }
      ]
    },
    {
      "name" : "EHRS Functional Model - Record Lifecycle Events Implementation Guide",
      "category" : "Mappings to Other Standards",
      "npm-name" : "hl7.fhir.uv.ehrs-rle",
      "description" : "This implementation guide describes the expected capabilities for an Electronic Health Record System (EHR-S) that intends to adhere to the ISO/HL7 10781 Electronic Health Record System Functional Model Release 2 which covers the logging of record lifecycle events.",
      "authority" : "HL7",
      "country" : "uv",
      "history" : "http://hl7.org/fhir/uv/ehrs-rle/history.html",
      "language" : ["en"],
      "canonical" : "http://hl7.org/fhir/uv/ehrs-rle",
      "ci-build" : "http://build.fhir.org/ig/HL7/ehrs-rle-ig",
      "product" : ["fhir"],
      "editions" : [
        {
          "name" : "Informative Release 1 Informative",
          "ig-version" : "1.1.0",
          "package" : "hl7.fhir.uv.ehrs-rle#1.1.0",
          "fhir-version" : ["5.0.0"],
          "url" : "http://hl7.org/fhir/uv/ehrs-rle/Informative1"
        }
      ]
    },
    {
      "name" : "ICHOM breast cancer patient-centered outcome measure set FHIR IG",
      "category" : "Quality / CDS",
      "npm-name" : "hl7.fhir.uv.ichom-breast-cancer",
      "description" : "This Implementation Guide describes the representation of the ICHOM Breast Cancer Patient Centered Outcomes Measures in HL7 FHIR and a description of the use cases for which these are be intended to be used.",
      "authority" : "HL7",
      "country" : "uv",
      "history" : "http://hl7.org/fhir/uv/ichom-breast-cancer/history.html",
      "language" : ["en"],
      "canonical" : "http://hl7.org/fhir/uv/ichom-breast-cancer",
      "ci-build" : "http://build.fhir.org/ig/HL7/fhir-ichom-breast-cancer-ig",
      "product" : ["fhir"],
      "editions" : [
        {
          "name" : "STU 1",
          "ig-version" : "1.0.0",
          "package" : "hl7.fhir.uv.ichom-breast-cancer#1.0.0",
          "fhir-version" : ["4.0.1"],
          "url" : "http://hl7.org/fhir/uv/ichom-breast-cancer/STU1"
        }
      ]
    },
    {
      "name" : "FHIR IG Human Services Directory",
      "category" : "Care Management",
      "npm-name" : "hl7.fhir.us.hsds",
      "description" : "FHIR API-based data exchange enabling healthcare provider, community-based organization, payer, and consumer-facing application systems to search standardized directories of organizations providing human and social services, providing foundational support for downstream care planning and management use cases, including closed loop referrals, care coordination and care management activities, consumer-based search for assistance, etc. This guide is a US Realm specification.",
      "authority" : "HL7",
      "country" : "us",
      "history" : "http://hl7.org/fhir/us/hsds/history.html",
      "language" : ["en"],
      "canonical" : "http://hl7.org/fhir/us/hsds",
      "ci-build" : "http://build.fhir.org/ig/HL7/FHIR-IG-Human-Services-Directory",
      "product" : ["fhir"],
      "editions" : [
        {
          "name" : "STU1",
          "ig-version" : "1.0.0",
          "package" : "hl7.fhir.us.hsds#1.0.0",
          "fhir-version" : ["4.0.1"],
          "url" : "http://hl7.org/fhir/us/hsds/STU1"
        }
      ]
    },
    {
      "name" : "DK MedCom CareCommunication",
      "category" : "Care Management",
      "npm-name" : "medcom.fhir.dk.carecommunication",
      "description" : "This IG includes profiles used in MedCom's CareCommunication standard. The purpose of CareCommunication is to support messagebased, digital communication between parties within Danish healthcare and the social area.",
      "authority" : "MedCom (DK)",
      "country" : "dk",
      "history" : "http://medcomfhir.dk/ig/carecommunication/history.html",
      "language" : ["en"],
      "canonical" : "http://medcomfhir.dk/ig/carecommunication",
      "ci-build" : "http://build.fhir.org/ig/medcomdk/dk-medcom-carecommunication",
      "editions" : [
        {
          "name" : "Release",
          "ig-version" : "3.0.0",
          "package" : "medcom.fhir.dk.carecommunication#3.0.0",
          "fhir-version" : ["4.0.1"],
          "url" : "http://medcomfhir.dk/ig/carecommunication/3.0.0"
        },
        {
          "name" : "Release",
          "ig-version" : "2.0.0",
          "package" : "medcom.fhir.dk.carecommunication#2.0.0",
          "fhir-version" : ["4.0.1"],
          "url" : "http://medcomfhir.dk/ig/carecommunication/2.0.0"
        },
        {
          "name" : "STU",
          "ig-version" : "1.0.0",
          "package" : "medcom.fhir.dk.carecommunication#1.0.0",
          "fhir-version" : ["4.0.1"],
          "url" : "http://medcomfhir.dk/fhir/ig/dk-medcom-carecommunication"
        }
      ],
      "product" : ["fhir"]
    },
    {
      "name" : "DK MedCom Core",
      "category" : "Frameworks",
      "npm-name" : "medcom.fhir.dk.core",
      "description" : "This IG includes core profiles defined by MedCom. These profiles are used in MedCom's FHIR standards.",
      "authority" : "MedCom (DK)",
      "country" : "dk",
      "history" : "http://medcomfhir.dk/ig/core/history.html",
      "language" : ["en"],
      "canonical" : "http://medcomfhir.dk/ig/core",
      "ci-build" : "http://build.fhir.org/ig/medcomdk/dk-medcom-core",
      "editions" : [
        {
          "name" : "Release",
          "ig-version" : "2.3.0",
          "package" : "medcom.fhir.dk.core#2.3.0",
          "fhir-version" : ["4.0.1"],
          "url" : "http://medcomfhir.dk/ig/core/2.3.0"
        },
        {
          "name" : "Release",
          "ig-version" : "2.2.0",
          "package" : "medcom.fhir.dk.core#2.2.0",
          "fhir-version" : ["4.0.1"],
          "url" : "http://medcomfhir.dk/ig/core/2.2.0"
        },
        {
          "name" : "Release",
          "ig-version" : "2.1.0",
          "package" : "medcom.fhir.dk.core#2.1.0",
          "fhir-version" : ["4.0.1"],
          "url" : "http://medcomfhir.dk/ig/core/2.1.0"
        },
        {
          "name" : "Release",
          "ig-version" : "2.0.0",
          "package" : "medcom.fhir.dk.core#2.0.0",
          "fhir-version" : ["4.0.1"],
          "url" : "http://medcomfhir.dk/ig/core/2.0.0"
        }
      ],
      "product" : ["fhir"]
    },
    {
      "name" : "DK MedCom Terminology",
      "category" : "Terminology",
      "npm-name" : "medcom.fhir.dk.terminology",
      "description" : "This IG includes CodeSystems, ValueSets and ConceptMaps defined by MedCom and used in MedCom's FHIR standards.",
      "authority" : "MedCom (DK)",
      "country" : "dk",
      "history" : "http://medcomfhir.dk/ig/terminology/history.html",
      "language" : ["en"],
      "canonical" : "http://medcomfhir.dk/ig/terminology",
      "ci-build" : "http://build.fhir.org/ig/medcomdk/dk-medcom-terminology",
      "editions" : [
        {
          "name" : "Release",
          "ig-version" : "1.6.0",
          "package" : "medcom.fhir.dk.terminology#1.6.0",
          "fhir-version" : ["4.0.1"],
          "url" : "http://medcomfhir.dk/ig/terminology/1.6.0"
        },
        {
          "name" : "Release",
          "ig-version" : "1.5.0",
          "package" : "medcom.fhir.dk.terminology#1.5.0",
          "fhir-version" : ["4.0.1"],
          "url" : "http://medcomfhir.dk/ig/terminology/1.5.0"
        },
        {
          "name" : "Release",
          "ig-version" : "1.4.0",
          "package" : "medcom.fhir.dk.terminology#1.4.0",
          "fhir-version" : ["4.0.1"],
          "url" : "http://medcomfhir.dk/ig/terminology/1.4.0"
        },
        {
          "name" : "Release",
          "ig-version" : "1.3.0",
          "package" : "medcom.fhir.dk.terminology#1.3.0",
          "fhir-version" : ["4.0.1"],
          "url" : "http://medcomfhir.dk/ig/terminology/1.3.0"
        },
        {
          "name" : "Release",
          "ig-version" : "1.2.0",
          "package" : "medcom.fhir.dk.terminology#1.2.0",
          "fhir-version" : ["4.0.1"],
          "url" : "http://medcomfhir.dk/ig/terminology/1.2.0"
        },
        {
          "name" : "Release",
          "ig-version" : "1.1.1",
          "package" : "medcom.fhir.dk.terminology#1.1.1",
          "fhir-version" : ["4.0.1"],
          "url" : "http://medcomfhir.dk/ig/terminology/1.1.1"
        },
        {
          "name" : "Release",
          "ig-version" : "1.1.0",
          "package" : "medcom.fhir.dk.terminology#1.1.0",
          "fhir-version" : ["4.0.1"],
          "url" : "http://medcomfhir.dk/ig/terminology/1.1.0"
        },
        {
          "name" : "Release",
          "ig-version" : "1.0.0",
          "package" : "medcom.fhir.dk.terminology#1.0.0",
          "fhir-version" : ["4.0.1"],
          "url" : "http://medcomfhir.dk/ig/terminology/1.0.0"
        }
      ],
      "product" : ["fhir"]
    },
    {
      "name" : "DK MedCom HospitalNotification",
      "category" : "Care Management",
      "npm-name" : "medcom.fhir.dk.hospitalnotification",
      "description" : "This IG includes profiles used in MedCom's HospitalNotification standard. The purpose of HospitalNotification is to inform the citizen’s current care and health provider in the primary sector about the start, end, and period of leave of the citizen’s stay at the hospital. The communication is messagebased.",
      "authority" : "MedCom (DK)",
      "country" : "dk",
      "history" : "http://medcomfhir.dk/ig/hospitalnotification/history.html",
      "language" : ["en"],
      "canonical" : "http://medcomfhir.dk/ig/hospitalnotification",
      "ci-build" : "http://build.fhir.org/ig/medcomdk/dk-medcom-hospitalnotification",
      "editions" : [
        {
          "name" : "Release",
          "ig-version" : "3.0.1",
          "package" : "medcom.fhir.dk.hospitalnotification#3.0.1",
          "fhir-version" : ["4.0.1"],
          "url" : "http://medcomfhir.dk/ig/hospitalnotification/3.0.1"
        },
        {
          "name" : "Release",
          "ig-version" : "3.0.0",
          "package" : "medcom.fhir.dk.hospitalnotification#3.0.0",
          "fhir-version" : ["4.0.1"],
          "url" : "http://medcomfhir.dk/ig/hospitalnotification/3.0.0"
        },
        {
          "name" : "Release",
          "ig-version" : "2.0.0",
          "package" : "medcom.fhir.dk.hospitalnotification#2.0.0",
          "fhir-version" : ["4.0.1"],
          "url" : "http://medcomfhir.dk/ig/hospitalnotification/2.0.0"
        },
        {
          "name" : "STU",
          "ig-version" : "1.0.0",
          "package" : "medcom.fhir.dk.hospitalnotification#1.0.0",
          "fhir-version" : ["4.0.1"],
          "url" : "http://medcomfhir.dk/fhir/ig/dk-medcom-hospitalnotification"
        }
      ],
      "product" : ["fhir"]
    },
    {
      "name" : "DK MedCom Acknowledgement",
      "category" : "Frameworks",
      "npm-name" : "medcom.fhir.dk.acknowledgement",
      "description" : "This IG includes profiles used in MedCom's Acknowledgement standard. An Acknowledgement is used as a receipt in messagebased communication.",
      "authority" : "MedCom (DK)",
      "country" : "dk",
      "history" : "http://medcomfhir.dk/ig/acknowledgement/history.html",
      "language" : ["en"],
      "canonical" : "http://medcomfhir.dk/ig/acknowledgement",
      "ci-build" : "http://build.fhir.org/ig/medcomdk/dk-medcom-acknowledgement",
      "editions" : [
        {
          "name" : "Release",
          "ig-version" : "2.0.1",
          "package" : "medcom.fhir.dk.acknowledgement#2.0.1",
          "fhir-version" : ["4.0.1"],
          "url" : "http://medcomfhir.dk/ig/acknowledgement/2.0.1"
        },
        {
          "name" : "Release",
          "ig-version" : "2.0.0",
          "package" : "medcom.fhir.dk.acknowledgement#2.0.0",
          "fhir-version" : ["4.0.1"],
          "url" : "http://medcomfhir.dk/ig/acknowledgement/2.0.0"
        },
        {
          "name" : "STU",
          "ig-version" : "1.0.0",
          "package" : "medcom.fhir.dk.acknowledgement#1.0.0",
          "fhir-version" : ["4.0.1"],
          "url" : "http://medcomfhir.dk/fhir/ig/dk-medcom-acknowledgement"
        }
      ],
      "product" : ["fhir"]
    },
    {
      "name" : "DK MedCom HomeCareObservation",
      "category" : "Care Management",
      "npm-name" : "medcom.fhir.dk.homecareobservation",
      "description" : "This Implementation Guide contains profiles developed to be part of a production trial of the communication between the general practitioner and municipal acute care team.      ",
      "authority" : "MedCom",
      "country" : "dk",
      "history" : "http://medcomfhir.dk/ig/homecareobservation/history.html",
      "language" : ["en"],
      "canonical" : "http://medcomfhir.dk/ig/homecareobservation",
      "ci-build" : "http://build.fhir.org/ig/medcomdk/dk-medcom-homecareobservation",
      "editions" : [
        {
          "name" : "Release",
          "ig-version" : "1.0.0",
          "package" : "medcom.fhir.dk.homecareobservation#1.0.0",
          "fhir-version" : ["4.0.1"],
          "url" : "http://medcomfhir.dk/ig/homecareobservation/1.0.0"
        }
      ],
      "product" : ["fhir"]
    },
    {
      "name" : "DK MedCom Messaging",
      "category" : "Frameworks",
      "npm-name" : "medcom.fhir.dk.messaging",
      "description" : "This IG includes messaging profiles defined by MedCom. These profiles are used in messagebased communication.",
      "authority" : "MedCom (DK)",
      "country" : "dk",
      "history" : "http://medcomfhir.dk/ig/messaging/history.html",
      "language" : ["en"],
      "canonical" : "http://medcomfhir.dk/ig/messaging",
      "ci-build" : "http://build.fhir.org/ig/medcomdk/dk-medcom-messaging",
      "editions" : [
        {
          "name" : "Release",
          "ig-version" : "2.1.0",
          "package" : "medcom.fhir.dk.messaging#2.1.0",
          "fhir-version" : ["4.0.1"],
          "url" : "http://medcomfhir.dk/ig/messaging/2.1.0"
        },
        {
          "name" : "Release",
          "ig-version" : "2.0.0",
          "package" : "medcom.fhir.dk.messaging#2.0.0",
          "fhir-version" : ["4.0.1"],
          "url" : "http://medcomfhir.dk/ig/messaging/2.0.0"
        },
        {
          "name" : "STU",
          "ig-version" : "1.0.0",
          "package" : "medcom.fhir.dk.messaging#1.0.0",
          "fhir-version" : ["4.0.1"],
          "url" : "http://medcomfhir.dk/fhir/ig/dk-medcom-messaging"
        }
      ],
      "product" : ["fhir"]
    },
    {
      "name" : "CDA: Clinical Document Architecture",
      "category" : "Clinical Documents",
      "npm-name" : "hl7.cda.uv.core",
      "description" : "This Implementation Guide is a representation of the Clinical Document Architecture (CDA) specification using FHIR Logical Models expressed as FHIR StructureDefinition instances.",
      "authority" : "HL7",
      "country" : "uv",
      "history" : "http://hl7.org/cda/stds/core/history.html",
      "language" : ["en"],
      "canonical" : "http://hl7.org/cda/stds/core",
      "ci-build" : "http://build.fhir.org/ig/HL7/CDA-core-sd",
      "product" : ["fhir", "cda"],
      "editions" : [
        {
          "name" : "CDA 2.0 Informative",
          "ig-version" : "2.0.1-sd",
          "package" : "hl7.cda.uv.core#2.0.1-sd",
          "fhir-version" : ["5.0.0"],
          "url" : "http://hl7.org/cda/stds/core/2.0.1-sd"
        }
      ]
    },
    {
      "name" : "Integrated Reporting Applications",
      "category" : "Imaging",
      "npm-name" : "ihe.rad.ira",
      "description" : "The Integrated Reporting Applications (IRA) profile helps applications that are used together during reporting (e.g., image display, report creator, clinical applications, AI tools, etc) to share information using a standard called FHIRcast. Each application can share what it is doing and the data it is creating, referred to as Context and Content, respectively. Other applications are notified so they can then intelligently synchronize their behavior or use the new data.",
      "authority" : "IHE",
      "country" : "uv",
      "history" : "https://profiles.ihe.net/RAD/IRA/history.html",
      "language" : ["en"],
      "canonical" : "https://profiles.ihe.net/RAD/IRA",
      "ci-build" : "http://build.fhir.org/ig/IHE/RAD.IRA/branches/master/index.html",
      "editions" : [
        {
          "name" : "Publication",
          "ig-version" : "1.0.0",
          "package" : "ihe.rad.ira#1.0.0",
          "fhir-version" : ["5.0.0"],
          "url" : "https://profiles.ihe.net/RAD/IRA/1.0.0"
        }
      ],
      "product" : ["fhir"]
    },
    {
      "name" : "PDSm",
      "category" : "Clinical Documents",
      "npm-name" : "ans.fhir.fr.pdsm",
      "description" : "Partage de Documents de Santé en mobilité (PDSm)",
      "authority" : "ANS (FR)",
      "country" : "fr",
      "language" : "fr",
      "history" : "https://interop.esante.gouv.fr/ig/fhir/pdsm/history.html",
      "canonical" : "https://interop.esante.gouv.fr/ig/fhir/pdsm",
      "ci-build" : "https://build.interop.esante.gouv.fr/ig/fhir/pdsm",
      "editions" : [
        {
          "name" : "Release 17.3.2023 (3.0.0)",
          "ig-version" : "3.0.0",
          "fhir-version" : ["4.0.1"],
          "package" : "ans.fhir.fr.pdsm#3.0.0",
          "url" : "https://interop.esante.gouv.fr/ig/fhir/pdsm/3.0.0"
        }
      ],
      "product" : ["fhir"]
    },
    {
      "name" : "U.S. Physical Activity IG",
      "category" : "Care Management",
      "npm-name" : "hl7.fhir.us.physical-activity",
      "description" : "Defines U.S. interoperability expectations related to physical activity, including primary assessment, supporting measures, plans, goals, referrals and patient-engagement.  Supports interoperability between care managers (e.g. EHRs, community health systems, etc.), service providers (physical activity professionals including exercise physiologists, personal trainers, community fitness centers, etc.), as well as patient-facing applications.",
      "authority" : "HL7",
      "country" : "us",
      "history" : "http://hl7.org/fhir/us/physical-activity/history.html",
      "language" : ["en"],
      "canonical" : "http://hl7.org/fhir/us/physical-activity",
      "ci-build" : "http://build.fhir.org/ig/HL7/physical-activity",
      "product" : ["fhir"],
      "editions" : [
        {
          "name" : "STU 1.0",
          "ig-version" : "1.0.0",
          "package" : "hl7.fhir.us.physical-activity#1.0.0",
          "fhir-version" : ["4.0.1"],
          "url" : "http://hl7.org/fhir/us/physical-activity/STU1"
        }
      ]
    },
    {
      "name" : "Protocols for Clinical Registry Extraction and Data Submission (CREDS) IG",
      "category" : "Clinical Registries",
      "npm-name" : "hl7.fhir.us.registry-protocols",
      "description" : "This guide profiles how a registry says what needs to be sent, and how a healthcare provider organization can use that to automate the collection and formatting the data into a submission, conforming to registry or FHIR implementation guide defined profiles and protocols.",
      "authority" : "HL7",
      "country" : "us",
      "history" : "http://hl7.org/fhir/us/registry-protocols/history.html",
      "language" : ["en"],
      "canonical" : "http://hl7.org/fhir/us/registry-protocols",
      "ci-build" : "http://build.fhir.org/ig/HL7/fhir-registry-protocols-ig",
      "product" : ["fhir"],
      "editions" : [
        {
          "name" : "STU1",
          "ig-version" : "1.0.0",
          "package" : "hl7.fhir.us.registry-protocols#1.0.0",
          "fhir-version" : ["4.0.1"],
          "url" : "http://hl7.org/fhir/us/registry-protocols/STU1"
        }
      ]
    },
    {
      "name" : "Real Time Location Services Implementation Guide",
      "category" : "Administration",
      "npm-name" : "hl7.fhir.uv.rtls",
      "description" : "This implementation guide defines the use of FHIR resources to exchange real time data about where patients, staff, device, or other assets are located within a hospital or other healthcare facility. This data is typically exchanged between a healthcare system and a Real Time Location System (RTLS) that captures, processes, and stores information about the location of tracking tags.",
      "authority" : "HL7",
      "country" : "uv",
      "history" : "http://hl7.org/fhir/uv/rtls/history.html",
      "language" : ["en"],
      "canonical" : "http://hl7.org/fhir/uv/rtls",
      "ci-build" : "http://build.fhir.org/ig/HL7/rtls-ig",
      "product" : ["fhir"],
      "editions" : [
        {
          "name" : "STU 1.0 Ballot",
          "ig-version" : "1.0.0-ballot2",
          "package" : "hl7.fhir.uv.rtls#1.0.0-ballot2",
          "fhir-version" : ["4.0.1"],
          "url" : "http://hl7.org/fhir/uv/rtls/2025Sep"
        }
      ]
    },
    {
      "name" : "Adverse Event Clinical Research R4 Backport",
      "category" : "Research",
      "npm-name" : "hl7.fhir.uv.ae-research-backport-ig",
      "description" : "This IG is for the clinical research setting. It defines the data elements needed to support the workflow for collecting and reporting serious and non-serious adverse events in clinical research to meet the need for regulatory submission requirements.",
      "authority" : "HL7",
      "country" : "uv",
      "history" : "http://hl7.org/fhir/uv/ae-research-backport-ig/history.html",
      "language" : ["en"],
      "canonical" : "http://hl7.org/fhir/uv/ae-research-backport-ig",
      "ci-build" : "http://build.fhir.org/ig/HL7/fhir-ae-research-backport-ig",
      "product" : ["fhir"],
      "editions" : [
        {
          "name" : "STU 1",
          "ig-version" : "1.0.1",
          "package" : "hl7.fhir.uv.ae-research-backport-ig#1.0.1",
          "fhir-version" : ["4.0.1"],
          "url" : "http://hl7.org/fhir/uv/ae-research-backport-ig/STU1"
        }
      ]
    },
    {
      "name" : "CCDA: Consolidated CDA Release",
      "category" : "Clinical Documents",
      "npm-name" : "hl7.cda.us.ccda",
      "description" : "C-CDA 3.0 merges the C-CDA R2.1 and the C-CDA Companion Guides, adds C-CDA enhancement requests, and incorporates new design and guidance for USCDI V4. The guide represents C-CDA templates using HL7 FHIR StructureDefinition. It is built upon the underlying CDA standard’s structures defined as Logical Models. These FHIR Logical models are abstract data structures which have been instantiated into physical CDA templates to be implemented in CDA data exchange. As such, it adheres to the CDA Release 2.0 standard and remains a CDA-based Implementation Guide (IG).",
      "authority" : "HL7",
      "country" : "us",
      "history" : "http://hl7.org/cda/stds/ccda/history.html",
      "language" : ["en"],
      "canonical" : "http://hl7.org/cda/us/ccda",
      "ci-build" : "http://build.fhir.org/ig/HL7/CDA-ccda",
      "product" : ["fhir", "cda"],
      "editions" : [
        {
          "name" : "CCDA 4.0",
          "ig-version" : "4.0.0",
          "package" : "hl7.cda.us.ccda#4.0.0",
          "fhir-version" : ["5.0.0"],
          "url" : "http://hl7.org/cda/us/ccda/4.0.0"
        }
      ]
    },
    {
      "name" : "Adverse Event Clinical Research",
      "category" : "Research",
      "npm-name" : "hl7.fhir.uv.ae-research-ig",
      "description" : "This IG is for the clinical research setting. It defines the data elements needed to support the workflow for collecting and reporting serious and non-serious adverse events in clinical research to meet the need for regulatory submission requirements.",
      "authority" : "HL7",
      "country" : "uv",
      "history" : "http://hl7.org/fhir/uv/ae-research-ig/history.html",
      "language" : ["en"],
      "canonical" : "http://hl7.org/fhir/uv/ae-research-ig",
      "ci-build" : "http://build.fhir.org/ig/HL7/fhir-ae-research-ig",
      "product" : ["fhir"],
      "editions" : [
        {
          "name" : "STU 1",
          "ig-version" : "1.0.1",
          "package" : "hl7.fhir.uv.ae-research-ig#1.0.1",
          "fhir-version" : ["5.0.0"],
          "url" : "http://hl7.org/fhir/uv/ae-research-ig/STU1"
        }
      ]
    },
    {
      "name" : "FHIR Core Extensions Registry",
      "category" : "Extensions",
      "npm-name" : "hl7.fhir.uv.extensions",
      "description" : "This package defines the 'core extensions' - the extensions defined globally and available to all implementers",
      "authority" : "HL7",
      "country" : "uv",
      "history" : "http://hl7.org/fhir/extensions/history.html",
      "language" : ["en"],
      "canonical" : "http://hl7.org/fhir/extensions",
      "ci-build" : "http://build.fhir.org/ig/HL7/fhir-extensions",
      "product" : ["fhir"],
      "editions" : [
        {
          "name" : "Release 5.3",
          "ig-version" : "5.3.0-ballot-tc1",
          "package" : "hl7.fhir.uv.extensions#5.3.0-ballot-tc1",
          "fhir-version" : ["5.0.0"],
          "url" : "http://hl7.org/fhir/extensions/5.3.0-ballot-tc1"
        }
      ]
    },
    {
      "name" : "National Directory of Healthcare Providers and Services (NDH) Implementation Guide",
      "category" : "Administration",
      "npm-name" : "hl7.fhir.us.ndh",
      "description" : "Standard for the population, verification and exchange of Health and Social Care Directory information between a Validated National Directory and local directories (primarily for workflow integration).  This applies to individual demographics, organizational demographics, relationship between individuals and organizations, services provided, and electronic endpoint metadata",
      "authority" : "HL7",
      "country" : "us",
      "history" : "http://hl7.org/fhir/us/ndh/history.html",
      "language" : ["en"],
      "canonical" : "http://hl7.org/fhir/us/ndh",
      "ci-build" : "http://build.fhir.org/ig/HL7/fhir-us-ndh",
      "product" : ["fhir"],
      "editions" : [
        {
          "name" : "STU1",
          "ig-version" : "1.0.0",
          "package" : "hl7.fhir.us.ndh#1.0.0",
          "fhir-version" : ["4.0.1"],
          "url" : "http://hl7.org/fhir/us/ndh/STU1"
        }
      ]
    },
    {
      "name" : "Privacy Consent on FHIR (PCF)",
      "category" : "Privacy / Security",
      "npm-name" : "ihe.iti.pcf",
      "description" : "The Privacy Consent on FHIR (PCF) Profile provides support for patient privacy consents and access control where a FHIR API is used to access Document Sharing Health Information Exchanges.",
      "authority" : "IHE",
      "country" : "uv",
      "history" : "https://profiles.ihe.net/ITI/PCF/history.html",
      "language" : ["en"],
      "canonical" : "https://profiles.ihe.net/ITI/PCF",
      "ci-build" : "http://build.fhir.org/ig/IHE/ITI.PCF/branches/master/index.html",
      "editions" : [
        {
          "name" : "Publication",
          "ig-version" : "1.1.0",
          "package" : "ihe.iti.pcf#1.1.0",
          "fhir-version" : ["4.0.1"],
          "url" : "https://profiles.ihe.net/ITI/PCF/1.1.0"
        }
      ],
      "product" : ["fhir"]
    },
    {
      "name" : "HL7 Sweden base profiles",
      "category" : "National Base",
      "npm-name" : "hl7se.fhir.base",
      "description" : "Implementation Guide for Swedish Base Profiles",
      "authority" : "HL7 Sweden",
      "country" : "se",
      "history" : "http://hl7.se/fhir/ig/base/history.html",
      "language" : ["en"],
      "canonical" : "http://hl7.se/fhir/ig/base",
      "ci-build" : "http://build.fhir.org/ig/HL7Sweden/basprofiler-r4",
      "editions" : [
        {
          "name" : "Releases",
          "ig-version" : "1.0.0",
          "package" : "hl7se.fhir.base#1.0.0",
          "fhir-version" : ["4.0.1"],
          "url" : "http://hl7.se/fhir/ig/base/1.0.0"
        },
        {
          "name" : "Releases",
          "ig-version" : "1.1.0",
          "package" : "hl7se.fhir.base#1.1.0",
          "fhir-version" : ["4.0.1"],
          "url" : "http://hl7.se/fhir/ig/base/1.1.0"
        }
      ],
      "product" : ["fhir"]
    },
    {
      "name" : "Da Vinci Value-Based Performance Reporting Implementation Guide",
      "category" : "Financial",
      "npm-name" : "hl7.fhir.us.davinci-vbpr",
      "description" : "This implementation guide enables value-based performance reports to be specified in a standard format and exchanged using standardized mechanisms between payers and providers to support the shift from fee-for-service to value-based care.",
      "authority" : "HL7",
      "country" : "us",
      "history" : "http://hl7.org/fhir/us/davinci-vbpr/history.html",
      "language" : ["en"],
      "canonical" : "http://hl7.org/fhir/us/davinci-vbpr",
      "ci-build" : "http://build.fhir.org/ig/HL7/davinci-vbpr",
      "product" : ["fhir"],
      "editions" : [
        {
          "name" : "STU1",
          "ig-version" : "1.0.0",
          "package" : "hl7.fhir.us.davinci-vbpr#1.0.0",
          "fhir-version" : ["4.0.1"],
          "url" : "http://hl7.org/fhir/us/davinci-vbpr/STU1"
        }
      ]
    },
    {
      "name" : "International Birth And Child Model Implementation Guide",
      "category" : "Clinical Observations",
      "npm-name" : "hl7.fhir.uv.ibcm",
      "description" : "During a pregnancy clinical systems communicate data about the mother, the unborn fetus(es), the pregnancy, and child(ren). This includes information shared among EHR, ultrasound, radiology, lab and pharmacy systems. This IG explains how you model and communicate data and relate the fetus(es) to the mother using the FHIR resource Patient with extension indicating a distinct fetal record. Options for referencing information such as observation about the fetus as a body site within the maternal record will also be included. Examples and diagrams are provided to illustrate the use cases.",
      "authority" : "HL7",
      "country" : "uv",
      "history" : "http://hl7.org/fhir/uv/ibcm/history.html",
      "language" : ["en"],
      "canonical" : "http://hl7.org/fhir/uv/ibcm",
      "ci-build" : "http://build.fhir.org/ig/HL7/fetal_records",
      "product" : ["fhir"],
      "editions" : [
        {
          "name" : "STU 1 Ballot",
          "ig-version" : "1.0.0-ballot2",
          "package" : "hl7.fhir.uv.ibcm#1.0.0-ballot2",
          "fhir-version" : ["5.0.0"],
          "url" : "http://hl7.org/fhir/uv/ibcm/2024Sep"
        }
      ]
    },
    {
      "name" : "Canonical Resource Management Infrastructure Implementation Guide",
      "category" : "Infrastructure",
      "npm-name" : "hl7.fhir.uv.crmi",
      "description" : "The Canonical Resource Management Infrastructure implementation guide defines profiles, operations, capability statements and guidance to facilitate the content management lifecycle for authoring, publishing, distribution, and implementation of FHIR knowledge artifacts such as value sets, profiles, libraries, rules, and measures. The guide is intended to be used by specification and content implementation guide authors as both a dependency for validation of published artifacts, and a guide for construction and publication of content.",
      "authority" : "HL7",
      "country" : "uv",
      "history" : "http://hl7.org/fhir/uv/crmi/history.html",
      "language" : ["en"],
      "canonical" : "http://hl7.org/fhir/uv/crmi",
      "ci-build" : "http://build.fhir.org/ig/HL7/crmi-ig",
      "product" : ["fhir"],
      "editions" : [
        {
          "name" : "STU 2 Ballot",
          "ig-version" : "2.0.0-ballot",
          "package" : "hl7.fhir.uv.crmi#2.0.0-ballot",
          "fhir-version" : ["4.0.1"],
          "url" : "http://hl7.org/fhir/uv/crmi/2025Sep"
        }
      ]
    },
    {
      "name" : "Evidence Based Medicine on FHIR Implementation Guide",
      "category" : "Evidence Base Medicine",
      "npm-name" : "hl7.fhir.uv.ebm",
      "description" : "This implementation guide covers the broad scope of representation of scientific knowledge, including (1) citations to represent identification, location, classification, and attribution for knowledge artifacts; (2) components of research study design including study eligibility criteria (cohort definitions) and endpoint analysis plans; (3) research results including the statistic findings, definition of variables for which those findings apply, and the certainty of these findings; (4) assessments of research results; (5) aggregation and synthesis of research results; (6) judgments regarding evidence syntheses and contextual factors related to recommendations; (7) recommendations; and (8) compositions of combinations of these types of knowledge. The types of interoperability covered include syntactic (Resource StructureDefinitions) and semantic (value sets).",
      "authority" : "HL7",
      "country" : "uv",
      "history" : "http://hl7.org/fhir/uv/ebm/history.html",
      "language" : ["en"],
      "canonical" : "http://hl7.org/fhir/uv/ebm",
      "ci-build" : "http://build.fhir.org/ig/HL7/ebm",
      "product" : ["fhir"],
      "editions" : [
        {
          "name" : "STU1 Ballot",
          "ig-version" : "1.0.0-ballot2",
          "package" : "hl7.fhir.uv.ebm#1.0.0-ballot2",
          "fhir-version" : ["6.0.0"],
          "url" : "http://hl7.org/fhir/uv/ebm/2025May"
        }
      ]
    },
    {
      "name" : "KLTerm",
      "category" : "Terminology",
      "npm-name" : "kl.dk.fhir.term",
      "description" : "Base Terminology for KL",
      "authority" : "Kommunernes Landsforening (DK)",
      "country" : "dk",
      "history" : "http://fhir.kl.dk/term/history.html",
      "language" : ["en"],
      "canonical" : "http://fhir.kl.dk/term",
      "ci-build" : "http://build.fhir.org/ig/hl7dk/kl-term",
      "product" : ["fhir"],
      "editions" : [
        {
          "name" : "Releases",
          "ig-version" : "2.3.0",
          "package" : "kl.dk.fhir.term#2.3.0",
          "fhir-version" : ["4.0.1"],
          "url" : "http://fhir.kl.dk/term/2.3.0"
        }
      ]
    },
    {
      "name" : "KLCore",
      "category" : "Frameworks",
      "npm-name" : "kl.dk.fhir.core",
      "description" : "Base Profiles for KL",
      "authority" : "Kommunernes Landsforening (DK)",
      "country" : "dk",
      "history" : "http://fhir.kl.dk/core/history.html",
      "language" : ["en"],
      "canonical" : "http://fhir.kl.dk/core",
      "ci-build" : "http://build.fhir.org/ig/hl7dk/KL-dk",
      "editions" : [
        {
          "name" : "Releases",
          "ig-version" : "1.2.0",
          "package" : "kl.dk.fhir.core#1.2.0",
          "fhir-version" : ["4.0.1"],
          "url" : "http://fhir.kl.dk/core/1.2.0"
        }
      ],
      "product" : ["fhir"]
    },
    {
      "name" : "KLGateway",
      "category" : "Clinical Registries",
      "npm-name" : "kl.dk.fhir.gateway",
      "description" : "KL Submission Guide of data for reporting of various elements",
      "authority" : "Kommunernes Landsforening (DK)",
      "country" : "dk",
      "history" : "http://fhir.kl.dk/gateway/history.html",
      "language" : ["en"],
      "canonical" : "http://fhir.kl.dk/gateway",
      "product" : ["fhir"],
      "ci-build" : "http://build.fhir.org/ig/hl7dk/kl-gateway/branches/main",
      "editions" : [
        {
          "name" : "Releases",
          "ig-version" : "1.2.0",
          "package" : "kl.dk.fhir.gateway#1.2.0",
          "fhir-version" : ["4.0.1"],
          "url" : "http://fhir.kl.dk/gateway/1.2.0"
        }
      ]
    },
    {
      "name" : "Sharing of IPS (sIPS)",
      "category" : "Clinical Documents",
      "npm-name" : "ihe.iti.sips",
      "description" : "Defines how HL7 FHIR IPS is communicated using IHE Document Sharing",
      "authority" : "IHE",
      "country" : "uv",
      "history" : "https://profiles.ihe.net/ITI/sIPS/history.html",
      "language" : ["en"],
      "canonical" : "https://profiles.ihe.net/ITI/sIPS",
      "ci-build" : "http://build.fhir.org/ig/IHE/ITI.sIPS/branches/master/index.html",
      "editions" : [
        {
          "name" : "Publication",
          "ig-version" : "1.0.0",
          "package" : "ihe.iti.sips#1.0.0",
          "fhir-version" : ["4.0.1"],
          "url" : "https://profiles.ihe.net/ITI/sIPS/1.0.0"
        }
      ],
      "product" : ["fhir"]
    },
    {
      "name" : "KLFFBMessaging",
      "category" : "Frameworks",
      "npm-name" : "kl.dk.fhir.ffbmessaging",
      "description" : "Danish municipalities implementation guide for FFB messaging. A standard for exchanging social information from citizen journals between municipalities. The aim is to support citizens continuously, e.g. when they move, or receives interventions outside their home municipality.",
      "authority" : "HL7 Denmark",
      "country" : "dk",
      "history" : "http://fhir.kl.dk/ffbmessaging/history.html",
      "language" : ["en"],
      "canonical" : "http://fhir.kl.dk/ffbmessaging",
      "ci-build" : "http://build.fhir.org/ig/hl7dk/kl-ffb-messaging",
      "editions" : [
        {
          "name" : "Releases",
          "ig-version" : "1.0.0",
          "package" : "kl.dk.fhir.ffbmessaging#1.0.0",
          "fhir-version" : ["4.0.1"],
          "url" : "http://fhir.kl.dk/ffbmessaging/1.0.0"
        }
      ],
      "product" : ["fhir"]
    },
    {
      "name" : "KLFFinst",
      "category" : "Frameworks",
      "npm-name" : "kl.dk.fhir.ffinst",
      "description" : "Danish municipalities implementation guide for FFInst ",
      "authority" : "HL7 Denmark",
      "country" : "dk",
      "history" : "http://fhir.kl.dk/ffinst/history.html",
      "language" : ["en"],
      "canonical" : "http://fhir.kl.dk/ffinst",
      "ci-build" : "http://build.fhir.org/ig/hl7dk/KL-dk-tools",
      "editions" : [
        {
          "name" : "Releases",
          "ig-version" : "1.0.0",
          "package" : "kl.dk.fhir.ffinst#1.0.0",
          "fhir-version" : ["4.0.1"],
          "url" : "http://fhir.kl.dk/ffinst/1.0.0"
        }
      ],
      "product" : ["fhir"]
    },
    {
      "name" : "KLFFBReporting",
      "category" : "Clinical Registries",
      "npm-name" : "kl.dk.fhir.ffbreporting",
      "description" : "Danish municipalities implementation guide for FFB reporting. A standard for reporting social information from citizen journals to a gateway. The aim is to use the data in population based studies and management information systems",
      "authority" : "HL7 Denmark",
      "country" : "dk",
      "history" : "http://fhir.kl.dk/ffbreporting/history.html",
      "language" : ["en"],
      "canonical" : "http://fhir.kl.dk/ffbreporting",
      "ci-build" : "http://build.fhir.org/ig/hl7dk/kl-ffb-reporting",
      "editions" : [
        {
          "name" : "Releases",
          "ig-version" : "1.0.0",
          "package" : "kl.dk.fhir.ffbreporting#1.0.0",
          "fhir-version" : ["4.0.1"],
          "url" : "http://fhir.kl.dk/ffbreporting/1.0.0"
        }
      ],
      "product" : ["fhir"]
    },
    {
      "name" : "Animal terapeuta (não humano)",
      "category" : "Research",
      "npm-name" : "animal.terapeuta",
      "description" : "Cadastro de animais terapeutas visando a facilidade de localização deles pelas habilidades.",
      "authority" : "CGIS (UFG) (BR)",
      "country" : "br",
      "history" : "https://fhir.fabrica.inf.ufg.br/ig/history.html",
      "language" : ["pt"],
      "canonical" : "https://fhir.fabrica.inf.ufg.br/ig",
      "ci-build" : "https://fhir.fabrica.inf.ufg.br/ig",
      "editions" : [
        {
          "name" : "Releases",
          "ig-version" : "0.1.2",
          "package" : "animal.terapeuta#0.1.2",
          "fhir-version" : ["4.0.1"],
          "url" : "https://fhir.fabrica.inf.ufg.br/ig"
        }
      ],
      "product" : ["fhir"]
    },
    {
      "name" : "Guia de Implementação da SES GO - CORE",
      "category" : "Medication / Immunization",
      "npm-name" : "br.go.ses.core",
      "description" : "Guia de Implementação da SES GO - CORE",
      "authority" : "Secretaria de Estado da Saúde de Goiás",
      "country" : "br",
      "history" : "https://fhir.saude.go.gov.br/r4/core/history.html",
      "language" : ["pt"],
      "canonical" : "https://fhir.saude.go.gov.br/r4/core",
      "ci-build" : "https://fhir.saude.go.gov.br/r4/core",
      "editions" : [
        {
          "name" : "Releases",
          "ig-version" : "0.0.1",
          "package" : "br.go.ses.core#0.0.1",
          "fhir-version" : ["4.0.1"],
          "url" : "https://fhir.saude.go.gov.br/r4/core"
        }
      ],
      "product" : ["fhir"]
    },
    {
      "name" : "Common FHIR profile vendor collaboration",
      "category" : "EHR Access",
      "npm-name" : "care.commonprofiles.fhir",
      "description" : "ImplementationGuide published by a collaborative group of Swedish stakeholders of healthcare IT systems.",
      "authority" : "CommonProfiles.care (SE)",
      "country" : "se",
      "history" : "https://commonprofiles.care/fhir/history.html",
      "language" : ["en"],
      "canonical" : "https://commonprofiles.care/fhir",
      "ci-build" : "https://build.fhir.org/ig/commonprofiles-care/fhir",
      "editions" : [
        {
          "name" : "Releases",
          "ig-version" : "1.0.1",
          "package" : "care.commonprofiles.fhir#1.0.1",
          "fhir-version" : ["4.0.1"],
          "url" : "https://commonprofiles.care/fhir/1.0.1"
        }
      ],
      "product" : ["fhir"]
    },
    {
      "name" : "KLGatewayRehab",
      "category" : "Clinical Registries",
      "npm-name" : "kl.dk.fhir.rehab",
      "description" : "This implementation guide describes the delivery of §140 rehabilitation data to KL Gateway.",
      "authority" : "HL7 Denmark",
      "country" : "dk",
      "history" : "http://fhir.kl.dk/rehab/history.html",
      "language" : ["en"],
      "canonical" : "http://fhir.kl.dk/rehab",
      "ci-build" : "http://build.fhir.org/ig/hl7dk/kl-gateway-rehab",
      "product" : ["fhir"],
      "editions" : [
        {
          "name" : "Releases",
          "ig-version" : "2.2.0",
          "package" : "kl.dk.fhir.rehab#2.2.0",
          "fhir-version" : ["4.0.1"],
          "url" : "http://fhir.kl.dk/rehab/2.2.0"
        }
      ]
    },
    {
      "name" : "KLGatewayPrevention",
      "category" : "Clinical Registries",
      "npm-name" : "kl.dk.fhir.prevention",
      "description" : "This implementation guide describes the delivery of §119 prevention/health promotion data to KL Gateway.",
      "authority" : "HL7 Denmark",
      "country" : "dk",
      "history" : "http://fhir.kl.dk/prevention/history.html",
      "language" : ["en"],
      "canonical" : "http://fhir.kl.dk/prevention",
      "ci-build" : "http://build.fhir.org/ig/hl7dk/kl-gateway-prevention",
      "editions" : [
        {
          "name" : "Releases",
          "ig-version" : "2.0.0",
          "package" : "kl.dk.fhir.prevention#2.0.0",
          "fhir-version" : ["4.0.1"],
          "url" : "http://fhir.kl.dk/prevention/2.0.0"
        }
      ],
      "product" : ["fhir"]
    },
    {
      "name" : "KLChildren",
      "category" : "Clinical Registries",
      "npm-name" : "kl.dk.fhir.children",
      "description" : "This implementation guide describes the delivery of children health data to KL Gateway.",
      "authority" : "HL7 Denmark",
      "country" : "dk",
      "history" : "http://fhir.kl.dk/children/history.html",
      "language" : ["en"],
      "canonical" : "http://fhir.kl.dk/children",
      "ci-build" : "http://build.fhir.org/ig/hl7dk/kl-children",
      "product" : ["fhir"],
      "editions" : [
        {
          "name" : "Releases",
          "ig-version" : "2.1.0",
          "package" : "kl.dk.fhir.children#2.1.0",
          "fhir-version" : ["4.0.1"],
          "url" : "http://fhir.kl.dk/children/2.1.0"
        }
      ]
    },
    {
      "name" : "KR Core Implementation Guide",
      "category" : "National Base",
      "npm-name" : "hl7.fhir.kr.core",
      "description" : "Base Korean national implementation guide",
      "authority" : "HL7 Korea",
      "product" : ["fhir"],
      "country" : "kr",
      "language" : ["kr", "en"],
      "history" : "http://www.hl7korea.or.kr/fhir/krcore/history.html",
      "canonical" : "http://www.hl7korea.or.kr/fhir/krcore",
      "editions" : [
        {
          "name" : "STU 1",
          "ig-version" : "1.0.1",
          "package" : "hl7.fhir.kr.core#1.0.1",
          "fhir-version" : ["4.0.1"],
          "url" : "http://www.hl7korea.or.kr/fhir/krcore/STU1.0.1"
        }
      ]
    },
    {
      "name" : "Japanese Core Implementation Guide",
      "category" : "National Base",
      "npm-name" : "hl7.fhir.jp.core",
      "description" : "A core set of FHIR resources profiled for the Japanese context",
      "authority" : "HL7 Japan (JAMI)",
      "product" : ["fhir"],
      "country" : "jp",
      "language" : ["ja"],
      "history" : "https://jpfhir.jp/fhir/core/history.html",
      "canonical" : "http://jpfhir.jp/fhir/core",
      "editions" : [
        {
          "name" : "Release",
          "ig-version" : "1.2.0",
          "package" : "jpfhir.jp.core#1.2.0",
          "fhir-version" : ["4.0.1"],
          "url" : "https://jpfhir.jp/fhir/core/1.2.0"
        },
        {
          "name" : "Release",
          "ig-version" : "1.1.2",
          "package" : "jpfhir.jp.core#1.1.2",
          "fhir-version" : ["4.0.1"],
          "url" : "https://jpfhir.jp/fhir/core/1.1.2"
        }
      ]
    },
    {
      "name" : "Health Checkup Report Implementation Guide",
      "category" : "Clinical Documents",
      "npm-name" : "jp-eCheckupReport.r4",
      "description" : "This guide defines the FHIR data representation and associated profiles for Health Checkup Report",
      "authority" : "HL7 Japan (JAMI)",
      "product" : ["fhir"],
      "country" : "jp",
      "language" : ["ja"],
      "canonical" : "http://jpfhir.jp/fhir/eCheckupReport",
      "editions" : [
        {
          "name" : "Release",
          "ig-version" : "1.6.0",
          "package" : "eCheckupReport#1.6.0",
          "fhir-version" : ["4.0.1"],
          "url" : "https://jpfhir.jp/fhir/eCheckup/igv1"
        }
      ]
    },
    {
      "name" : "Clinical Information Sharing Implementation Guide",
      "category" : "Clinical Documents",
      "npm-name" : "jp-eCSCLINS.r4",
      "description" : "This guide defines the FHIR data representation and associated profiles for the two documents and the five pieces of information defined by the Ministry of Health, Labor and Welfare",
      "authority" : "HL7 Japan (JAMI)",
      "product" : ["fhir"],
      "country" : "jp",
      "language" : ["ja"],
      "history" : "https://jpfhir.jp/fhir/clins/history.html",
      "canonical" : "http://jpfhir.jp/fhir/clins",
      "editions" : [
        {
          "name" : "jp-eCSCLINS.r4",
          "ig-version" : "1.11.0",
          "package" : "clinical-information-sharing#1.11.0",
          "fhir-version" : ["4.0.1"],
          "url" : "https://jpfhir.jp/fhir/clins/igv1"
        }
      ]
    },
    {
      "name" : "HL7 Europe Laboratory Report",
      "category" : "Diagnostics",
      "npm-name" : "hl7.fhir.eu.laboratory",
      "description" : "This guide defines a set of common rules to be applied to HL7 FHIR to represent a Laboratory Report in the European Context, coherently with the European eHN Guidelines",
      "authority" : "HL7 Europe",
      "country" : "eu",
      "history" : "http://hl7.eu/fhir/laboratory/history.html",
      "language" : ["en"],
      "canonical" : "http://hl7.eu/fhir/laboratory",
      "ci-build" : "http://build.fhir.org/ig/hl7-eu/laboratory",
      "product" : ["fhir"],
      "editions" : [
        {
          "name" : "STU 1",
          "ig-version" : "0.1.1",
          "package" : "hl7.fhir.eu.laboratory#0.1.1",
          "fhir-version" : ["4.0.1"],
          "url" : "http://hl7.eu/fhir/laboratory/0.1.1"
        }
      ]
    },
    {
      "name" : "HL7 FHIR Implementation Guide: Public Health IG Release 1 - BE Realm | STU1",
      "category" : "National Base",
      "npm-name" : "hl7.fhir.be.public-health",
      "description" : "HL7 FHIR Implementation Guide: Public Health IG Release 1 - BE Realm | STU1",
      "authority" : "eHealth Platform Belgium",
      "country" : "be",
      "history" : "https://www.ehealth.fgov.be/standards/fhir/public-health/history.html",
      "language" : ["en"],
      "canonical" : "https://www.ehealth.fgov.be/standards/fhir/public-health",
      "ci-build" : "http://build.fhir.org/ig/hl7-be/public-health",
      "editions" : [
        {
          "name" : "Trial Use",
          "ig-version" : "1.0.0",
          "package" : "hl7.fhir.be.public-health#1.0.0",
          "fhir-version" : ["4.0.1"],
          "url" : "https://www.ehealth.fgov.be/standards/fhir/public-health/1.0.0"
        },
        {
          "name" : "Trial Use",
          "ig-version" : "1.0.2",
          "package" : "hl7.fhir.be.public-health#1.0.2",
          "fhir-version" : ["4.0.1"],
          "url" : "https://www.ehealth.fgov.be/standards/fhir/public-health/1.0.2"
        }
      ],
      "product" : ["fhir"]
    },
    {
      "name" : "eHealth FHIR Infrastructure and Security Profiles for Belgium",
      "category" : "National Base",
      "npm-name" : "hl7.fhir.be.infsec",
      "description" : "eHealth FHIR Infrastructure and Security Profiles for Belgium",
      "authority" : "eHealth Platform Belgium",
      "country" : "be",
      "history" : "https://www.ehealth.fgov.be/standards/fhir/infsec/history.html",
      "language" : ["en"],
      "canonical" : "https://www.ehealth.fgov.be/standards/fhir/infsec",
      "ci-build" : "http://build.fhir.org/ig/hl7-be/infsec",
      "editions" : [
        {
          "name" : "Trial Use",
          "ig-version" : "1.0.0",
          "package" : "hl7.fhir.be.infsec#1.0.0",
          "fhir-version" : ["4.0.1"],
          "url" : "https://www.ehealth.fgov.be/standards/fhir/infsec/1.0.0"
        }
      ],
      "product" : ["fhir"]
    },
    {
      "name" : "Finnish Implementation Guide for SMART App Launch",
      "npm-name" : "hl7.fhir.fi.smart",
      "category" : "National Base",
      "description" : "Guidelines for using the SMART App Launch mechanism in Finland, published and maintained by HL7 Finland.",
      "authority" : "HL7",
      "country" : "fi",
      "history" : "https://hl7.fi/fhir/finnish-smart/history.html",
      "language" : ["en"],
      "canonical" : "https://hl7.fi/fhir/finnish-smart",
      "ci-build" : "https://fhir.fi/finnish-smart",
      "editions" : [
        {
          "name" : "STU 1",
          "ig-version" : "1.0.0",
          "package" : "hl7.fhir.fi.smart#1.0.0",
          "fhir-version" : ["4.0.1"],
          "url" : "https://hl7.fi/fhir/finnish-smart/1.0.0"
        }
      ],
      "product" : ["fhir"]
    },
    {
      "name" : "Finnish Base Profiles",
      "category" : "National Base",
      "npm-name" : "hl7.fhir.fi.base",
      "description" : "A core set of FHIR resources profiled for use in Finland, published and maintained by HL7 Finland",
      "authority" : "HL7",
      "country" : "fi",
      "history" : "https://hl7.fi/fhir/finnish-base-profiles/history.html",
      "language" : ["en"],
      "canonical" : "https://hl7.fi/fhir/finnish-base-profiles",
      "ci-build" : "https://fhir.fi/finnish-base-profiles",
      "product" : ["fhir"],
      "editions" : [
        {
          "name" : "STU 2",
          "ig-version" : "2.0.0",
          "package" : "hl7.fhir.fi.base#2.0.0",
          "fhir-version" : ["4.0.1"],
          "url" : "https://hl7.fi/fhir/finnish-base-profiles/2.0.0"
        }
      ]
    },
    {
      "name" : "Finnish Scheduling",
      "category" : "Care Management",
      "npm-name" : "hl7.fhir.fi.scheduling",
      "description" : "Finnish HL7 FHIR implementation guide for scheduling, published and maintained by HL7 Finland",
      "authority" : "HL7",
      "country" : "fi",
      "history" : "https://hl7.fi/fhir/finnish-scheduling/history.html",
      "language" : ["en"],
      "canonical" : "https://hl7.fi/fhir/finnish-scheduling",
      "ci-build" : "https://fhir.fi/finnish-scheduling",
      "editions" : [
        {
          "name" : "STU 2 Ballot",
          "ig-version" : "2.0.0-rc3",
          "package" : "hl7.fhir.fi.scheduling#2.0.0-rc3",
          "fhir-version" : ["4.0.1"],
          "url" : "https://hl7.fi/fhir/finnish-scheduling/2.0.0-rc3"
        }
      ],
      "product" : ["fhir"]
    },
    {
      "name" : "Document Subscription for Mobile (DSUBm)",
      "category" : "Clinical Documents",
      "npm-name" : "ihe.iti.dsubm",
      "description" : "The Document Subscription for Mobile (DSUBm) profile provides a FHIR based subscription and notification mechanisms for Document Sharing. Enabling a subscription and notification when a document publication event matches the criteria expressed in the subscription.",
      "authority" : "IHE",
      "country" : "uv",
      "history" : "https://profiles.ihe.net/ITI/DSUBm/history.html",
      "language" : ["en"],
      "canonical" : "https://profiles.ihe.net/ITI/DSUBm",
      "ci-build" : "http://build.fhir.org/ig/IHE/ITI.DSUBm/branches/master/index.html",
      "editions" : [
        {
          "name" : "Publication",
          "ig-version" : "1.0.0",
          "package" : "ihe.iti.dsubm#1.0.0",
          "fhir-version" : ["4.0.1"],
          "url" : "https://profiles.ihe.net/ITI/DSUBm/1.0.0"
        }
      ],
      "product" : ["fhir"]
    },
    {
      "name" : "HRSA Uniform Data System (UDS) Patient Level Submission (PLS) (UDS+ or uds-plus) FHIR IG",
      "category" : "Surveillience / Reporting",
      "npm-name" : "fhir.hrsa.uds-plus",
      "description" : "UDS+ is part of HRSA`s modernization initiatives and requires health centers to report data annually as part of the funding grants. UDS is a standard data set that provides consistent information about Federally Qualified Health Centers. It is the source of non duplicated data for the entire scope of services included in the grant or designation for the calendar year. HRSA uses UDS data to assess the impact and performance of the Health Center Program, and to promote data-driven quality improvement",
      "authority" : "US Government",
      "country" : "us",
      "history" : "http://fhir.org/guides/hrsa/uds-plus/history.html",
      "language" : ["en"],
      "canonical" : "http://fhir.org/guides/hrsa/uds-plus",
      "ci-build" : "http://build.fhir.org/ig/drajer-health/uds-plus",
      "product" : ["fhir"],
      "editions" : [
        {
          "name" : "STU2",
          "ig-version" : "2.0.0",
          "package" : "fhir.hrsa.uds-plus#2.0.0",
          "fhir-version" : ["4.0.1"],
          "url" : "http://fhir.org/guides/hrsa/uds-plus/STU2"
        }
      ]
    },
    {
      "name" : "Pharmaceutical Quality (Industry)",
      "category" : "Pharmaceutical",
      "npm-name" : "hl7.fhir.uv.pharm-quality",
      "description" : "The FHIR resource profiles specified in this implementation guide represent data in the ICH Quality Guidelines (https://www.ich.org/page/quality-guidelines). This implementation guide defines universal realm structured data elements to support structured authoring (e.g., master data; advanced analysis) for the creation and exchange of Quality information internationally.",
      "authority" : "HL7",
      "country" : "uv",
      "history" : "http://hl7.org/fhir/uv/pharm-quality/history.html",
      "language" : ["en"],
      "canonical" : "http://hl7.org/fhir/uv/pharm-quality",
      "ci-build" : "http://build.fhir.org/ig/HL7/uv-dx-pq",
      "product" : ["fhir"],
      "editions" : [
        {
          "name" : "STU1",
          "ig-version" : "1.0.0",
          "package" : "hl7.fhir.uv.pharm-quality#1.0.0",
          "fhir-version" : ["5.0.0"],
          "url" : "http://hl7.org/fhir/uv/pharm-quality/STU1"
        }
      ]
    },
    {
      "name" : "Using CQL with FHIR Implementation Guide",
      "category" : "Infrastructure",
      "npm-name" : "hl7.fhir.uv.cql",
      "description" : "The Using CQL with FHIR implementation guide defines profiles, operations and guidance for the use of CQL with FHIR, both as a mechanism for querying, as well as inline and integrated usage as part of knowledge artifacts.",
      "authority" : "HL7",
      "country" : "uv",
      "history" : "http://hl7.org/fhir/uv/cql/history.html",
      "language" : ["en"],
      "canonical" : "http://hl7.org/fhir/uv/cql",
      "ci-build" : "http://build.fhir.org/ig/HL7/cql-ig",
      "product" : ["fhir"],
      "editions" : [
        {
          "name" : "STU2",
          "ig-version" : "2.0.0",
          "package" : "hl7.fhir.uv.cql#2.0.0",
          "fhir-version" : ["4.0.1"],
          "url" : "http://hl7.org/fhir/uv/cql/STU2"
        }
      ]
    },
    {
      "name" : "Respiratory Virus Hospitalization Surveillance Network (RESP-NET) Content Implementation Guide",
      "category" : "Medication / Immunization",
      "npm-name" : "hl7.fhir.us.resp-net",
      "description" : "The Respiratory Virus Hospitalization Surveillance Network (RESP-NET) comprises three platforms that conduct population-based surveillance for laboratory-confirmed hospitalizations associated with COVID-19, Influenza, and Respiratory Syncytial Virus (RSV) among children and adults.",
      "authority" : "HL7",
      "country" : "us",
      "history" : "http://hl7.org/fhir/us/resp-net/history.html",
      "language" : ["en"],
      "canonical" : "http://hl7.org/fhir/us/resp-net",
      "ci-build" : "http://build.fhir.org/ig/HL7/fhir-resp-net-ig",
      "product" : ["fhir"],
      "editions" : [
        {
          "name" : "STU2 Ballot",
          "ig-version" : "2.0.0-ballot",
          "package" : "hl7.fhir.us.resp-net#2.0.0-ballot",
          "fhir-version" : ["4.0.1"],
          "url" : "http://hl7.org/fhir/us/resp-net/2025Sep"
        }
      ]
    },
    {
      "name" : "US Prescription Drug Monitoring Program (PDMP)",
      "category" : "Medications / Immunizations",
      "npm-name" : "hl7.fhir.us.pdmp",
      "description" : "Guidance on the use of FHIR resources and search operations to allow requestors (prescribers, pharmacists, others) to obtain a patient's medication records held in one or more Prescription Drug Monitoring Programs (PDMPs).  Also describes how the information supplied by the PDMPs is contained in the other information exchanges in the larger PDMP environment.",
      "authority" : "HL7",
      "country" : "us",
      "history" : "http://hl7.org/fhir/us/pdmp/history.html",
      "language" : ["en"],
      "canonical" : "http://hl7.org/fhir/us/pdmp",
      "ci-build" : "http://build.fhir.org/ig/HL7/fhir-pdmp",
      "product" : ["fhir"],
      "editions" : [
        {
          "name" : "STU1",
          "ig-version" : "1.0.0",
          "package" : "hl7.fhir.us.pdmp#1.0.0",
          "fhir-version" : ["4.0.1"],
          "url" : "http://hl7.org/fhir/us/pdmp/STU1"
        }
      ]
    },
    {
      "name" : "US Medication REMS",
      "category" : "Medications / Immunizations",
      "npm-name" : "hl7.fhir.us.medication-rems",
      "description" : "A Risk Evaluation and Mitigation Strategies (REMS) is a drug safety program that the U.S. FDA requires for certain medications with serious safety concerns. Complying with REMS can introduce manual work for the provider and potential delays in getting the medication to the patient. This IG provides guidance on using FHIR to automate notifications and information exchange between the provider and the REMS Administrator--to reduce burden on the provider and prevent delays in patient care.",
      "authority" : "HL7",
      "country" : "us",
      "history" : "http://hl7.org/fhir/us/medication-rems/history.html",
      "language" : ["en"],
      "canonical" : "http://hl7.org/fhir/us/medication-rems",
      "ci-build" : "http://build.fhir.org/ig/HL7/fhir-medication-rems-ig",
      "product" : ["fhir"],
      "editions" : [
        {
          "name" : "STU2 Ballot",
          "ig-version" : "2.0.0-ballot",
          "package" : "hl7.fhir.us.medication-rems#2.0.0-ballot",
          "fhir-version" : ["4.0.1"],
          "url" : "http://hl7.org/fhir/us/medication-rems/2025Sep"
        }
      ]
    },
    {
      "name" : "CardX Hypertension Management IG",
      "category" : "Diagnostics",
      "npm-name" : "hl7.fhir.uv.cardx-htn-mng",
      "description" : "This implementation guide is intended to increase the quality of blood pressure data observed by the patient taken in a non-clinical setting or at home.",
      "authority" : "HL7",
      "country" : "uv",
      "history" : "http://hl7.org/fhir/uv/cardx-htn-mng/history.html",
      "language" : ["en"],
      "canonical" : "http://hl7.org/fhir/uv/cardx-htn-mng",
      "ci-build" : "http://build.fhir.org/ig/HL7/cardx-htn-mng",
      "product" : ["fhir"],
      "editions" : [
        {
          "name" : "STU1",
          "ig-version" : "1.0.0",
          "package" : "hl7.fhir.uv.cardx-htn-mng#1.0.0",
          "fhir-version" : ["4.0.1"],
          "url" : "http://hl7.org/fhir/uv/cardx-htn-mng/STU1"
        }
      ]
    },
    {
      "name" : "Pharmaceutical Quality - Chemistry, Manufacturing and Controls (PQ-CMC) Submissions to FDA",
      "category" : "Pharmaceutical",
      "npm-name" : "hl7.fhir.us.pq-cmc-fda",
      "description" : "The FDA PQ-CMC FHIR IG is for submission of structured and standardized information regarding drug product quality, chemistry, manufacturing and processes controls.  This data is intended for submission to the US FDA by biopharmaceutical companies for the purpose of drug application review.",
      "authority" : "HL7",
      "country" : "us",
      "history" : "http://hl7.org/fhir/us/pq-cmc-fda/history.html",
      "language" : ["en"],
      "canonical" : "http://hl7.org/fhir/us/pq-cmc-fda",
      "ci-build" : "http://build.fhir.org/ig/HL7/FHIR-us-pq-cmc-fda",
      "product" : ["fhir"],
      "editions" : [
        {
          "name" : "STU2",
          "ig-version" : "2.0.0",
          "package" : "hl7.fhir.us.pq-cmc-fda#2.0.0",
          "fhir-version" : ["5.0.0"],
          "url" : "http://hl7.org/fhir/us/pq-cmc-fda/STU2"
        }
      ]
    },
    {
      "name" : "HL7 Tools Extension IG",
      "category" : "Infrastructure",
      "npm-name" : "hl7.fhir.uv.tools",
      "description" : "Definitions of the code systems and extensions used by the FHIR tools (validators, code generators, IG publication, etc)",
      "authority" : "HL7",
      "country" : "uv",
      "history" : "http://hl7.org/fhir/tools/history.html",
      "language" : ["en"],
      "canonical" : "http://hl7.org/fhir/tools",
      "ci-build" : "http://build.fhir.org/ig/FHIR/fhir-tools-ig",
      "product" : ["fhir"],
      "editions" : [
        {
          "name" : "Release Informative",
          "ig-version" : "0.8.0",
          "package" : "hl7.fhir.uv.tools#0.8.0",
          "fhir-version" : ["5.0.0"],
          "url" : "http://hl7.org/fhir/tools/0.8.0"
        }
      ]
    },
    {
      "name" : "FHIR Implementation Guide for ABDM",
      "category" : "National Base",
      "npm-name" : "ndhm.in",
      "description" : "FHIR Implementation Guide for Ayushman Bharat Digital Mission",
      "authority" : "NRCeS",
      "country" : "in",
      "history" : "https://nrces.in/ndhm/fhir/r4/history.html",
      "language" : ["en"],
      "canonical" : "https://nrces.in/ndhm/fhir/r4",
      "ci-build" : "https://nrces.in/ndhm/fhir/r4",
      "product" : ["fhir"],
      "editions" : [
        {
          "name" : "Releases",
          "ig-version" : "6.5.0",
          "package" : "ndhm.in#6.5.0",
          "fhir-version" : ["4.0.1"],
          "url" : "https://nrces.in/ndhm/fhir/r4/6.5.0"
        }
      ]
    },
    {
      "name" : "IHE FHIR Profile: Occupational Data for Health (ODH) - International",
      "category" : "Clinical Observations",
      "npm-name" : "ihe.pcc.odh",
      "description" : "This IG covers the specific data that covers past or present jobs, usual work, employment status, retirement date and combat zone period for the subject. It also includes the past or present jobs and usual work of other household members. This IG is International scope",
      "authority" : "IHE",
      "country" : "uv",
      "history" : "https://profiles.ihe.net/PCC/ODH/history.html",
      "language" : ["en"],
      "canonical" : "https://profiles.ihe.net/PCC/ODH",
      "ci-build" : "http://build.fhir.org/ig/IHE/PCC.ODH/branches/master/index.html",
      "product" : ["fhir"],
      "editions" : [
        {
          "name" : "Publication",
          "ig-version" : "1.0.0",
          "package" : "ihe.pcc.odh#1.0.0",
          "fhir-version" : ["4.0.1"],
          "url" : "https://profiles.ihe.net/PCC/ODH/1.0.0"
        }
      ]
    },
    {
      "name" : "HL7 Europe Extensions",
      "category" : "Extensions",
      "npm-name" : "hl7.fhir.eu.extensions",
      "description" : "This guide lists the extensions specified for the European REALM.",
      "authority" : "HL7 Europe",
      "country" : "eu",
      "history" : "http://hl7.eu/fhir/extensions/history.html",
      "language" : ["en"],
      "canonical" : "http://hl7.eu/fhir/extensions",
      "ci-build" : "http://build.fhir.org/ig/hl7-eu/extensions",
      "editions" : [
        {
          "name" : "Release",
          "ig-version" : "0.1.0",
          "package" : "hl7.fhir.eu.extensions#0.1.0",
          "fhir-version" : ["4.0.1"],
          "url" : "http://hl7.eu/fhir/extensions/0.1.0"
        },
        {
          "name" : "Release",
          "ig-version" : "0.1.1",
          "package" : "hl7.fhir.eu.extensions#0.1.1",
          "fhir-version" : ["5.0.0"],
          "url" : "http://hl7.eu/fhir/extensions/0.1.1"
        }
      ],
      "product" : ["fhir"]
    },
    {
      "name" : "HL7 FHIR Implementation Guide Laboratory Report",
      "category" : "Diagnostics",
      "npm-name" : "hl7.fhir.it.lab-report",
      "description" : "This guide defines a set of common rules to be applied to HL7 FHIR to represent a Laboratory Report in the Italian Context, coherently with the European FHIR Implementation Guide",
      "authority" : "HL7 Italia",
      "country" : "it",
      "history" : "http://hl7.it/fhir/lab-report/history.html",
      "language" : ["it"],
      "canonical" : "http://hl7.it/fhir/lab-report",
      "ci-build" : "http://build.fhir.org/ig/hl7-it/lab-report",
      "editions" : [
        {
          "name" : "Release 1",
          "ig-version" : "0.2.0",
          "package" : "hl7.fhir.it.lab-report#0.2.0",
          "fhir-version" : ["4.0.1"],
          "url" : "http://hl7.it/fhir/lab-report/0.2.0"
        }
      ],
      "product" : ["fhir"]
    },
    {
      "name" : "IG Tooling by GKL",
      "category" : "Research",
      "npm-name" : "hl7.at.fhir.gkl.ig-tooling",
      "description" : "This IG is built in order to describe the IG tooling.",
      "country" : "at",
      "authority" : "Unspecified",
      "history" : "https://gabriel0316.github.io/ig-tooling-pages/ig/ig-tooling/history.html",
      "language" : ["en"],
      "ci-build" : "http://build.fhir.org/ig/gabriel0316/ig-tooling",
      "canonical" : "https://gabriel0316.github.io/ig-tooling-pages/ig/ig-tooling-test",
      "product" : ["fhir"],
      "editions" : [
        {
          "name" : "DSTU 1",
          "ig-version" : "0.5.3",
          "package" : "hl7.at.fhir.gkl.ig-tooling#0.5.3",
          "fhir-version" : ["4.0.1"],
          "url" : "https://gabriel0316.github.io/ig-tooling-pages/ig/ig-tooling-test/0.5.3"
        }
      ]
    },
    {
      "name" : "FHIR Clinical Documents",
      "category" : "Clinical Documents",
      "npm-name" : "hl7.fhir.uv.fhir-clinical-document",
      "description" : "The FHIR Clinical Document Implementation Guide is a canonical representation of a clinical document in FHIR. The IG serves as a common universal starting point for those creating their own FHIR clinical document specifications, and supports those CDA users wishing to migrate to a FHIR-based representation of clinical documents.",
      "authority" : "HL7",
      "country" : "uv",
      "history" : "http://hl7.org/fhir/uv/fhir-clinical-document/history.html",
      "language" : ["en"],
      "canonical" : "http://hl7.org/fhir/uv/fhir-clinical-document",
      "ci-build" : "http://build.fhir.org/ig/HL7/fhir-clinical-document/index.html",
      "product" : ["fhir"],
      "editions" : [
        {
          "name" : "STU1",
          "ig-version" : "1.0.0",
          "package" : "hl7.fhir.uv.fhir-clinical-document#1.0.0",
          "fhir-version" : ["4.0.1"],
          "url" : "http://hl7.org/fhir/uv/fhir-clinical-document/STU1"
        }
      ]
    },
    {
      "name" : "SMART Health Cards and Links FHIR IG",
      "category" : "Communications",
      "npm-name" : "hl7.fhir.uv.smart-health-cards-and-links",
      "description" : "This Implementation Guide defines secure, standards-based mechanisms for individuals to store, share, and manage their health data. It encompasses SMART Health Cards (SHC) for verifiable clinical records and SMART Health Links (SHL) for flexible sharing of FHIR data, including patient-supplied information, dynamic records, and authorization delegation.",
      "authority" : "HL7",
      "country" : "uv",
      "history" : "http://hl7.org/fhir/uv/smart-health-cards-and-links/history.html",
      "language" : ["en"],
      "canonical" : "http://hl7.org/fhir/uv/smart-health-cards-and-links",
      "ci-build" : "http://build.fhir.org/ig/HL7/smart-health-cards-and-links",
      "product" : ["fhir"],
      "editions" : [
        {
          "name" : "STU1",
          "ig-version" : "1.0.0",
          "package" : "hl7.fhir.uv.smart-health-cards-and-links#1.0.0",
          "fhir-version" : ["4.0.1"],
          "url" : "http://hl7.org/fhir/uv/smart-health-cards-and-links/STU1"
        }
      ]
    },
    {
      "name" : "RIVO-Noord Zorgviewer",
      "npm-name" : "hl7.fhir.nl.zorgviewer",
      "category" : "EHR Access",
      "description" : "De zorgviewer biedt zorgverleners een 360° beeld van de patiënt of cliënt. Opgebouwd uit alle beschikbare zorginformatie, waarvoor de patiënt of cliënt toestemming heeft gegeven.",
      "authority" : "RIVO-Noord (NL)",
      "product" : ["fhir"],
      "country" : "nl",
      "language" : ["nl"],
      "history" : "https://implementatiegids.zorgviewer.nl/changes.html",
      "canonical" : "http://fhir.hl7.nl/zorgviewer",
      "ci-build" : "https://build.fhir.org/ig/RIVO-Noord/zorgviewer-ig",
      "editions" : [
        {
          "name" : "Sprint 49",
          "ig-version" : "1.11.0",
          "package" : "hl7.fhir.nl.zorgviewer#1.11.0",
          "fhir-version" : ["3.0.2"],
          "url" : "https://implementatiegids.zorgviewer.nl"
        }
      ]
    },
    {
      "name" : "Mobile Antepartum Summary",
      "category" : "Clinical Observations",
      "npm-name" : "ihe.pcc.maps",
      "description" : "Antepartum Summary is a content profile that defines the structure for the aggregation of significant events, diagnoses, and plans of care derived from the visits over the course of an antepartum episode.",
      "authority" : "IHE",
      "country" : "uv",
      "history" : "https://profiles.ihe.net/PCC/mAPS/history.html",
      "language" : ["en"],
      "canonical" : "https://profiles.ihe.net/PCC/mAPS",
      "ci-build" : "http://build.fhir.org/ig/IHE/PCC.mAPS/branches/master/index.html",
      "editions" : [
        {
          "name" : "Publication Ballot",
          "ig-version" : "1.0.0-comment",
          "package" : "ihe.pcc.maps#1.0.0-comment",
          "fhir-version" : ["4.0.1"],
          "url" : "https://profiles.ihe.net/PCC/mAPS/1.0.0-comment"
        }
      ],
      "product" : ["fhir"]
    },
    {
      "name" : "Mobile Antepartum Summary US Realm",
      "category" : "Clinical Observations",
      "npm-name" : "ihe.pcc.maps.us",
      "description" : "Antepartum Summary is a content profile that defines the structure for the aggregation of significant events, diagnoses, and plans of care derived from the visits over the course of an antepartum episode.",
      "authority" : "IHE",
      "country" : "us",
      "history" : "https://profiles.ihe.net/us/PCC/mAPS/history.html",
      "language" : ["en"],
      "canonical" : "https://profiles.ihe.net/us/PCC/mAPS",
      "ci-build" : "http://build.fhir.org/ig/IHE/PCC.mAPS.us/branches/master/index.html",
      "editions" : [
        {
          "name" : "Publication Ballot",
          "ig-version" : "1.0.0-comment",
          "package" : "ihe.pcc.maps.us#1.0.0-comment",
          "fhir-version" : ["4.0.1"],
          "url" : "https://profiles.ihe.net/us/PCC/mAPS/1.0.0-comment"
        }
      ],
      "product" : ["fhir"]
    },
    {
      "name" : "IHE ITI Finance and Insurance Services",
      "category" : "Financial",
      "npm-name" : "ihe.iti.fais",
      "description" : "The Finance and Insurance Service (FAIS) stores, categorizes, and facilitates the administration of centralized claims and finance data for patient care. The service receives claims/financial data from Point of Service applications (including financing applications acting as a point of service interface outside of other PoS systems) and curates the management of them.",
      "authority" : "IHE",
      "country" : "uv",
      "history" : "https://profiles.ihe.net/ITI/FAIS/history.html",
      "language" : ["en"],
      "canonical" : "https://profiles.ihe.net/ITI/FAIS",
      "ci-build" : "http://build.fhir.org/ig/IHE/ITI.Finance ",
      "product" : ["fhir"],
      "editions" : [
        {
          "name" : "Publication",
          "ig-version" : "1.0.0",
          "package" : "ihe.iti.fais#1.0.0",
          "fhir-version" : ["4.0.1"],
          "url" : "https://profiles.ihe.net/ITI/FAIS/1.0.0"
        }
      ]
    },
    {
      "name" : "IHE ITI Scheduling",
      "category" : "Administration",
      "npm-name" : "ihe.iti.scheduling",
      "description" : "The IHE FHIR Scheduling Profile is a specification providing FHIR APIs and guidance for access to and booking of appointments for patients by both patient and practitioner end users. This specification is based on FHIR Version 4 and specifically the Schedule, Slot, and Appointment resources, and on the previous work of the [Argonaut Project](https://fhir.org/guides/argonaut/scheduling/release1/)",
      "authority" : "IHE",
      "country" : "uv",
      "history" : "https://profiles.ihe.net/ITI/Scheduling/history.html",
      "language" : ["en"],
      "canonical" : "https://profiles.ihe.net/ITI/Scheduling",
      "ci-build" : "http://build.fhir.org/ig/IHE/ITI.Scheduling",
      "product" : ["fhir"],
      "editions" : [
        {
          "name" : "Publication",
          "ig-version" : "1.0.0",
          "package" : "ihe.iti.scheduling#1.0.0",
          "fhir-version" : ["4.0.1"],
          "url" : "https://profiles.ihe.net/ITI/Scheduling/1.0.0"
        }
      ]
    },
    {
      "name" : "US Standardized Medication Profile (SMP)",
      "category" : "Medications ",
      "npm-name" : "hl7.fhir.us.smp",
      "description" : "Standardized Medication Profile",
      "authority" : "HL7",
      "country" : "us",
      "history" : "http://hl7.org/fhir/us/smp/history.html",
      "language" : ["en"],
      "canonical" : "http://hl7.org/fhir/us/smp",
      "ci-build" : "http://build.fhir.org/ig/HL7/smp",
      "product" : ["fhir"],
      "editions" : [
        {
          "name" : "STU1",
          "ig-version" : "1.0.0",
          "package" : "hl7.fhir.us.smp#1.0.0",
          "fhir-version" : ["4.0.1"],
          "url" : "http://hl7.org/fhir/us/smp/STU1"
        }
      ]
    },
    {
      "name" : "DICOM® SR to FHIR Resource Mapping IG",
      "category" : "Imaging",
      "npm-name" : "hl7.fhir.uv.dicom-sr",
      "description" : "Provides guidance for extracting key content from DICOM Structured Report (SR) objects into FHIR Observations  to make use of the results with  the larger hospital enterprise.",
      "authority" : "HL7",
      "country" : "uv",
      "history" : "http://hl7.org/fhir/uv/dicom-sr/history.html",
      "language" : ["en"],
      "canonical" : "http://hl7.org/fhir/uv/dicom-sr",
      "ci-build" : "http://build.fhir.org/ig/HL7/dicom-sr",
      "product" : ["fhir"],
      "editions" : [
        {
          "name" : "STU1 Ballot",
          "ig-version" : "1.0.0-ballot",
          "package" : "hl7.fhir.uv.dicom-sr#1.0.0-ballot",
          "fhir-version" : ["5.0.0"],
          "url" : "http://hl7.org/fhir/uv/dicom-sr/2024Sep"
        }
      ]
    },
    {
      "name" : "National Healthcare Safety Network (NHSN) Digital Quality Measure (dQM) Reporting Implementation Guide",
      "category" : "Medication / Immunization",
      "npm-name" : "hl7.fhir.us.nhsn-dqm",
      "description" : "This implementation guide creates a framework for reporting to the National Healthcare Safety Network (NHSN) using digital quality measures (dQMs). NHSN will create FHIR Measure resources that comply with this framework and receive the resulting MeasureReport and related resources. The Measure resources will be processed by a measure evaluation engine, which can either pull data from an EHR FHIR API for evaluation, or be implemented inside an EHR directly.",
      "authority" : "HL7",
      "country" : "us",
      "history" : "http://hl7.org/fhir/us/nhsn-dqm/history.html",
      "language" : ["en"],
      "canonical" : "http://hl7.org/fhir/us/nhsn-dqm",
      "ci-build" : "http://build.fhir.org/ig/HL7/nhsn-dqm",
      "product" : ["fhir"],
      "editions" : [
        {
          "name" : "STU 1",
          "ig-version" : "1.0.0",
          "package" : "hl7.fhir.us.nhsn-dqm#1.0.0",
          "fhir-version" : ["4.0.1"],
          "url" : "http://hl7.org/fhir/us/nhsn-dqm/STU1"
        }
      ]
    },
    {
      "name" : "FHIR Application Feature Framework Implementation Guide",
      "category" : "Infrastructure",
      "npm-name" : "hl7.fhir.uv.application-feature",
      "description" : "This IG defines profiles and extensions to implement features that were formerly considered for what was known as CapabilityStatement2. This includes a terminology-based approach to managing new assertions around system capabilities, which will allow for feature negotiation.",
      "authority" : "HL7",
      "country" : "uv",
      "history" : "http://hl7.org/fhir/uv/application-feature/history.html",
      "language" : ["en"],
      "canonical" : "http://hl7.org/fhir/uv/application-feature",
      "ci-build" : "http://build.fhir.org/ig/HL7/capstmt",
      "product" : ["fhir"],
      "editions" : [
        {
          "name" : "STU 1 Ballot",
          "ig-version" : "1.0.0-ballot",
          "package" : "hl7.fhir.uv.application-feature#1.0.0-ballot",
          "fhir-version" : ["4.0.1"],
          "url" : "http://hl7.org/fhir/uv/application-feature/2024Sep"
        }
      ]
    },
    {
      "name" : "Terminology Change Set Exchange",
      "category" : "Terminology",
      "npm-name" : "hl7.fhir.uv.termchangeset",
      "description" : "This IG provides profiles and implementation guidance for exchanging terminology change sets that include full semantic detail from the source terminology utilizing the CodeSystem resource.  It also addresses exchanging terminology change sets containing provisional concepts not yet incorporated in source terminologies. Analysis of semantic detail to include in a change set is informed by the Tinkar Standardized Terminology Knowledgebase (https://www.hl7.org/implement/standards/product_brief.cfm?product_id=573) Reference Model, and mappings from that model are included on CodeSystem profiles.",
      "authority" : "HL7",
      "country" : "uv",
      "history" : "http://hl7.org/fhir/uv/termchangeset/history.html",
      "language" : ["en"],
      "canonical" : "http://hl7.org/fhir/uv/termchangeset",
      "ci-build" : "http://build.fhir.org/ig/HL7/termchangeset-ig",
      "product" : ["fhir"],
      "editions" : [
        {
          "name" : "STU1 Ballot",
          "ig-version" : "1.0.0-ballot",
          "package" : "hl7.fhir.uv.termchangeset#1.0.0-ballot",
          "fhir-version" : ["4.0.1"],
          "url" : "http://hl7.org/fhir/uv/termchangeset/2024Sep"
        }
      ]
    },
    {
      "name" : "HL7 Laboratory Report",
      "category" : "Diagnostics",
      "npm-name" : "hl7.fhir.uv.lab-report",
      "description" : "Universal implementation guide for laboratory reporting using FHIR (based on FHIR document or DiagnosticReport)",
      "authority" : "HL7",
      "country" : "uv",
      "history" : "http://hl7.org/fhir/uv/lab-report/history.html",
      "language" : ["en"],
      "canonical" : "http://hl7.org/fhir/uv/lab-report",
      "ci-build" : "http://build.fhir.org/ig/HL7/uv-lab-rep-ig",
      "product" : ["fhir"],
      "editions" : [
        {
          "name" : "STU 1 Ballot",
          "ig-version" : "1.0.0-ballot",
          "package" : "hl7.fhir.uv.lab-report#1.0.0-ballot",
          "fhir-version" : ["4.0.1"],
          "url" : "http://hl7.org/fhir/uv/lab-report/2024Sep"
        }
      ]
    },
    {
      "name" : "FUT Infrastructure",
      "category" : "Frameworks",
      "npm-name" : "dk.ehealth.sundhed.fhir.ig.core",
      "description" : "The Danish eHealth Infrastructure Implementation Guide defines a set of FHIR profiles with extensions and bindings needed to create interoperable, quality-focused applications.",
      "authority" : "Den telemedicinske infrastruktur",
      "country" : "dk",
      "history" : "http://ehealth.sundhed.dk/fhir/history.html",
      "language" : ["en"],
      "canonical" : "http://ehealth.sundhed.dk/fhir",
      "ci-build" : "http://build.fhir.org/ig/fut-infrastructure/implementation-guide",
      "editions" : [
        {
          "name" : "Releases",
          "ig-version" : "3.4.1",
          "package" : "dk.ehealth.sundhed.fhir.ig.core#3.4.1",
          "fhir-version" : ["4.0.1"],
          "url" : "http://ehealth.sundhed.dk/fhir/3.4.1"
        },
        {
          "name" : "Releases",
          "ig-version" : "3.4.0",
          "package" : "dk.ehealth.sundhed.fhir.ig.core#3.4.0",
          "fhir-version" : ["4.0.1"],
          "url" : "http://ehealth.sundhed.dk/fhir/3.4.0"
        },
        {
          "name" : "Releases",
          "ig-version" : "3.3.0",
          "package" : "dk.ehealth.sundhed.fhir.ig.core#3.3.0",
          "fhir-version" : ["4.0.1"],
          "url" : "http://ehealth.sundhed.dk/fhir/3.3.0"
        },
        {
          "name" : "Releases",
          "ig-version" : "3.2.0",
          "package" : "dk.ehealth.sundhed.fhir.ig.core#3.2.0",
          "fhir-version" : ["4.0.1"],
          "url" : "http://ehealth.sundhed.dk/fhir/3.2.0"
        },
        {
          "name" : "Releases",
          "ig-version" : "3.1.0",
          "package" : "dk.ehealth.sundhed.fhir.ig.core#3.1.0",
          "fhir-version" : ["4.0.1"],
          "url" : "http://ehealth.sundhed.dk/fhir/3.1.0"
        }
      ],
      "product" : ["fhir"]
    },
    {
      "name" : "SMART Base",
      "category" : "SMART (WHO)",
      "npm-name" : "smart.who.int.base",
      "description" : "Base SMART Guidelines implementation guide to be used as the base dependency for all SMART Guidelines IGs",
      "authority" : "World Health Organization",
      "country" : "uv",
      "history" : "http://smart.who.int/base/history.html",
      "language" : ["en"],
      "canonical" : "http://smart.who.int/base",
      "ci-build" : "http://worldhealthorganization.github.io/smart-base",
      "product" : ["fhir"],
      "editions" : [
        {
          "name" : "Releases Draft",
          "ig-version" : "0.2.0",
          "package" : "smart.who.int.base#0.2.0",
          "fhir-version" : ["4.0.1"],
          "url" : "http://smart.who.int/base/0.2.0"
        }
      ]
    },
    {
      "name" : "SMART TS",
      "category" : "SMART (WHO)",
      "npm-name" : "smart.who.int.ts",
      "description" : "SMART Guidelines Terminology artifacts and resources to be used as the across all SMART Guidelines IGs",
      "authority" : "World Health Organization",
      "country" : "uv",
      "history" : "http://smart.who.int/ts/history.html",
      "language" : ["en"],
      "canonical" : "http://smart.who.int/ts",
      "ci-build" : "http://worldhealthorganization.github.io/smart-ts",
      "editions" : [
        {
          "name" : "Releases Draft",
          "ig-version" : "0.1.0",
          "package" : "smart.who.int.ts#0.1.0",
          "fhir-version" : ["4.0.1"],
          "url" : "http://smart.who.int/ts/0.1.0"
        }
      ],
      "product" : ["fhir"]
    },
    {
      "name" : "SMART ICVP",
      "category" : "SMART (WHO)",
      "npm-name" : "smart.who.int.icvp",
      "description" : "SMART Guidelines for International Certificate for Vaccination or Prophylaxis",
      "authority" : "World Health Organization",
      "country" : "uv",
      "history" : "http://smart.who.int/icvp/history.html",
      "language" : ["en"],
      "canonical" : "http://smart.who.int/icvp",
      "ci-build" : "http://worldhealthorganization.github.io/smart-icvp",
      "editions" : [
        {
          "name" : "Releases Draft",
          "ig-version" : "0.3.0",
          "package" : "smart.who.int.icvp#0.3.0",
          "fhir-version" : ["4.0.1"],
          "url" : "http://smart.who.int/icvp/0.3.0"
        }
      ],
      "product" : ["fhir"]
    },
    {
      "name" : "SMART TRUST PHW",
      "category" : "SMART (WHO)",
      "npm-name" : "smart.who.int.trust-phw",
      "description" : "Specifications for usage of Personal Health Wallet (PHW) with WHO GDHCN Trust Network",
      "authority" : "World Health Organization",
      "country" : "uv",
      "history" : "http://smart.who.int/trust-phw/history.html",
      "language" : ["en"],
      "canonical" : "http://smart.who.int/trust-phw",
      "ci-build" : "http://worldhealthorganization.github.io/smart-trust-phw",
      "editions" : [
        {
          "name" : "Releases Draft",
          "ig-version" : "0.1.0",
          "package" : "smart.who.int.trust-phw#0.1.0",
          "fhir-version" : ["4.0.1"],
          "url" : "http://smart.who.int/trust-phw/0.1.0"
        }
      ],
      "product" : ["fhir"]
    },
    {
      "name" : "WHO Digital Documentation of COVID-19 Certificates (DDCC)",
      "category" : "SMART (WHO)",
      "npm-name" : "who.ddcc",
      "description" : "This WHO Digital Documentation of COVID-19 Certificates (DDCC) Implementation Guide details how to use Health Level 7 (HL7) Fast Healthcare Interoperability Resources (FHIR) for consistent digital representation of COVID-19 certificates and interoperability",
      "authority" : "World Health Organization",
      "country" : "uv",
      "history" : "http://smart.who.int/ddcc/history.html",
      "language" : ["en"],
      "canonical" : "http://smart.who.int/ddcc",
      "ci-build" : "http://worldhealthorganization.github.io/ddcc",
      "editions" : [
        {
          "name" : "releases Draft",
          "ig-version" : "1.0.1",
          "package" : "who.ddcc#1.0.1",
          "fhir-version" : ["4.0.1"],
          "url" : "http://smart.who.int/ddcc/1.0.1"
        }
      ],
      "product" : ["fhir"]
    },
    {
      "name" : "SMART Trust",
      "category" : "Privacy / Security",
      "npm-name" : "smart.who.int.trust",
      "description" : "SMART Trust Implementation Guide",
      "authority" : "World Health Organization",
      "country" : "uv",
      "history" : "http://smart.who.int/trust/history.html",
      "language" : ["en"],
      "canonical" : "http://smart.who.int/trust",
      "ci-build" : "http://worldhealthorganization.github.io/smart-trust",
      "product" : ["fhir"],
      "editions" : [
        {
          "name" : "Releases",
          "ig-version" : "1.2.0",
          "package" : "smart.who.int.trust#1.2.0",
          "fhir-version" : ["5.0.0"],
          "url" : "http://smart.who.int/trust/1.2.0"
        }
      ]
    },
    {
      "name" : "SMART DAK IMMZ",
      "category" : "SMART (WHO)",
      "npm-name" : "smart.who.int.dak-immz",
      "description" : "SMART Guidelines Digital Adaptation Kit (DAK) for Immunizations",
      "authority" : "World Health Organization",
      "country" : "uv",
      "history" : "http://smart.who.int/dak-immz/history.html",
      "language" : ["en"],
      "canonical" : "http://smart.who.int/dak-immz",
      "ci-build" : "http://worldhealthorganization.github.io/smart-dak-immz",
      "product" : ["fhir"],
      "editions" : [
        {
          "name" : "Releases",
          "ig-version" : "1.1.0",
          "package" : "smart.who.int.dak-immz#1.1.0",
          "fhir-version" : ["4.0.1"],
          "url" : "http://smart.who.int/dak-immz/v1.1.0"
        }
      ]
    },
    {
      "name" : "SMART DAK CCC",
      "category" : "SMART (WHO)",
      "npm-name" : "smart.who.int.dak-ccc",
      "description" : "SMART Guidelines Digital Adaptation Kit (DAK) for Clinical Care in Crises (CCC)",
      "authority" : "World Health Organization",
      "country" : "uv",
      "history" : "http://smart.who.int/dak-ccc/history.html",
      "language" : ["en"],
      "canonical" : "http://smart.who.int/dak-ccc",
      "ci-build" : "http://worldhealthorganization.github.io/smart-dak-ccc",
      "product" : ["fhir"],
      "editions" : [
        {
          "name" : "Releases",
          "ig-version" : "1.0.0",
          "package" : "smart.who.int.dak-ccc#1.0.0",
          "fhir-version" : ["4.0.1"],
          "url" : "http://smart.who.int/dak-ccc/v1.0.0"
        }
      ]
    },
    {
      "name" : "SMART DAK TB",
      "category" : "SMART (WHO)",
      "npm-name" : "smart.who.int.dak-tb",
      "description" : "SMART Guidelines Digital Adaptation Kit (DAK) for tuberculosis (TB)",
      "authority" : "World Health Organization",
      "country" : "uv",
      "history" : "http://smart.who.int/dak-tb/history.html",
      "language" : ["en"],
      "canonical" : "http://smart.who.int/dak-tb",
      "ci-build" : "http://worldhealthorganization.github.io/smart-dak-tb",
      "product" : ["fhir"],
      "editions" : [
        {
          "name" : "Releases",
          "ig-version" : "1.0.1",
          "package" : "smart.who.int.dak-tb#1.0.1",
          "fhir-version" : ["4.0.1"],
          "url" : "http://smart.who.int/dak-tb/v1.0.1"
        }
      ]
    },
    {
      "name" : "SMART Verifiable IPS for Pilgrimage",
      "category" : "SMART (WHO)",
      "npm-name" : "smart.who.int.ips-pilgrimage",
      "description" : "SMART Verifiable IPS for Pilgrimage",
      "authority" : "World Health Organization",
      "country" : "uv",
      "history" : "http://smart.who.int/ips-pilgrimage/history.html",
      "language" : ["en"],
      "canonical" : "http://smart.who.int/ips-pilgrimage",
      "ci-build" : "http://worldhealthorganization.github.io/smart-ips-pilgrimage",
      "product" : ["fhir"],
      "editions" : [
        {
          "name" : "Releases",
          "ig-version" : "2.0.3",
          "package" : "smart.who.int.ips-pilgrimage#2.0.3",
          "fhir-version" : ["4.0.1"],
          "url" : "http://smart.who.int/ips-pilgrimage/2.0.3"
        }
      ]
    },
    {
      "name" : "SMART Guidelines Starter Kit",
      "category" : "SMART (WHO)",
      "npm-name" : "smart.who.int.ig-starter-kit",
      "description" : "SMART Guidelines Starter Kit",
      "authority" : "World Health Organization",
      "country" : "uv",
      "history" : "http://smart.who.int/ig-starter-kit/history.html",
      "language" : ["en"],
      "canonical" : "http://smart.who.int/ig-starter-kit",
      "ci-build" : "http://worldhealthorganization.github.io/smart-ig-starter-kit",
      "product" : ["fhir"],
      "editions" : [
        {
          "name" : "Releases",
          "ig-version" : "2.0.0",
          "package" : "smart.who.int.ig-starter-kit#2.0.0",
          "fhir-version" : ["4.0.1"],
          "url" : "http://smart.who.int/ig-starter-kit/v2.0.0"
        }
      ]
    },
    {
      "name" : "SMART DAK BDS",
      "category" : "SMART (WHO)",
      "npm-name" : "smart.who.int.dak-bds",
      "description" : "SMART Digital Adaptation Kit (DAK) for birth defects surveillance (BDS)",
      "authority" : "World Health Organization",
      "country" : "uv",
      "history" : "http://smart.who.int/dak-bds/history.html",
      "language" : ["en"],
      "canonical" : "http://smart.who.int/dak-bds",
      "ci-build" : "http://worldhealthorganization.github.io/dak-bds",
      "product" : ["fhir"],
      "editions" : [
        {
          "name" : "Releases",
          "ig-version" : "1.0.0",
          "package" : "smart.who.int.dak-bds#1.0.0",
          "fhir-version" : ["4.0.1"],
          "url" : "http://smart.who.int/dak-bds/v1.0.0"
        }
      ]
    },
    {
      "name" : "SMART PCMT",
      "category" : "SMART (WHO)",
      "npm-name" : "smart.who.int.pcmt",
      "description" : "SMART Product Catalog",
      "authority" : "World Health Organization",
      "country" : "uv",
      "history" : "http://smart.who.int/pcmt/history.html",
      "language" : ["en"],
      "canonical" : "http://smart.who.int/pcmt",
      "ci-build" : "http://worldhealthorganization.github.io/pcmt",
      "product" : ["fhir"],
      "editions" : [
        {
          "name" : "Releases",
          "ig-version" : "0.1.0",
          "package" : "smart.who.int.pcmt#0.1.0",
          "fhir-version" : ["4.0.1"],
          "url" : "http://smart.who.int/pcmt/v0.1.0"
        }
      ]
    },
    {
      "name" : "SMART DAK SMBP",
      "category" : "SMART (WHO)",
      "npm-name" : "smart.who.int.dak-smbp",
      "description" : "SMART Digital Adaptation Kit (DAK) for self-monitoring of blood pressure in pregnancy (SMBP)",
      "authority" : "World Health Organization",
      "country" : "uv",
      "history" : "http://smart.who.int/dak-smbp/history.html",
      "language" : ["en"],
      "canonical" : "http://smart.who.int/dak-smbp",
      "ci-build" : "http://worldhealthorganization.github.io/smart-dak-smbp",
      "product" : ["fhir"],
      "editions" : [
        {
          "name" : "Releases",
          "ig-version" : "1.0.0",
          "package" : "smart.who.int.dak-smbp#1.0.0",
          "fhir-version" : ["4.0.1"],
          "url" : "http://smart.who.int/dak-smbp/v1.0.0"
        }
      ]
    },
    {
      "name" : "Reference Architecture",
      "category" : "SMART (WHO)",
      "npm-name" : "smart.who.int.ra",
      "description" : "The Reference Architecture Implementation Guide to be used as a starting point for building infrastructure with the SMART Guidelines approach",
      "authority" : "World Health Organization",
      "country" : "uv",
      "history" : "http://smart.who.int/ra/history.html",
      "language" : ["en"],
      "canonical" : "http://smart.who.int/ra",
      "ci-build" : "http://worldhealthorganization.github.io/smart-ra",
      "product" : ["fhir"],
      "editions" : [
        {
          "name" : "Releases",
          "ig-version" : "0.1.0",
          "package" : "smart.who.int.ra#0.1.0",
          "fhir-version" : ["4.0.1"],
          "url" : "http://smart.who.int/ra/v0.1.0"
        }
      ]
    },
    {
      "name" : "SMART Product Dataset for Prequalified Vaccines",
      "category" : "SMART (WHO)",
      "npm-name" : "smart.who.int.pcmt-vaxprequal",
      "description" : "Data exchange specifications for Product Catalog supporting the SMART Guidelines",
      "authority" : "World Health Organization",
      "country" : "uv",
      "history" : "http://smart.who.int/pcmt-vaxprequal/history.html",
      "language" : ["en"],
      "canonical" : "http://smart.who.int/pcmt-vaxprequal",
      "ci-build" : "http://worldhealthorganization.github.io/smart-pcmt-vaxprequal",
      "product" : ["fhir"],
      "editions" : [
        {
          "name" : "Releases",
          "ig-version" : "0.2.0",
          "package" : "smart.who.int.pcmt-vaxprequal#0.2.0",
          "fhir-version" : ["4.0.1"],
          "url" : "http://smart.who.int/pcmt-vaxprequal/v0.2.0"
        }
      ]
    },
    {
      "name" : "WHO SMART Guidelines - ANC",
      "category" : "SMART (WHO)",
      "npm-name" : "smart.who.int.anc",
      "description" : "SMART Guidelines for Antenatal Care (ANC)",
      "authority" : "World Health Organization",
      "country" : "uv",
      "history" : "http://smart.who.int/anc/history.html",
      "language" : ["en"],
      "canonical" : "http://smart.who.int/anc",
      "ci-build" : "http://worldhealthorganization.github.io/smart-anc",
      "product" : ["fhir"],
      "editions" : [
        {
          "name" : "Releases",
          "ig-version" : "0.3.0",
          "package" : "smart.who.int.anc#0.3.0",
          "fhir-version" : ["4.0.1"],
          "url" : "http://smart.who.int/anc/v0.3.0"
        }
      ]
    },
    {
      "name" : "SMART DAK PNC",
      "category" : "SMART (WHO)",
      "npm-name" : "smart.who.int.dak-pnc",
      "description" : "SMART Digital Adaptation Kit (DAK) for Postnatal Care",
      "authority" : "World Health Organization",
      "country" : "uv",
      "history" : "http://smart.who.int/dak-pnc/history.html",
      "language" : ["en"],
      "canonical" : "http://smart.who.int/dak-pnc",
      "ci-build" : "http://worldhealthorganization.github.io/smart-dak-pnc",
      "product" : ["fhir"],
      "editions" : [
        {
          "name" : "Releases",
          "ig-version" : "1.0.0",
          "package" : "smart.who.int.dak-pnc#1.0.0",
          "fhir-version" : ["4.0.1"],
          "url" : "http://smart.who.int/dak-pnc/v1.0.0"
        }
      ]
    },
    {
      "name" : "DaVinci Postable Remittance FHIR Implementation Guide",
      "category" : "Financial",
      "npm-name" : "hl7.fhir.us.davinci-pr",
      "description" : "This IG provides a FHIR API to search for and retrieve a copy of a previously issued postable remittance.",
      "authority" : "HL7",
      "country" : "us",
      "history" : "http://hl7.org/fhir/us/davinci-pr/history.html",
      "language" : ["en"],
      "canonical" : "http://hl7.org/fhir/us/davinci-pr",
      "ci-build" : "http://build.fhir.org/ig/HL7/davinci-pr",
      "product" : ["fhir"],
      "editions" : [
        {
          "name" : "STU 1",
          "ig-version" : "1.0.0",
          "package" : "hl7.fhir.us.davinci-pr#1.0.0",
          "fhir-version" : ["4.0.1"],
          "url" : "http://hl7.org/fhir/us/davinci-pr/STU1"
        }
      ]
    },
    {
      "name" : "Quality Measure Implementation Guide",
      "category" : "Quality / CDS",
      "npm-name" : "hl7.fhir.uv.cqm",
      "description" : "The Quality Measure Implementation Guide (QM IG) describes an approach to representing Quality Measures (QMs) using the FHIR Clinical Reasoning Module and Clinical Quality Language (CQL). This Implementation Guide can be used for multiple use cases across many domains.",
      "authority" : "HL7",
      "country" : "uv",
      "history" : "http://hl7.org/fhir/uv/cqm/history.html",
      "language" : ["en"],
      "canonical" : "http://hl7.org/fhir/uv/cqm",
      "ci-build" : "http://build.fhir.org/ig/HL7/fhir-cqm",
      "product" : ["fhir"],
      "editions" : [
        {
          "name" : "STU 1",
          "ig-version" : "1.0.0",
          "package" : "hl7.fhir.uv.cqm#1.0.0",
          "fhir-version" : ["4.0.1"],
          "url" : "http://hl7.org/fhir/uv/cqm/STU1"
        }
      ]
    },
    {
      "name" : "How to Publish a FHIR Implementation Guide",
      "category" : "Infrastructure",
      "npm-name" : "ca.argentixinfo.howtopub",
      "description" : "An instruction guide showing how to use the HL7 IG Publisher's -go-publish feature to publish an implementation guide to a website.",
      "authority" : "Argentix Informatics, Inc.",
      "country" : "ca",
      "history" : "http://argentixinfo.com/ig/howtopub/history.html",
      "language" : ["en"],
      "canonical" : "http://argentixinfo.com/ig/howtopub",
      "ci-build" : "http://build.fhir.org/ig/ElliotSilver/how-to-publish",
      "product" : ["fhir"],
      "editions" : [
        {
          "name" : "Release 1",
          "ig-version" : "1.1.0",
          "package" : "ca.argentixinfo.howtopub#1.1.0",
          "fhir-version" : ["4.0.1"],
          "url" : "http://argentixinfo.com/ig/howtopub/1.1.0"
        }
      ]
    },
    {
      "name" : "Standard Personal Health Record",
      "category" : "Personal Healthcare",
      "npm-name" : "hl7.fhir.uv.phr",
      "description" : "A specifcation for a standard personal health record file format, for collecting and assembling longitudinal records from multiple EHR vendors.",
      "authority" : "HL7",
      "country" : "uv",
      "history" : "http://hl7.org/fhir/uv/phr/history.html",
      "language" : ["en"],
      "canonical" : "http://hl7.org/fhir/uv/phr",
      "ci-build" : "http://build.fhir.org/ig/HL7/personal-health-record-format-ig",
      "product" : ["fhir"],
      "editions" : [
        {
          "name" : "STU1 Ballot",
          "ig-version" : "1.0.0-ballot2",
          "package" : "hl7.fhir.uv.phr#1.0.0-ballot2",
          "fhir-version" : ["4.0.1"],
          "url" : "http://hl7.org/fhir/uv/phr/2025May"
        }
      ]
    },
    {
      "name" : "FHIRPath Specification",
      "category" : "Infrastructure",
      "npm-name" : "hl7.fhirpath",
      "description" : "FHIRPath specification",
      "authority" : "HL7",
      "country" : "uv",
      "history" : "http://hl7.org/fhirpath/history.html",
      "language" : ["en"],
      "canonical" : "http://hl7.org/fhirpath",
      "ci-build" : "http://build.fhir.org/ig/HL7/FHIRPath",
      "product" : ["fhir"],
      "editions" : [
        {
          "name" : "R2 Ballot",
          "ig-version" : "3.0.0-ballot",
          "package" : "hl7.fhirpath#3.0.0-ballot",
          "fhir-version" : ["4.0.1"],
          "url" : "http://hl7.org/fhirpath/2025Jan"
        }
      ]
    },
    {
      "name" : "CH VACD (R4)",
      "category" : "National Base",
      "npm-name" : "ch.fhir.ig.ch-vacd",
      "description" : "The CH VACD implementation guide describes the FHIR representation of the defined documents for the exchange of immuniuzation",
      "authority" : "HL7 Switzerland",
      "country" : "ch",
      "history" : "http://fhir.ch/ig/ch-vacd/history.html",
      "language" : ["en"],
      "canonical" : "http://fhir.ch/ig/ch-vacd",
      "ci-build" : "http://build.fhir.org/ig/hl7ch/ch-vacd",
      "product" : ["fhir"],
      "editions" : [
        {
          "name" : "STU 5",
          "ig-version" : "5.0.0",
          "package" : "ch.fhir.ig.ch-vacd#5.0.0",
          "fhir-version" : ["4.0.1"],
          "url" : "http://fhir.ch/ig/ch-vacd/5.0.0"
        }
      ]
    },
    {
      "name" : "CH-AllergyIntolerance (R4)",
      "category" : "National Base",
      "npm-name" : "ch.fhir.ig.ch-allergyintolerance",
      "description" : "Swiss Implementation Guide for Allergy & Intolerance based on the recommendations of the interprofessional working group EPR (IPAG).",
      "authority" : "HL7 Switzerland",
      "country" : "ch",
      "history" : "http://fhir.ch/ig/ch-allergyintolerance/history.html",
      "language" : ["en"],
      "canonical" : "http://fhir.ch/ig/ch-allergyintolerance",
      "ci-build" : "http://build.fhir.org/ig/hl7ch/ch-allergyintolerance",
      "product" : ["fhir"],
      "editions" : [
        {
          "name" : "STU 3",
          "ig-version" : "3.0.0",
          "package" : "ch.fhir.ig.ch-allergyintolerance#3.0.0",
          "fhir-version" : ["4.0.1"],
          "url" : "http://fhir.ch/ig/ch-allergyintolerance/3.0.0"
        }
      ]
    },
    {
      "name" : "CH LAB-Order (R4)",
      "category" : "National Base",
      "npm-name" : "ch.fhir.ig.ch-lab-order",
      "description" : "Swiss Implementation Guide for the exchange of order data in the laboratory sector.",
      "authority" : "HL7 Switzerland",
      "country" : "ch",
      "history" : "http://fhir.ch/ig/ch-lab-order/history.html",
      "language" : ["en"],
      "canonical" : "http://fhir.ch/ig/ch-lab-order",
      "ci-build" : "http://build.fhir.org/ig/hl7ch/ch-lab-order",
      "editions" : [
        {
          "name" : "STU 2",
          "ig-version" : "2.0.0",
          "package" : "ch.fhir.ig.ch-lab-order#2.0.0",
          "fhir-version" : ["4.0.1"],
          "url" : "http://fhir.ch/ig/ch-lab-order/2.0.0"
        }
      ]
    },
    {
      "name" : "CH eTOC (R4)",
      "category" : "National Base",
      "npm-name" : "ch.fhir.ig.ch-etoc",
      "description" : "Transition of Care Implementation Guide based on the IPAG report.",
      "authority" : "HL7 Switzerland",
      "country" : "ch",
      "history" : "http://fhir.ch/ig/ch-etoc/history.html",
      "language" : ["en"],
      "canonical" : "http://fhir.ch/ig/ch-etoc",
      "ci-build" : "http://build.fhir.org/ig/hl7ch/ch-etoc",
      "product" : ["fhir"],
      "editions" : [
        {
          "name" : "STU 3",
          "ig-version" : "3.0.0",
          "package" : "ch.fhir.ig.ch-etoc#3.0.0",
          "fhir-version" : ["4.0.1"],
          "url" : "http://fhir.ch/ig/ch-etoc/3.0.0"
        }
      ]
    },
    {
      "name" : "CH ATC (R4)",
      "category" : "National Base",
      "npm-name" : "ch.fhir.ig.ch-atc",
      "description" : "The profile CH ATC defines the audit trail consumption requirements for the EPR in Switzerland which a community has to provide for a patients audit trail.",
      "authority" : "FOPH",
      "country" : "ch",
      "history" : "http://fhir.ch/ig/ch-atc/history.html",
      "language" : ["en"],
      "canonical" : "http://fhir.ch/ig/ch-atc",
      "ci-build" : "http://build.fhir.org/ig/ehealthsuisse/ch-atc",
      "product" : ["fhir"],
      "editions" : [
        {
          "name" : "Draft Draft",
          "ig-version" : "3.3.0",
          "package" : "ch.fhir.ig.ch-atc#3.3.0",
          "fhir-version" : ["4.0.1"],
          "url" : "http://fhir.ch/ig/ch-atc/3.3.0"
        }
      ]
    },
    {
      "name" : "Observations of notifiable communicable infectious diseases",
      "category" : "Medication / Immunization",
      "npm-name" : "ch.fhir.ig.ch-elm",
      "description" : "CH ELM is a project of the Swiss Federal Office of Public Health (FOPH), Communicable Diseases Division, to enable laboratories to send their observations of notifiable communicable infectious diseases to the FOPH electronically.",
      "authority" : "FOPH",
      "country" : "ch",
      "history" : "http://fhir.ch/ig/ch-elm/history.html",
      "language" : ["en"],
      "canonical" : "http://fhir.ch/ig/ch-elm",
      "ci-build" : "http://build.fhir.org/ig/ahdis/ch-elm/index.html",
      "product" : ["fhir"],
      "editions" : [
        {
          "name" : "STU 1",
          "ig-version" : "1.7.0",
          "package" : "ch.fhir.ig.ch-elm#1.7.0",
          "fhir-version" : ["4.0.1"],
          "url" : "http://fhir.ch/ig/ch-elm/1.7.0"
        }
      ]
    },
    {
      "name" : "CH LAB-Report (R4)",
      "category" : "National Base",
      "npm-name" : "ch.fhir.ig.ch-lab-report",
      "description" : "Implementation Guide for Laboratory Reports in Switzerland.",
      "authority" : "HL7 Switzerland",
      "country" : "ch",
      "history" : "http://fhir.ch/ig/ch-lab-report/history.html",
      "language" : ["en"],
      "canonical" : "http://fhir.ch/ig/ch-lab-report",
      "ci-build" : "http://build.fhir.org/ig/hl7ch/ch-lab-report",
      "product" : ["fhir"],
      "editions" : [
        {
          "name" : "STU 1",
          "ig-version" : "1.0.0",
          "package" : "ch.fhir.ig.ch-lab-report#1.0.0",
          "fhir-version" : ["4.0.1"],
          "url" : "http://fhir.ch/ig/ch-lab-report/1.0.0"
        }
      ]
    },
    {
      "name" : "FHIR eMedication exchange formats for the implementation effort of CARA within its EPR community",
      "category" : "Medications / Immunizations",
      "npm-name" : "ch.fhir.ig.ch-emed-epr",
      "description" : "FHIR eMedication exchange formats for the implementation effort of CARA within its EPR community.",
      "authority" : "CARA",
      "country" : "ch",
      "history" : "http://fhir.ch/ig/ch-emed-epr/history.html",
      "language" : ["en"],
      "canonical" : "http://fhir.ch/ig/ch-emed-epr",
      "ci-build" : "http://build.fhir.org/ig/CARA-ch/ch-emed-epr",
      "editions" : [
        {
          "name" : "STU1",
          "ig-version" : "1.0.0",
          "package" : "ch.fhir.ig.ch-emed-epr#1.0.0",
          "fhir-version" : ["4.0.1"],
          "url" : "http://fhir.ch/ig/ch-emed-epr/1.0.0"
        }
      ]
    },
    {
      "name" : "CH Term (R4)",
      "category" : "National Base",
      "npm-name" : "ch.fhir.ig.ch-term",
      "description" : "FHIR implementation guide containing terminology that is used in Switzerland for the core profiles, various exchange formats and also in the context of the Swiss electronic patient record (EPR).",
      "authority" : "HL7 Switzerland",
      "country" : "ch",
      "history" : "http://fhir.ch/ig/ch-term/history.html",
      "language" : ["en"],
      "canonical" : "http://fhir.ch/ig/ch-term",
      "ci-build" : "http://build.fhir.org/ig/hl7ch/ch-term",
      "product" : ["fhir"],
      "editions" : [
        {
          "name" : "STU",
          "ig-version" : "3.1.0",
          "package" : "ch.fhir.ig.ch-term#3.1.0",
          "fhir-version" : ["4.0.1"],
          "url" : "http://fhir.ch/ig/ch-term/3.1.0"
        }
      ]
    },
    {
      "name" : "CH EPR FHIR (R4)",
      "category" : "National Base",
      "npm-name" : "ch.fhir.ig.ch-epr-fhir",
      "description" : "This national extension provides a FHIR based API for the Swiss EPR by extending the IHE FHIR based mobile profiles.",
      "authority" : "FOPH",
      "country" : "ch",
      "history" : "http://fhir.ch/ig/ch-epr-fhir/history.html",
      "language" : ["en"],
      "canonical" : "http://fhir.ch/ig/ch-epr-fhir",
      "ci-build" : "http://build.fhir.org/ig/ehealthsuisse/ch-epr-fhir",
      "product" : ["fhir"],
      "editions" : [
        {
          "name" : "DSTU 4",
          "ig-version" : "4.0.1",
          "package" : "ch.fhir.ig.ch-epr-fhir#4.0.1",
          "fhir-version" : ["4.0.1"],
          "url" : "http://fhir.ch/ig/ch-epr-fhir/4.0.1"
        }
      ]
    },
    {
      "name" : "CH IPS (R4)",
      "category" : "National Base",
      "npm-name" : "ch.fhir.ig.ch-ips",
      "description" : "Swiss IPS based on the International Patient Summary Implementation Guide.",
      "authority" : "HL7 Switzerland",
      "country" : "ch",
      "history" : "http://fhir.ch/ig/ch-ips/history.html",
      "language" : ["en"],
      "canonical" : "http://fhir.ch/ig/ch-ips",
      "ci-build" : "http://build.fhir.org/ig/hl7ch/ch-ips/index.html",
      "product" : ["fhir"],
      "editions" : [
        {
          "name" : "STU 1",
          "ig-version" : "1.0.0",
          "package" : "ch.fhir.ig.ch-ips#1.0.0",
          "fhir-version" : ["4.0.1"],
          "url" : "http://fhir.ch/ig/ch-ips/1.0.0"
        }
      ]
    },
    {
      "name" : "CH RAD-Order (R4)",
      "category" : "National Base",
      "npm-name" : "ch.fhir.ig.ch-rad-order",
      "description" : "Based on the CH ORF Implementation Guide for Order & Referral in the Radiology domain to achieve a syntactical and semantically consistent cross enterprise information exchange.",
      "authority" : "HL7 Switzerland",
      "country" : "ch",
      "history" : "http://fhir.ch/ig/ch-rad-order/history.html",
      "language" : ["en"],
      "canonical" : "http://fhir.ch/ig/ch-rad-order",
      "ci-build" : "http://build.fhir.org/ig/hl7ch/ch-rad-order",
      "product" : ["fhir"],
      "editions" : [
        {
          "name" : "STU 2",
          "ig-version" : "2.0.0",
          "package" : "ch.fhir.ig.ch-rad-order#2.0.0",
          "fhir-version" : ["4.0.1"],
          "url" : "http://fhir.ch/ig/ch-rad-order/2.0.0"
        }
      ]
    },
    {
      "name" : "HL7® Austria FHIR® Core Implementation Guide",
      "category" : "National Base",
      "npm-name" : "hl7.at.fhir.core.r5",
      "description" : "A FHIR® Implementation Guide for the HL7® Austria FHIR® Core Profiles.",
      "authority" : "HL7 Austria",
      "country" : "at",
      "history" : "http://hl7.at/fhir/HL7ATCoreProfiles/5.0.0/history.html",
      "language" : ["en"],
      "canonical" : "http://hl7.at/fhir/HL7ATCoreProfiles/5.0.0",
      "ci-build" : "http://build.fhir.org/ig/HL7Austria/HL7-AT-FHIR-Core-R5",
      "product" : ["fhir"],
      "editions" : [
        {
          "name" : "STU2",
          "ig-version" : "2.0.0",
          "package" : "hl7.at.fhir.core.r5#2.0.0",
          "fhir-version" : ["5.0.0"],
          "url" : "http://hl7.at/fhir/HL7ATCoreProfiles/5.0.0/2.0.0"
        }
      ]
    },
    {
      "name" : "HL7® Austria FHIR® Core Implementation Guide",
      "category" : "National Base",
      "npm-name" : "hl7.at.fhir.core.r4",
      "description" : "A FHIR® Implementation Guide for the HL7® Austria FHIR® Core Profiles.",
      "authority" : "HL7 Austria",
      "country" : "at",
      "history" : "http://hl7.at/fhir/HL7ATCoreProfiles/4.0.1/history.html",
      "language" : ["en"],
      "canonical" : "http://hl7.at/fhir/HL7ATCoreProfiles/4.0.1",
      "ci-build" : "http://build.fhir.org/ig/HL7Austria/HL7-AT-FHIR-Core-R4",
      "product" : ["fhir"],
      "editions" : [
        {
          "name" : "STU2",
          "ig-version" : "2.0.0",
          "package" : "hl7.at.fhir.core.r4#2.0.0",
          "fhir-version" : ["4.0.1"],
          "url" : "http://hl7.at/fhir/HL7ATCoreProfiles/4.0.1/2.0.0"
        }
      ]
    },
    {
      "name" : "HL7 Terminology Ecosystem IG",
      "category" : "Infrastructure",
      "npm-name" : "hl7.fhir.uv.tx-ecosystem",
      "description" : "Terminology Ecosystem documentation and test cases",
      "authority" : "HL7",
      "country" : "uv",
      "history" : "http://hl7.org/fhir/uv/tx-ecosystem/history.html",
      "language" : ["en"],
      "canonical" : "http://hl7.org/fhir/uv/tx-ecosystem",
      "ci-build" : "http://build.fhir.org/ig/HL7/fhir-tx-ecosystem-ig",
      "product" : ["fhir"],
      "editions" : [
        {
          "name" : "Releases Informative",
          "ig-version" : "1.8.0",
          "package" : "hl7.fhir.uv.tx-ecosystem#1.8.0",
          "fhir-version" : ["5.0.0"],
          "url" : "http://hl7.org/fhir/uv/tx-ecosystem/1.8.0"
        }
      ]
    },
    {
      "name" : "HL7 FHIR Implementation Guide: DK SMART",
      "category" : "National Base",
      "npm-name" : "hl7.fhir.dk.smart",
      "description" : "Base danish national implementation guide for SMART",
      "authority" : "HL7 Denmark",
      "country" : "dk",
      "history" : "http://hl7.dk/fhir/smart/history.html",
      "language" : ["en"],
      "canonical" : "http://hl7.dk/fhir/smart",
      "ci-build" : "http://build.fhir.org/ig/hl7dk/dk-smart",
      "product" : ["fhir"],
      "editions" : [
        {
          "name" : "Release",
          "ig-version" : "1.0.0",
          "package" : "hl7.fhir.dk.smart#1.0.0",
          "fhir-version" : ["4.0.1"],
          "url" : "http://hl7.dk/fhir/smart/1.0.0"
        }
      ]
    },
    {
      "name" : "CDS Hooks Specification",
      "category" : "Clinical Decision Support",
      "npm-name" : "hl7.fhir.uv.cds-hooks",
      "description" : "CDA-Hooks Specification",
      "authority" : "HL7",
      "country" : "uv",
      "history" : "http://cds-hooks.hl7.org/history.html",
      "language" : ["en"],
      "canonical" : "http://cds-hooks.hl7.org",
      "ci-build" : "http://build.fhir.org/ig/HL7/cds-hooks",
      "product" : ["fhir"],
      "editions" : [
        {
          "name" : "STU2",
          "ig-version" : "2.0.1",
          "package" : "hl7.fhir.uv.cds-hooks#2.0.1",
          "fhir-version" : ["4.0.1"],
          "url" : "http://cds-hooks.hl7.org/STU2"
        }
      ]
    },
    {
      "name" : "CDS Hooks Hook Library",
      "category" : "Clinical Decision Support",
      "npm-name" : "hl7.fhir.uv.cds-hooks-library",
      "description" : "CDS Hooks Hook Library",
      "authority" : "HL7",
      "country" : "uv",
      "history" : "http://cds-hooks.hl7.org/hooks/history.html",
      "language" : ["en"],
      "canonical" : "http://cds-hooks.hl7.org/hooks",
      "ci-build" : "http://build.fhir.org/ig/HL7/cds-hooks-library",
      "product" : ["fhir"],
      "editions" : [
        {
          "name" : "STU1",
          "ig-version" : "1.0.1",
          "package" : "hl7.fhir.uv.cds-hooks-library#1.0.1",
          "fhir-version" : ["4.0.1"],
          "url" : "http://cds-hooks.hl7.org/hooks/STU1"
        }
      ]
    },
    {
      "name" : "NIHDI Terminology Profiles for Belgium",
      "category" : "National Base",
      "npm-name" : "hl7.fhir.be.nihdi-terminology",
      "description" : "NIHDI Terminology Profiles for Belgium",
      "authority" : "eHealth Platform (BE)",
      "country" : "be",
      "history" : "https://www.ehealth.fgov.be/standards/fhir/nihdi-terminology/history.html",
      "language" : ["en"],
      "canonical" : "https://www.ehealth.fgov.be/standards/fhir/nihdi-terminology",
      "ci-build" : "http://build.fhir.org/ig/hl7-be/nihdi-terminology",
      "product" : ["fhir"],
      "editions" : [
        {
          "name" : "Trial Use",
          "ig-version" : "1.0.0",
          "package" : "hl7.fhir.be.nihdi-terminology#1.0.0",
          "fhir-version" : ["4.0.1"],
          "url" : "https://www.ehealth.fgov.be/standards/fhir/nihdi-terminology/1.0.0"
        }
      ]
    },
    {
      "name" : "PACIO Transitions of Care Implementation Guide",
      "category" : "Clinical Documents",
      "npm-name" : "hl7.fhir.us.pacio-toc",
      "description" : "Transitions of Care Implementation Guide",
      "authority" : "HL7",
      "country" : "us",
      "history" : "http://hl7.org/fhir/us/pacio-toc/history.html",
      "language" : ["en"],
      "canonical" : "http://hl7.org/fhir/us/pacio-toc",
      "ci-build" : "http://build.fhir.org/ig/HL7/fhir-transitions-of-care-ig",
      "product" : ["fhir"],
      "editions" : [
        {
          "name" : "STU 1 Ballot",
          "ig-version" : "1.0.0-ballot",
          "package" : "hl7.fhir.us.pacio-toc#1.0.0-ballot",
          "fhir-version" : ["4.0.1"],
          "url" : "http://hl7.org/fhir/us/pacio-toc/2025May"
        }
      ]
    },
    {
      "name" : "US Situational Awareness Framework for Reporting (US SAFR) Implementation Guide",
      "category" : "Public Health",
      "npm-name" : "hl7.fhir.us.safr",
      "description" : "Situational Awareness Framework for Reporting (US SAFR)",
      "authority" : "HL7",
      "country" : "us",
      "history" : "http://hl7.org/fhir/us/safr/history.html",
      "language" : ["en"],
      "canonical" : "http://hl7.org/fhir/us/safr",
      "ci-build" : "http://build.fhir.org/ig/HL7/us-safr",
      "product" : ["fhir"],
      "editions" : [
        {
          "name" : "STU 1 Ballot",
          "ig-version" : "1.0.0-ballot",
          "package" : "hl7.fhir.us.safr#1.0.0-ballot",
          "fhir-version" : ["4.0.1"],
          "url" : "http://hl7.org/fhir/us/safr/2025May"
        }
      ]
    },
    {
      "name" : "Person-Centered Outcomes (PCO) Implementation Guide",
      "category" : "Care Management",
      "npm-name" : "hl7.fhir.us.pco",
      "description" : "Person-Centered Outcomes (PCO) Implementation Guide",
      "authority" : "HL7",
      "country" : "us",
      "history" : "http://hl7.org/fhir/us/pco/history.html",
      "language" : ["en"],
      "canonical" : "http://hl7.org/fhir/us/pco",
      "ci-build" : "http://build.fhir.org/ig/HL7/pco-ig",
      "product" : ["fhir"],
      "editions" : [
        {
          "name" : "STU 1 Ballot",
          "ig-version" : "1.0.0-ballot",
          "package" : "hl7.fhir.us.pco#1.0.0-ballot",
          "fhir-version" : ["4.0.1"],
          "url" : "http://hl7.org/fhir/us/pco/2025May"
        }
      ]
    },
    {
      "name" : "Continuous Glucose Monitoring",
      "category" : "Diagnostics",
      "npm-name" : "hl7.fhir.uv.cgm",
      "description" : "Continuous Glucose Monitoring",
      "authority" : "HL7",
      "country" : "uv",
      "history" : "http://hl7.org/fhir/uv/cgm/history.html",
      "language" : ["en"],
      "canonical" : "http://hl7.org/fhir/uv/cgm",
      "ci-build" : "http://build.fhir.org/ig/HL7/cgm",
      "product" : ["fhir"],
      "editions" : [
        {
          "name" : "STU 1",
          "ig-version" : "1.0.0",
          "package" : "hl7.fhir.uv.cgm#1.0.0",
          "fhir-version" : ["4.0.1"],
          "url" : "http://hl7.org/fhir/uv/cgm/STU1"
        }
      ]
    },
    {
      "name" : "Common CQL Assets for FHIR (US-Based)",
      "category" : "Quality/CDS",
      "npm-name" : "hl7.fhir.us.cql",
      "description" : "Common CQL Assets for FHIR",
      "authority" : "HL7",
      "country" : "us",
      "history" : "http://hl7.org/fhir/us/cql/history.html",
      "language" : ["en"],
      "canonical" : "http://hl7.org/fhir/us/cql",
      "ci-build" : "http://build.fhir.org/ig/HL7/us-cql-ig",
      "product" : ["fhir"],
      "editions" : [
        {
          "name" : "Informative 1 Informative",
          "ig-version" : "1.0.0",
          "package" : "hl7.fhir.us.cql#1.0.0",
          "fhir-version" : ["4.0.1"],
          "url" : "http://hl7.org/fhir/us/cql/Informative1"
        }
      ]
    },
    {
      "name" : "Clinical Order Workflows",
      "category" : "Care Management",
      "npm-name" : "hl7.fhir.uv.cow",
      "description" : "Clinical Order Workflows",
      "authority" : "HL7",
      "country" : "uv",
      "history" : "http://hl7.org/fhir/uv/cow/history.html",
      "language" : ["en"],
      "canonical" : "http://hl7.org/fhir/uv/cow",
      "ci-build" : "http://build.fhir.org/ig/HL7/fhir-cow-ig",
      "product" : ["fhir"],
      "editions" : [
        {
          "name" : "STU 1 Ballot",
          "ig-version" : "1.0.0-ballot",
          "package" : "hl7.fhir.uv.cow#1.0.0-ballot",
          "fhir-version" : ["4.0.1"],
          "url" : "http://hl7.org/fhir/uv/cow/2025May"
        }
      ]
    },
    {
      "name" : "HL7 Electronic Health Record System Functional Model, Release 2.1.1",
      "category" : "EHR-S Family",
      "npm-name" : "hl7.ehrs.uv.ehrsfmr2",
      "description" : "Electronic Health Record System Functional Model",
      "authority" : "HL7",
      "country" : "uv",
      "history" : "http://hl7.org/ehrs/uv/ehrsfmr2/history.html",
      "language" : ["en"],
      "canonical" : "http://hl7.org/ehrs/uv/ehrsfmr2",
      "ci-build" : "http://build.fhir.org/ig/HL7/ehrsfm-ig",
      "product" : ["fhir"],
      "editions" : [
        {
          "name" : "Normative 1 Ballot",
          "ig-version" : "2.1.1-ballot",
          "package" : "hl7.ehrs.uv.ehrsfmr2#2.1.1-ballot",
          "fhir-version" : ["5.0.0"],
          "url" : "http://hl7.org/ehrs/uv/ehrsfmr2/2025May"
        }
      ]
    },
    {
      "name" : "HL7 Personal Health Record System Functional Model, Release 2",
      "category" : "EHR-S Family",
      "npm-name" : "hl7.ehrs.uv.phrsfmr2",
      "description" : "Personal Health Record System Functional Model",
      "authority" : "HL7",
      "country" : "uv",
      "history" : "http://hl7.org/ehrs/uv/phrsfmr2/history.html",
      "language" : ["en"],
      "canonical" : "http://hl7.org/ehrs/uv/phrsfmr2",
      "ci-build" : "http://build.fhir.org/ig/HL7/phrsfm-ig",
      "product" : ["fhir"],
      "editions" : [
        {
          "name" : "Normative 1 Ballot",
          "ig-version" : "2.0.1-ballot",
          "package" : "hl7.ehrs.uv.phrsfmr2#2.0.1-ballot",
          "fhir-version" : ["5.0.0"],
          "url" : "http://hl7.org/ehrs/uv/phrsfmr2/2025May"
        }
      ]
    },
    {
      "name" : "MyHealth@Eu Laboratory Report",
      "category" : "Laboratory Report",
      "npm-name" : "myhealth.eu.fhir.laboratory",
      "description" : "MyHealth@EU Laboratory Report Implementaion Guide for European Cross border services.",
      "authority" : "eHMSEG STF Architecture WG",
      "country" : "eu",
      "history" : "http://fhir.ehdsi.eu/laboratory/history.html",
      "language" : ["en"],
      "canonical" : "http://fhir.ehdsi.eu/laboratory",
      "ci-build" : "https://build-fhir.ehdsi.eu/laboratory",
      "editions" : [
        {
          "name" : "MyHealth@EU wave 8 trial use release",
          "ig-version" : "0.1.1",
          "package" : "myhealth.eu.fhir.laboratory#0.1.1",
          "fhir-version" : ["4.0.1"],
          "url" : "http://fhir.ehdsi.eu/laboratory/0.1.1"
        }
      ]
    },
    {
      "name" : "Dk Terminology for XDS Metadata",
      "category" : "Clinical Documents",
      "npm-name" : "medcom.fhir.dk.xdsmetadata",
      "description" : "MedCom Terminology for XDS Metadata",
      "authority" : "MedCom",
      "country" : "dk",
      "history" : "http://medcomfhir.dk/ig/xdsmetadata/history.html",
      "language" : ["en"],
      "canonical" : "http://medcomfhir.dk/ig/xdsmetadata",
      "ci-build" : "http://build.fhir.org/ig/medcomdk/dk-medcom-xds-metadata",
      "product" : ["fhir"],
      "editions" : [
        {
          "name" : "Release",
          "ig-version" : "1.0.1",
          "package" : "medcom.fhir.dk.xdsmetadata#1.0.1",
          "fhir-version" : ["4.0.1"],
          "url" : "http://medcomfhir.dk/ig/xdsmetadata/1.0.1"
        },
        {
          "name" : "Release",
          "ig-version" : "1.0.0",
          "package" : "medcom.fhir.dk.xdsmetadata#1.0.0",
          "fhir-version" : ["4.0.1"],
          "url" : "http://medcomfhir.dk/ig/xdsmetadata/1.0.0"
        }
      ]
    },
    {
      "name" : "HL7 Europe Base and Core (R4)",
      "category" : "Regional Base",
      "npm-name" : "hl7.fhir.eu.base",
      "description" : "This guide lists the base and core profiles specified for the European REALM.",
      "authority" : "HL7 Europe",
      "country" : "eu",
      "history" : "http://hl7.eu/fhir/base/history.html",
      "language" : ["en"],
      "canonical" : "http://hl7.eu/fhir/base",
      "ci-build" : "http://build.fhir.org/ig/hl7-eu/base",
      "product" : ["fhir"],
      "editions" : [
        {
          "name" : "STU 1",
          "ig-version" : "0.1.0-ballot",
          "package" : "hl7.fhir.eu.base#0.1.0-ballot",
          "fhir-version" : ["4.0.1"],
          "url" : "http://hl7.eu/fhir/base/0.1.0-ballot"
        }
      ]
    },
    {
      "name" : "HL7 Europe Base and Core (R5)",
      "category" : "Regional Base",
      "npm-name" : "hl7.fhir.eu.base-r5",
      "description" : "This guide lists the base and core profiles specified for the European REALM.",
      "authority" : "HL7 Europe",
      "country" : "eu",
      "history" : "http://hl7.eu/fhir/base-r5/history.html",
      "language" : ["en"],
      "canonical" : "http://hl7.eu/fhir/base-r5",
      "ci-build" : "http://build.fhir.org/ig/hl7-eu/base-r5",
      "product" : ["fhir"],
      "editions" : [
        {
          "name" : "STU 1",
          "ig-version" : "0.1.0-ballot",
          "package" : "hl7.fhir.eu.base-r5#0.1.0-ballot",
          "fhir-version" : ["5.0.0"],
          "url" : "http://hl7.eu/fhir/base-r5/0.1.0-ballot"
        }
      ]
    },
    {
      "name" : "Computable Care Guidelines (CCG)",
      "category" : "Computable Care Guidelines",
      "npm-name" : "ihe.qrph.ccg",
      "description" : "The IHE Computable Care Guidelines (CCG) Profile specifies a normative grammar and a normative transaction processing model that allows evidence-based care recommendations to be expressed in a way that a digital health solution can ingest and operationalize. This is an implementable and conformance-testable specification. It is targeted to regulated healthcare markets where the support for multiple conditions is an important requirement. The CCG Profile supports jurisdictions that want to leverage digital health to systemically improve the adoption of guideline-adherent best practices across an entire care delivery network.",
      "authority" : "IHE",
      "country" : "uv",
      "history" : "https://profiles.ihe.net/QRPH/CCG/history.html",
      "language" : ["en"],
      "canonical" : "https://profiles.ihe.net/QRPH/CCG",
      "ci-build" : "http://build.fhir.org/ig/IHE/QRPH.CCG",
      "product" : ["fhir"],
      "editions" : [
        {
          "name" : "Publication",
          "ig-version" : "1.0.0",
          "package" : "ihe.qrph.ccg#1.0.0",
          "fhir-version" : ["4.0.1"],
          "url" : "https://profiles.ihe.net/QRPH/CCG/1.0.0"
        }
      ]
    },
    {
      "name" : "Medication Prescription and Dispense (MPD)",
      "category" : "Medication",
      "npm-name" : "ihe.pharm.mpd",
      "description" : "The Medication Prescription and Dispense (MPD) profile defines profiles and actors for interoperable systems handling medication ordering and dispensing.",
      "authority" : "IHE",
      "country" : "uv",
      "history" : "https://profiles.ihe.net/PHARM/MPD/history.html",
      "language" : ["en"],
      "canonical" : "https://profiles.ihe.net/PHARM/MPD",
      "ci-build" : "http://build.fhir.org/ig/IHE/pharm-mpd/branches/master/index.html",
      "product" : ["fhir"],
      "editions" : [
        {
          "name" : "Publication",
          "ig-version" : "1.0.0-comment-2",
          "package" : "ihe.pharm.mpd#1.0.0-comment-2",
          "fhir-version" : ["5.0.0"],
          "url" : "https://profiles.ihe.net/PHARM/MPD/1.0.0-comment-2"
        }
      ]
    },
    {
      "name" : "ÚNICAS Rare Diseases HL7 FHIR Implementation Guide",
      "category" : "Rare Diseases",
      "npm-name" : "unicas-ig",
      "description" : "This is the implementation guide for ÚNICAS, a project whose objective is to create an ecosystem of partnerships to improve healthcare for pediatric patients with complex rare diseases. Through the network within the National Health System, the project aims to improve the diagnosis and care of patients with rare diseases. Published by TIC Salut Social, CatSalut Departament de Salut de Catalunya, Sistema Nacional de Salud Ministerio de Sanidad de España",
      "authority" : "TIC Salut Social",
      "country" : "es",
      "history" : "https://unicas-fhir.sanidad.gob.es/history.html",
      "language" : ["es"],
      "canonical" : "https://unicas-fhir.sanidad.gob.es",
      "ci-build" : "https://unicas-fhir.sanidad.gob.es",
      "product" : ["fhir"],
      "editions" : [
        {
          "name" : "STU 1 Draft",
          "ig-version" : "0.0.1",
          "package" : "unicas-ig#0.0.1",
          "fhir-version" : ["5.0.0"],
          "url" : "https://unicas-fhir.sanidad.gob.es"
        }
      ]
    },
    {
      "name" : "Medication IG DE",
      "category" : "National Base",
      "npm-name" : "de.fhir.medication",
      "description" : "Developed for the German healthcare context, this specification provides a set of profiles and extensions for medication management, currently focused on Dosage and Timing, based on FHIR R4.",
      "authority" : "HL7 Deutschland e.V.",
      "country" : "de",
      "history" : "http://ig.fhir.de/igs/medication/history.html",
      "language" : ["de"],
      "canonical" : "http://ig.fhir.de/igs/medication",
      "ci-build" : "http://build.fhir.org/ig/hl7germany/medication-ig-de-r4",
      "product" : ["fhir"],
      "editions" : [
        {
          "name" : "STU1 Ballot",
          "ig-version" : "1.0.0-ballot",
          "package" : "de.fhir.medication#1.0.0-ballot",
          "fhir-version" : ["4.0.1"],
          "url" : "http://ig.fhir.de/igs/medication/1.0.0-ballot"
        }
      ]
    },
    {
      "name" : "Vulcan FHIR to OMOP FHIR Implementation Guide",
      "category" : "research",
      "npm-name" : "hl7.fhir.uv.omop",
      "description" : "This IG delivers FHIR‑to‑OMOP Logical Models, StructureMaps, and pragmatic, hands‑on implementer guidance, enabling you to: Transform data uniformly with minimal information loss, Accelerate observational research and real‑world‑evidence generation with FHIR, and Cut costs and time through faster, more consistent ETL pipelines",
      "authority" : "HL7",
      "country" : "uv",
      "history" : "http://hl7.org/fhir/uv/omop/history.html",
      "language" : ["en"],
      "canonical" : "http://hl7.org/fhir/uv/omop",
      "ci-build" : "http://build.fhir.org/ig/HL7/fhir-omop",
      "product" : ["fhir"],
      "editions" : [
        {
          "name" : "INFORMATIVE 1 Ballot",
          "ig-version" : "1.0.0-ballot",
          "package" : "hl7.fhir.uv.omop#1.0.0-ballot",
          "fhir-version" : ["5.0.0"],
          "url" : "http://hl7.org/fhir/uv/omop/2025Sep"
        }
      ]
    },
    {
      "name" : "CardX - Cardiac Implantable Electronic Devices",
      "category" : "Care Management",
      "npm-name" : "hl7.fhir.uv.cardx-cied",
      "description" : "The CardX - Cardiac Implantable Electronic Devices IG defines universal standards to enable interoperable data exchange for CIED use cases and data. The IG consists of FHIR profiles, extensions, transactions, and value sets needed to represent, query for, and exchange data for evidence-based management of CIED patients.",
      "authority" : "HL7",
      "country" : "uv",
      "history" : "http://hl7.org/fhir/uv/cardx-cied/history.html",
      "language" : ["en"],
      "canonical" : "http://hl7.org/fhir/uv/cardx-cied",
      "ci-build" : "http://build.fhir.org/ig/HL7/cardx-cied",
      "product" : ["fhir"],
      "editions" : [
        {
          "name" : "STU 1 Ballot",
          "ig-version" : "1.0.0-ballot",
          "package" : "hl7.fhir.uv.cardx-cied#1.0.0-ballot",
          "fhir-version" : ["5.0.0"],
          "url" : "http://hl7.org/fhir/uv/cardx-cied/2025Sep"
        }
      ]
    },
    {
      "name" : "Pharmaceutical Clinical Trial Protocols",
      "category" : "Research",
      "npm-name" : "hl7.fhir.uv.pharmaceutical-research-protocol",
      "description" : "The IG covers a range of use cases for digital representation of a Clinical Trial protocol.   The simplest use case is document oriented submission of a protocol to a Regulator. Complex use cases require detailed machine processable representation of a protocol.",
      "authority" : "HL7",
      "country" : "uv",
      "history" : "http://hl7.org/fhir/uv/pharmaceutical-research-protocol/history.html",
      "language" : ["en"],
      "canonical" : "http://hl7.org/fhir/uv/pharmaceutical-research-protocol",
      "ci-build" : "https://github.com/HL7/vulcan-udp-ig",
      "product" : ["fhir"],
      "editions" : [
        {
          "name" : "STU 1 Ballot",
          "ig-version" : "1.0.0-ballot",
          "package" : "hl7.fhir.uv.pharmaceutical-research-protocol#1.0.0-ballot",
          "fhir-version" : ["6.0.0"],
          "url" : "http://hl7.org/fhir/uv/pharmaceutical-research-protocol/2025Sep"
        }
      ]
    },
    {
      "name" : "Data Exchange Profiles for 2022 CDC Clinical Practice Guideline for Prescribing Opioids",
      "category" : "Quality/CDS",
      "npm-name" : "hl7.fhir.us.cdc-opioid-cpg",
      "description" : "Defines exchange expectations for systems that implement the CDC's Clinical Practice Guideline for Prescribing Opioids, both in terms of the data required to evaluate whether recommendations are applicable, as well as the data required to represent proposals resulting from those recommendations.",
      "authority" : "HL7",
      "country" : "us",
      "history" : "http://hl7.org/fhir/us/cdc-opioid-cpg/history.html",
      "language" : ["en"],
      "canonical" : "http://hl7.org/fhir/us/cdc-opioid-cpg",
      "ci-build" : "http://build.fhir.org/ig/HL7/cdc-opioid-cpg",
      "product" : ["fhir"],
      "editions" : [
        {
          "name" : "STU 1 Ballot",
          "ig-version" : "1.0.0-ballot",
          "package" : "hl7.fhir.us.cdc-opioid-cpg#1.0.0-ballot",
          "fhir-version" : ["4.0.1"],
          "url" : "http://hl7.org/fhir/us/cdc-opioid-cpg/2025Sep"
        }
      ]
    },
    {
      "name" : "HL7 Informative Document: Patient Information Quality Improvement (PIQI) Framework, Edition 1",
      "category" : "Frameworks",
      "npm-name" : "hl7.xprod.uv.piqi",
      "description" : "The Patient Information Quality Improvement Framework or PIQI Framework (pronounced ‘picky’) creates a standard approach to evaluating data quality of patient-centric healthcare information. PIQI prioritizes portability and reusability, enabling seamless integration into various systems irrespective of the data source.",
      "authority" : "HL7",
      "country" : "uv",
      "history" : "http://hl7.org/xprod/ig/uv/piqi/history.html",
      "language" : ["en"],
      "canonical" : "http://hl7.org/xprod/ig/uv/piqi",
      "ci-build" : "http://build.fhir.org/ig/HL7/piqi",
      "product" : ["fhir"],
      "editions" : [
        {
          "name" : "Informative 1 Ballot",
          "ig-version" : "1.0.0-ballot",
          "package" : "hl7.xprod.uv.piqi#1.0.0-ballot",
          "fhir-version" : ["5.0.0"],
          "url" : "http://hl7.org/xprod/ig/uv/piqi/2025Sep"
        }
      ]
    },
    {
      "name" : "US HR1 Medicaid Work Requirements IG (proposed, not supported by CMS)",
      "npm-name" : "cori.fhir.ig.wrig",
      "category" : "Care Management",
      "description" : "Profiles and implementation details for US HR1 Medicaid Work Requirements exemption and activity verification.",
      "authority" : "Cori System Organization",
      "country" : "us",
      "history" : "https://wrig.corisystem.org",
      "ci-build" : "https://build.fhir.org/ig/arosearose3/wrig",
      "editions" : [
        {
          "name" : "0.1.0",
          "ig-version" : "0.1.0",
          "fhir-version" : ["4.0.1"],
          "package" : "cori.fhir.ig.wrig#0.1.0",
          "url" : "https://wrig.corisystem.org"
        }
      ]
    },
    {
      "name" : "US Behavioral Health Profiles",
      "category" : "Care Management",
      "npm-name" : "fhir.astp.bhp",
      "description" : "The United States Core Data for Interoperability (USCDI) Plus Behavioral Health (BH) dataset (also referred to as USCDI+ BH) aims to enhance the exchange and interoperability of behavioral health information across healthcare systems in the United States. Building on the USCDI foundation, this dataset addresses the unique needs and challenges associated with behavioral health data. It is designed to facilitate behavioral health integration with other healthcare services, support better clinical decision-making, and improve patient outcomes.",
      "authority" : "US Government",
      "country" : "us",
      "history" : "http://fhir.org/guides/astp/bhp/history.html",
      "language" : ["en"],
      "canonical" : "http://fhir.org/guides/astp/bhp",
      "ci-build" : " http://build.fhir.org/guides/astp/bhp",
      "product" : ["fhir"],
      "editions" : [
        {
          "name" : "0.1.0",
          "ig-version" : "0.1.0",
          "package" : "fhir.astp.bhp#0.1.0",
          "fhir-version" : ["4.0.1"],
          "url" : "http://fhir.org/guides/astp/bhp/0.1.0"
        }
      ]
    },
    {
      "name" : "Csiro Stars",
      "category" : "Diagnostics",
      "npm-name" : "csiro.stars",
      "description" : "The STARS network provides restricted sample submission. This implementation guide outlines the requirements for users to implement a common standard FHIR protocol to transfer specimen information between laboratories for the purpose of testing.",
      "authority" : "CSIRO",
      "country" : "au",
      "history" : "https://starsapi.csiro.au/fhir-ig/stars/history.html",
      "language" : ["en"],
      "canonical" : "https://starsapi.csiro.au/fhir-ig/stars",
      "ci-build" : "https://starsapi.csiro.au/fhir-ig/stars",
      "product" : ["fhir"],
      "editions" : [
        {
          "name" : "Releases",
          "ig-version" : "0.5.1",
          "package" : "csiro.stars#0.5.1",
          "fhir-version" : ["5.0.0"],
          "url" : "https://starsapi.csiro.au/fhir-ig/stars/0.5.1"
        }
      ]
    },
    {
      "name" : "PL Base (R5)",
      "category" : "Regional Base",
      "npm-name" : "hl7.fhir.pl.base.r5",
      "description" : "This guide lists the base profiles specified for the Polish realm.",
      "authority" : "HL7 Poland",
      "country" : "pl",
      "history" : "https://hl7.org.pl/fhir/ig/pl-base/history.html",
      "language" : ["en"],
      "canonical" : "http://hl7.org.pl/fhir/ig/pl-base/ImplementationGuide/Hl7PlBaseIg",
      "ci-build" : "http://build.fhir.org/ig/HL7-Poland/pl-fhir-base",
      "product" : ["fhir"],
      "editions" : [
        {
          "name" : "STU 1",
          "ig-version" : "0.1.2",
          "package" : "hl7.fhir.pl.base.r5#0.1.2",
          "fhir-version" : ["5.0.0"],
          "url" : "https://hl7.org.pl/ig/pl-base/0.1.2"
        }
      ]
    },
    {
<<<<<<< HEAD
      "name": "Bangladesh FHIR Implementation Guide - Core Profiles",
      "category": "National Base",
      "npm-name": "bd.fhir.core",
      "description": "National base profiles, CodeSystems, and ValueSets for Bangladesh, developed and maintained by the Directorate General of Health Services (DGHS), Ministry of Health and Family Welfare.",
      "authority": "DGHS Bangladesh",
      "product": ["fhir"],
      "country": "BD",
      "history": "https://fhir.dghs.gov.bd/core/history.html",
      "language": ["en"],
      "canonical": "https://fhir.dghs.gov.bd/core",
      "ci-build": "https://fhir.dghs.gov.bd/core",
      "editions": [
        {
          "name": "Draft 0.2.0",
          "ig-version": "0.2.0",
          "package": "bd.fhir.core#0.2.0",
          "fhir-version": ["4.0.1"],
          "url": "https://fhir.dghs.gov.bd/core"
        }
      ]
    },
    {
      "name": "SQL on FHIR",
      "category": "Infrastructure",
      "npm-name": "org.sql-on-fhir.ig",
      "description": "A specification for defining portable views of FHIR data that can be easily queried using tools such as SQL.",
      "authority": "SQL on FHIR Working Group",
      "country": "uv",
      "history": "https://sql-on-fhir.org/ig/history.html",
      "language": ["en"],
      "canonical": "https://sql-on-fhir.org/ig",
      "ci-build": "https://build.fhir.org/ig/FHIR/sql-on-fhir-v2",
      "product": ["fhir"],
      "editions": [
=======
      "name" : "SQL on FHIR",
      "category" : "Infrastructure",
      "npm-name" : "org.sql-on-fhir.ig",
      "description" : "A specification for defining portable views of FHIR data that can be easily queried using tools such as SQL.",
      "authority" : "SQL on FHIR Working Group",
      "country" : "uv",
      "history" : "https://sql-on-fhir.org/ig/history.html",
      "language" : ["en"],
      "canonical" : "https://sql-on-fhir.org/ig",
      "ci-build" : "https://build.fhir.org/ig/FHIR/sql-on-fhir-v2",
      "product" : ["fhir"],
      "editions" : [
>>>>>>> f7eba655
        {
          "name" : "2.0.0",
          "ig-version" : "2.0.0",
          "package" : "org.sql-on-fhir.ig#2.0.0",
          "fhir-version" : ["5.0.0"],
          "url" : "https://sql-on-fhir.org/ig/2.0.0"
        }
      ]
    }
  ]
}<|MERGE_RESOLUTION|>--- conflicted
+++ resolved
@@ -9665,7 +9665,6 @@
       ]
     },
     {
-<<<<<<< HEAD
       "name": "Bangladesh FHIR Implementation Guide - Core Profiles",
       "category": "National Base",
       "npm-name": "bd.fhir.core",
@@ -9700,20 +9699,6 @@
       "ci-build": "https://build.fhir.org/ig/FHIR/sql-on-fhir-v2",
       "product": ["fhir"],
       "editions": [
-=======
-      "name" : "SQL on FHIR",
-      "category" : "Infrastructure",
-      "npm-name" : "org.sql-on-fhir.ig",
-      "description" : "A specification for defining portable views of FHIR data that can be easily queried using tools such as SQL.",
-      "authority" : "SQL on FHIR Working Group",
-      "country" : "uv",
-      "history" : "https://sql-on-fhir.org/ig/history.html",
-      "language" : ["en"],
-      "canonical" : "https://sql-on-fhir.org/ig",
-      "ci-build" : "https://build.fhir.org/ig/FHIR/sql-on-fhir-v2",
-      "product" : ["fhir"],
-      "editions" : [
->>>>>>> f7eba655
         {
           "name" : "2.0.0",
           "ig-version" : "2.0.0",
