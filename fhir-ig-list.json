{
  "guides" : [
    {
      "name" : "US Core",
      "category" : "National Base",
      "npm-name" : "hl7.fhir.us.core",
      "description" : "Base US national implementation guide",
      "authority" : "HL7",
      "country" : "us",
      "language" : ["en"],
      "implementations" : [
        {
          "name" : "Test Server",
          "type" : "server",
          "url" : "http://test.fhir.org"
        },
        {
          "name" : "Source Code",
          "type" : "source",
          "url" : "http://github.com/HealthIntersections/fhirserver"
        }
      ],
      "history" : "http://hl7.org/fhir/us/core/history.html",
      "canonical" : "http://hl7.org/fhir/us/core",
      "ci-build" : "http://build.fhir.org/ig/HL7/US-Core",
      "analysis" : {
        "content" : true,
        "rest" : true,
        "documents" : true,
        "clinicalCore" : true,
        "medsMgmt" : true,
        "profiles" : 42,
        "extensions" : 5,
        "operations" : 1,
        "valuesets" : 31,
        "codeSystems" : 4,
        "examples" : 111
      },
      "product" : ["fhir"],
      "editions" : [
        {
          "name" : "STU8 Ballot",
          "ig-version" : "8.0.0-ballot",
          "package" : "hl7.fhir.us.core#8.0.0-ballot",
          "fhir-version" : ["4.0.1"],
          "url" : "http://hl7.org/fhir/us/core/2025Jan"
        }
      ]
    },
    {
      "name" : "AU Base",
      "category" : "National Base",
      "npm-name" : "hl7.fhir.au.base",
      "description" : "AU Base implementation guide provides support for the use of FHIR®© in an Australian context.",
      "authority" : "HL7",
      "product" : ["fhir"],
      "country" : "au",
      "language" : ["en"],
      "history" : "http://hl7.org.au/fhir/history.html",
      "canonical" : "http://hl7.org.au/fhir",
      "ci-build" : "http://build.fhir.org/ig/hl7au/au-fhir-base",
      "editions" : [
        {
          "name" : "Working Standard",
          "ig-version" : "5.0.0",
          "package" : "hl7.fhir.au.base#5.0.0",
          "fhir-version" : ["4.0.1"],
          "url" : "http://hl7.org.au/fhir/5.0.0"
        }
      ],
      "analysis" : {
        "error" : "JsonObject"
      }
    },
    {
      "name" : "AU Core",
      "category" : "National Base",
      "npm-name" : "hl7.fhir.au.core",
      "description" : "AU Core implementation guide provides support for the use of FHIR®© in an Australian context, and defines the minimum set of constraints on the FHIR resources to create the AU Core profiles.",
      "authority" : "HL7",
      "product" : ["fhir"],
      "country" : "au",
      "language" : ["en"],
      "history" : "http://hl7.org.au/fhir/core/history.html",
      "canonical" : "http://hl7.org.au/fhir/core",
      "ci-build" : "http://build.fhir.org/ig/hl7au/au-fhir-core",
      "editions" : [
        {
          "name" : "Working Standard",
          "ig-version" : "1.0.0",
          "package" : "hl7.fhir.au.core#1.0.0",
          "fhir-version" : ["4.0.1"],
          "url" : "http://hl7.org.au/fhir/core/1.0.0"
        }
      ],
      "analysis" : {
        "error" : "JsonObject"
      }
    },
    {
      "name" : "NZ Base",
      "category" : "National Base",
      "npm-name" : "fhir.org.nz.ig.base",
      "description" : "Base New Zealand national implementation guide",
      "authority" : "HL7",
      "product" : ["fhir"],
      "country" : "nz",
      "language" : ["en"],
      "canonical" : "http://fhir.org.nz/ig/base",
      "history" : "https://fhir.org.nz/ig/base/package-list.json",
      "ci-build" : "http://build.fhir.org/ig/HL7NZ/nzbase/branches/master/index.html",
      "editions" : [
        {
          "name" : "Release 3",
          "ig-version" : "3.0.0",
          "package" : "fhir.org.nz.ig.base#3.0.0",
          "fhir-version" : ["4.0.1"],
          "url" : "http://fhir.org.nz/ig/base"
        }
      ],
      "analysis" : {
        "error" : "Error fetching package directly (http://fhir.org.nz/ig/base/1.0.0/package.tgz), or fetching package list for fhir.org.nz.ig.base from http://fhir.org.nz/ig/base/package-list.json: Unable to fetch: Invalid HTTP response 404 from https://fhir.org.nz/ig/base/1.0.0/package.tgz (Not Found) (content in /var/folders/85/j9nrkr152ds51j69d7nrxq7r0000gn/T/fhir-http-6.log)"
      }
    },
    {
      "name" : "CCDA on FHIR",
      "category" : "Clinical Documents",
      "npm-name" : "hl7.fhir.us.ccda",
      "description" : "US Realm Implementation Guide (IG) addressing the key aspects of Consolidated CDA (C-CDA) required for Meaningful Use (MU). This IG focuses on the clinical document header and narrative constraints necessary for human readability, and references the Data Access Framework (DAF) implementation guide for coded data representation",
      "authority" : "HL7",
      "country" : "us",
      "language" : ["en"],
      "history" : "http://hl7.org/fhir/us/ccda/history.html",
      "canonical" : "http://hl7.org/fhir/us/ccda",
      "ci-build" : "http://build.fhir.org/ig/HL7/ccda-on-fhir",
      "analysis" : {
        "content" : true,
        "rest" : true,
        "profiles" : 12,
        "extensions" : 8,
        "valuesets" : 10,
        "examples" : 32
      },
      "product" : ["fhir"],
      "editions" : [
        {
          "name" : "STU 2 Ballot",
          "ig-version" : "2.0.0-ballot",
          "package" : "hl7.fhir.us.ccda#2.0.0-ballot",
          "fhir-version" : ["4.0.1"],
          "url" : "http://hl7.org/fhir/us/ccda/2025Jan"
        }
      ]
    },
    {
      "name" : "SDC (Structured Data Capture)",
      "category" : "Forms Management",
      "npm-name" : "hl7.fhir.uv.sdc",
      "description" : "Defines expectations for sharing of Questionnaires and answers, including mechanisms for automatically populating portions of a questionnaire based on embedded mappings to underlying data elements",
      "authority" : "HL7",
      "country" : "uv",
      "language" : ["en"],
      "history" : "http://hl7.org/fhir/us/sdc/history.html",
      "canonical" : "http://hl7.org/fhir/uv/sdc",
      "ci-build" : "http://build.fhir.org/ig/HL7/sdc",
      "analysis" : {
        "content" : true,
        "rest" : true,
        "clinicalCore" : true,
        "carePlanning" : true,
        "questionnaire" : true,
        "profiles" : 26,
        "extensions" : 42,
        "logicals" : 2,
        "operations" : 7,
        "valuesets" : 9,
        "codeSystems" : 7,
        "examples" : 48
      },
      "product" : ["fhir"],
      "editions" : [
        {
          "name" : "STU 4 Ballot",
          "ig-version" : "4.0.0-ballot",
          "package" : "hl7.fhir.uv.sdc#4.0.0-ballot",
          "fhir-version" : ["4.0.1"],
          "url" : "http://hl7.org/fhir/uv/sdc/2025Jan"
        }
      ]
    },
    {
      "name" : "SDC Data Elements Registry",
      "category" : "Forms Management",
      "npm-name" : "hl7.fhir.us.sdcde",
      "description" : "Defines expectations for sharing of data elements between registries",
      "authority" : "HL7",
      "product" : ["fhir"],
      "country" : "us",
      "language" : ["en"],
      "history" : "http://hl7.org/fhir/us/sdcde/history.html",
      "canonical" : "http://hl7.org/fhir/us/sdcde",
      "ci-build" : "http://build.fhir.org/ig/HL7/sdc-de",
      "analysis" : {
        "error" : "Unable to resolve package id hl7.fhir.us.sdcde#1.0.2"
      },
      "editions" : [
        {
          "name" : "STU 2",
          "ig-version" : "2.0",
          "package" : "hl7.fhir.us.sdcde#2.0",
          "fhir-version" : ["3.0.1"],
          "url" : "http://hl7.org/fhir/us/sdcde/STU2"
        },
        {
          "name" : "STU 1",
          "ig-version" : "1.0.2",
          "package" : "hl7.fhir.us.sdcde#1.0.2",
          "fhir-version" : ["1.0.2"],
          "url" : "http://hl7.org/fhir/DSTU2/sdcde/sdcde.html"
        }
      ]
    },
    {
      "name" : "US Lab",
      "category" : "Diagnostics",
      "npm-name" : "hl7.fhir.us.lab",
      "description" : "US Realm Laboratory ordering and reporting between ambulatory care setting and the laboratory and laboratory reporting to public health jurisdictions",
      "authority" : "HL7",
      "product" : ["fhir"],
      "country" : "us",
      "language" : ["en"],
      "editions" : [
        {
          "name" : "DSTU2",
          "ig-version" : "n/a",
          "package" : "hl7.fhir.us.lab#n/a",
          "fhir-version" : ["1.0.2"],
          "url" : "http://hl7.org/fhir/DSTU2/uslab/uslab.html"
        }
      ],
      "analysis" : {
        "error" : "Unable to resolve package id hl7.fhir.us.lab#n/a"
      }
    },
    {
      "name" : "DAF",
      "category" : "EHR Access",
      "npm-name" : "hl7.fhir.us.daf",
      "description" : "Basic arrangements for accessing meaningful use data from EHR systems **NOTE: DAF has been superseded by Argonaut, DAF-Research and US-Core**",
      "authority" : "HL7",
      "product" : ["fhir"],
      "country" : "us",
      "language" : ["en"],
      "history" : "http://hl7.org/fhir/us/daf/history.html",
      "canonical" : "http://hl7.org/fhir/us/daf",
      "ci-build" : "http://build.fhir.org/ig/HL7/daf-research",
      "analysis" : {
        "content" : true,
        "rest" : true,
        "clinicalCore" : true,
        "carePlanning" : true,
        "profiles" : 5,
        "extensions" : 2,
        "operations" : 3,
        "valuesets" : 2,
        "codeSystems" : 2
      },
      "editions" : [
        {
          "name" : "STU 2",
          "ig-version" : "2.0.0",
          "package" : "hl7.fhir.us.daf#2.0.0",
          "fhir-version" : ["3.0.1"],
          "url" : "http://hl7.org/fhir/us/daf-research/STU2"
        },
        {
          "name" : "DSTU 1",
          "ig-version" : "1.0.2",
          "package" : "hl7.fhir.us.daf#1.0.2",
          "fhir-version" : ["1.0.2"],
          "url" : "http://hl7.org/fhir/DSTU2/daf/daf.html"
        }
      ]
    },
    {
      "name" : "Argonaut Data Query",
      "category" : "EHR Access",
      "npm-name" : "fhir.argonaut.r2",
      "description" : "This implementation guide is based upon DSTU2 FHIR standard and covers the US EHR data access for the ONC Common Clinical Data Set and retrieval of static documents",
      "authority" : "Argonaut (US)",
      "product" : ["fhir"],
      "country" : "us",
      "language" : ["en"],
      "history" : "http://www.fhir.org/guides/argonaut/r2/history.html",
      "ci-build" : "http://build.fhir.org/ig/argonautproject/data-query",
      "canonical" : "http://fhir.org/guides/argonaut/r2",
      "editions" : [
        {
          "name" : "First Release",
          "ig-version" : "1.0.0",
          "package" : "fhir.argonaut.r2#1.0.0",
          "fhir-version" : ["1.0.2"],
          "url" : "http://fhir.org/guides/argonaut/r2/1.0"
        }
      ],
      "analysis" : {
        "content" : true,
        "rest" : true,
        "documents" : true,
        "clinicalCore" : true,
        "medsMgmt" : true,
        "profiles" : 17,
        "extensions" : 5,
        "operations" : 1,
        "valuesets" : 25
      }
    },
    {
      "name" : "HSPC EHR Guide",
      "category" : "EHR Access",
      "npm-name" : "fhir.hspc.core",
      "description" : "Builds on Argonaut to make agreements around consistent data (in progress)",
      "authority" : "HSPC (USA)",
      "product" : ["fhir"],
      "country" : "us",
      "language" : ["en"],
      "history" : "http://fhir.org/guides/hspc/core/history.html",
      "canonical" : "http://fhir.org/guides/hspc/core",
      "ci-build" : "http://build.fhir.org/ig/hspc/core",
      "editions" : [],
      "analysis" : {
      }
    },
    {
      "name" : "US Meds Maturity Project",
      "category" : "Medications / Immunizations",
      "npm-name" : "hl7.fhir.us.meds",
      "description" : "US Meds Maturity Project: promote consistent use of the FHIR pharmacy resources in the US Realm",
      "authority" : "HL7",
      "product" : ["fhir"],
      "country" : "us",
      "language" : ["en"],
      "history" : "http://hl7.org/fhir/us/meds/history.html",
      "canonical" : "http://hl7.org/fhir/us/meds",
      "ci-build" : "http://build.fhir.org/ig/HL7/FHIR-ONC-Meds",
      "analysis" : {
        "content" : true,
        "rest" : true,
        "clinicalCore" : true,
        "medsMgmt" : true,
        "profiles" : 2
      },
      "editions" : [
        {
          "name" : "STU 2",
          "ig-version" : "1.2.0",
          "package" : "hl7.fhir.us.meds#1.2.0",
          "fhir-version" : ["3.0.1"],
          "url" : "http://hl7.org/fhir/us/meds/STU2"
        },
        {
          "name" : "STU 1",
          "ig-version" : "1.0.0",
          "package" : "hl7.fhir.us.meds#1.0.0",
          "fhir-version" : ["3.0.1"],
          "url" : "http://hl7.org/fhir/us/meds/STU1"
        }
      ]
    },
    {
      "name" : "QICore",
      "category" : "Quality / CDS",
      "npm-name" : "hl7.fhir.us.qicore",
      "description" : "QICore defines a uniform way for quality measurement and decision support knowledge to refer to clinical data. The profiles align as much as possible with DAF and incorporate content from the (Quality Data Model) and the (Virtual Medical Record) specifications",
      "authority" : "HL7",
      "product" : ["fhir"],
      "country" : "us",
      "language" : ["en"],
      "history" : "http://hl7.org/fhir/us/qicore/history.html",
      "canonical" : "http://hl7.org/fhir/us/qicore",
      "ci-build" : "http://build.fhir.org/ig/HL7/fhir-qi-core",
      "analysis" : {
        "content" : true,
        "clinicalCore" : true,
        "carePlanning" : true,
        "financials" : true,
        "medsMgmt" : true,
        "diagnostics" : true,
        "profiles" : 51,
        "extensions" : 8,
        "valuesets" : 21,
        "codeSystems" : 5,
        "examples" : 66
      },
      "editions" : [
        {
          "name" : "STU7 (v7.0.0) Ballot",
          "ig-version" : "7.0.0-ballot",
          "package" : "hl7.fhir.us.qicore#7.0.0-ballot",
          "fhir-version" : ["4.0.1"],
          "url" : "http://hl7.org/fhir/us/qicore/2024Sep"
        }
      ]
    },
    {
      "name" : "DAF-Research",
      "category" : "Research",
      "npm-name" : "hl7.fhir.us.daf-research",
      "description" : "DAF-Research IG focuses on enabling researchers to access data from multiple organizations",
      "authority" : "HL7",
      "product" : ["fhir"],
      "country" : "us",
      "language" : ["en"],
      "history" : "http://hl7.org/fhir/us/daf/history.html",
      "canonical" : "http://hl7.org/fhir/us/daf",
      "ci-build" : "http://build.fhir.org/ig/HL7/daf-research",
      "editions" : [
        {
          "name" : "STU",
          "ig-version" : "2.0.0",
          "package" : "hl7.fhir.us.daf-research#2.0.0",
          "fhir-version" : ["3.0.1"],
          "url" : "http://hl7.org/fhir/us/daf-research"
        }
      ],
      "analysis" : {
        "error" : "Unable to resolve package id hl7.fhir.us.daf-research#2.0.0"
      }
    },
    {
      "name" : "US HAI",
      "category" : "Medication / Immunization",
      "npm-name" : "hl7.fhir.us.hai",
      "description" : "Specifies standards for electronic submission of Healthcare Associated Infection (HAI) reports to the National Healthcare Safety Network (NHSN) of the Centers for Disease Control and Prevention (CDC)",
      "authority" : "HL7",
      "product" : ["fhir"],
      "country" : "us",
      "language" : ["en"],
      "history" : "http://hl7.org/fhir/us/hai/history.html",
      "canonical" : "http://hl7.org/fhir/us/hai",
      "ci-build" : "http://build.fhir.org/ig/HL7/HAI",
      "analysis" : {
        "content" : true,
        "questionnaire" : true,
        "profiles" : 4,
        "valuesets" : 15,
        "codeSystems" : 2
      },
      "editions" : [
        {
          "name" : "STU2",
          "ig-version" : "2.1.0",
          "package" : "hl7.fhir.us.hai#2.1.0",
          "fhir-version" : ["4.0.1"],
          "url" : "http://hl7.org/fhir/us/hai/STU2.1"
        }
      ]
    },
    {
      "name" : "US Breast Cancer Data",
      "category" : "Diagnostics",
      "npm-name" : "hl7.fhir.us.breastcancer",
      "description" : "Logical models and FHIR profiles for supporting breast cancer staging estimation, including the traditional three-component staging involving primary tumor classification, regional lymph nodes and distant metastases, as well as other factors important to prognosis and recurrence risk, such as tumor grade, hormone receptor status (progesterone and estrogen), as well as human epidermal growth factor 2 (HER 2) status",
      "authority" : "HL7",
      "product" : ["fhir"],
      "country" : "us",
      "language" : ["en"],
      "history" : "http://hl7.org/fhir/us/breastcancer/history.html",
      "canonical" : "http://hl7.org/fhir/us/breastcancer",
      "ci-build" : "http://build.fhir.org/ig/HL7/us-breastcancer",
      "analysis" : {
        "content" : true,
        "clinicalCore" : true,
        "medsMgmt" : true,
        "diagnostics" : true,
        "profiles" : 57,
        "extensions" : 46,
        "logicals" : 260,
        "valuesets" : 35,
        "codeSystems" : 9
      },
      "editions" : [
        {
          "name" : "STU 1 Draft",
          "ig-version" : "0.2.0",
          "package" : "hl7.fhir.us.breastcancer#0.2.0",
          "fhir-version" : ["3.0.1"],
          "url" : "http://hl7.org/fhir/us/breastcancer/2018Sep"
        }
      ]
    },
    {
      "name" : "Genomics Reporting",
      "category" : "Diagnostics",
      "npm-name" : "hl7.fhir.uv.genomics-reporting",
      "description" : "This implementation guide tries to provide guidance that will enable improved interoperable and computable sharing of genetic testing results",
      "authority" : "HL7",
      "country" : "uv",
      "language" : ["en"],
      "history" : "http://hl7.org/fhir/uv/genomics-reporting/history.html",
      "canonical" : "http://hl7.org/fhir/uv/genomics-reporting",
      "ci-build" : "http://build.fhir.org/ig/HL7/genomics-reporting",
      "analysis" : {
        "content" : true,
        "clinicalCore" : true,
        "carePlanning" : true,
        "profiles" : 18,
        "extensions" : 4,
        "operations" : 1,
        "valuesets" : 10,
        "codeSystems" : 3,
        "examples" : 65
      },
      "product" : ["fhir"],
      "editions" : [
        {
          "name" : "STU3",
          "ig-version" : "3.0.0",
          "package" : "hl7.fhir.uv.genomics-reporting#3.0.0",
          "fhir-version" : ["4.0.1"],
          "url" : "http://hl7.org/fhir/uv/genomics-reporting/STU3"
        }
      ]
    },
    {
      "name" : "Argonaut Provider Directory",
      "category" : "Administration",
      "npm-name" : "fhir.argonaut.pd",
      "description" : "This implementation guide is based upon STU3 FHIR standard and outlines the key data elements for any provider directory and basic query guidance. The components developed in this guide are intended to provide a foundation for a central or distributed Provider or Healthcare Directory",
      "authority" : "Argonaut (US)",
      "product" : ["fhir"],
      "country" : "us",
      "language" : ["en"],
      "history" : "http://www.fhir.org/guides/argonaut/pd/history.html",
      "ci-build" : "http://build.fhir.org/ig/argonautproject/provider-directory",
      "canonical" : "http://fhir.org/guides/argonaut/pd",
      "editions" : [
        {
          "name" : "Release 1",
          "ig-version" : "1.0.0",
          "package" : "fhir.argonaut.pd#1.0.0",
          "fhir-version" : ["3.0.1"],
          "url" : "http://fhir.org/guides/argonaut/pd/release1"
        }
      ],
      "analysis" : {
        "error" : "Unknown FHIRVersion code 'STU3'"
      }
    },
    {
      "name" : "Argonaut Scheduling",
      "category" : "Administration",
      "npm-name" : "fhir.argonaut.scheduling",
      "description" : "This implementation guide is based upon STU3 FHIR standard and provides FHIR RESTful APIs and guidance for access to and booking of appointments for patients by both patient and practitioner end users",
      "authority" : "Argonaut (US)",
      "product" : ["fhir"],
      "country" : "us",
      "language" : ["en"],
      "history" : "http://www.fhir.org/guides/argonaut/scheduling/history.html",
      "ci-build" : "http://build.fhir.org/ig/argonautproject/scheduling",
      "canonical" : "http://fhir.org/guides/argonaut/scheduling",
      "editions" : [
        {
          "name" : "First Release",
          "ig-version" : "1.0.0",
          "package" : "fhir.argonaut.scheduling#1.0.0",
          "fhir-version" : ["3.0.1"],
          "url" : "http://fhir.org/guides/argonaut/scheduling/release1"
        }
      ],
      "analysis" : {
        "content" : true,
        "rest" : true,
        "financials" : true,
        "scheduling" : true,
        "profiles" : 7,
        "extensions" : 4,
        "operations" : 4,
        "valuesets" : 7,
        "codeSystems" : 3
      }
    },
    {
      "name" : "International Patient Summary",
      "category" : "Patient Summary",
      "npm-name" : "hl7.fhir.uv.ips",
      "description" : "The International Patient Summary (IPS) is a minimal and non-exhaustive patient summary, specialty-agnostic, condition-independent, but readily usable by clinicians for the cross-border unscheduled care of a patient",
      "authority" : "HL7",
      "product" : ["fhir"],
      "country" : "uv",
      "language" : ["en"],
      "history" : "http://hl7.org/fhir/uv/ips/history.html",
      "canonical" : "http://hl7.org/fhir/uv/ips",
      "ci-build" : "http://build.fhir.org/ig/HL7/fhir-ips",
      "analysis" : {
        "content" : true,
        "clinicalCore" : true,
        "medsMgmt" : true,
        "diagnostics" : true,
        "profiles" : 33,
        "extensions" : 1,
        "valuesets" : 44,
        "codeSystems" : 1,
        "examples" : 33
      },
      "editions" : [
        {
          "name" : "STU 2 Ballot",
          "ig-version" : "2.0.0-ballot",
          "package" : "hl7.fhir.uv.ips#2.0.0-ballot",
          "fhir-version" : ["4.0.1"],
          "url" : "http://hl7.org/fhir/uv/ips/2024Sep"
        }
      ]
    },
    {
      "name" : "IHE Patient Demographics Query for Mobile (PDQm)",
      "category" : "Administration",
      "npm-name" : "ihe.iti.pdqm",
      "description" : "Defines a lightweight RESTful interface to a patient demographics supplier leveraging technologies readily available to mobile applications and lightweight browser based applications",
      "authority" : "IHE",
      "country" : "uv",
      "language" : ["en"],
      "history" : "http://profiles.ihe.net/ITI/PDQm/history.html",
      "ci-build" : "http://build.fhir.org/ig/IHE/ITI.PDQm/branches/main",
      "canonical" : "https://profiles.ihe.net/ITI/PDQm",
      "analysis" : {
        "content" : true,
        "rest" : true,
        "clinicalCore" : true,
        "profiles" : 3,
        "examples" : 4
      },
      "product" : ["fhir"],
      "editions" : [
        {
          "name" : "Publication",
          "ig-version" : "3.1.0",
          "package" : "ihe.iti.pdqm#3.1.0",
          "fhir-version" : ["4.0.1"],
          "url" : "https://profiles.ihe.net/ITI/PDQm/3.1.0"
        }
      ]
    },
    {
      "name" : "IHE Patient Identifier Cross-referencing for Mobile (PIXm)",
      "category" : "Administration",
      "npm-name" : "ihe.iti.pixm",
      "description" : "Defines a lightweight RESTful interface to a Patient Identifier Cross-reference Manager, leveraging technologies readily available to mobile applications and lightweight browser based applications",
      "authority" : "IHE",
      "product" : ["fhir"],
      "country" : "uv",
      "history" : "https://profiles.ihe.net/ITI/PIXm/history.html",
      "language" : ["en"],
      "canonical" : "https://profiles.ihe.net/ITI/PIXm",
      "ci-build" : "http://build.fhir.org/ig/IHE/ITI.PIXm",
      "analysis" : {
        "content" : true,
        "rest" : true,
        "clinicalCore" : true,
        "profiles" : 8,
        "operations" : 1,
        "examples" : 17
      },
      "editions" : [
        {
          "name" : "Publication",
          "ig-version" : "3.0.4",
          "package" : "ihe.iti.pixm#3.0.4",
          "fhir-version" : ["4.0.1"],
          "url" : "https://profiles.ihe.net/ITI/PIXm/3.0.4"
        }
      ]
    },
    {
      "name" : "IHE Patient Master Identity Registry (PMIR)",
      "category" : "Administration",
      "npm-name" : "ihe.iti.pmir",
      "description" : "Supports the creating, updating and deprecating of patient master identity information about a subject of care, as well as subscribing to these changes, using the HL7 FHIR standard and its RESTful transactions. In PMIR, “patient identity” information includes all information found in the FHIR Patient Resource such as identifier, name, phone, gender, birth date, address, marital status, photo, others to contact, preference for language, general practitioner, and links to other instances of identities. The “patient master identity” is a dominant identity managed centrally among many participating organizations (a.k.a., “Golden Patient Identity”).",
      "authority" : "IHE",
      "product" : ["fhir"],
      "country" : "uv",
      "language" : ["en"],
      "history" : "https://profiles.ihe.net/ITI/PMIR/history.html",
      "analysis" : {
        "error" : "Error fetching package directly (https://profiles.ihe.net/ITI/PMIR/0.1.0/package.tgz), or fetching package list for ihe.iti.pmir from https://profiles.ihe.net/ITI/PMIR/package-list.json: Unable to fetch: Invalid HTTP response 404 from https://profiles.ihe.net/ITI/PMIR/0.1.0/package.tgz (Not Found) (content in /var/folders/85/j9nrkr152ds51j69d7nrxq7r0000gn/T/fhir-http-23.log)"
      },
      "ci-build" : "http://build.fhir.org/ig/IHE/ITI.PMIR/branches/master/index.html",
      "canonical" : "https://profiles.ihe.net/ITI/PMIR",
      "editions" : [
        {
          "name" : "Publication",
          "ig-version" : "1.5.0",
          "package" : "ihe.iti.pmir#1.5.0",
          "fhir-version" : ["4.0.1"],
          "url" : "https://profiles.ihe.net/ITI/PMIR/1.5.0"
        },
        {
          "name" : "Publication",
          "ig-version" : "1.3.0",
          "package" : "ihe.iti.pmir#1.3.0",
          "fhir-version" : ["4.0.1"],
          "url" : "https://www.ihe.net/wp-content/uploads/uploadedFiles/Documents/ITI/IHE_ITI_Suppl_PMIR_Rev1-3_TI_2020-12-11.pdf"
        }
      ]
    },
    {
      "name" : "IHE FHIR AuditEvent query and feed to ATNA",
      "category" : "Privacy / Security",
      "npm-name" : "ihe.iti.atna",
      "description" : "Enable audit log recording (feed) and access to ATNA Audit Repository queries using FHIR AuditEvent resource",
      "authority" : "IHE",
      "product" : ["fhir"],
      "country" : "uv",
      "language" : ["en"],
      "history" : "https://wiki.ihe.net/index.php/Audit_Trail_and_Node_Authentication",
      "canonical" : "https://wiki.ihe.net/index.php/Audit_Trail_and_Node_Authentication",
      "editions" : [
        {
          "name" : "R4 Trial-Implementation",
          "ig-version" : "0.2.0",
          "package" : "ihe.iti.atna#0.2.0",
          "fhir-version" : ["4.0.1"],
          "url" : "https://wiki.ihe.net/index.php/Audit_Trail_and_Node_Authentication"
        }
      ],
      "analysis" : {
        "error" : "Unable to resolve package id ihe.iti.atna#0.2.0"
      }
    },
    {
      "name" : "IHE Mobile Alert Communication Management(mACM)",
      "category" : "Communications",
      "npm-name" : "ihe.iti.macm",
      "description" : "Provides the infrastructural components needed to send short, unstructured text alerts to human recipients and can record the outcomes of any human interactions upon receipt of the alert. ",
      "authority" : "IHE",
      "product" : ["fhir"],
      "country" : "uv",
      "language" : ["en"],
      "history" : "http://wiki.ihe.net/index.php/Mobile_Alert_Communication_Management(mACM)",
      "canonical" : "http://wiki.ihe.net/index.php/Mobile_Alert_Communication_Management(mACM)",
      "editions" : [
        {
          "name" : "R4 Trial-Implementation",
          "ig-version" : "0.2.0",
          "package" : "ihe.iti.macm#0.2.0",
          "fhir-version" : ["4.0.1"],
          "url" : "http://wiki.ihe.net/index.php/Mobile_Alert_Communication_Management(mACM)"
        }
      ],
      "analysis" : {
        "error" : "Unable to resolve package id ihe.iti.macm#0.2.0"
      }
    },
    {
      "name" : "IHE Mobile Cross-Enterprise Document Data Element Extraction (mXDE)",
      "category" : "Clinical Documents",
      "npm-name" : "ihe.iti.mxde",
      "description" : "Provides the means to access data elements extracted from shared structured documents",
      "authority" : "IHE",
      "product" : ["fhir"],
      "country" : "uv",
      "language" : ["en"],
      "history" : "http://wiki.ihe.net/index.php/Mobile_Cross-Enterprise_Document_Data_Element_Extraction",
      "analysis" : {
        "error" : "Unable to resolve package id ihe.iti.mxde#0.1.2"
      },
      "canonical" : "https://profiles.ihe.net/ITI/mXDE",
      "ci-build" : "http://build.fhir.org/ig/IHE/ITI.mXDE/branches/master/index.html",
      "editions" : [
        {
          "name" : "Publication",
          "ig-version" : "1.3.0",
          "package" : "ihe.iti.mxde#1.3.0",
          "fhir-version" : ["4.0.1"],
          "url" : "https://profiles.ihe.net/ITI/mXDE/1.3.0"
        }
      ]
    },
    {
      "name" : "IHE Query for Existing Data for Mobile (QEDm)",
      "category" : "EHR Access",
      "npm-name" : "ihe.pcc.qedm",
      "description" : "Supports queries for clinical data elements, including observations, allergy and intolerances, conditions, diagnostic results, medications, immunizations, procedures, encounters and provenance by making the information widely available to other systems within and across enterprises",
      "authority" : "IHE",
      "country" : "uv",
      "language" : ["en"],
      "history" : "http://wiki.ihe.net/index.php/Query_for_Existing_Data_for_Mobile",
      "analysis" : {
        "error" : "Unable to resolve package id ihe.pcc.qedm#0.2.1"
      },
      "canonical" : "https://profiles.ihe.net/PCC/QEDm",
      "ci-build" : "http://build.fhir.org/ig/IHE/PCC.QEDm/branches/master/index.html",
      "product" : ["fhir"],
      "editions" : [
        {
          "name" : "Publication",
          "ig-version" : "3.0.0",
          "package" : "ihe.pcc.qedm#3.0.0",
          "fhir-version" : ["4.0.1"],
          "url" : "https://profiles.ihe.net/PCC/QEDm/3.0.0"
        }
      ]
    },
    {
      "name" : "IHE Non-Patient File Sharing (NPFS)",
      "category" : "Administration",
      "npm-name" : "ihe.iti.npfs",
      "description" : "Defines how to enable the sharing of non-patient files such as workflow definitions, privacy policies, blank forms, and stylesheets",
      "authority" : "IHE",
      "product" : ["fhir"],
      "country" : "uv",
      "language" : ["en"],
      "history" : "http://wiki.ihe.net/index.php/Non-patient_File_Sharing_(NPFS)",
      "analysis" : {
        "error" : "Unable to resolve package id ihe.iti.npfs#0.2.0"
      },
      "canonical" : "https://profiles.ihe.net/ITI/NPFS",
      "ci-build" : "http://build.fhir.org/ig/IHE/ITI.NPFS/branches/master/index.html",
      "editions" : [
        {
          "name" : "Publication",
          "ig-version" : "2.2.0",
          "package" : "ihe.iti.npfs#2.2.0",
          "fhir-version" : ["4.0.1"],
          "url" : "https://profiles.ihe.net/ITI/NPFS/2.2.0"
        }
      ]
    },
    {
      "name" : "IHE Standardized Operational Log of Events (SOLE)",
      "category" : "Administration",
      "npm-name" : "ihe.rad.sole",
      "description" : "Defines a way to exchange information about events that can then be collected and displayed using standard methods",
      "authority" : "IHE",
      "product" : ["fhir"],
      "country" : "uv",
      "language" : ["en"],
      "history" : "http://wiki.ihe.net/index.php/Standardized_Operational_Log_of_Events",
      "canonical" : "http://wiki.ihe.net/index.php/Standardized_Operational_Log_of_Events",
      "editions" : [
        {
          "name" : "STU3 Trial-Implementation",
          "ig-version" : "0.1.0",
          "package" : "ihe.rad.sole#0.1.0",
          "fhir-version" : ["3.0.1"],
          "url" : "http://wiki.ihe.net/index.php/Standardized_Operational_Log_of_Events"
        }
      ],
      "analysis" : {
        "error" : "Unable to resolve package id ihe.rad.sole#0.1.0"
      }
    },
    {
      "name" : "IHE Mobile Medication Administration (MMA)",
      "category" : "Medications / Immunizations",
      "npm-name" : "ihe.pharm.mma",
      "description" : "Defines the integration between healthcare systems and mobile (or any other) clients using RESTful web services. This allows connecting EHRs with smartphones, smart pill boxes, and other personal or professional devices",
      "authority" : "IHE",
      "product" : ["fhir"],
      "country" : "uv",
      "language" : ["en"],
      "history" : "http://wiki.ihe.net/index.php/Mobile_Medication_Administration",
      "canonical" : "http://wiki.ihe.net/index.php/Mobile_Medication_Administration",
      "editions" : [
        {
          "name" : "STU3 Trial-Implementation",
          "ig-version" : "0.1.0",
          "package" : "ihe.pharm.mma#0.1.0",
          "fhir-version" : ["3.0.1"],
          "url" : "http://wiki.ihe.net/index.php/Mobile_Medication_Administration"
        }
      ],
      "analysis" : {
        "error" : "Unable to resolve package id ihe.pharm.mma#0.1.0"
      }
    },
    {
      "name" : "IHE Uniform Barcode Processing (UBP)",
      "category" : "Medications / Immunizations",
      "npm-name" : "ihe.pharm.ubp",
      "description" : "Uniform Barcode Processing for Medications",
      "authority" : "IHE",
      "product" : ["fhir"],
      "country" : "uv",
      "language" : ["en"],
      "history" : "http://wiki.ihe.net/index.php/Uniform_Barcode_Processing",
      "canonical" : "http://wiki.ihe.net/index.php/Uniform_Barcode_Processing",
      "editions" : [
        {
          "name" : "STU3 Trial-Implementation",
          "ig-version" : "0.1.0",
          "package" : "ihe.pharm.ubp#0.1.0",
          "fhir-version" : ["3.0.1"],
          "url" : "http://wiki.ihe.net/index.php/Uniform_Barcode_Processing"
        }
      ],
      "analysis" : {
        "error" : "Unable to resolve package id ihe.pharm.ubp#0.1.0"
      }
    },
    {
      "name" : "IHE Mobile Retrieve Form for Data Capture (mRFD)",
      "category" : "Forms Management",
      "npm-name" : "ihe.qrph.mrfd",
      "description" : "Provides a method for gathering data within a user’s current application to meet the requirements of an external system. mRFD supports RESTful retrieval of forms from a form source, display and completion of a form, and return of instance data from the display application to the source application. The workflows defined in this profile are based on those defined by the Retrieve Form for Data Capture (RFD) profile",
      "authority" : "IHE",
      "product" : ["fhir"],
      "country" : "uv",
      "language" : ["en"],
      "history" : "http://wiki.ihe.net/index.php/Mobile_Retrieve_Form_for_Data_Capture",
      "canonical" : "http://wiki.ihe.net/index.php/Mobile_Retrieve_Form_for_Data_Capture",
      "editions" : [
        {
          "name" : "STU3 Trial-Implementation",
          "ig-version" : "0.1.0",
          "package" : "ihe.qrph.mrfd#0.1.0",
          "fhir-version" : ["3.0.1"],
          "url" : "http://wiki.ihe.net/index.php/Mobile_Retrieve_Form_for_Data_Capture"
        }
      ],
      "analysis" : {
        "error" : "Unable to resolve package id ihe.qrph.mrfd#0.1.0"
      }
    },
    {
      "name" : "IHE Vital Records Death Reporting (VRDR)",
      "category" : "Medication / Immunization",
      "npm-name" : "ihe.qrph.vrdr",
      "description" : "Defines a Retrieve Form for Data Capture (RFD) content profile that will specify derivation of source content from a medical summary document. by defining requirements for form filler content and form manager handling of the content",
      "authority" : "IHE",
      "product" : ["fhir"],
      "country" : "uv",
      "language" : ["en"],
      "history" : "http://wiki.ihe.net/index.php/Vital_Records_Death_Reporting",
      "canonical" : "http://wiki.ihe.net/index.php/Vital_Records_Death_Reporting",
      "editions" : [
        {
          "name" : "STU3 Trial-Implementation",
          "ig-version" : "0.1.0",
          "package" : "ihe.qrph.vrdr#0.1.0",
          "fhir-version" : ["3.0.1"],
          "url" : "http://wiki.ihe.net/index.php/Vital_Records_Death_Reporting"
        }
      ],
      "analysis" : {
        "error" : "Unable to resolve package id ihe.qrph.vrdr#0.1.0"
      }
    },
    {
      "name" : "IHE Dynamic Care Planning (DCP)",
      "category" : "Care Management",
      "npm-name" : "ihe.pcc.dcp",
      "description" : "Provides the structures and transactions for care planning, sharing Care Plans that meet the needs of many, such as providers, patients and payers",
      "authority" : "IHE",
      "product" : ["fhir"],
      "country" : "uv",
      "language" : ["en"],
      "history" : "http://wiki.ihe.net/index.php/Dynamic_Care_Planning",
      "canonical" : "http://wiki.ihe.net/index.php/Dynamic_Care_Planning",
      "editions" : [
        {
          "name" : "R4 Trial-Implementation",
          "ig-version" : "0.2.0",
          "package" : "ihe.pcc.dcp#0.2.0",
          "fhir-version" : ["4.0.1"],
          "url" : "http://wiki.ihe.net/index.php/Dynamic_Care_Planning"
        }
      ],
      "analysis" : {
        "error" : "Unable to resolve package id ihe.pcc.dcp#0.2.0"
      }
    },
    {
      "name" : "IHE Dynamic Care Team Management (DCTM)",
      "category" : "Care Management",
      "npm-name" : "ihe.pcc.dctm",
      "description" : "Provides the means for sharing care team information about a patient’s care teams that meet the needs of many users, such as providers, patients and payers",
      "authority" : "IHE",
      "product" : ["fhir"],
      "country" : "uv",
      "language" : ["en"],
      "history" : "http://wiki.ihe.net/index.php/Dynamic_Care_Team_Management",
      "canonical" : "http://wiki.ihe.net/index.php/Dynamic_Care_Team_Management",
      "editions" : [
        {
          "name" : "STU3 Trial-Implementation",
          "ig-version" : "0.2.0",
          "package" : "ihe.pcc.dctm#0.2.0",
          "fhir-version" : ["4.0.1"],
          "url" : "http://wiki.ihe.net/index.php/Dynamic_Care_Team_Management"
        }
      ],
      "analysis" : {
        "error" : "Unable to resolve package id ihe.pcc.dctm#0.2.0"
      }
    },
    {
      "name" : "Point-of-Care Medical Device Tracking (PMDT)",
      "category" : "Administration",
      "npm-name" : "ihe.pcc.pmdt",
      "description" : "provides definition for a mobile Device",
      "authority" : "IHE",
      "product" : ["fhir"],
      "country" : "uv",
      "language" : ["en"],
      "history" : "http://wiki.ihe.net/index.php/Point-of-Care_Medical_Device_Tracking",
      "canonical" : "http://wiki.ihe.net/index.php/Point-of-Care_Medical_Device_Tracking",
      "editions" : [
        {
          "name" : "STU3 Trial-Implementation",
          "ig-version" : "0.1.0",
          "package" : "ihe.pcc.pmdt#0.1.0",
          "fhir-version" : ["3.0.1"],
          "url" : "http://wiki.ihe.net/index.php/Point-of-Care_Medical_Device_Tracking"
        }
      ],
      "analysis" : {
        "error" : "Unable to resolve package id ihe.pcc.pmdt#0.1.0"
      }
    },
    {
      "name" : "IHE Reconciliation of Clinical Content and Care Providers (RECON)",
      "category" : "Administration",
      "npm-name" : "ihe.pcc.recon",
      "description" : "Provides the ability to communicate lists of clinical data that were reconciled, when they were reconciled and who did the reconciliation using CDA® constructs and FHIR® Resource attributes",
      "authority" : "IHE",
      "product" : ["fhir"],
      "country" : "uv",
      "language" : ["en"],
      "history" : "http://wiki.ihe.net/index.php/Reconciliation_of_Clinical_Content_and_Care_Providers",
      "canonical" : "http://wiki.ihe.net/index.php/Reconciliation_of_Clinical_Content_and_Care_Providers",
      "editions" : [
        {
          "name" : "STU3 Trial-Implementation",
          "ig-version" : "0.1.0",
          "package" : "ihe.pcc.recon#0.1.0",
          "fhir-version" : ["3.0.1"],
          "url" : "http://wiki.ihe.net/index.php/Reconciliation_of_Clinical_Content_and_Care_Providers"
        }
      ],
      "analysis" : {
        "error" : "Unable to resolve package id ihe.pcc.recon#0.1.0"
      }
    },
    {
      "name" : "IHE Remote Patient Monitoring (RPM)",
      "category" : "Personal Healthcare",
      "npm-name" : "ihe.pcc.rpm",
      "description" : "Provides means of reporting measurements taken by Personal Healthcare Devices in a remote location",
      "authority" : "IHE",
      "product" : ["fhir"],
      "country" : "uv",
      "language" : ["en"],
      "history" : "http://wiki.ihe.net/index.php/Remote_Patient_Monitoring",
      "canonical" : "http://wiki.ihe.net/index.php/Remote_Patient_Monitoring",
      "editions" : [
        {
          "name" : "STU3 Trial-Implementation",
          "ig-version" : "0.1.0",
          "package" : "ihe.pcc.rpm#0.1.0",
          "fhir-version" : ["3.0.1"],
          "url" : "http://wiki.ihe.net/index.php/Remote_Patient_Monitoring"
        }
      ],
      "analysis" : {
        "error" : "Unable to resolve package id ihe.pcc.rpm#0.1.0"
      }
    },
    {
      "name" : "IHE Routine Interfacility Patient Transport (RIPT)",
      "category" : "Communications",
      "npm-name" : "ihe.pcc.ript",
      "description" : "Provides means of updating a Transport team with critical and necessary medical information on a patient to be transported",
      "authority" : "IHE",
      "product" : ["fhir"],
      "country" : "uv",
      "language" : ["en"],
      "history" : "http://wiki.ihe.net/index.php/Routine_Interfacility_Patient_Transport",
      "canonical" : "http://wiki.ihe.net/index.php/Routine_Interfacility_Patient_Transport",
      "editions" : [
        {
          "name" : "STU3 Trial-Implementation",
          "ig-version" : "0.1.0",
          "package" : "ihe.pcc.ript#0.1.0",
          "fhir-version" : ["3.0.1"],
          "url" : "http://wiki.ihe.net/index.php/Routine_Interfacility_Patient_Transport"
        }
      ],
      "analysis" : {
        "error" : "Error fetching package directly (http://profiles.ihe.net/PCC/RIPT/0.1.0/package.tgz), or fetching package list for ihe.pcc.ript from http://profiles.ihe.net/PCC/RIPT/package-list.json: Unable to fetch: Invalid HTTP response 404 from https://profiles.ihe.net/PCC/RIPT/0.1.0/package.tgz (Not Found) (content in /var/folders/85/j9nrkr152ds51j69d7nrxq7r0000gn/T/fhir-http-73.log)"
      }
    },
    {
      "name" : "IHE Assessment Curation and Data Collection (ACDC)",
      "category" : "EHR Access",
      "npm-name" : "ihe.iti.acdc",
      "description" : "Enables assessment developers and curators a means by which they can distribute assessment instruments to healthcare providers, supporting exchange of assessment data in a standardized form using the HL7 FHIR Questionnaire resource.",
      "authority" : "IHE",
      "product" : ["fhir"],
      "country" : "uv",
      "language" : ["en"],
      "history" : "https://wiki.ihe.net/index.php/Assessment_Curation_and_Data_Collection",
      "canonical" : "https://wiki.ihe.net/index.php/Assessment_Curation_and_Data_Collection",
      "editions" : [
        {
          "name" : "R4 Trial-Implementation",
          "ig-version" : "1.1.0",
          "package" : "ihe.pcc.acdc#1.1.0",
          "fhir-version" : ["4.0.1"],
          "url" : "https://wiki.ihe.net/index.php/Assessment_Curation_and_Data_Collection"
        }
      ],
      "analysis" : {
        "error" : "Unable to resolve package id ihe.pcc.acdc#1.1.0"
      }
    },
    {
      "name" : "IHE Mobile Aggregate Data Exchange (mADX)",
      "category" : "EHR Access",
      "npm-name" : "ihe.qrph.madx",
      "description" : "Supports interoperable public health reporting of aggregate health data.",
      "authority" : "IHE",
      "country" : "uv",
      "language" : ["en"],
      "history" : "https://wiki.ihe.net/index.php/Mobile_Aggregate_Data_Exchange_(mADX)",
      "analysis" : {
        "error" : "Unable to resolve package id ihe.qrph.madx#0.1.0"
      },
      "canonical" : "https://profiles.ihe.net/QRPH/mADX",
      "ci-build" : "http://build.fhir.org/ig/IHE/QRPH.mADX/branches/master/index.html",
      "product" : ["fhir"],
      "editions" : [
        {
          "name" : "Publication Ballot",
          "ig-version" : "3.0.0-comment",
          "package" : "ihe.qrph.madx#3.0.0-comment",
          "fhir-version" : ["4.0.1"],
          "url" : "https://profiles.ihe.net/QRPH/mADX/3.0.0-comment"
        }
      ]
    },
    {
      "name" : "Electronic Case Reporting",
      "category" : "Medication / Immunization",
      "npm-name" : "hl7.fhir.us.ecr",
      "description" : "The Electronic Case Reporting (eCR) Implementation Guide supports Reporting, investigation, and management via electronic transmission of clinical data from Electronic Health Records to Public Health Agencies, along with the management and processing of population cases. Ths IG covers Bi-directional information exchange and triggering and decision support",
      "authority" : "HL7",
      "product" : ["fhir"],
      "country" : "us",
      "language" : ["en"],
      "history" : "http://hl7.org/fhir/us/ecr/history.html",
      "canonical" : "http://hl7.org/fhir/us/ecr",
      "ci-build" : "http://build.fhir.org/ig/HL7/case-reporting",
      "analysis" : {
        "content" : true,
        "rest" : true,
        "documents" : true,
        "clinicalCore" : true,
        "carePlanning" : true,
        "profiles" : 57,
        "extensions" : 25,
        "operations" : 1,
        "valuesets" : 8,
        "codeSystems" : 8,
        "examples" : 94
      },
      "editions" : [
        {
          "name" : "STU 2",
          "ig-version" : "2.1.2",
          "package" : "hl7.fhir.us.ecr#2.1.2",
          "fhir-version" : ["4.0.1"],
          "url" : "http://hl7.org/fhir/us/ecr/STU2.1"
        }
      ]
    },
    {
      "name" : "Loinc/IVD Test mapping",
      "category" : "Diagnostics",
      "npm-name" : "hl7.fhir.uv.livd",
      "description" : "The LIVD Implementation Guide provides a industry standard expression for an IVD device manufacturer's suggestions for a specific device's mapping from the internal, proprietary IVD test codes to suggested LOINC codes when a LIS manager is connecting and configuring a device to the LIS",
      "authority" : "HL7",
      "product" : ["fhir"],
      "country" : "uv",
      "language" : ["en"],
      "history" : "http://hl7.org/fhir/uv/livd/history.html",
      "canonical" : "http://hl7.org/fhir/uv/livd",
      "ci-build" : "http://build.fhir.org/ig/HL7/livd",
      "analysis" : {
        "content" : true,
        "diagnostics" : true,
        "profiles" : 10,
        "extensions" : 4,
        "valuesets" : 6,
        "codeSystems" : 5,
        "examples" : 8
      },
      "editions" : [
        {
          "name" : "STU1 Ballot",
          "ig-version" : "1.0.0-ballot",
          "package" : "hl7.fhir.uv.livd#1.0.0-ballot",
          "fhir-version" : ["4.0.1"],
          "url" : "http://hl7.org/fhir/uv/livd/2024Jan"
        }
      ]
    },
    {
      "name" : "Point of Care Devices",
      "category" : "Diagnostics",
      "npm-name" : "hl7.fhir.uv.pocd",
      "description" : "Defines the use of FHIR resources to convey measurements and supporting data from acute care point-of-care medical devices (PoCD) to receiving systems for electronic medical records, clinical decision support, and medical data archiving for aggregate quality measurement and research purposes",
      "authority" : "HL7",
      "product" : ["fhir"],
      "country" : "uv",
      "language" : ["en"],
      "history" : "http://hl7.org/fhir/uv/pocd/history.html",
      "canonical" : "http://hl7.org/fhir/uv/pocd",
      "ci-build" : "http://build.fhir.org/ig/HL7/uv-pocd",
      "analysis" : {
        "content" : true,
        "rest" : true,
        "clinicalCore" : true,
        "profiles" : 13,
        "extensions" : 12,
        "valuesets" : 8,
        "codeSystems" : 5,
        "examples" : 21
      },
      "editions" : [
        {
          "name" : "STU 1 Ballot",
          "ig-version" : "0.3.0",
          "package" : "hl7.fhir.uv.pocd#0.3.0",
          "fhir-version" : ["4.0.1"],
          "url" : "http://hl7.org/fhir/uv/pocd/2021Sep"
        }
      ]
    },
    {
      "name" : "Potential Drug/Drug Interaction",
      "category" : "Medications / Immunizations",
      "npm-name" : "hl7.fhir.uv.pddi",
      "description" : "This implementation guide is targeted at stakeholders who seek to increase the specificity and clinical relevance of drug-drug interaction alerts presented through the electronic health record. The approach is service-oriented and uses Web standards, a minimum information model for potential drug interactions, and emerging Health Information Technology standards including CDS Hooks, FHIR, and Clinical Quality Language (CQL)",
      "authority" : "HL7",
      "product" : ["fhir"],
      "country" : "uv",
      "language" : ["en"],
      "history" : "http://hl7.org/fhir/uv/pddi/history.html",
      "canonical" : "http://hl7.org/fhir/uv/pddi",
      "ci-build" : "http://build.fhir.org/ig/HL7/PDDI-CDS",
      "analysis" : {
        "valuesets" : 88,
        "codeSystems" : 1,
        "examples" : 36
      },
      "editions" : [
        {
          "name" : "STU 1 Ballot",
          "ig-version" : "1.0.0-ballot",
          "package" : "hl7.fhir.uv.pddi#1.0.0-ballot",
          "fhir-version" : ["4.0.1"],
          "url" : "http://hl7.org/fhir/uv/pddi/2023Jan"
        }
      ]
    },
    {
      "name" : "Validated Healthcare Directory",
      "category" : "Administration",
      "npm-name" : "hl7.fhir.uv.vhdir",
      "description" : "Defines the minimum conformance requirements for accessing or exposing validated healthcare directory data and provides a specification for the exchange of directory data between a source of validated provider data and local workflow environments (e.g. local directories)",
      "authority" : "HL7",
      "country" : "uv",
      "language" : ["en"],
      "history" : "http://hl7.org/fhir/uv/vhdir/history.html",
      "canonical" : "http://hl7.org/fhir/uv/vhdir",
      "ci-build" : "http://build.fhir.org/ig/HL7/VhDir",
      "analysis" : {
      },
      "product" : ["fhir"],
      "editions" : [
        {
          "name" : "STU1",
          "ig-version" : "1.0.0",
          "package" : "hl7.fhir.uv.vhdir#1.0.0",
          "fhir-version" : ["4.0.1"],
          "url" : "http://hl7.org/fhir/uv/vhdir/STU1"
        }
      ]
    },
    {
      "name" : "Coverage Requirements Determination (Da Vinci)",
      "category" : "Financial",
      "npm-name" : "hl7.fhir.us.davinci-crd",
      "description" : "Provides a mechanism for healthcare providers to discover guidelines, pre-authorization requirements and other expectations from payor organizations related to a proposed medication, procedure or other service associated with a patient's insurance coverage. Supports both patient-specific and patient-independent information retrieval",
      "authority" : "HL7",
      "country" : "us",
      "language" : ["en"],
      "history" : "http://hl7.org/fhir/us/davinci-crd/history.html",
      "canonical" : "http://hl7.org/fhir/us/davinci-crd",
      "ci-build" : "http://build.fhir.org/ig/HL7/davinci-crd",
      "analysis" : {
        "content" : true,
        "clinicalCore" : true,
        "carePlanning" : true,
        "financials" : true,
        "medsMgmt" : true,
        "scheduling" : true,
        "profiles" : 18,
        "extensions" : 1,
        "valuesets" : 8,
        "codeSystems" : 3,
        "examples" : 19
      },
      "product" : ["fhir"],
      "editions" : [
        {
          "name" : "STU 2.1",
          "ig-version" : "2.1.0",
          "package" : "hl7.fhir.us.davinci-crd#2.1.0",
          "fhir-version" : ["4.0.1"],
          "url" : "http://hl7.org/fhir/us/davinci-crd/STU2.1"
        }
      ]
    },
    {
      "name" : "Data Exchange for Quality Measures (Da Vinci)",
      "category" : "Financial",
      "npm-name" : "hl7.fhir.us.davinci-deqm",
      "description" : "Provides a mechanism for healthcare providers and data aggregators to exchange quality measure information using subscription, query, and push methods",
      "authority" : "HL7",
      "product" : ["fhir"],
      "country" : "us",
      "language" : ["en"],
      "history" : "http://hl7.org/fhir/us/davinci-deqm/history.html",
      "canonical" : "http://hl7.org/fhir/us/davinci-deqm",
      "ci-build" : "http://build.fhir.org/ig/HL7/davinci-deqm",
      "analysis" : {
        "content" : true,
        "rest" : true,
        "documents" : true,
        "clinicalCore" : true,
        "financials" : true,
        "medsMgmt" : true,
        "measures" : true,
        "profiles" : 11,
        "extensions" : 8,
        "operations" : 1,
        "valuesets" : 2,
        "codeSystems" : 2,
        "examples" : 87
      },
      "editions" : [
        {
          "name" : "STU5 (v5.0.0) Ballot",
          "ig-version" : "5.0.0-ballot",
          "package" : "hl7.fhir.us.davinci-deqm#5.0.0-ballot",
          "fhir-version" : ["4.0.1"],
          "url" : "http://hl7.org/fhir/us/davinci-deqm/2024Sep"
        }
      ]
    },
    {
      "name" : "Occupational Data for Health",
      "category" : "Clinical Observations",
      "npm-name" : "hl7.fhir.us.odh",
      "description" : "This IG covers the specific data that covers past or present jobs, usual work, employment status, retirement date and combat zone period for the subject. It also includes the past or present jobs and usual work of other household members",
      "authority" : "HL7",
      "product" : ["fhir"],
      "country" : "us",
      "language" : ["en"],
      "history" : "http://hl7.org/fhir/us/odh/history.html",
      "canonical" : "http://hl7.org/fhir/us/odh",
      "ci-build" : "http://build.fhir.org/ig/HL7/us-odh",
      "analysis" : {
        "content" : true,
        "clinicalCore" : true,
        "profiles" : 6,
        "extensions" : 2,
        "valuesets" : 9,
        "codeSystems" : 1,
        "examples" : 8
      },
      "editions" : [
        {
          "name" : "STU 1.3 on FHIR R4",
          "ig-version" : "1.3.0",
          "package" : "hl7.fhir.us.odh#1.3.0",
          "fhir-version" : ["4.0.1"],
          "url" : "http://hl7.org/fhir/us/odh/STU1.3"
        }
      ]
    },
    {
      "name" : "IHE Paramedicine Care Summary (PCS)",
      "category" : "Communications",
      "npm-name" : "ihe.pcc.pcs",
      "description" : "Provides means for Emergency Transport to inform destination Hospital with critical and necessary medical information on patient being transported",
      "authority" : "IHE",
      "product" : ["fhir"],
      "country" : "uv",
      "language" : ["en"],
      "history" : "http://wiki.ihe.net/index.php/Paramedicine_Care_Summary",
      "canonical" : "http://wiki.ihe.net/index.php/Paramedicine_Care_Summary",
      "editions" : [
        {
          "name" : "STU3 Trial-Implementation",
          "ig-version" : "0.1.0",
          "package" : "ihe.pcc.pcs#0.1.0",
          "fhir-version" : ["3.0.1"],
          "url" : "http://wiki.ihe.net/index.php/Paramedicine_Care_Summary"
        }
      ],
      "analysis" : {
        "error" : "Error fetching package directly (https://profiles.ihe.net/PCC/PCS/0.1.0/package.tgz), or fetching package list for ihe.pcc.pcs from https://profiles.ihe.net/PCC/PCS/package-list.json: Unable to fetch: Invalid HTTP response 404 from https://profiles.ihe.net/PCC/PCS/0.1.0/package.tgz (Not Found) (content in /var/folders/85/j9nrkr152ds51j69d7nrxq7r0000gn/T/fhir-http-84.log)"
      }
    },
    {
      "name" : "IHE Birth and Fetal Death Reporting - Enhanced (BFDE)",
      "category" : "Medication / Immunization",
      "npm-name" : "ihe.pcc.bfde",
      "description" : "Provides means for pre-populating of data from electronic health record systems to electronic vital records systems for birth and fetal death reporting",
      "authority" : "IHE",
      "product" : ["fhir"],
      "country" : "uv",
      "language" : ["en"],
      "history" : "http://wiki.ihe.net/index.php/Birth_and_Fetal_Death_Reporting_Enhanced_Profile",
      "canonical" : "http://wiki.ihe.net/index.php/Birth_and_Fetal_Death_Reporting_Enhanced_Profile",
      "editions" : [
        {
          "name" : "STU3 Trial-Implementation",
          "ig-version" : "0.1.0",
          "package" : "ihe.pcc.bfde#0.1.0",
          "fhir-version" : ["3.0.1"],
          "url" : "http://wiki.ihe.net/index.php/Birth_and_Fetal_Death_Reporting_Enhanced_Profile"
        }
      ],
      "analysis" : {
        "error" : "Unable to resolve package id ihe.pcc.bfde#0.1.0"
      }
    },
    {
      "name" : "IHE Quality Outcome Reporting for EMS (QORE)",
      "category" : "Medication / Immunization",
      "npm-name" : "ihe.qrph.qore",
      "description" : "Supports transmission of clinical data for use in calculating Emergency Medical Services Quality measures. Focus on Stroke, CPR, and STEMI",
      "authority" : "IHE",
      "product" : ["fhir"],
      "country" : "uv",
      "language" : ["en"],
      "history" : "http://wiki.ihe.net/index.php/Quality_Outcome_Reporting_for_EMS",
      "canonical" : "http://wiki.ihe.net/index.php/Quality_Outcome_Reporting_for_EMS",
      "editions" : [
        {
          "name" : "STU3 Trial-Implementation",
          "ig-version" : "0.1.0",
          "package" : "ihe.qrph.qore#0.1.0",
          "fhir-version" : ["3.0.1"],
          "url" : "http://wiki.ihe.net/index.php/Quality_Outcome_Reporting_for_EMS"
        }
      ],
      "analysis" : {
        "error" : "Error fetching package directly (http://profiles.ihe.net/QRPH/QORE/0.1.0/package.tgz), or fetching package list for ihe.qrph.qore from http://profiles.ihe.net/QRPH/QORE/package-list.json: Unable to fetch: Invalid HTTP response 404 from https://profiles.ihe.net/QRPH/QORE/0.1.0/package.tgz (Not Found) (content in /var/folders/85/j9nrkr152ds51j69d7nrxq7r0000gn/T/fhir-http-92.log)"
      }
    },
    {
      "name" : "Smart App Launch Implementation Guide",
      "category" : "EHR Access",
      "npm-name" : "hl7.fhir.uv.smart-app-launch",
      "description" : "App access to Healthcare software",
      "authority" : "HL7",
      "product" : ["fhir"],
      "country" : "uv",
      "language" : ["en"],
      "history" : "http://hl7.org/fhir/smart-app-launch/history.html",
      "canonical" : "http://hl7.org/fhir/smart-app-launch",
      "ci-build" : "http://build.fhir.org/ig/HL7/smart-app-launch",
      "analysis" : {
      },
      "editions" : [
        {
          "name" : "STU 2.2",
          "ig-version" : "2.2.0",
          "package" : "hl7.fhir.uv.smart-app-launch#2.2.0",
          "fhir-version" : ["4.0.1"],
          "url" : "http://hl7.org/fhir/smart-app-launch/STU2.2"
        }
      ]
    },
    {
      "name" : "Bidirectional Services eReferrals (BSeR) FHIR IG",
      "category" : "Medication / Immunization",
      "npm-name" : "hl7.fhir.us.bser",
      "description" : "The Bidirectional Services eReferrals (BSeR) FHIR IG provides guidance on STU3 FHIR Resources and US Core IG profiles for use in exchanging a referral request and specific program data from a clinical provider to a typically extra-clinical program service provider, such as a diabetes prevention program, a smoking quitline, or a hypertension management training program. And provides for the return of feedback information from the service program to the referring provider",
      "authority" : "HL7",
      "product" : ["fhir"],
      "country" : "us",
      "language" : ["en"],
      "history" : "http://hl7.org/fhir/us/bser/history.html",
      "canonical" : "http://hl7.org/fhir/us/bser",
      "ci-build" : "http://build.fhir.org/ig/HL7/bser",
      "analysis" : {
        "content" : true,
        "rest" : true,
        "documents" : true,
        "clinicalCore" : true,
        "carePlanning" : true,
        "financials" : true,
        "medsMgmt" : true,
        "profiles" : 40,
        "valuesets" : 2,
        "codeSystems" : 2,
        "examples" : 59
      },
      "editions" : [
        {
          "name" : "STU 2",
          "ig-version" : "2.0.0-ballot",
          "package" : "hl7.fhir.us.bser#2.0.0-ballot",
          "fhir-version" : ["4.0.1"],
          "url" : "http://hl7.org/fhir/us/bser/2023Sep"
        }
      ]
    },
    {
      "name" : "FHIR Bulk Data Access",
      "category" : "EHR Access",
      "npm-name" : "hl7.fhir.us.bulkdata",
      "description" : "This Implementation Guide defines secure FHIR export Operations that use this capability to provide an authenticated and authorized client with the ability to register as a backend service and retrieve any data in a FHIR server, data on all patients in a server, or data on a group of patients while optionally specifying data since a certain date",
      "authority" : "HL7",
      "product" : ["fhir"],
      "country" : "us",
      "language" : ["en"],
      "history" : "http://hl7.org/fhir/us/bulkdata/history.html",
      "canonical" : "http://hl7.org/fhir/us/bulkdata",
      "ci-build" : "https://build.fhir.org/ig/HL7/bulk-data",
      "editions" : [
        {
          "name" : "STU 1 Ballot",
          "ig-version" : "0.1.0",
          "package" : "hl7.fhir.us.bulkdata#0.1.0",
          "fhir-version" : ["4.0.0"],
          "url" : "http://hl7.org/fhir/us/bulkdata/2019May"
        }
      ],
      "analysis" : {
        "operations" : 3
      }
    },
    {
      "name" : "Common Data Models Harmonization FHIR IG",
      "category" : "Research",
      "npm-name" : "hl7.fhir.us.cdmh",
      "description" : "The CDMH FHIR IG provides the guidance necessary to map the four common data models namely Sentinel, PCORnet CDM, i2b2 and OMOP to FHIR resources and profiles",
      "authority" : "HL7",
      "product" : ["fhir"],
      "country" : "us",
      "language" : ["en"],
      "history" : "http://hl7.org/fhir/us/cdmh/history.html",
      "canonical" : "http://hl7.org/fhir/us/cdmh",
      "ci-build" : "http://build.fhir.org/ig/HL7/cdmh",
      "analysis" : {
        "content" : true,
        "rest" : true,
        "clinicalCore" : true,
        "medsMgmt" : true,
        "diagnostics" : true,
        "trials" : true,
        "profiles" : 15,
        "extensions" : 22,
        "valuesets" : 25,
        "codeSystems" : 38,
        "examples" : 15
      },
      "editions" : [
        {
          "name" : "STU 1",
          "ig-version" : "1.0.0",
          "package" : "hl7.fhir.us.cdmh#1.0.0",
          "fhir-version" : ["4.0.1"],
          "url" : "http://hl7.org/fhir/us/cdmh/STU1"
        }
      ]
    },
    {
      "name" : "Quality Measure Implementation Guide",
      "category" : "Quality / CDS",
      "npm-name" : "hl7.fhir.us.cqfmeasures",
      "description" : "Provides profiles and guidance for the representation of clinical quality measures in FHIR and Clincal Quality Language (CQL)",
      "authority" : "HL7",
      "product" : ["fhir"],
      "country" : "us",
      "language" : ["en"],
      "history" : "http://hl7.org/fhir/us/cqfmeasures/history.html",
      "canonical" : "http://hl7.org/fhir/us/cqfmeasures",
      "ci-build" : "http://build.fhir.org/ig/HL7/cqf-measures",
      "analysis" : {
        "content" : true,
        "rest" : true,
        "clinicalCore" : true,
        "measures" : true,
        "profiles" : 21,
        "extensions" : 36,
        "operations" : 6,
        "valuesets" : 5,
        "codeSystems" : 5,
        "examples" : 61
      },
      "editions" : [
        {
          "name" : "STU5 (v5.0.0)",
          "ig-version" : "5.0.0",
          "package" : "hl7.fhir.us.cqfmeasures#5.0.0",
          "fhir-version" : ["4.0.1"],
          "url" : "http://hl7.org/fhir/us/cqfmeasures/STU5"
        }
      ]
    },
    {
      "name" : "Documentation Templates and Rules",
      "category" : "Financial",
      "npm-name" : "hl7.fhir.us.davinci-dtr",
      "description" : "Provides a mechanism for delivering and executing payer rules related to documentation requirements for a proposed medication, procedure or other service associated with a patient's insurance coverage",
      "authority" : "HL7",
      "country" : "us",
      "language" : ["en"],
      "history" : "http://hl7.org/fhir/us/davinci-dtr/history.html",
      "canonical" : "http://hl7.org/fhir/us/davinci-dtr",
      "ci-build" : "http://build.fhir.org/ig/HL7/davinci-dtr",
      "analysis" : {
        "content" : true,
        "documents" : true,
        "financials" : true,
        "questionnaire" : true,
        "profiles" : 6,
        "extensions" : 2,
        "operations" : 1,
        "examples" : 12
      },
      "product" : ["fhir"],
      "editions" : [
        {
          "name" : "STU 2.1",
          "ig-version" : "2.1.0",
          "package" : "hl7.fhir.us.davinci-dtr#2.1.0",
          "fhir-version" : ["4.0.1"],
          "url" : "http://hl7.org/fhir/us/davinci-dtr/STU2.1"
        }
      ]
    },
    {
      "name" : "Da Vinci Health Record Exchange",
      "category" : "Financial",
      "npm-name" : "hl7.fhir.us.davinci-hrex",
      "description" : "A library of shared artifacts used by other Da Vinci and payer related implementation guides",
      "authority" : "HL7",
      "country" : "us",
      "language" : ["en"],
      "history" : "http://hl7.org/fhir/us/davinci-hrex/history.html",
      "canonical" : "http://hl7.org/fhir/us/davinci-hrex",
      "ci-build" : "http://build.fhir.org/ig/HL7/davinci-ehrx",
      "analysis" : {
        "content" : true,
        "rest" : true,
        "clinicalCore" : true,
        "carePlanning" : true,
        "financials" : true,
        "profiles" : 11,
        "extensions" : 4,
        "operations" : 1,
        "valuesets" : 2,
        "codeSystems" : 1,
        "examples" : 22
      },
      "product" : ["fhir"],
      "editions" : [
        {
          "name" : "STU 1.1",
          "ig-version" : "1.1.0",
          "package" : "hl7.fhir.us.davinci-hrex#1.1.0",
          "fhir-version" : ["4.0.1"],
          "url" : "http://hl7.org/fhir/us/davinci-hrex/STU1.1"
        }
      ]
    },
    {
      "name" : "electronic Long-Term Services and Supports Implementation Guide",
      "category" : "Medication / Immunization",
      "npm-name" : "hl7.fhir.us.eltss",
      "description" : "Provides guidance to US Realm implementers to use the FHIR for implementing access and exchange Electronic Long-Term Services & Supports (eLTSS) Dataset data elements",
      "authority" : "HL7",
      "product" : ["fhir"],
      "country" : "us",
      "language" : ["en"],
      "history" : "http://hl7.org/fhir/us/eLTSS/history.html",
      "ci-build" : "http://build.fhir.org/ig/HL7/eLTSS",
      "canonical" : "http://hl7.org/fhir/us/eltss",
      "analysis" : {
        "content" : true,
        "rest" : true,
        "clinicalCore" : true,
        "financials" : true,
        "questionnaire" : true,
        "profiles" : 13,
        "extensions" : 3,
        "logicals" : 3,
        "valuesets" : 2,
        "codeSystems" : 2,
        "examples" : 5
      },
      "editions" : [
        {
          "name" : "STU2",
          "ig-version" : "2.0.0",
          "package" : "hl7.fhir.us.eltss#2.0.0",
          "fhir-version" : ["4.0.1"],
          "url" : "http://hl7.org/fhir/us/eltss/STU2"
        }
      ]
    },
    {
      "name" : "Patient Reported Outcomes (PRO) FHIR IG",
      "category" : "Personal Healthcare",
      "npm-name" : "hl7.fhir.us.patient-reported-outcomes",
      "description" : "This IG provides the necessary guidance to use FHIR for Patient Reported Outcomes",
      "authority" : "HL7",
      "product" : ["fhir"],
      "country" : "us",
      "language" : ["en"],
      "history" : "http://hl7.org/fhir/us/patient-reported-outcomes/history.html",
      "canonical" : "http://hl7.org/fhir/us/patient-reported-outcomes",
      "ci-build" : "http://build.fhir.org/ig/HL7/patient-reported-outcomes",
      "analysis" : {
        "rest" : true
      },
      "editions" : [
        {
          "name" : "STU 1 Ballot",
          "ig-version" : "0.2.0",
          "package" : "hl7.fhir.us.patient-reported-outcomes#0.2.0",
          "fhir-version" : ["4.0.0"],
          "url" : "http://hl7.org/fhir/us/patient-reported-outcomes/2019May"
        }
      ]
    },
    {
      "name" : "Pharmacist Care Plan FHIR IG",
      "category" : "Medications / Immunizations",
      "npm-name" : "hl7.fhir.us.phcp",
      "description" : "This is an electronic care plan with enhanced Medications / Immunizations content based on the templates in the HL7 Implementation Guide for C-CDA Release 2.1: Consolidated CDA for Clinical Notes, represented using FHIR profiles",
      "authority" : "HL7",
      "product" : ["fhir"],
      "country" : "us",
      "language" : ["en"],
      "history" : "http://hl7.org/fhir/us/phcp/history.html",
      "canonical" : "http://hl7.org/fhir/us/phcp",
      "ci-build" : "http://build.fhir.org/ig/HL7/PhCP",
      "analysis" : {
        "content" : true,
        "rest" : true,
        "clinicalCore" : true,
        "carePlanning" : true,
        "financials" : true,
        "medsMgmt" : true,
        "profiles" : 10,
        "examples" : 16
      },
      "editions" : [
        {
          "name" : "STU 1",
          "ig-version" : "1.0.0",
          "package" : "hl7.fhir.us.phcp#1.0.0",
          "fhir-version" : ["4.0.1"],
          "url" : "http://hl7.org/fhir/us/phcp/STU1"
        }
      ]
    },
    {
      "name" : "Vital Records Mortality and Morbidity Reporting FHIR IG",
      "category" : "Medication / Immunization",
      "npm-name" : "hl7.fhir.us.vrdr",
      "description" : "The VRDR FHIR IG provides guidance regarding the use of FHIR resources for the bidirectional exchange of mortality data between State-run PHA Vital Records offices and NCHS",
      "authority" : "HL7",
      "product" : ["fhir"],
      "country" : "us",
      "language" : ["en"],
      "history" : "http://hl7.org/fhir/us/vrdr/history.html",
      "canonical" : "http://hl7.org/fhir/us/vrdr",
      "ci-build" : "http://build.fhir.org/ig/HL7/vrdr",
      "analysis" : {
        "content" : true,
        "documents" : true,
        "clinicalCore" : true,
        "profiles" : 34,
        "extensions" : 4,
        "examples" : 34
      },
      "editions" : [
        {
          "name" : "STU3",
          "ig-version" : "3.0.0",
          "package" : "hl7.fhir.us.vrdr#3.0.0",
          "fhir-version" : ["4.0.1"],
          "url" : "http://hl7.org/fhir/us/vrdr/STU3"
        }
      ]
    },
    {
      "name" : "Womens Health Technology Coordinated Registry Network FHIR IG",
      "category" : "Clinical Registries",
      "npm-name" : "hl7.fhir.us.womens-health-registries",
      "description" : "The purpose of the IG to provide the necessary guidance to use FHIR to build registries specific to monitoring Womens Health",
      "authority" : "HL7",
      "country" : "us",
      "language" : ["en"],
      "history" : "http://hl7.org/fhir/us/womens-health-registries/history.html",
      "canonical" : "http://hl7.org/fhir/us/womens-health-registries",
      "ci-build" : "http://build.fhir.org/ig/HL7/coordinated-registry-network",
      "analysis" : {
        "content" : true,
        "rest" : true,
        "clinicalCore" : true,
        "profiles" : 3
      },
      "product" : ["fhir"],
      "withdrawn" : true,
      "withDrawalDate" : "2025-03-24",
      "editions" : [
        {
          "name" : "STU 1 Withdrawn",
          "ig-version" : "0.2.0-withdrawal",
          "package" : "hl7.fhir.us.womens-health-registries#0.2.0-withdrawal",
          "fhir-version" : ["4.0.1"],
          "url" : "http://hl7.org/fhir/us/womens-health-registries/0.2.0-withdrawal"
        }
      ]
    },
    {
      "name" : "Personal Health Device FHIR IG",
      "category" : "Personal Healthcare",
      "npm-name" : "hl7.fhir.uv.phd",
      "description" : "The IG provides a mapping of IEEE 11073 20601 Personal Health Device data to FHIR",
      "authority" : "HL7",
      "product" : ["fhir"],
      "country" : "uv",
      "language" : ["en"],
      "history" : "http://hl7.org/fhir/uv/phd/history.html",
      "canonical" : "http://hl7.org/fhir/uv/phd",
      "analysis" : {
        "content" : true,
        "rest" : true,
        "clinicalCore" : true,
        "profiles" : 11,
        "valuesets" : 7,
        "codeSystems" : 4
      },
      "ci-build" : "http://build.fhir.org/ig/HL7/phd",
      "editions" : [
        {
          "name" : "STU 1",
          "ig-version" : "1.1.0",
          "package" : "hl7.fhir.uv.phd#1.1.0",
          "fhir-version" : ["4.0.1"],
          "url" : "http://hl7.org/fhir/uv/phd/STU1.1"
        }
      ]
    },
    {
      "name" : "Provider Directory IG",
      "category" : "Administration",
      "npm-name" : "hl7.fhir.au.pd",
      "description" : "This implementation guide is based upon STU3 FHIR standard and is the Australian variant of the Provider Directory IG. It outlines the key data elements for any provider directory and basic query guidance. The components developed in this guide are intended to provide a foundation for a central or distributed Provider or Healthcare Directory",
      "authority" : "HL7",
      "product" : ["fhir"],
      "country" : "au",
      "history" : "http://hl7.org.au/fhir/pd/history.html",
      "canonical" : "http://hl7.org.au/fhir/pd",
      "ci-build" : "http://build.fhir.org/ig/hl7au/au-fhir-pd",
      "editions" : [
        {
          "name" : "Release 1 Qa-preview",
          "ig-version" : "0.6.0",
          "package" : "hl7.fhir.au.pd#0.6.0",
          "fhir-version" : ["3.0.1"],
          "url" : "http://hl7.org.au/fhir"
        }
      ],
      "analysis" : {
        "error" : "Unable to find package hl7.fhir.au.pd#0.6.0"
      },
      "language" : ["en"]
    },
    {
      "name" : "Argonaut Clinical Notes Implementation Guide",
      "category" : "EHR Access",
      "npm-name" : "argonaut.us.clinicalnotes",
      "description" : "This implementation guide provides implementers with FHIR profiles and guidance to create, use, and share Clinical Notes",
      "authority" : "Argonaut (US)",
      "product" : ["fhir"],
      "country" : "us",
      "history" : "http://fhir.org/guides/argonaut/clinicalnotes/history.html",
      "canonical" : "http://fhir.org/guides/argonaut/clinicalnotes",
      "ci-build" : "http://build.fhir.org/ig/argonautproject/clinicalnotes",
      "editions" : [
        {
          "name" : "Release 1",
          "ig-version" : "1.0.0",
          "package" : "argonaut.us.clinicalnotes#1.0.0",
          "fhir-version" : ["3.0.1"],
          "url" : "http://fhir.org/guides/argonaut/clinicalnotes/1.0.0"
        }
      ],
      "analysis" : {
        "error" : "Unable to resolve package id argonaut.us.clinicalnotes#1.0.0"
      },
      "language" : ["en"]
    },
    {
      "name" : "Argonaut Questionnaire Implementation Guide",
      "category" : "EHR Access",
      "npm-name" : "argonaut.us.questionnaire",
      "description" : "This implementation guide provides implementers with FHIR RESTful APIs and guidance to create, use and share between organizations standard assessment forms and the assessment responses",
      "authority" : "Argonaut (US)",
      "product" : ["fhir"],
      "country" : "us",
      "history" : "http://fhir.org/guides/argonaut/questionnaire/history.html",
      "canonical" : "http://fhir.org/guides/argonaut/questionnaire",
      "ci-build" : "http://build.fhir.org/ig/argonautproject/questionnaire",
      "editions" : [
        {
          "name" : "Release 1",
          "ig-version" : "1.0.0",
          "package" : "argonaut.us.questionnaire#1.0.0",
          "fhir-version" : ["3.0.1"],
          "url" : "http://fhir.org/guides/argonaut/questionnaire/1.0.0"
        }
      ],
      "analysis" : {
        "error" : "Unable to resolve package id argonaut.us.questionnaire#1.0.0"
      },
      "language" : ["en"]
    },
    {
      "name" : "Danish Core Implementation Guide",
      "category" : "National Base",
      "npm-name" : "hl7.fhir.dk.core",
      "description" : "Base danish national implementation guide",
      "authority" : "HL7 Denmark",
      "country" : "dk",
      "language" : ["en"],
      "history" : "http://hl7.dk/fhir/core/history.html",
      "canonical" : "http://hl7.dk/fhir/core",
      "analysis" : {
        "content" : true,
        "clinicalCore" : true,
        "profiles" : 10,
        "extensions" : 2,
        "valuesets" : 6,
        "codeSystems" : 15,
        "examples" : 12
      },
      "ci-build" : "http://build.fhir.org/ig/hl7dk/dk-core",
      "product" : ["fhir"],
      "editions" : [
        {
          "name" : "Release",
          "ig-version" : "3.4.0",
          "package" : "hl7.fhir.dk.core#3.4.0",
          "fhir-version" : ["4.0.1"],
          "url" : "http://hl7.dk/fhir/core/3.4.0"
        }
      ]
    },
    {
      "name" : "Swiss Core Implementation Guide",
      "category" : "National Base",
      "npm-name" : "ch.fhir.ig.ch-core",
      "description" : "Base swiss national implementation guide",
      "authority" : "HL7 Switzerland",
      "country" : "ch",
      "history" : "http://fhir.ch/ig/ch-core/history.html",
      "canonical" : "http://fhir.ch/ig/ch-core",
      "ci-build" : "http://build.fhir.org/ig/hl7ch/ch-core",
      "product" : ["fhir"],
      "editions" : [
        {
          "name" : "STU 5",
          "ig-version" : "5.0.0",
          "package" : "ch.fhir.ig.ch-core#5.0.0",
          "fhir-version" : ["4.0.1"],
          "url" : "http://fhir.ch/ig/ch-core/5.0.0"
        }
      ],
      "language" : ["en"]
    },
    {
      "name" : "Swiss Guide Template",
      "category" : "National Base",
      "npm-name" : "ch.fhir.ig.template",
      "description" : "HL7 Switzerland FHIR Implementation Guide Template",
      "authority" : "HL7 Switzerland",
      "country" : "ch",
      "history" : "http://fhir.ch/ig/template/history.html",
      "canonical" : "http://fhir.ch/ig/template",
      "ci-build" : "http://build.fhir.org/ig/hl7ch/ig-template/index.html",
      "editions" : [
        {
          "name" : "STU",
          "ig-version" : "0.4.0",
          "package" : "ch.fhir.ig.template#0.4.0",
          "fhir-version" : ["4.0.1"],
          "url" : "http://fhir.ch/ig/template/0.4.0"
        }
      ],
      "language" : ["en"]
    },
    {
      "name" : "Swiss Cancer Registration Implementation Guide (CH-CRL)",
      "category" : "National Base",
      "npm-name" : "ch.fhir.ig.ch-crl",
      "description" : "Implementation guide for the Cancer Registry Law (CRL)",
      "authority" : "FOPH (CH)",
      "product" : ["fhir"],
      "country" : "ch",
      "history" : "http://fhir.ch/ig/ch-crl/history.html",
      "canonical" : "http://fhir.ch/ig/ch-crl",
      "ci-build" : "http://build.fhir.org/ig/ahdis/ch-crl/index.html",
      "editions" : [
        {
          "name" : "STU",
          "ig-version" : "0.2.1",
          "package" : "ch.fhir.ig.ch-crl#0.2.1",
          "fhir-version" : ["4.0.1"],
          "url" : "http://fhir.ch/ig/ch-crl"
        },
        {
          "name" : "STU",
          "ig-version" : "0.1.1",
          "package" : "ch.fhir.ig.ch-crl#0.1.1",
          "fhir-version" : ["4.0.1"],
          "url" : "http://fhir.ch/ig/ch-crl/0.1.1"
        }
      ],
      "analysis" : {
        "content" : true,
        "documents" : true,
        "clinicalCore" : true,
        "carePlanning" : true,
        "profiles" : 34,
        "extensions" : 1,
        "logicals" : 1,
        "valuesets" : 15,
        "codeSystems" : 15,
        "examples" : 137
      },
      "language" : ["en"]
    },
    {
      "name" : "Audit Trail Consumption (CH-ATC)",
      "category" : "National Base",
      "npm-name" : "ch.fhir.ig.atc",
      "description" : "National Integration Profile for the Swiss Electronic Patient Record",
      "authority" : "FOPH",
      "country" : "ch",
      "history" : "http://fhir.ch/ig/ch-atc/history.html",
      "canonical" : "http://fhir.ch/ig/ch-atc",
      "ci-build" : "http://build.fhir.org/ig/ahdis/ch-atc/index.html",
      "editions" : [
        {
          "ig-version" : "3.3.0",
          "name" : "2022-12-28",
          "package" : "ch.fhir.ig.ch-atc#3.3.0",
          "fhir-version" : ["4.0.1"],
          "url" : "http://fhir.ch/ig/ch-atc/index.html"
        },
        {
          "name" : "Release 24.6.2019",
          "ig-version" : "1.2.0",
          "package" : "ch.fhir.ig.ch-atc#1.2.0",
          "fhir-version" : ["3.0.1"],
          "url" : "http://fhir.ch/ig/ch-atc/1.2.0/index.html"
        }
      ]
    },
    {
      "name" : "Order & Referral by Form (CH-ORF)",
      "category" : "National Base",
      "npm-name" : "ch.fhir.ig.ch-orf",
      "description" : "The Order & Referral by Form (CH-ORF) Profile describes how forms for eReferrals, requests for information (such as diagnostic imaging results, lab results, discharge reports etc.) can be defined, deployed and used in order to achieve a syntactical and semantically consistent cross enterprise information exchange.",
      "authority" : "HL7 Switzerland",
      "country" : "ch",
      "history" : "http://fhir.ch/ig/ch-orf/history.html",
      "canonical" : "http://fhir.ch/ig/ch-orf",
      "ci-build" : "http://build.fhir.org/ig/hl7ch/ch-orf",
      "product" : ["fhir"],
      "editions" : [
        {
          "name" : "STU 3",
          "ig-version" : "3.0.0",
          "package" : "ch.fhir.ig.ch-orf#3.0.0",
          "fhir-version" : ["4.0.1"],
          "url" : "http://fhir.ch/ig/ch-orf/3.0.0"
        }
      ],
      "language" : ["en"]
    },
    {
      "name" : "Swiss eMedication Implementation Guide",
      "category" : "National Base",
      "npm-name" : "ch.fhir.ig.ch-emed",
      "description" : "The CH EMED implementation guide describes the FHIR representation of the defined documents for the exchange of medication information",
      "authority" : "HL7 Switzerland",
      "country" : "ch",
      "history" : "http://fhir.ch/ig/ch-emed/history.html",
      "canonical" : "http://fhir.ch/ig/ch-emed",
      "ci-build" : "http://build.fhir.org/ig/hl7ch/ch-emed",
      "product" : ["fhir"],
      "editions" : [
        {
          "name" : "STU 5",
          "ig-version" : "5.0.0",
          "package" : "ch.fhir.ig.ch-emed#5.0.0",
          "fhir-version" : ["4.0.1"],
          "url" : "http://fhir.ch/ig/ch-emed/5.0.0"
        }
      ],
      "language" : ["en"]
    },
    {
      "name" : "mednet Implementation Guide",
      "category" : "Patient Summary",
      "npm-name" : "swiss.mednet.fhir",
      "description" : "The mednet.swiss implementation guide describes the FHIR profiles used to interface with the mednet software",
      "authority" : "novcom AG (CH)",
      "product" : ["fhir"],
      "country" : "ch",
      "history" : "https://mednet.swiss/fhir/history.html",
      "canonical" : "https://mednet.swiss/fhir",
      "analysis" : {
      },
      "language" : ["en"]
    },
    {
      "name" : "US Drug Formulary",
      "category" : "Medications / Immunizations",
      "npm-name" : "hl7.fhir.us.Davinci-drug-formulary",
      "description" : "API-based data exchange to Third-Party Applications via Member-authorized sharing of Health Plan's Prescription Drug Formulary.",
      "authority" : "HL7",
      "product" : ["fhir"],
      "country" : "us",
      "history" : "http://hl7.org/fhir/us/Davinci-drug-formulary/history.html",
      "canonical" : "http://hl7.org/fhir/us/Davinci-drug-formulary",
      "ci-build" : "https://build.fhir.org/ig/HL7/davinci-pdex-formulary",
      "editions" : [
        {
          "name" : "STU 1",
          "ig-version" : "1.0.0",
          "package" : "hl7.fhir.us.Davinci-drug-formulary#1.0.0",
          "fhir-version" : ["4.0.1"],
          "url" : "http://hl7.org/fhir/us/Davinci-drug-formulary/STU1"
        }
      ],
      "analysis" : {
        "content" : true,
        "medsMgmt" : true,
        "profiles" : 2,
        "extensions" : 13,
        "valuesets" : 4,
        "codeSystems" : 4,
        "examples" : 11
      },
      "language" : ["en"]
    },
    {
      "name" : "Da Vinci CDex",
      "category" : "Financial",
      "npm-name" : "hl7.fhir.us.davinci-cdex",
      "description" : "Provider-to-payer and payer-related provider-to-provider data exchange to improve care coordination, support risk adjustment, ease quality management, facilitate claims auditing and confirm medical necessity, improve member experience, and support orders and referrals.",
      "authority" : "HL7",
      "country" : "us",
      "history" : "http://hl7.org/fhir/us/davinci-cdex/history.html",
      "canonical" : "http://hl7.org/fhir/us/davinci-cdex",
      "ci-build" : "http://build.fhir.org/ig/HL7/davinci-ecdx",
      "analysis" : {
        "content" : true,
        "rest" : true,
        "carePlanning" : true,
        "profiles" : 1,
        "operations" : 1,
        "valuesets" : 3,
        "codeSystems" : 1,
        "examples" : 19
      },
      "language" : ["en"],
      "product" : ["fhir"],
      "editions" : [
        {
          "name" : "STU2",
          "ig-version" : "2.1.0",
          "package" : "hl7.fhir.us.davinci-cdex#2.1.0",
          "fhir-version" : ["4.0.1"],
          "url" : "http://hl7.org/fhir/us/davinci-cdex/STU2.1"
        }
      ]
    },
    {
      "name" : "Da Vinci PDex",
      "category" : "Financial",
      "npm-name" : "hl7.fhir.us.davinci-pdex",
      "description" : "Payer data exchange with providers to support care coordination. Member-authorized sharing to Third-Party applications of Health Plan's Healthcare Service Network, Pharmacy Network and Prescription Drug Formulary",
      "authority" : "HL7",
      "product" : ["fhir"],
      "country" : "us",
      "history" : "http://hl7.org/fhir/us/davinci-pdex/history.html",
      "canonical" : "http://hl7.org/fhir/us/davinci-pdex",
      "ci-build" : "http://build.fhir.org/ig/HL7/davinci-epdx",
      "analysis" : {
        "content" : true,
        "rest" : true,
        "clinicalCore" : true,
        "financials" : true,
        "medsMgmt" : true,
        "profiles" : 5,
        "extensions" : 6,
        "operations" : 1,
        "valuesets" : 12,
        "codeSystems" : 13,
        "examples" : 36
      },
      "editions" : [
        {
          "name" : "STU2.1 Ballot",
          "ig-version" : "2.1.0-ballot",
          "package" : "hl7.fhir.us.davinci-pdex#2.1.0-ballot",
          "fhir-version" : ["4.0.1"],
          "url" : "http://hl7.org/fhir/us/davinci-pdex/2024SEP"
        }
      ],
      "language" : ["en"]
    },
    {
      "name" : "CDISC Lab Semantics in FHIR",
      "category" : "Diagnostics",
      "npm-name" : "hl7.fhir.uv.cdisc-lab",
      "description" : "The IG shows how laboratory data in FHIR format can be converted into the CDISC LAB or LB format",
      "authority" : "HL7",
      "product" : ["fhir"],
      "country" : "uv",
      "history" : "http://hl7.org/fhir/uv/cdisc-lab/history.html",
      "canonical" : "http://hl7.org/fhir/uv/cdisc-lab",
      "ci-build" : "http://build.fhir.org/ig/HL7/cdisc-lab",
      "analysis" : {
        "rest" : true
      },
      "editions" : [
        {
          "name" : "STU1",
          "ig-version" : "1.0.0",
          "package" : "hl7.fhir.uv.cdisc-lab#1.0.0",
          "fhir-version" : ["4.0.1"],
          "url" : "http://hl7.org/fhir/uv/cdisc-lab/STU1"
        }
      ],
      "language" : ["en"]
    },
    {
      "name" : "Healthcare Associated Infection Reports (HAI) Long Term Care Facilities (LTCF)",
      "category" : "Medication / Immunization",
      "npm-name" : "hl7.fhir.us.hai-ltcf",
      "description" : "Long term care facility (LTCF) healthcare-associated infection (HAI) reporting to CDC National Healthcare Safety Network (NHSN) to track infections and prevention process measures in a systematic way, which allows identification of problems and care improvement",
      "authority" : "HL7",
      "product" : ["fhir"],
      "country" : "us",
      "history" : "http://hl7.org/fhir/us/hai-ltcf/history.html",
      "canonical" : "http://hl7.org/fhir/us/hai-ltcf",
      "analysis" : {
        "valuesets" : 4,
        "codeSystems" : 2
      },
      "ci-build" : "http://build.fhir.org/ig/HL7/HAI-LTCF",
      "editions" : [
        {
          "name" : "STU 1.1",
          "ig-version" : "1.1.0",
          "package" : "hl7.fhir.us.hai-ltcf#1.1.0",
          "fhir-version" : ["4.0.1"],
          "url" : "http://hl7.org/fhir/us/hai-ltcf/STU1.1"
        }
      ],
      "language" : ["en"]
    },
    {
      "name" : "Da Vinci Unsolicited Notifications (Alerts)",
      "category" : "Financial",
      "npm-name" : "hl7.fhir.us.davinci-alerts",
      "description" : "The goal of this IG is to support the real-time exchange of alerts and notifications that impact patient care and value based or risk based services",
      "authority" : "HL7",
      "country" : "us",
      "history" : "http://hl7.org/fhir/us/davinci-alerts/history.html",
      "canonical" : "http://hl7.org/fhir/us/davinci-alerts",
      "ci-build" : "http://build.fhir.org/ig/HL7/davinci-alerts",
      "analysis" : {
        "content" : true,
        "rest" : true,
        "clinicalCore" : true,
        "financials" : true,
        "profiles" : 8,
        "valuesets" : 4,
        "codeSystems" : 1,
        "examples" : 11
      },
      "language" : ["en"],
      "product" : ["fhir"],
      "editions" : [
        {
          "name" : "STU 1.1",
          "ig-version" : "1.1.0",
          "package" : "hl7.fhir.us.davinci-alerts#1.1.0",
          "fhir-version" : ["4.0.1"],
          "url" : "http://hl7.org/fhir/us/davinci-alerts/STU1.1"
        }
      ]
    },
    {
      "name" : "Da Vinci Payer Coverage Decision Exchange (PCDE) FHIR IG",
      "category" : "Financial",
      "npm-name" : "hl7.fhir.us.davinci-pcde",
      "description" : "Payer coverage decision exchange will promote continuity of treatment when a member moves from one covered payer to another without increasing provider burden or cost to the member. This IG enables member-authorized sharing of treatment, conditions, authorizations, relevant guidelines and supporting documentation from an original payer to a new payer when a patient changes coverage plans.",
      "authority" : "HL7",
      "product" : ["fhir"],
      "country" : "us",
      "history" : "http://hl7.org/fhir/us/davinci-pcde/history.html",
      "canonical" : "http://hl7.org/fhir/us/davinci-pcde",
      "ci-build" : "http://build.fhir.org/ig/HL7/davinci-pcde",
      "analysis" : {
        "content" : true,
        "documents" : true,
        "clinicalCore" : true,
        "carePlanning" : true,
        "profiles" : 5,
        "valuesets" : 3,
        "codeSystems" : 1,
        "examples" : 5
      },
      "editions" : [
        {
          "name" : "STU 1",
          "ig-version" : "1.0.0",
          "package" : "hl7.fhir.us.davinci-pcde#1.0.0",
          "fhir-version" : ["4.0.1"],
          "url" : "http://hl7.org/fhir/us/davinci-pcde/STU1"
        }
      ],
      "language" : ["en"]
    },
    {
      "name" : "Breast Radiology Report (BRR)",
      "category" : "Care Management",
      "npm-name" : "hl7.fhir.us.breast-radiology",
      "description" : "Breast Radiology CIMI Logical Models and FHIR Profiles",
      "authority" : "HL7",
      "product" : ["fhir"],
      "country" : "us",
      "history" : "http://hl7.org/fhir/us/breast-radiology/history.html",
      "canonical" : "http://hl7.org/fhir/us/breast-radiology",
      "ci-build" : "http://build.hl7.org/fhir/us/breast-radiology",
      "analysis" : {
        "examples" : 125
      },
      "editions" : [
        {
          "name" : "STU1 Ballot",
          "ig-version" : "0.2.0",
          "package" : "hl7.fhir.us.breast-radiology#0.2.0",
          "fhir-version" : ["4.0.1"],
          "url" : "http://hl7.org/fhir/us/breast-radiology/2020May"
        }
      ],
      "language" : ["en"]
    },
    {
      "name" : "FHIR Clinical Guidelines",
      "category" : "Quality / CDS",
      "npm-name" : "hl7.fhir.uv.cpg",
      "description" : "This implementation guide is a multi-stakeholder effort to use FHIR resources to build shareable and computable representations of the content of clinical care guidelines. The guide focuses on common patterns in clinical guidelines, establishing profiles, conformance requirements, and guidance for the patient-independent, as well as analogous patterns for the patient-specific representation of guideline recommendations",
      "authority" : "HL7",
      "country" : "uv",
      "history" : "http://hl7.org/fhir/uv/cpg/history.html",
      "canonical" : "http://hl7.org/fhir/uv/cpg",
      "ci-build" : "http://build.fhir.org/ig/HL7/cqf-recommendations",
      "analysis" : {
        "content" : true,
        "rest" : true,
        "clinicalCore" : true,
        "carePlanning" : true,
        "medsMgmt" : true,
        "measures" : true,
        "questionnaire" : true,
        "profiles" : 102,
        "extensions" : 38,
        "operations" : 5,
        "valuesets" : 9,
        "codeSystems" : 7,
        "examples" : 441
      },
      "language" : ["en"],
      "product" : ["fhir"],
      "editions" : [
        {
          "name" : "STU2",
          "ig-version" : "2.0.0",
          "package" : "hl7.fhir.uv.cpg#2.0.0",
          "fhir-version" : ["4.0.1"],
          "url" : "http://hl7.org/fhir/uv/cpg/STU2"
        }
      ]
    },
    {
      "name" : "Minimal Common Oncology Data Elements (mCODE)",
      "category" : "Care Management",
      "npm-name" : "hl7.fhir.us.mcode",
      "description" : "This IG specifies a core set of common data elements for cancer that is clinically applicable in every electronic patient record with a cancer diagnosis. It is intended to enable standardized information exchange among EHRs/oncology information systems and reuse of data by other stakeholders (e.g. quality measurement, research).",
      "authority" : "HL7",
      "country" : "us",
      "history" : "http://hl7.org/fhir/us/mcode/history.html",
      "canonical" : "http://hl7.org/fhir/us/mcode",
      "ci-build" : "http://build.fhir.org/ig/HL7/fhir-mCODE-ig",
      "analysis" : {
        "content" : true,
        "rest" : true,
        "clinicalCore" : true,
        "medsMgmt" : true,
        "diagnostics" : true,
        "profiles" : 28,
        "extensions" : 14,
        "operations" : 1,
        "valuesets" : 96,
        "codeSystems" : 2,
        "examples" : 97
      },
      "language" : ["en"],
      "product" : ["fhir"],
      "editions" : [
        {
          "name" : "STU4",
          "ig-version" : "4.0.0",
          "package" : "hl7.fhir.us.mcode#4.0.0",
          "fhir-version" : ["4.0.1"],
          "url" : "http://hl7.org/fhir/us/mcode/STU4"
        }
      ]
    },
    {
      "name" : "Da Vinci Prior Authorization Support (PAS) FHIR IG",
      "category" : "Financial",
      "npm-name" : "hl7.fhir.us.davinci-pas",
      "description" : "This IG allows providers the ability to easily identify the need for payer authorizations, assemble necessary information, identify and supply missing information and submit it to the payer electronically and receive a response in real time within the clinical workflow.",
      "authority" : "HL7",
      "country" : "us",
      "history" : "http://hl7.org/fhir/us/davinci-pas/history.html",
      "canonical" : "http://hl7.org/fhir/us/davinci-pas",
      "ci-build" : "http://build.fhir.org/ig/HL7/davinci-pas",
      "analysis" : {
        "content" : true,
        "clinicalCore" : true,
        "carePlanning" : true,
        "financials" : true,
        "medsMgmt" : true,
        "profiles" : 23,
        "extensions" : 37,
        "operations" : 2,
        "valuesets" : 12,
        "codeSystems" : 6,
        "examples" : 29
      },
      "language" : ["en"],
      "product" : ["fhir"],
      "editions" : [
        {
          "name" : "STU 2",
          "ig-version" : "2.1.0",
          "package" : "hl7.fhir.us.davinci-pas#2.1.0",
          "fhir-version" : ["4.0.1"],
          "url" : "http://hl7.org/fhir/us/davinci-pas/STU2.1"
        }
      ]
    },
    {
      "name" : "FHIR Bulk Data Access (Flat FHIR)",
      "category" : "EHR Access",
      "npm-name" : "hl7.fhir.uv.bulkdata",
      "description" : "Defines a way to efficiently access large volumes of information on a group of individuals from an EHR",
      "authority" : "HL7",
      "product" : ["fhir"],
      "country" : "uv",
      "history" : "http://hl7.org/fhir/uv/bulkdata/history.html",
      "canonical" : "http://hl7.org/fhir/uv/bulkdata",
      "ci-build" : "http://build.fhir.org/ig/HL7/bulk-data",
      "analysis" : {
        "rest" : true,
        "operations" : 3,
        "valuesets" : 1,
        "codeSystems" : 1
      },
      "editions" : [
        {
          "name" : "STU 2",
          "ig-version" : "2.0.0",
          "package" : "hl7.fhir.uv.bulkdata#2.0.0",
          "fhir-version" : ["4.0.1"],
          "url" : "http://hl7.org/fhir/uv/bulkdata/STU2"
        },
        {
          "name" : "STU 1",
          "ig-version" : "1.0.1",
          "package" : "hl7.fhir.uv.bulkdata#1.0.1",
          "fhir-version" : ["4.0.1"],
          "url" : "http://hl7.org/fhir/uv/bulkdata/STU1.0.1"
        },
        {
          "name" : "STU 1",
          "ig-version" : "1.0.0",
          "package" : "hl7.fhir.uv.bulkdata#1.0.0",
          "fhir-version" : ["4.0.0"],
          "url" : "http://hl7.org/fhir/uv/bulkdata/STU1"
        }
      ],
      "language" : ["en"]
    },
    {
      "name" : "Basisgegevensset Zorg || Patient Summary",
      "category" : "Patient Summary",
      "description" : "The Basisgegevensset Zorg, aka BgZ, is the minimum set of patient data that is important for continuity of care and is relevant irrespective of specialism, patient conditions and type of physicians. This set of patient data is recorded comparatively by all healthcare providers. This facilitates information exchange. The BgZ has been made consistent with the European Patient Summary.",
      "authority" : "Nictiz (NL)",
      "product" : ["fhir"],
      "country" : "nl",
      "language" : ["nl", "en"],
      "history" : "https://informatiestandaarden.nictiz.nl/wiki/MedMij:V2019.01_OntwerpBGZ_2017#Release_notes",
      "canonical" : "https://informatiestandaarden.nictiz.nl/wiki/MedMij:V2019.01_OntwerpBGZ_2017",
      "ci-build" : "https://informatiestandaarden.nictiz.nl/wiki/MedMij:Vdraft_OntwerpBGZ_2017",
      "editions" : [
        {
          "name" : "Normative - MMVN 3",
          "ig-version" : "2.1.3",
          "package" : "nictiz.fhir.nl.stu3.zib2017#2.1.3",
          "fhir-version" : ["3.0.1"],
          "url" : "https://informatiestandaarden.nictiz.nl/wiki/MedMij:V2019.01_OntwerpBGZ_2017#Use_case_1:_Raadplegen_Basisgegevensset_Zorg_in_persoonlijke_gezondheidsomgeving"
        }
      ],
      "analysis" : {
        "content" : true,
        "rest" : true,
        "documents" : true,
        "clinicalCore" : true,
        "carePlanning" : true,
        "financials" : true,
        "medsMgmt" : true,
        "diagnostics" : true,
        "profiles" : 144,
        "extensions" : 70,
        "valuesets" : 261
      }
    },
    {
      "name" : "Davinci pdex Plan Net",
      "category" : "Administration",
      "npm-name" : "hl7.fhir.us.davinci-pdex-plan-net",
      "description" : "A subset of the functionality described in the Validated healthcare directory IG",
      "authority" : "HL7",
      "country" : "us",
      "history" : "http://hl7.org/fhir/us/davinci-pdex-plan-net/history.html",
      "canonical" : "http://hl7.org/fhir/us/davinci-pdex-plan-net",
      "language" : ["en"],
      "ci-build" : "http://build.fhir.org/ig/HL7/davinci-pdex-plan-net",
      "analysis" : {
        "content" : true,
        "rest" : true,
        "clinicalCore" : true,
        "financials" : true,
        "profiles" : 9,
        "extensions" : 12,
        "valuesets" : 24,
        "codeSystems" : 14,
        "examples" : 49
      },
      "product" : ["fhir"],
      "editions" : [
        {
          "name" : "STU 1",
          "ig-version" : "1.2.0",
          "package" : "hl7.fhir.us.davinci-pdex-plan-net#1.2.0",
          "fhir-version" : ["4.0.1"],
          "url" : "http://hl7.org/fhir/us/davinci-pdex-plan-net/STU1.2"
        }
      ]
    },
    {
      "name" : "Argonaut Clinical Notes Implementation Guide",
      "category" : "EHR Access",
      "npm-name" : "fhir.argonaut.clinicalnotes",
      "description" : "This implementation guide provides implementers with FHIR profiles and guidance to create, use, and share Clinical Notes",
      "authority" : "Argonaut (US)",
      "product" : ["fhir"],
      "country" : "us",
      "history" : "http://fhir.org/guides/argonaut/clinicalnotes/history.html",
      "canonical" : "http://fhir.org/guides/argonaut/clinicalnotes",
      "ci-build" : "http://build.fhir.org/ig/argonautproject/clinicalnotes",
      "language" : ["en"],
      "editions" : [
        {
          "name" : "Release 1",
          "ig-version" : "1.0.0",
          "package" : "fhir.argonaut.clinicalnotes#1.0.0",
          "fhir-version" : ["3.0.1"],
          "url" : "http://fhir.org/guides/argonaut/clinicalnotes/1.0.0"
        }
      ],
      "analysis" : {
        "content" : true,
        "rest" : true,
        "documents" : true,
        "clinicalCore" : true,
        "profiles" : 2,
        "valuesets" : 3,
        "codeSystems" : 1
      }
    },
    {
      "name" : "Argonaut Questionnaire Implementation Guide",
      "category" : "EHR Access",
      "npm-name" : "fhir.argonaut.questionnaire",
      "description" : "Thi IG provides guidance to support interchange of simple forms based on the Questionnaire and QuestionnaireResponse resources: it provides implementers with FHIR RESTful APIs and guidance to create, use and share between organizations standard assessment forms and the assessment responses",
      "authority" : "Argonaut (US)",
      "product" : ["fhir"],
      "country" : "us",
      "history" : "http://fhir.org/guides/argonaut/questionnaire/history.html",
      "canonical" : "http://fhir.org/guides/argonaut/questionnaire",
      "ci-build" : "http://build.fhir.org/ig/argonautproject/questionnaire",
      "language" : ["en"],
      "editions" : [
        {
          "name" : "Release 1",
          "ig-version" : "1.0.0",
          "package" : "fhir.argonaut.questionnaire#1.0.0",
          "fhir-version" : ["3.0.1"],
          "url" : "http://fhir.org/guides/argonaut/questionnaire/1.0.0"
        }
      ],
      "analysis" : {
        "content" : true,
        "rest" : true,
        "questionnaire" : true,
        "profiles" : 4,
        "extensions" : 5,
        "operations" : 1
      }
    },
    {
      "name" : "CARIN Real-time Pharmacy Benefit Check",
      "category" : "Financial",
      "npm-name" : "hl7.fhir.us.carin-rtpbc",
      "description" : "This is a guide for implementing a consumer-focused Real-time Pharmacy Benefit Check (RTPBC) process using HL7 FHIR® R4.Using RTPBC, a patient can learn the cost and insurance coverage related to medications they’ve been prescribed",
      "authority" : "HL7",
      "product" : ["fhir"],
      "country" : "us",
      "history" : "http://hl7.org/fhir/us/carin-rtpbc/history.html",
      "canonical" : "http://hl7.org/fhir/us/carin-rtpbc",
      "ci-build" : "http://build.fhir.org/ig/HL7/carin-rtpbc",
      "language" : ["en"],
      "analysis" : {
        "content" : true,
        "rest" : true,
        "messaging" : true,
        "clinicalCore" : true,
        "financials" : true,
        "medsMgmt" : true,
        "profiles" : 10,
        "extensions" : 2,
        "valuesets" : 9,
        "codeSystems" : 3,
        "examples" : 16
      },
      "editions" : [
        {
          "name" : "STU 1",
          "ig-version" : "1.0.0",
          "package" : "hl7.fhir.us.carin-rtpbc#1.0.0",
          "fhir-version" : ["4.0.1"],
          "url" : "http://hl7.org/fhir/us/carin-rtpbc/STU1"
        }
      ]
    },
    {
      "name" : "CARIN Blue Button Implementation Guide",
      "category" : "Financial",
      "npm-name" : "hl7.fhir.us.carin-bb",
      "description" : "Implementation guide for an API similar to the CMS Medicare Blue Button 2.0 API, FHIR R3 based, that will allow consumer-directed exchange of commercial Health Plan/Payer adjudicated claims data to meet the requirements of the CMS Interoperability and Patient Access proposed rule.",
      "authority" : "HL7",
      "country" : "us",
      "history" : "http://hl7.org/fhir/us/carin-bb/history.html",
      "canonical" : "http://hl7.org/fhir/us/carin-bb",
      "ci-build" : "http://build.fhir.org/ig/HL7/carin-bb",
      "language" : ["en"],
      "analysis" : {
        "content" : true,
        "rest" : true,
        "clinicalCore" : true,
        "financials" : true,
        "profiles" : 10,
        "valuesets" : 48,
        "codeSystems" : 36,
        "examples" : 28
      },
      "product" : ["fhir"],
      "editions" : [
        {
          "name" : "STU 2",
          "ig-version" : "2.1.0",
          "package" : "hl7.fhir.us.carin-bb#2.1.0",
          "fhir-version" : ["4.0.1"],
          "url" : "http://hl7.org/fhir/us/carin-bb/STU2.1"
        }
      ]
    },
    {
      "name" : "Risk Based Contracts Member Attribution List FHIR IG",
      "category" : "Financial",
      "npm-name" : "hl7.fhir.us.davinci-atr",
      "description" : "Support the real-time exchange of alerts and notifications that impact patient care and value based or risk based services.",
      "authority" : "HL7",
      "product" : ["fhir"],
      "country" : "us",
      "history" : "http://hl7.org/fhir/us/davinci-atr/history.html",
      "canonical" : "http://hl7.org/fhir/us/davinci-atr",
      "ci-build" : "http://build.fhir.org/ig/HL7/davinci-atr",
      "language" : ["en"],
      "analysis" : {
        "content" : true,
        "rest" : true,
        "clinicalCore" : true,
        "financials" : true,
        "profiles" : 8,
        "extensions" : 5,
        "valuesets" : 1,
        "codeSystems" : 1,
        "examples" : 14
      },
      "editions" : [
        {
          "name" : "STU2 Release 1",
          "ig-version" : "2.0.0",
          "package" : "hl7.fhir.us.davinci-atr#2.0.0",
          "fhir-version" : ["4.0.1"],
          "url" : "http://hl7.org/fhir/us/davinci-atr/STU2"
        }
      ]
    },
    {
      "name" : "Basisprofil DE",
      "category" : "National Base",
      "npm-name" : "basisprofil.de",
      "description" : "German Base Profiles",
      "authority" : "HL7 Deutschland",
      "product" : ["fhir"],
      "country" : "de",
      "history" : "http://ig.fhir.de/basisprofile-de",
      "canonical" : "http://fhir.de",
      "ci-build" : "https://simplifier.net/Basisprofil-DE-R4",
      "language" : ["de"],
      "editions" : [
        {
          "name" : "STU3",
          "ig-version" : "0.2.30 ",
          "fhir-version" : ["3.0.1"],
          "package" : "basisprofil.de#0.2.30",
          "url" : "http://ig.fhir.de/basisprofile-de/0.2.30"
        },
        {
          "name" : "R4",
          "ig-version" : "0.9.1-alpha2",
          "fhir-version" : ["4.0.1"],
          "package" : "de.basisprofil.r4#0.9.1-alpha2",
          "url" : "https://simplifier.net/guide/basisprofil-de-r4/home"
        }
      ],
      "analysis" : {
        "error" : "no core dependency or FHIR Version found in the Package definition",
        "content" : true,
        "clinicalCore" : true,
        "financials" : true,
        "profiles" : 17,
        "extensions" : 17,
        "valuesets" : 10,
        "codeSystems" : 17
      }
    },
    {
      "name" : "FHIR Data Segmentation for Privacy",
      "category" : "Privacy / Security",
      "npm-name" : "hl7.fhir.uv.security-label-ds4p",
      "description" : "Guidance for applying security labels in FHIR",
      "authority" : "HL7",
      "product" : ["fhir"],
      "country" : "uv",
      "history" : "http://hl7.org/fhir/uv/security-label-ds4p/history.html",
      "canonical" : "http://hl7.org/fhir/uv/security-label-ds4p",
      "ci-build" : "http://hl7.org/fhir/ig/HL7/security-label-ds4p",
      "language" : ["en"],
      "analysis" : {
        "content" : true,
        "extensions" : 6,
        "valuesets" : 8,
        "examples" : 8
      },
      "editions" : [
        {
          "name" : "STU 1",
          "ig-version" : "1.0.0",
          "package" : "hl7.fhir.uv.security-label-ds4p#1.0.0",
          "fhir-version" : ["4.0.1"],
          "url" : "http://hl7.org/fhir/uv/security-label-ds4p/STU1"
        }
      ]
    },
    {
      "name" : "FHIR Shorthand",
      "category" : "Administration",
      "npm-name" : "hl7.fhir.uv.shorthand",
      "description" : "FHIR Shorthand (FSH) is a domain-specific language (DSL) for defining the contents of FHIR IGs to allow the author to express their intent with fewer concerns about underlying FHIR mechanics",
      "authority" : "HL7",
      "product" : ["fhir"],
      "country" : "uv",
      "history" : "http://hl7.org/fhir/uv/shorthand/history.html",
      "canonical" : "http://hl7.org/fhir/uv/shorthand",
      "ci-build" : "http://build.fhir.org/ig/HL7/fhir-shorthand",
      "language" : ["en"],
      "analysis" : {
      },
      "editions" : [
        {
          "name" : "Release 3 Normative+trial-use",
          "ig-version" : "3.0.0",
          "package" : "hl7.fhir.uv.shorthand#3.0.0",
          "fhir-version" : ["4.0.1"],
          "url" : "http://hl7.org/fhir/uv/shorthand/N2"
        }
      ]
    },
    {
      "name" : "Post Acute Orders FHIR IG",
      "category" : "Care Management",
      "npm-name" : "hl7.fhir.us.dme-orders",
      "description" : "Electronic exchange of post-acute orders",
      "authority" : "HL7",
      "product" : ["fhir"],
      "country" : "us",
      "history" : "http://hl7.org/fhir/us/dme-orders/history.html",
      "canonical" : "http://hl7.org/fhir/us/dme-orders",
      "ci-build" : "http://build.fhir.org/ig/HL7/dme-orders",
      "language" : ["en"],
      "analysis" : {
        "content" : true,
        "clinicalCore" : true,
        "carePlanning" : true,
        "financials" : true,
        "medsMgmt" : true,
        "profiles" : 11,
        "extensions" : 3,
        "valuesets" : 2,
        "codeSystems" : 1,
        "examples" : 26
      },
      "editions" : [
        {
          "name" : "STU 1 Ballot",
          "ig-version" : "0.2.0",
          "package" : "hl7.fhir.us.dme-orders#0.2.0",
          "fhir-version" : ["4.0.1"],
          "url" : "http://hl7.org/fhir/us/dme-orders/2020Sep"
        }
      ]
    },
    {
      "name" : "Application Data Exchange Assessment Framework and Functional Requirements for Mobile Health",
      "category" : "Personal Healthcare",
      "npm-name" : "hl7.fhir.uv.mhealth-framework",
      "description" : "Document the functional requirements that can be used to assess devices, applications, and FHIR profiles to ensure that the essential data needed for clinical, patient and research uses is present in communications between applications",
      "authority" : "HL7",
      "product" : ["fhir"],
      "country" : "uv",
      "history" : "http://hl7.org/fhir/uv/mhealth-framework/history.html",
      "canonical" : "http://hl7.org/fhir/uv/mhealth-framework",
      "ci-build" : "http://hl7.org/fhir/uv/mhealth-framework",
      "language" : ["en"],
      "analysis" : {
        "content" : true,
        "clinicalCore" : true,
        "profiles" : 2
      },
      "editions" : [
        {
          "name" : "STU 1 Ballot",
          "ig-version" : "0.1.0",
          "package" : "hl7.fhir.uv.mhealth-framework#0.1.0",
          "fhir-version" : ["4.0.1"],
          "url" : "http://hl7.org/fhir/uv/mhealth-framework/2020May"
        }
      ]
    },
    {
      "name" : "US Drug Formulary",
      "category" : "Medications / Immunizations",
      "npm-name" : "hl7.fhir.us.davinci-drug-formulary",
      "description" : "API-based data exchange to Third-Party Applications via Member-authorized sharing of Health Plan's Prescription Drug Formulary.",
      "authority" : "HL7",
      "country" : "us",
      "history" : "http://hl7.org/fhir/us/davinci-drug-formulary/history.html",
      "canonical" : "http://hl7.org/fhir/us/davinci-drug-formulary",
      "language" : ["en"],
      "ci-build" : "http://build.fhir.org/ig/HL7/davinci-pdex-formulary",
      "analysis" : {
        "content" : true,
        "rest" : true,
        "clinicalCore" : true,
        "financials" : true,
        "medsMgmt" : true,
        "profiles" : 5,
        "extensions" : 11,
        "valuesets" : 10,
        "codeSystems" : 8,
        "examples" : 22
      },
      "product" : ["fhir"],
      "editions" : [
        {
          "name" : "STU2",
          "ig-version" : "2.1.0",
          "package" : "hl7.fhir.us.davinci-drug-formulary#2.1.0",
          "fhir-version" : ["4.0.1"],
          "url" : "http://hl7.org/fhir/us/davinci-drug-formulary/STU2.1"
        }
      ]
    },
    {
      "name" : "HL7 Italia FHIR Implementation Guide (base)",
      "category" : "National Base",
      "npm-name" : "hl7.fhir.it.base",
      "description" : "This guide describes a set of FHIR base profiles and reference logical models to be used in the Italian context",
      "authority" : "HL7 Italia",
      "product" : ["fhir"],
      "country" : "it",
      "history" : "http://hl7.it/fhir/history.html",
      "canonical" : "http://hl7.it/fhir",
      "ci-build" : "http://hl7.it/fhir/build/base",
      "language" : ["it"],
      "editions" : [
        {
          "name" : "Initial Public Comment ballot (Jun 2020 Ballot)",
          "ig-version" : "0.1.0",
          "package" : "hl7.fhir.it.base#0.1.0",
          "fhir-version" : ["4.0.1"],
          "url" : "http://hl7.it/fhir/base/2020-06"
        }
      ],
      "analysis" : {
        "error" : "Unable to resolve package id hl7.fhir.it.base#0.1.0"
      }
    },
    {
      "name" : "Dental Data Exchange",
      "category" : "Clinical Observations",
      "npm-name" : "hl7.fhir.us.dental-data-exchange",
      "description" : "This FHIR R4 IG defines exchange of medical and dental information exchange between medical/dental and dental/dental realms, including referral and corresponding consult note using US-core, CCDAonFHIR, Occupational Data for Health, and Da Vinci profiles.",
      "authority" : "HL7",
      "product" : ["fhir"],
      "country" : "us",
      "history" : "http://hl7.org/fhir/us/dental-data-exchange/history.html",
      "canonical" : "http://hl7.org/fhir/us/dental-data-exchange",
      "ci-build" : "http://build.fhir.org/ig/HL7/dental-data-exchange",
      "language" : ["en"],
      "analysis" : {
        "content" : true,
        "rest" : true,
        "documents" : true,
        "clinicalCore" : true,
        "carePlanning" : true,
        "profiles" : 7,
        "valuesets" : 5,
        "codeSystems" : 1,
        "examples" : 64
      },
      "editions" : [
        {
          "name" : "STU1",
          "ig-version" : "1.0.0",
          "package" : "hl7.fhir.us.dental-data-exchange#1.0.0",
          "fhir-version" : ["4.0.1"],
          "url" : "http://hl7.org/fhir/us/dental-data-exchange/STU1"
        }
      ]
    },
    {
      "name" : "Order Catalog Implementation Guide",
      "category" : "Administration",
      "npm-name" : "hl7.fhir.uv.order-catalog",
      "description" : "An Order Catalog is an administered homogeneous collection of items such as medication products, laboratory tests, procedures, medical devices or knowledge artifacts such as order sets, which support the ordering process, or more generally the healthcare process.",
      "authority" : "HL7",
      "product" : ["fhir"],
      "country" : "uv",
      "history" : "http://hl7.org/fhir/uv/order-catalog/history.html",
      "canonical" : "http://hl7.org/fhir/uv/order-catalog",
      "ci-build" : "http://build.fhir.org/ig/HL7/fhir-order-catalog",
      "language" : ["en"],
      "analysis" : {
        "content" : true,
        "carePlanning" : true,
        "financials" : true,
        "diagnostics" : true,
        "profiles" : 11,
        "extensions" : 8,
        "valuesets" : 4,
        "codeSystems" : 3,
        "examples" : 60
      },
      "editions" : [
        {
          "name" : "STU 1 Ballot",
          "ig-version" : "0.1.0",
          "package" : "hl7.fhir.uv.order-catalog#0.1.0",
          "fhir-version" : ["4.0.1"],
          "url" : "http://hl7.org/fhir/uv/order-catalog/2020Sep"
        }
      ]
    },
    {
      "name" : "SMART Web Messaging Implementation Guide: STU1",
      "category" : "EHR Access",
      "npm-name" : "hl7.fhir.uv.smart-web-messaging",
      "description" : "SMART Web Messaging enables tight UI integration between EHRs and embedded SMART apps via HTML5’s Web Messaging. SMART Web Messaging allows applications to push unsigned orders, note snippets, risk scores, or UI suggestions directly to the clinician’s EHR session. Built on the browser’s javascript window.postMessage function, SMART Web Messaging is a simple, native API for health apps embedded within the user’s workflow",
      "authority" : "HL7",
      "product" : ["fhir"],
      "country" : "uv",
      "history" : "http://hl7.org/fhir/uv/smart-web-messaging/history.html",
      "language" : ["en"],
      "ci-build" : "http://build.fhir.org/ig/HL7/smart-web-messaging",
      "canonical" : "http://hl7.org/fhir/uv/smart-web-messaging",
      "analysis" : {
        "examples" : 1
      },
      "editions" : [
        {
          "name" : "STU1",
          "ig-version" : "1.0.0",
          "package" : "hl7.fhir.uv.smart-web-messaging#1.0.0",
          "fhir-version" : ["4.0.1"],
          "url" : "http://hl7.org/fhir/uv/smart-web-messaging/STU1"
        }
      ]
    },
    {
      "name" : "HL7 Version 2 to FHIR",
      "npm-name" : "hl7.fhir.uv.v2mappings",
      "description" : "The HL7 V2 to FHIR Implementation Guide supports the mapping of HL7 Version 2 messages segments, datatypes and vocabulary to HL7 FHIR Release 4.0 Bundles, Resources, Data Types and Coding Systems.",
      "authority" : "HL7",
      "product" : ["fhir"],
      "country" : "uv",
      "history" : "http://hl7.org/fhir/uv/v2mappings/history.html",
      "canonical" : "http://hl7.org/fhir/uv/v2mappings",
      "ci-build" : "http://build.fhir.org/ig/HL7/v2-to-fhir",
      "language" : ["en"],
      "category" : "Mappings to Other Standards",
      "analysis" : {
        "content" : true,
        "extensions" : 57,
        "examples" : 175
      },
      "editions" : [
        {
          "name" : "STU1 Ballot",
          "ig-version" : "1.0.0-ballot",
          "package" : "hl7.fhir.uv.v2mappings#1.0.0-ballot",
          "fhir-version" : ["4.0.1"],
          "url" : "http://hl7.org/fhir/uv/v2mappings/2024Jan"
        }
      ]
    },
    {
      "name" : "IHE FormatCode vocabulary",
      "category" : "EHR Access",
      "npm-name" : "ihe.formatcode.fhir",
      "description" : "Defines IHE vocabulary for FormatCode and the IHE managed ValueSet for FormatCode for use with Document Sharing such as XDS, XCA, XDM, XDR, and MHD.",
      "authority" : "IHE",
      "product" : ["fhir"],
      "country" : "uv",
      "history" : "http://profiles.ihe.net/fhir/ihe.formatcode.fhir/history.html",
      "ci-build" : "http://build.fhir.org/ig/IHE/FormatCode",
      "canonical" : "https://profiles.ihe.net/fhir/ihe.formatcode.fhir",
      "analysis" : {
        "valuesets" : 1,
        "codeSystems" : 1
      },
      "editions" : [
        {
          "name" : "Publication Normative",
          "ig-version" : "1.3.0",
          "package" : "ihe.formatcode.fhir#1.3.0",
          "fhir-version" : ["4.0.1"],
          "url" : "https://profiles.ihe.net/fhir/ihe.formatcode.fhir/1.3.0"
        }
      ],
      "language" : ["en"]
    },
    {
      "name" : "HL7 Terminology",
      "category" : "Terminology",
      "npm-name" : "hl7.terminology",
      "description" : "Terminology",
      "authority" : "HL7",
      "country" : "uv",
      "history" : "http://terminology.hl7.org/history.html",
      "language" : ["en"],
      "canonical" : "http://terminology.hl7.org",
      "ci-build" : "http://build.fhir.org/ig/HL7/UTG",
      "analysis" : {
        "content" : true,
        "extensions" : 9,
        "valuesets" : 2483,
        "codeSystems" : 1078
      },
      "product" : ["fhir"],
      "editions" : [
        {
          "name" : "Publications",
          "ig-version" : "6.1.0",
          "package" : "hl7.terminology#6.1.0",
          "fhir-version" : ["5.0.0"],
          "url" : "http://terminology.hl7.org/6.1.0"
        }
      ]
    },
    {
      "name" : "Situational Awareness for Novel Epidemic Response",
      "category" : "Medication / Immunization",
      "npm-name" : "hl7.fhir.uv.saner",
      "description" : "The SANER Implementation Guide enables transmission of high level situational awareness information from inpatient facilities to centralized data repositories to support the treatment of novel influenza-like illness.",
      "authority" : "HL7",
      "product" : ["fhir"],
      "country" : "uv",
      "history" : "http://hl7.org/fhir/uv/saner/history.html",
      "language" : ["en"],
      "canonical" : "http://hl7.org/fhir/uv/saner",
      "ci-build" : "http://build.fhir.org/ig/HL7/fhir-saner",
      "analysis" : {
        "content" : true,
        "rest" : true,
        "measures" : true,
        "profiles" : 10,
        "extensions" : 5,
        "operations" : 5,
        "valuesets" : 49,
        "codeSystems" : 6,
        "examples" : 169
      },
      "editions" : [
        {
          "name" : "STU 1",
          "ig-version" : "1.0.0",
          "package" : "hl7.fhir.uv.saner#1.0.0",
          "fhir-version" : ["4.0.1"],
          "url" : "http://hl7.org/fhir/uv/saner/STU1"
        }
      ]
    },
    {
      "name" : "Making Ehr Data MOre Available to Research and Public Health (MedMorph)",
      "category" : "Medication / Immunization",
      "npm-name" : "hl7.fhir.us.fhir-medmorph",
      "description" : "The The MedMorph FHIR IG enables Public Health and Research Organizations to access EHR data without increasing provider burden.",
      "authority" : "HL7",
      "product" : ["fhir"],
      "country" : "us",
      "history" : "http://hl7.org/fhir/us/fhir-medmorph/history.html",
      "language" : ["en"],
      "canonical" : "http://hl7.org/fhir/us/fhir-medmorph",
      "ci-build" : "http://build.fhir.org/ig/HL7/fhir-medmorph",
      "editions" : [
        {
          "name" : "STU 1 Ballot",
          "ig-version" : "0.1.0",
          "package" : "hl7.fhir.us.fhir-medmorph#0.1.0",
          "fhir-version" : ["4.0.1"],
          "url" : "http://hl7.org/fhir/us/fhir-medmorph/2021Jan"
        }
      ],
      "analysis" : {
        "error" : "Unable to resolve package id hl7.fhir.us.fhir-medmorph#0.1.0"
      }
    },
    {
      "name" : "PACIO Functional Status Implementation Guide",
      "category" : "Patient Summary",
      "npm-name" : "hl7.fhir.us.pacio-fs",
      "description" : "FHIR R4 IG that leverages eLTSS and utilizes the Self-Care, Mobility and Prior Device use sections of CMS assessment forms (IRF-PAI, MDS, OASIS, LTCH) to enable the sharing of functional status information when a patient moves from one clinical care setting to another.",
      "authority" : "HL7",
      "product" : ["fhir"],
      "country" : "us",
      "history" : "http://hl7.org/fhir/us/pacio-fs/history.html",
      "language" : ["en"],
      "canonical" : "http://hl7.org/fhir/us/pacio-fs",
      "ci-build" : "http://build.fhir.org/ig/HL7/fhir-pacio-functional-status",
      "analysis" : {
        "content" : true,
        "rest" : true,
        "clinicalCore" : true,
        "profiles" : 4,
        "extensions" : 3,
        "valuesets" : 1,
        "codeSystems" : 1,
        "examples" : 84
      },
      "editions" : [
        {
          "name" : "STU 1",
          "ig-version" : "1.0.0",
          "package" : "hl7.fhir.us.pacio-fs#1.0.0",
          "fhir-version" : ["4.0.1"],
          "url" : "http://hl7.org/fhir/us/pacio-fs/STU1"
        }
      ]
    },
    {
      "name" : "PACIO Cognitive Status Implementation Guide",
      "category" : "Patient Summary",
      "npm-name" : "hl7.fhir.us.pacio-cs",
      "description" : "FHIR R4 IG that leverages eLTSS and utilizes the Confusion Assessment Method (CAM) assessment to enable the sharing of cognitive status information when a patient moves from one clinical care setting to another.",
      "authority" : "HL7",
      "product" : ["fhir"],
      "country" : "us",
      "history" : "http://hl7.org/fhir/us/pacio-cs/history.html",
      "language" : ["en"],
      "canonical" : "http://hl7.org/fhir/us/pacio-cs",
      "ci-build" : "http://build.fhir.org/ig/HL7/fhir-pacio-cognitive-status",
      "analysis" : {
        "content" : true,
        "rest" : true,
        "clinicalCore" : true,
        "profiles" : 4,
        "extensions" : 3,
        "valuesets" : 1,
        "codeSystems" : 1,
        "examples" : 68
      },
      "editions" : [
        {
          "name" : "STU 1",
          "ig-version" : "1.0.0",
          "package" : "hl7.fhir.us.pacio-cs#1.0.0",
          "fhir-version" : ["4.0.1"],
          "url" : "http://hl7.org/fhir/us/pacio-cs/STU1"
        }
      ]
    },
    {
      "name" : "Specialty Medication Enrollment",
      "category" : "EHR Access",
      "npm-name" : "hl7.fhir.us.specialty-rx",
      "description" : "This FHIR IG focuses on the exchange of data (Demographic, prescription, clinical and financial) for dispensing specialty medications by pharmacies as well as facilitating the enrollment of patients in programs offered by third parties such as but not limited to Hub vendors and Pharmaceutical manufacturers.",
      "authority" : "HL7",
      "product" : ["fhir"],
      "country" : "us",
      "history" : "http://hl7.org/fhir/us/specialty-rx/history.html",
      "language" : ["en"],
      "canonical" : "http://hl7.org/fhir/us/specialty-rx",
      "analysis" : {
        "content" : true,
        "rest" : true,
        "messaging" : true,
        "clinicalCore" : true,
        "carePlanning" : true,
        "financials" : true,
        "medsMgmt" : true,
        "profiles" : 18,
        "valuesets" : 2,
        "codeSystems" : 4,
        "examples" : 16
      },
      "ci-build" : "http://build.fhir.org/ig/HL7/fhir-specialty-rx",
      "editions" : [
        {
          "name" : "STU2",
          "ig-version" : "2.0.0",
          "package" : "hl7.fhir.us.specialty-rx#2.0.0",
          "fhir-version" : ["4.0.1"],
          "url" : "http://hl7.org/fhir/us/specialty-rx/STU2"
        }
      ]
    },
    {
      "name" : "Vital Records Common Profile Library",
      "category" : "Medication / Immunization",
      "npm-name" : "hl7.fhir.us.vr-common-library",
      "description" : "Library containing profiles used by other Vital Records IGs such as Birth and Fetal Death Reporting and Birth Defects Reporting.",
      "authority" : "HL7",
      "product" : ["fhir"],
      "country" : "us",
      "history" : "http://hl7.org/fhir/us/vr-common-library/history.html",
      "language" : ["en"],
      "canonical" : "http://hl7.org/fhir/us/vr-common-library",
      "ci-build" : "http://build.fhir.org/ig/HL7/vr-common-library",
      "analysis" : {
        "content" : true,
        "clinicalCore" : true,
        "profiles" : 30,
        "extensions" : 4,
        "valuesets" : 5,
        "examples" : 35
      },
      "editions" : [
        {
          "name" : "STU2",
          "ig-version" : "2.0.0",
          "package" : "hl7.fhir.us.vr-common-library#2.0.0",
          "fhir-version" : ["4.0.1"],
          "url" : "http://hl7.org/fhir/us/vr-common-library/STU2"
        }
      ]
    },
    {
      "name" : "Subscriptions R5 Backport",
      "category" : "EHR Access",
      "npm-name" : "hl7.fhir.uv.subscriptions-backport",
      "description" : "This guide defines a standard method of back-porting the R5 subscriptions API to R4 implementations as to bridge for pre-adopting R5 Subscriptions prior to adoption of the R5 FHIR standard.",
      "authority" : "HL7",
      "product" : ["fhir"],
      "country" : "uv",
      "history" : "http://hl7.org/fhir/uv/subscriptions-backport/history.html",
      "language" : ["en"],
      "canonical" : "http://hl7.org/fhir/uv/subscriptions-backport",
      "ci-build" : "http://build.fhir.org/ig/HL7/fhir-subscription-backport-ig",
      "analysis" : {
        "content" : true,
        "rest" : true,
        "profiles" : 4,
        "extensions" : 7,
        "operations" : 2,
        "valuesets" : 4,
        "codeSystems" : 4,
        "examples" : 9
      },
      "editions" : [
        {
          "name" : "STU 1.2 Ballot",
          "ig-version" : "1.2.0-ballot",
          "package" : "hl7.fhir.uv.subscriptions-backport#1.2.0-ballot",
          "fhir-version" : ["4.3.0"],
          "url" : "http://hl7.org/fhir/uv/subscriptions-backport/2024Jan"
        }
      ]
    },
    {
      "name" : "Vital Records Birth and Fetal Death Reporting",
      "category" : "Medication / Immunization",
      "npm-name" : "hl7.fhir.us.bfdr",
      "description" : "Provides guidance to implementers and states on reporting birth and fetal death information based on the current revisions of the U.S. Standard Certificate of Live Birth and U.S. Standard Report of Fetal Death.",
      "authority" : "HL7",
      "product" : ["fhir"],
      "country" : "us",
      "history" : "http://hl7.org/fhir/us/bfdr/history.html",
      "language" : ["en"],
      "canonical" : "http://hl7.org/fhir/us/bfdr",
      "analysis" : {
        "content" : true,
        "rest" : true,
        "documents" : true,
        "clinicalCore" : true,
        "financials" : true,
        "profiles" : 49,
        "extensions" : 6,
        "valuesets" : 1,
        "examples" : 137
      },
      "ci-build" : "http://build.fhir.org/ig/HL7/fhir-bfdr",
      "editions" : [
        {
          "name" : "STU2",
          "ig-version" : "2.0.0",
          "package" : "hl7.fhir.us.bfdr#2.0.0",
          "fhir-version" : ["4.0.1"],
          "url" : "http://hl7.org/fhir/us/bfdr/STU2"
        }
      ]
    },
    {
      "name" : "Making EHR Data MOre available for Research and Public Health (MedMorph)",
      "category" : "Medication / Immunization",
      "npm-name" : "hl7.fhir.us.medmorph",
      "description" : "Making EHR Data More Available for Research and Public Health (MedMorph) Reference Architecture enables clinical data exchange between EHR systems, public health systems/authorities, data repositories, and research organizations.  This data exchange utilizes if applicable, knowledge repositories and backend services applications (e.g. FHIR APIs) to determine the triggering event(s) for the data exchange, the process for the data exchange, and validation that the data being exchanged meets a set of rules in order to expedite the data exchange. ",
      "authority" : "HL7",
      "product" : ["fhir"],
      "country" : "us",
      "history" : "http://hl7.org/fhir/us/medmorph/history.html",
      "language" : ["en"],
      "canonical" : "http://hl7.org/fhir/us/medmorph",
      "ci-build" : "http://build.fhir.org/ig/HL7/fhir-medmorph",
      "analysis" : {
        "content" : true,
        "rest" : true,
        "clinicalCore" : true,
        "carePlanning" : true,
        "profiles" : 13,
        "extensions" : 9,
        "operations" : 4,
        "valuesets" : 4,
        "codeSystems" : 5,
        "examples" : 18
      },
      "editions" : [
        {
          "name" : "STU1 Release 1",
          "ig-version" : "1.0.0",
          "package" : "hl7.fhir.us.medmorph#1.0.0",
          "fhir-version" : ["4.0.1"],
          "url" : "http://hl7.org/fhir/us/medmorph/STU1"
        }
      ]
    },
    {
      "name" : "SDOH Clinical Care for Multiple Domains",
      "category" : "Care Management",
      "npm-name" : "hl7.fhir.us.sdoh-clinicalcare",
      "description" : "Profiles on FHIR R4 resources (using US Core as the basis where possible) used to document social determinants of health (SDOH) for an individual which covers many different factors considered social risks and social needs, e.g. Food Insecurity, Housing Stability and Quality, Transportation Access and others. The IG covers use cases identified from the clinical care setting that include : assessment of SDOH risks; evaluation of which risks can be addressed; setting goals,  documenting and tracking to completion SDOH interventions; and sharing SDOH information for an individual with organizations for secondary uses.",
      "authority" : "HL7",
      "product" : ["fhir"],
      "country" : "us",
      "history" : "http://hl7.org/fhir/us/sdoh-clinicalcare/history.html",
      "language" : ["en"],
      "canonical" : "http://hl7.org/fhir/us/sdoh-clinicalcare",
      "ci-build" : "http://build.fhir.org/ig/HL7/fhir-sdoh-clinicalcare",
      "analysis" : {
        "content" : true,
        "rest" : true,
        "clinicalCore" : true,
        "carePlanning" : true,
        "profiles" : 9,
        "valuesets" : 6,
        "codeSystems" : 1,
        "examples" : 31
      },
      "editions" : [
        {
          "name" : "STU 2.2",
          "ig-version" : "2.2.0",
          "package" : "hl7.fhir.us.sdoh-clinicalcare#2.2.0",
          "fhir-version" : ["4.0.1"],
          "url" : "http://hl7.org/fhir/us/sdoh-clinicalcare/STU2.2"
        }
      ]
    },
    {
      "name" : "CDISC Mapping FHIR IG",
      "category" : "Research",
      "npm-name" : "hl7.fhir.uv.cdisc-mapping",
      "description" : "This implementation guide defines authoritative mappings between the CDISC LAB, SDTM and CDASH standards and the corresponding HL7 FHIR resources to ease interoperability and data conversion between systems implementing these standards.",
      "authority" : "HL7",
      "product" : ["fhir"],
      "country" : "uv",
      "history" : "http://hl7.org/fhir/uv/cdisc-mapping/history.html",
      "language" : ["en"],
      "canonical" : "http://hl7.org/fhir/uv/cdisc-mapping",
      "ci-build" : "http://build.fhir.org/ig/HL7/cdisc-map",
      "analysis" : {
      },
      "editions" : [
        {
          "name" : "STU 1",
          "ig-version" : "1.0.0",
          "package" : "hl7.fhir.uv.cdisc-mapping#1.0.0",
          "fhir-version" : ["4.0.1"],
          "url" : "http://hl7.org/fhir/uv/cdisc-mapping/STU1"
        }
      ]
    },
    {
      "name" : "NHSN Reporting of Adverse Drug Events - Hypoglycemia",
      "category" : "Medication / Immunization",
      "npm-name" : "hl7.fhir.us.nhsn-ade",
      "description" : "US Realm IG providing guidance to implementers on reporting data elements to CDC's National Healthcare Safety Network (NHSN) related to inpatient blood glucose laboratory (including point-of-care) results and medication administration data (medications received during inpatient stay) based on FHIR resources. This IG addresses how inpatient EHR systems should format patient, blood glucose, and medication information to enable hospital reporting of these data to NHSN.  Query parameters are defined for each type of data element based on FHIR resources.",
      "authority" : "HL7",
      "product" : ["fhir"],
      "country" : "us",
      "history" : "http://hl7.org/fhir/us/nhsn-ade/history.html",
      "language" : ["en"],
      "canonical" : "http://hl7.org/fhir/us/nhsn-ade",
      "ci-build" : "http://build.fhir.org/ig/HL7/fhir-nhsn-ade-ig/branches/main/index.html",
      "analysis" : {
        "content" : true,
        "clinicalCore" : true,
        "medsMgmt" : true,
        "profiles" : 3,
        "examples" : 17
      },
      "editions" : [
        {
          "name" : "STU 1 on FHIR R4",
          "ig-version" : "1.0.0",
          "package" : "hl7.fhir.us.nhsn-ade#1.0.0",
          "fhir-version" : ["4.0.1"],
          "url" : "http://hl7.org/fhir/us/nhsn-ade/STU1"
        }
      ]
    },
    {
      "name" : "NHSN Reporting: Inpatient Medication Administration",
      "category" : "Surveillience / Reporting",
      "npm-name" : "hl7.fhir.us.nhsn-med-admin",
      "description" : "US Realm IG providing guidance to implementers on reporting data elements to CDC's National Healthcare Safety Network (NHSN) related to inpatient medication administration for hospitalized patients diagnosed with COVID-19, based on FHIR resources and as part of NHSN COVID-19 reporting pathways.",
      "authority" : "HL7",
      "product" : ["fhir"],
      "country" : "us",
      "history" : "http://hl7.org/fhir/us/nhsn-med-admin/history.html",
      "language" : ["en"],
      "canonical" : "http://hl7.org/fhir/us/nhsn-med-admin",
      "ci-build" : "http://build.fhir.org/ig/HL7/nhsn-med-admin-ig/branches/main/index.html",
      "analysis" : {
        "content" : true,
        "clinicalCore" : true,
        "medsMgmt" : true,
        "profiles" : 5,
        "examples" : 15
      },
      "editions" : [
        {
          "name" : "STU 1 on FHIR R4",
          "ig-version" : "1.0.0",
          "package" : "hl7.fhir.us.nhsn-med-admin#1.0.0",
          "fhir-version" : ["4.0.1"],
          "url" : "http://hl7.org/fhir/us/nhsn-med-admin/STU1"
        }
      ]
    },
    {
      "name" : "HL7 Norway no-basis",
      "category" : "National Base",
      "npm-name" : "hl7.fhir.no.basis",
      "description" : "HL7 FHIR Base profiles for Norway",
      "authority" : "HL7",
      "product" : ["fhir"],
      "country" : "no",
      "language" : ["en"],
      "canonical" : "http://hl7.no/fhir/",
      "editions" : [
        {
          "name" : "HL7 Norway no-basis",
          "ig-version" : "2.2.2",
          "package" : "hl7.fhir.no.basis#2.2.2",
          "fhir-version" : ["4.0.1"],
          "url" : "https://simplifier.net/guide/no-basis-entities-individuals?version=current"
        }
      ],
      "analysis" : {
        "content" : true,
        "rest" : true,
        "documents" : true,
        "clinicalCore" : true,
        "medsMgmt" : true,
        "profiles" : 20,
        "extensions" : 13,
        "valuesets" : 7,
        "codeSystems" : 4
      }
    },
    {
      "name" : "Clinical Quality Language Specification",
      "category" : "Infrastructure",
      "npm-name" : "hl7.cql",
      "description" : "Clinical Quality Language (CQL) is a high-level, domain-specific language focused on clinical quality and targeted at measure and decision support artifact authors. In addition, this specification describes a machine-readable canonical representation called Expression Logical Model (ELM) targeted at implementations and designed to enable sharing of clinical knowledge.",
      "authority" : "HL7",
      "country" : "uv",
      "history" : "http://cql.hl7.org/history.html",
      "language" : ["en"],
      "canonical" : "http://cql.hl7.org",
      "ci-build" : "http://build.fhir.org/ig/HL7/cql",
      "analysis" : {
        "error" : "Error reading http://cql.hl7.org/N1/package.tgz: null"
      },
      "product" : ["fhir"],
      "editions" : [
        {
          "name" : "Normative Normative",
          "ig-version" : "1.5.3",
          "package" : "hl7.cql#1.5.3",
          "fhir-version" : ["4.0.1"],
          "url" : "http://cql.hl7.org/N1A"
        }
      ]
    },
    {
      "name" : "Immunization Decision Support Forecast FHIR IG",
      "category" : "Medications / Immunizations",
      "npm-name" : "hl7.fhir.us.immds",
      "description" : "A common FHIR implementation guide that expert systems may use to provide a common consistent interface enable decisioin support recommending which vaccinations a patient is due for next",
      "authority" : "HL7",
      "product" : ["fhir"],
      "country" : "us",
      "language" : ["en"],
      "history" : "http://hl7.org/fhir/us/immds/history.html",
      "canonical" : "http://hl7.org/fhir/us/immds",
      "ci-build" : "http://build.fhir.org/ig/HL7/ImmunizationFHIRDS",
      "analysis" : {
        "content" : true,
        "clinicalCore" : true,
        "medsMgmt" : true,
        "profiles" : 4,
        "operations" : 1,
        "valuesets" : 4,
        "codeSystems" : 3,
        "examples" : 6
      },
      "editions" : [
        {
          "name" : "STU 1",
          "ig-version" : "1.0.0",
          "package" : "hl7.fhir.us.immds#1.0.0",
          "fhir-version" : ["4.0.1"],
          "url" : "http://hl7.org/fhir/us/immds/STU1"
        }
      ]
    },
    {
      "name" : "Profiles for ICSR Transfusion and Vaccination Adverse Event Detection and Reporting",
      "category" : "Pharmaceutical",
      "npm-name" : "hl7.fhir.us.icsr-ae-reporting",
      "description" : "This Implementation Guide provides a set of profiles and algorithms around the detection, validation, and reporting, as well as the eventual recording and persisting of Adverse Events associated with blood transfusions and vaccinations.  EHRs and Provider Networks can use this guide to understand the data elements needed to facilitate the electronic reporting of these adverse events as well as ways of mining their data to detect adverse events",
      "authority" : "HL7",
      "product" : ["fhir"],
      "country" : "us",
      "history" : "http://hl7.org/fhir/us/icsr-ae-reporting/history.html",
      "language" : ["en"],
      "canonical" : "http://hl7.org/fhir/us/icsr-ae-reporting",
      "ci-build" : "http://build.fhir.org/ig/HL7/icsr-ae-reporting",
      "analysis" : {
        "content" : true,
        "clinicalCore" : true,
        "medsMgmt" : true,
        "diagnostics" : true,
        "profiles" : 22,
        "extensions" : 20,
        "valuesets" : 13,
        "codeSystems" : 2,
        "examples" : 42
      },
      "editions" : [
        {
          "name" : "STU Update",
          "ig-version" : "1.0.1",
          "package" : "hl7.fhir.us.icsr-ae-reporting#1.0.1",
          "fhir-version" : ["4.0.1"],
          "url" : "http://hl7.org/fhir/us/icsr-ae-reporting/STU1"
        }
      ]
    },
    {
      "name" : "Immunization Decision Support Forecast FHIR IG",
      "category" : "Medications / Immunizations",
      "npm-name" : "hl7.fhir.uv.immds",
      "description" : "The scope of this project is to produce and ballot a Standard for Trial Use (STU) Fast Healthcare Interoperability Resources (FHIR) implementation guide (IG) for use in Immunization Decision Support Forecast.",
      "authority" : "HL7",
      "product" : ["fhir"],
      "country" : "uv",
      "history" : "http://hl7.org/fhir/uv/immds/history.html",
      "language" : ["en"],
      "canonical" : "http://hl7.org/fhir/uv/immds",
      "ci-build" : "http://build.fhir.org/ig/HL7/ImmunizationFHIRDS",
      "analysis" : {
        "content" : true,
        "rest" : true,
        "clinicalCore" : true,
        "medsMgmt" : true,
        "profiles" : 3,
        "operations" : 1
      },
      "editions" : [
        {
          "name" : "STU 1 Ballot",
          "ig-version" : "0.2.0",
          "package" : "hl7.fhir.uv.immds#0.2.0",
          "fhir-version" : ["4.0.0"],
          "url" : "http://hl7.org/fhir/uv/immds/2019Sep"
        }
      ]
    },
    {
      "name" : "Security for Scalable Registration, Authentication, and Authorization",
      "category" : "Privacy / Security",
      "npm-name" : "hl7.fhir.us.udap-security",
      "description" : "This implementation guide describes how to extend OAuth 2.0 to support secure and scalable workflows for business-to-business (B2B) apps that implement the client credentials flow or authorization code flow. ",
      "authority" : "HL7",
      "country" : "us",
      "history" : "http://hl7.org/fhir/us/udap-security/history.html",
      "language" : ["en"],
      "canonical" : "http://hl7.org/fhir/us/udap-security",
      "ci-build" : "http://build.fhir.org/ig/HL7/fhir-udap-security-ig",
      "analysis" : {
        "rest" : true
      },
      "product" : ["fhir"],
      "editions" : [
        {
          "name" : "STU 2 Ballot",
          "ig-version" : "2.0.0-ballot",
          "package" : "hl7.fhir.us.udap-security#2.0.0-ballot",
          "fhir-version" : ["4.0.1"],
          "url" : "http://hl7.org/fhir/us/udap-security/2025Jan"
        }
      ]
    },
    {
      "name" : "Single Institutional Review Board (sIRB) Implementation Guide",
      "category" : "Research",
      "npm-name" : "hl7.fhir.us.sirb",
      "description" : "This IG covers questionnaires and questionnaire responses in support of capturing and exchange of standardized forms in support of a single IRB (Institutional Review Board) where a single IRB will expedite approval for a project but still need to send all documentation to multiple relying IRBs.",
      "authority" : "HL7",
      "product" : ["fhir"],
      "country" : "us",
      "history" : "http://hl7.org/fhir/us/sirb/history.html",
      "language" : ["en"],
      "canonical" : "http://hl7.org/fhir/us/sirb",
      "ci-build" : "http://build.fhir.org/ig/HL7/fhir-sirb",
      "analysis" : {
        "codeSystems" : 1,
        "examples" : 16
      },
      "editions" : [
        {
          "name" : "STU 1",
          "ig-version" : "1.0.0",
          "package" : "hl7.fhir.us.sirb#1.0.0",
          "fhir-version" : ["4.0.1"],
          "url" : "http://hl7.org/fhir/us/sirb/STU1"
        }
      ]
    },
    {
      "name" : "Sharing eCC Data from Pathology Labs to EHR",
      "category" : "Diagnostics",
      "npm-name" : "hl7.fhir.us.cancer-reporting",
      "description" : "Integrating the Healthcare Enterprise (IHE) Structured Data Capture (SDC) on FHIR uses a form-driven workflow to capture and transmit encoded data by creating FHIR Observations. The primary use case for this is transmitting data captured in College of American Pathologists electronic Cancer Checklists (eCCs), which are distributed as IHE SDC templates.",
      "authority" : "HL7",
      "country" : "us",
      "history" : "http://hl7.org/fhir/us/cancer-reporting/history.html",
      "language" : ["en"],
      "canonical" : "http://hl7.org/fhir/us/cancer-reporting",
      "ci-build" : "http://build.fhir.org/ig/HL7/cancer-reporting",
      "analysis" : {
        "content" : true,
        "clinicalCore" : true,
        "diagnostics" : true,
        "profiles" : 6,
        "valuesets" : 1,
        "codeSystems" : 1,
        "examples" : 27
      },
      "product" : ["fhir"],
      "editions" : [
        {
          "name" : "STU 2 Ballot",
          "ig-version" : "2.0.0-ballot",
          "package" : "hl7.fhir.us.cancer-reporting#2.0.0-ballot",
          "fhir-version" : ["4.0.1"],
          "url" : "http://hl7.org/fhir/us/cancer-reporting/2025May"
        }
      ]
    },
    {
      "name" : "HL7 FHIR® Implementation Guide: Ophthalmology Retinal, Release 1",
      "category" : "Diagnostics",
      "npm-name" : "hl7.fhir.uv.eyecare",
      "description" : "Provides representation of ophthalmic domain and related clinical and administrative data elements in the FHIR format to support effective collaborative and continuity of care of patients suffering from eye conditions. ",
      "authority" : "HL7",
      "product" : ["fhir"],
      "country" : "uv",
      "history" : "http://hl7.org/fhir/uv/eyecare/history.html",
      "language" : ["en"],
      "canonical" : "http://hl7.org/fhir/uv/eyecare",
      "ci-build" : "http://build.fhir.org/ig/HL7/fhir-eyecare-ig",
      "analysis" : {
        "content" : true,
        "clinicalCore" : true,
        "diagnostics" : true,
        "profiles" : 15,
        "valuesets" : 13,
        "codeSystems" : 3,
        "examples" : 32
      },
      "editions" : [
        {
          "name" : "STU1 Ballot",
          "ig-version" : "0.1.0",
          "package" : "hl7.fhir.uv.eyecare#0.1.0",
          "fhir-version" : ["4.0.1"],
          "url" : "http://hl7.org/fhir/uv/eyecare/2021Sep"
        }
      ]
    },
    {
      "name" : "SMART Health Cards Vaccination and Testing, Release 1 | STU 1",
      "category" : "Medication / Immunization",
      "npm-name" : "hl7.fhir.uv.shc-vaccination",
      "description" : "Defines the clinical and patient information contained within a SMART Health Card (SHC) related to vaccination and lab results related to an infectious disease like COVID-19.",
      "authority" : "HL7",
      "product" : ["fhir"],
      "country" : "uv",
      "history" : "http://hl7.org/fhir/uv/shc-vaccination/history.html",
      "language" : ["en"],
      "canonical" : "http://hl7.org/fhir/uv/shc-vaccination",
      "ci-build" : "http://build.fhir.org/ig/HL7/fhir-shc-vaccination-ig",
      "analysis" : {
        "content" : true,
        "clinicalCore" : true,
        "profiles" : 16,
        "valuesets" : 10,
        "codeSystems" : 1
      },
      "editions" : [
        {
          "name" : "STU 1 Ballot",
          "ig-version" : "0.6.2",
          "package" : "hl7.fhir.uv.shc-vaccination#0.6.2",
          "fhir-version" : ["4.0.1"],
          "url" : "http://hl7.org/fhir/uv/shc-vaccination/2021Sep"
        }
      ]
    },
    {
      "name" : "HL7 FHIR Implementation Guide for Military Service History and Status",
      "category" : "Clinical Observations",
      "npm-name" : "hl7.fhir.us.military-service",
      "description" : "Supports Military Service History and Status reporting consistent with US regulatory requirements (i.e. Title 38 Veteran Benefits)",
      "authority" : "HL7",
      "product" : ["fhir"],
      "country" : "us",
      "history" : "http://hl7.org/fhir/us/military-service/history.html",
      "language" : ["en"],
      "canonical" : "http://hl7.org/fhir/us/military-service",
      "ci-build" : "http://build.fhir.org/ig/HL7/fhir-military-service",
      "analysis" : {
        "content" : true,
        "clinicalCore" : true,
        "profiles" : 5,
        "extensions" : 1,
        "operations" : 1,
        "valuesets" : 7,
        "codeSystems" : 1,
        "examples" : 5
      },
      "editions" : [
        {
          "name" : "STU1",
          "ig-version" : "1.0.0",
          "package" : "hl7.fhir.us.military-service#1.0.0",
          "fhir-version" : ["4.0.1"],
          "url" : "http://hl7.org/fhir/us/military-service/STU1"
        }
      ]
    },
    {
      "name" : "Taiwan Digital COVID-19 Certificate",
      "category" : "Medication / Immunization",
      "npm-name" : "dccfhirig.mohw.gov.tw",
      "description" : "Taiwan Digital COVID-19 Certificate",
      "authority" : "MOHW (TW)",
      "product" : ["fhir"],
      "country" : "tw",
      "history" : "https://dccfhirig.mohw.gov.tw/fhir/history.html",
      "language" : ["en"],
      "canonical" : "https://dccfhirig.mohw.gov.tw/ig",
      "ci-build" : "https://dccfhirig.mohw.gov.tw/ig",
      "editions" : [
        {
          "name" : "DSTU 1",
          "ig-version" : "1.1.1",
          "package" : "dccfhirig.mohw.gov.tw#1.1.1",
          "fhir-version" : ["4.0.1"],
          "url" : "https://dccfhirig.mohw.gov.tw/ig"
        }
      ]
    },
    {
      "name" : "Logica COVID-19 FHIR Profile Library IG",
      "category" : "Medication / Immunization",
      "npm-name" : "hl7.fhir.us.covid19library",
      "description" : "Support for exchanges of COVD-19 Patient Specific Data.",
      "authority" : "HL7",
      "product" : ["fhir"],
      "country" : "us",
      "history" : "http://hl7.org/fhir/us/covid19library/history.html",
      "language" : ["en"],
      "canonical" : "http://hl7.org/fhir/us/covid19library",
      "ci-build" : "http://build.fhir.org/ig/HL7/covid19library",
      "analysis" : {
        "content" : true,
        "clinicalCore" : true,
        "profiles" : 146,
        "extensions" : 4,
        "valuesets" : 43,
        "codeSystems" : 2,
        "examples" : 141
      },
      "editions" : [
        {
          "name" : "Informative Informative",
          "ig-version" : "1.0.0",
          "package" : "hl7.fhir.us.covid19library#1.0.0",
          "fhir-version" : ["4.0.1"],
          "url" : "http://hl7.org/fhir/us/covid19library/informative1"
        }
      ]
    },
    {
      "name" : "FHIR for FAIR - FHIR Implementation Guide",
      "category" : "Research",
      "npm-name" : "hl7.fhir.uv.fhir-for-fair",
      "description" : "The FHIR for FAIR Implementation Guide provides guidance on how the HL7 FHIR standard can be used for supporting the implementation and the assessment of the FAIR principles for health data",
      "authority" : "HL7",
      "product" : ["fhir"],
      "country" : "uv",
      "history" : "http://hl7.org/fhir/uv/fhir-for-fair/history.html",
      "language" : ["en"],
      "canonical" : "http://hl7.org/fhir/uv/fhir-for-fair",
      "ci-build" : "http://build.fhir.org/ig/HL7/fhir-for-fair",
      "analysis" : {
        "error" : "Unsupported version: 4.1.0"
      },
      "editions" : [
        {
          "name" : "STU 1",
          "ig-version" : "1.0.0",
          "package" : "hl7.fhir.uv.fhir-for-fair#1.0.0",
          "fhir-version" : ["4.3.0"],
          "url" : "http://hl7.org/fhir/uv/fhir-for-fair/STU1"
        }
      ]
    },
    {
      "name" : "Da Vinci Patient Cost Transparency Implementation Guide",
      "category" : "Financial",
      "npm-name" : "hl7.fhir.us.davinci-pct",
      "description" : "Enables standard exchange of healthcare cost for items, services, and collection of services among stakeholders such as payers, providers, and patients in support of driving transparency for patients with accurate, timely access to cost of medical care prior to delivery of care in order to become better stewards of their healthcare dollars.   This guide creates a standard exchange to reduce administrative burden for communicating Good Faith Estimates (GFE) from providers of costs and services to payers and then, payers creating and returning an Advanced Explanation of Benefits (AEOB) back to the patient as required by law.",
      "authority" : "HL7",
      "product" : ["fhir"],
      "country" : "us",
      "history" : "http://hl7.org/fhir/us/davinci-pct/history.html",
      "language" : ["en"],
      "canonical" : "http://hl7.org/fhir/us/davinci-pct",
      "analysis" : {
        "content" : true,
        "clinicalCore" : true,
        "financials" : true,
        "profiles" : 11,
        "extensions" : 17,
        "operations" : 1,
        "valuesets" : 18,
        "codeSystems" : 14,
        "examples" : 18
      },
      "ci-build" : "http://build.fhir.org/ig/HL7/davinci-pct",
      "editions" : [
        {
          "name" : "STU 2 Ballot",
          "ig-version" : "2.0.0-ballot",
          "package" : "hl7.fhir.us.davinci-pct#2.0.0-ballot",
          "fhir-version" : ["4.0.1"],
          "url" : "http://hl7.org/fhir/us/davinci-pct/2024May"
        }
      ]
    },
    {
      "name" : "Hybrid / Intermediary Exchange",
      "category" : "EHR Access",
      "npm-name" : "hl7.fhir.us.exchange-routing",
      "description" : "This IG is meant to define the standard for how providers, payers, intermediaries, and other actors will use  routing information about the transaction originator and destination to support a hybrid model of point-to-point interaction as well as intermediary brokered interactions without the actors in either side needing detailed knowledge of how intermediary routing works.",
      "authority" : "HL7",
      "product" : ["fhir"],
      "country" : "us",
      "history" : "http://hl7.org/fhir/us/exchange-routing/history.html",
      "language" : ["en"],
      "canonical" : "http://hl7.org/fhir/us/exchange-routing",
      "ci-build" : "http://build.fhir.org/ig/HL7/fhir-exchange-routing-ig",
      "analysis" : {
        "rest" : true
      },
      "editions" : [
        {
          "name" : "STU1",
          "ig-version" : "1.0.0",
          "package" : "hl7.fhir.us.exchange-routing#1.0.0",
          "fhir-version" : ["4.0.1"],
          "url" : "http://hl7.org/fhir/us/exchange-routing/STU1"
        }
      ]
    },
    {
      "name" : "PACIO Re-Assessment Timepoints Implementation Guide",
      "category" : "Clinical Documents",
      "npm-name" : "hl7.fhir.us.pacio-rt",
      "description" : "The Re-assessment Timepoints FHIR implementation guide (IG) describes how to create definitions for sub-periods of time within an extended post-acute care (PAC) admission and encounter. ",
      "authority" : "HL7",
      "product" : ["fhir"],
      "country" : "us",
      "history" : "http://hl7.org/fhir/us/pacio-rt/history.html",
      "language" : ["en"],
      "canonical" : "http://hl7.org/fhir/us/pacio-rt",
      "ci-build" : "http://build.fhir.org/ig/HL7/fhir-pacio-rt",
      "analysis" : {
        "content" : true,
        "rest" : true,
        "clinicalCore" : true,
        "profiles" : 1,
        "extensions" : 1,
        "valuesets" : 4,
        "codeSystems" : 3,
        "examples" : 241
      },
      "editions" : [
        {
          "name" : "STU 1",
          "ig-version" : "1.0.0",
          "package" : "hl7.fhir.us.pacio-rt#1.0.0",
          "fhir-version" : ["4.0.1"],
          "url" : "http://hl7.org/fhir/us/pacio-rt/STU1"
        }
      ]
    },
    {
      "name" : "Da Vinci Risk Adjustment FHIR Implementation Guide",
      "category" : "Financial",
      "npm-name" : "hl7.fhir.us.davinci-ra",
      "description" : "Enable standard exchange of risk-based coding gaps among stakeholders such as payers, providers, and government care programs in support of driving towards accurate and complete documentation of health conditions that would lead to more accurate risk-adjustment payment calculations, reduced administrative burden, and improved quality of care.",
      "authority" : "HL7",
      "country" : "us",
      "history" : "http://hl7.org/fhir/us/davinci-ra/history.html",
      "language" : ["en"],
      "canonical" : "http://hl7.org/fhir/us/davinci-ra",
      "ci-build" : "http://build.fhir.org/ig/HL7/davinci-ra",
      "analysis" : {
        "content" : true,
        "rest" : true,
        "clinicalCore" : true,
        "measures" : true,
        "profiles" : 4,
        "extensions" : 6,
        "operations" : 1,
        "valuesets" : 3,
        "codeSystems" : 3,
        "examples" : 72
      },
      "product" : ["fhir"],
      "editions" : [
        {
          "name" : "STU 2",
          "ig-version" : "2.0.0",
          "package" : "hl7.fhir.us.davinci-ra#2.0.0",
          "fhir-version" : ["4.0.1"],
          "url" : "http://hl7.org/fhir/us/davinci-ra/STU2"
        }
      ]
    },
    {
      "name" : "International Patient Access",
      "category" : "EHR Access",
      "npm-name" : "hl7.fhir.uv.ipa",
      "description" : "International Patient Access (IPA) defines a minimal, base set of FHIR profiles specifically intended to be used as-is, or built on top of by countries looking to enable patient access and patient-facing apps accessing data via FHIR",
      "authority" : "HL7",
      "country" : "uv",
      "history" : "http://hl7.org/fhir/uv/ipa/history.html",
      "language" : ["en"],
      "canonical" : "http://hl7.org/fhir/uv/ipa",
      "ci-build" : "http://build.fhir.org/ig/HL7/fhir-ipa",
      "analysis" : {
        "content" : true,
        "rest" : true,
        "documents" : true,
        "clinicalCore" : true,
        "medsMgmt" : true,
        "profiles" : 11,
        "operations" : 1,
        "examples" : 13
      },
      "product" : ["fhir"],
      "editions" : [
        {
          "name" : "STU 1",
          "ig-version" : "1.1.0",
          "package" : "hl7.fhir.uv.ipa#1.1.0",
          "fhir-version" : ["4.0.1"],
          "url" : "http://hl7.org/fhir/uv/ipa/STU1.1"
        }
      ]
    },
    {
      "name" : "PACIO Advance Directive Information Implementation Guide",
      "category" : "Clinical Documents",
      "npm-name" : "hl7.fhir.us.pacio-adi",
      "description" : "The Advance Directive Interoperability (ADI) with FHIR implementation guide (IG) describes how to represent, exchange, and verify an individual's advance directive information regarding potential future care and treatment in the event the individual is not able to communicate such information directly.",
      "authority" : "HL7",
      "product" : ["fhir"],
      "country" : "us",
      "history" : "http://hl7.org/fhir/us/pacio-adi/history.html",
      "language" : ["en"],
      "canonical" : "http://hl7.org/fhir/us/pacio-adi",
      "analysis" : {
        "content" : true,
        "rest" : true,
        "documents" : true,
        "clinicalCore" : true,
        "profiles" : 15,
        "extensions" : 13,
        "valuesets" : 17,
        "codeSystems" : 2,
        "examples" : 65
      },
      "ci-build" : "http://build.fhir.org/ig/HL7/fhir-pacio-adi",
      "editions" : [
        {
          "name" : "STU 1",
          "ig-version" : "1.0.0",
          "package" : "hl7.fhir.us.pacio-adi#1.0.0",
          "fhir-version" : ["4.0.1"],
          "url" : "http://hl7.org/fhir/us/pacio-adi/STU1"
        }
      ]
    },
    {
      "name" : "CARIN Digital Insurance Card",
      "category" : "Financial",
      "npm-name" : "hl7.fhir.us.insurance-card",
      "description" : "This IG provides a structured approach to take the data elements on an individual consumer’s health insurance card and represent them using FHIR Resources (i.e., a 'Digital Insurance Card' Bundle). The IG also documents patterns to share Digital Insurance Cards via FHIR APIs, SMART Health Cards, and SMART Health Links. This information can be provided by the health insurance company and presented by the member as proof of insurance when interacting with healthcare providers. Eligibility checks are not in the scope of this IG",
      "authority" : "HL7",
      "product" : ["fhir"],
      "country" : "us",
      "history" : "http://hl7.org/fhir/us/insurance-card/history.html",
      "language" : ["en"],
      "canonical" : "http://hl7.org/fhir/us/insurance-card",
      "analysis" : {
        "content" : true,
        "rest" : true,
        "clinicalCore" : true,
        "financials" : true,
        "profiles" : 3,
        "extensions" : 10,
        "valuesets" : 5,
        "codeSystems" : 5,
        "examples" : 4
      },
      "ci-build" : "http://build.fhir.org/ig/HL7/carin-digital-insurance-card",
      "editions" : [
        {
          "name" : "STU1",
          "ig-version" : "1.1.0",
          "package" : "hl7.fhir.us.insurance-card#1.1.0",
          "fhir-version" : ["4.0.1"],
          "url" : "http://hl7.org/fhir/us/insurance-card/STU1.1"
        }
      ]
    },
    {
      "name" : "Radiation Dose Summary for Diagnostic Procedures on FHIR",
      "category" : "Diagnostics",
      "npm-name" : "hl7.fhir.uv.radiation-dose-summary",
      "description" : "Provides a summary of the DICOM radiation dose report in FHIR related to imaging procedures.",
      "authority" : "HL7",
      "product" : ["fhir"],
      "country" : "uv",
      "history" : "http://hl7.org/fhir/uv/radiation-dose-summary/history.html",
      "language" : ["en"],
      "canonical" : "http://hl7.org/fhir/uv/radiation-dose-summary",
      "ci-build" : "http://build.fhir.org/ig/HL7/fhir-radiation-dose-summary-ig",
      "analysis" : {
        "content" : true,
        "rest" : true,
        "clinicalCore" : true,
        "profiles" : 9,
        "valuesets" : 5,
        "codeSystems" : 1,
        "tests" : 3,
        "examples" : 15
      },
      "editions" : [
        {
          "name" : "STU 1 Ballot",
          "ig-version" : "0.1.0",
          "package" : "hl7.fhir.uv.radiation-dose-summary#0.1.0",
          "fhir-version" : ["4.0.1"],
          "url" : "http://hl7.org/fhir/uv/radiation-dose-summary/2022Jan"
        }
      ]
    },
    {
      "name" : "Making EHR Data MOre available for Research and Public Health (MedMorph) Central Cancer Registry Reporting Content IG",
      "category" : "Public Health and Research",
      "npm-name" : "hl7.fhir.us.central-cancer-registry-reporting",
      "description" : "This guide defines how healthcare organizations onboard a new research data partner. It provides guidance to extract data from EHRs, transform the data, and populate data marts",
      "authority" : "HL7",
      "product" : ["fhir"],
      "country" : "us",
      "history" : "http://hl7.org/fhir/us/central-cancer-registry-reporting/history.html",
      "language" : ["en"],
      "canonical" : "http://hl7.org/fhir/us/central-cancer-registry-reporting",
      "ci-build" : "http://build.fhir.org/ig/HL7/fhir-central-cancer-registry-reporting",
      "analysis" : {
        "content" : true,
        "rest" : true,
        "clinicalCore" : true,
        "carePlanning" : true,
        "profiles" : 6,
        "extensions" : 1,
        "valuesets" : 1,
        "examples" : 10
      },
      "editions" : [
        {
          "name" : "STU1",
          "ig-version" : "1.0.0",
          "package" : "hl7.fhir.us.central-cancer-registry-reporting#1.0.0",
          "fhir-version" : ["4.0.1"],
          "url" : "http://hl7.org/fhir/us/central-cancer-registry-reporting/STU1"
        }
      ]
    },
    {
      "name" : "Making EHR Data MOre available for Research and Public Health (MedMorph) Healthcare Surveys Reporting Content IG",
      "category" : "Public Health and Research",
      "npm-name" : "hl7.fhir.us.health-care-surveys-reporting",
      "description" : "This guide focuses on the National Hospital Care Survey (NHCS) and National Ambulatory Medical Care Survey (NAMCS) data that will be extracted from EHRs and/or clinical data repositories via FHIR and APIs and sent to a system hosted at the federal level.",
      "authority" : "HL7",
      "product" : ["fhir"],
      "country" : "us",
      "history" : "http://hl7.org/fhir/us/health-care-surveys-reporting/history.html",
      "language" : ["en"],
      "canonical" : "http://hl7.org/fhir/us/health-care-surveys-reporting",
      "ci-build" : "http://build.fhir.org/ig/HL7/fhir-health-care-surveys-reporting",
      "analysis" : {
        "content" : true,
        "rest" : true,
        "clinicalCore" : true,
        "carePlanning" : true,
        "medsMgmt" : true,
        "profiles" : 4,
        "examples" : 13
      },
      "editions" : [
        {
          "name" : "STU1 Release 1",
          "ig-version" : "1.0.0",
          "package" : "hl7.fhir.us.health-care-surveys-reporting#1.0.0",
          "fhir-version" : ["4.0.1"],
          "url" : "http://hl7.org/fhir/us/health-care-surveys-reporting/STU1"
        }
      ]
    },
    {
      "name" : "Making EHR Data MOre available for Research and Public Health (MedMorph) Research Content IG",
      "category" : "Public Health and Research",
      "npm-name" : "hl7.fhir.us.medmorph-research-dex",
      "description" : "This guide focuses on the National Hospital Care Survey (NHCS) and National Ambulatory Medical Care Survey (NAMCS) data that will be extracted from EHRs and/or clinical data repositories via FHIR and APIs and sent to a system hosted at the federal level.",
      "authority" : "HL7",
      "product" : ["fhir"],
      "country" : "us",
      "history" : "http://hl7.org/fhir/us/medmorph-research-dex/history.html",
      "language" : ["en"],
      "canonical" : "http://hl7.org/fhir/us/medmorph-research-dex",
      "ci-build" : "http://build.fhir.org/ig/HL7/fhir-medmorph-research-dex",
      "analysis" : {
        "content" : true,
        "rest" : true,
        "carePlanning" : true,
        "profiles" : 1,
        "examples" : 6
      },
      "editions" : [
        {
          "name" : "STU 1 Ballot",
          "ig-version" : "0.1.0",
          "package" : "hl7.fhir.us.medmorph-research-dex#0.1.0",
          "fhir-version" : ["4.0.1"],
          "url" : "http://hl7.org/fhir/us/medmorph-research-dex/2022Jan"
        }
      ]
    },
    {
      "name" : "Medicolegal Death Investigation (MDI)",
      "category" : "Medication / Immunization",
      "npm-name" : "hl7.fhir.us.mdi",
      "description" : "This US-specific IG supports exchange of data for medicolegal death investigations, for example from a toxicology lab to a case management system (upstream), and from a case management system to a  jurisdictional electronic death registration system (EDRS)(downstream).",
      "authority" : "HL7",
      "country" : "us",
      "history" : "http://hl7.org/fhir/us/mdi/history.html",
      "language" : ["en"],
      "canonical" : "http://hl7.org/fhir/us/mdi",
      "ci-build" : "http://build.fhir.org/ig/HL7/fhir-mdi-ig",
      "analysis" : {
        "content" : true,
        "documents" : true,
        "clinicalCore" : true,
        "diagnostics" : true,
        "profiles" : 16,
        "extensions" : 2,
        "valuesets" : 7,
        "codeSystems" : 2,
        "examples" : 40
      },
      "product" : ["fhir"],
      "editions" : [
        {
          "name" : "STU 2 Preview",
          "ig-version" : "2.0.0-snapshot2",
          "package" : "hl7.fhir.us.mdi#2.0.0-snapshot2",
          "fhir-version" : ["4.0.1"],
          "url" : "http://hl7.org/fhir/us/mdi/2.0.0-snapshot2"
        }
      ]
    },
    {
      "name" : "Clinical Quality Framework Common FHIR Assets",
      "category" : "Quality / CDS",
      "npm-name" : "fhir.cqf.common",
      "description" : "This implementation guide contains common FHIR assets for use in CQFramework content IGs, including FHIRHelpers and the FHIR-ModelInfo libraries",
      "authority" : "CQF",
      "product" : ["fhir"],
      "country" : "us",
      "history" : "http://fhir.org/guides/cqf/common/history.html",
      "language" : ["en"],
      "canonical" : "http://fhir.org/guides/cqf/common",
      "ci-build" : "http://build.fhir.org/ig/cqframework/cqf",
      "editions" : [
        {
          "name" : "Release 1",
          "ig-version" : "4.0.1",
          "package" : "fhir.cqf.common#4.0.1",
          "fhir-version" : ["4.0.1"],
          "url" : "http://fhir.org/guides/cqf/common/4.0.1"
        }
      ],
      "analysis" : {
        "valuesets" : 2
      }
    },
    {
      "name" : "Maternal and Infant Health Research",
      "category" : "Medication / Immunization",
      "npm-name" : "hl7.fhir.us.mihr",
      "description" : "This guide focuses on calculation of maternal-related cohorts from available maternal care information sources. It specifies how to calculate two maternal-related cohort measures and link to maternal longitudinal record with associated child record(s). Initial use cases focus on pregnancy and subsequent death within a specific time frame and hypertensive disorders of pregnancy pre, ante, and postpartum. The IG leverages MedMorph, SANER, US Core profiles, and broader public health IGs",
      "authority" : "HL7",
      "product" : ["fhir"],
      "country" : "us",
      "history" : "http://hl7.org/fhir/us/mihr/history.html",
      "language" : ["en"],
      "canonical" : "http://hl7.org/fhir/us/mihr",
      "ci-build" : "http://build.fhir.org/ig/HL7/fhir-mmm-ig",
      "analysis" : {
        "valuesets" : 9,
        "examples" : 24
      },
      "editions" : [
        {
          "name" : "STU1",
          "ig-version" : "1.0.0",
          "package" : "hl7.fhir.us.mihr#1.0.0",
          "fhir-version" : ["4.0.1"],
          "url" : "http://hl7.org/fhir/us/mihr/STU1"
        }
      ]
    },
    {
      "name" : "Patient Request for Corrections Implementation Guide",
      "category" : "Personal Healthcare",
      "npm-name" : "hl7.fhir.uv.patient-corrections",
      "description" : "The Patient Corrections FHIR implementation guide standardizes the method of electronically exchanging the required information to facilitate the patient’s request for corrections and the electronic communication that reflects the workflow of the correction process. ",
      "authority" : "HL7",
      "product" : ["fhir"],
      "country" : "uv",
      "history" : "http://hl7.org/fhir/uv/patient-corrections/history.html",
      "language" : ["en"],
      "canonical" : "http://hl7.org/fhir/uv/patient-corrections",
      "ci-build" : "http://build.fhir.org/ig/HL7/fhir-patient-correction",
      "analysis" : {
        "content" : true,
        "rest" : true,
        "carePlanning" : true,
        "profiles" : 3,
        "operations" : 1,
        "valuesets" : 4,
        "codeSystems" : 4,
        "examples" : 17
      },
      "editions" : [
        {
          "name" : "STU 1 Ballot",
          "ig-version" : "1.0.0-ballot",
          "package" : "hl7.fhir.uv.patient-corrections#1.0.0-ballot",
          "fhir-version" : ["4.0.1"],
          "url" : "http://hl7.org/fhir/uv/patient-corrections/2022May"
        }
      ]
    },
    {
      "name" : "Interoperable Digital Identity and Patient Matching",
      "category" : "Privacy / Security",
      "npm-name" : "hl7.fhir.us.identity-matching",
      "description" : "This FHIR implementation Guide provides guidance on leveraging Patient Matching and Digital Identity capabilities together to improve match quality and overall identity assurance in FHIR transactions. It defines methods to inform and execute cross organizational and internal patient matches via FHIR when requested for a permitted purpose or authorized by the Patient directly or by the Patient’s delegate. ",
      "authority" : "HL7",
      "product" : ["fhir"],
      "country" : "us",
      "history" : "http://hl7.org/fhir/us/identity-matching/history.html",
      "language" : ["en"],
      "canonical" : "http://hl7.org/fhir/us/identity-matching",
      "ci-build" : "http://build.fhir.org/ig/HL7/fhir-identity-matching-ig",
      "analysis" : {
        "content" : true,
        "clinicalCore" : true,
        "profiles" : 3,
        "valuesets" : 1,
        "codeSystems" : 1,
        "examples" : 3
      },
      "editions" : [
        {
          "name" : "STU2 Ballot",
          "ig-version" : "2.0.0-ballot",
          "package" : "hl7.fhir.us.identity-matching#2.0.0-ballot",
          "fhir-version" : ["4.0.1"],
          "url" : "http://hl7.org/fhir/us/identity-matching/2024SEP"
        }
      ]
    },
    {
      "name" : "CDC Opioid MME Calculator",
      "category" : "Quality / CDS",
      "npm-name" : "fhir.cdc.opioid-mme-r4",
      "description" : "This implementation guide provides Morphine Milligram Equivalent (MME) calculation logic as described by the Centers For Disease Control and Prevention (CDC) Guideline for Prescribing Opioids for Chronic Pain — United States, 2016",
      "authority" : "CQF",
      "product" : ["fhir"],
      "country" : "us",
      "history" : "http://fhir.org/guides/cdc/opioid-mme-r4/history.html",
      "language" : ["en"],
      "canonical" : "http://fhir.org/guides/cdc/opioid-mme-r4",
      "ci-build" : "http://build.fhir.org/ig/cqframework/opioid-mme-r4",
      "editions" : [
        {
          "name" : "Release 1",
          "ig-version" : "3.0.0",
          "package" : "fhir.cdc.opioid-mme-r4#3.0.0",
          "fhir-version" : ["4.0.1"],
          "url" : "http://fhir.org/guides/cdc/opioid-mme-r4/3.0.0"
        }
      ],
      "analysis" : {
        "content" : true,
        "clinicalCore" : true,
        "medsMgmt" : true,
        "profiles" : 1,
        "codeSystems" : 3,
        "examples" : 12
      }
    },
    {
      "name" : "FHIRcast",
      "category" : "Imaging",
      "npm-name" : "hl7.fhir.uv.fhircast",
      "description" : "Following a SMART on FHIR launch, FHIRcast enables a SMART app to subscribe to a user's session, synchronizing with other healthcare applications. Using OAuth 2.0, websockets and a few simple events: EHRs, PACS, SMART apps and other systems show the same patient (or study) to the same user at the same time. In advanced imaging integrations, the FHIRcast websocket connection is re-used by synchronized apps to collaboratively create and exchange draft image measurements and similar findings.",
      "authority" : "HL7",
      "product" : ["fhir"],
      "country" : "uv",
      "history" : "http://hl7.org/fhir/uv/fhircast/history.html",
      "language" : ["en"],
      "canonical" : "http://hl7.org/fhir/uv/fhircast",
      "ci-build" : "http://build.fhir.org/ig/HL7/fhircast-docs",
      "analysis" : {
        "content" : true,
        "clinicalCore" : true,
        "profiles" : 2,
        "extensions" : 1,
        "examples" : 1
      },
      "editions" : [
        {
          "name" : "STU3 (v3.0.0) Ballot",
          "ig-version" : "3.0.0-ballot",
          "package" : "hl7.fhir.uv.fhircast#3.0.0-ballot",
          "fhir-version" : ["4.0.1"],
          "url" : "http://hl7.org/fhir/uv/fhircast/2024May"
        }
      ]
    },
    {
      "name" : "IHE Mobile Health Document Sharing (MHDS)",
      "category" : "Clinical Documents",
      "npm-name" : "ihe.iti.mhds",
      "description" : "This Implementation Guide shows how to build a Document Sharing Exchange using IHE-profiled FHIR standard, rather than the legacy IHE profiles that are dominated by XDS and HL7 v2. This Implementation Guide assembles other IHE Implementation guides (Profiles) and defines a Document Registry Actor.",
      "authority" : "IHE",
      "product" : ["fhir"],
      "country" : "uv",
      "history" : "http://profiles.ihe.net/ITI/MHDS/history.html",
      "language" : ["en"],
      "canonical" : "https://profiles.ihe.net/ITI/MHDS",
      "analysis" : {
        "rest" : true
      },
      "ci-build" : "http://build.fhir.org/ig/IHE/ITI.MHDS/branches/master/index.html",
      "editions" : [
        {
          "name" : "Publication",
          "ig-version" : "2.3.1",
          "package" : "ihe.iti.mhds#2.3.1",
          "fhir-version" : ["4.0.1"],
          "url" : "https://profiles.ihe.net/ITI/MHDS/2.3.1"
        }
      ]
    },
    {
      "name" : "IHE Mobile Care Services Discovery (mCSD)",
      "category" : "Administration",
      "npm-name" : "ihe.iti.mcsd",
      "description" : "The IHE Mobile Care Services Discovery (mCSD) IG provides a transaction for mobile and lightweight browser-based applications to find and update care services resources.",
      "authority" : "IHE",
      "country" : "uv",
      "history" : "http://profiles.ihe.net/ITI/mCSD/history.html",
      "language" : ["en"],
      "ci-build" : "http://build.fhir.org/ig/IHE/ITI.mCSD/branches/main",
      "canonical" : "https://profiles.ihe.net/ITI/mCSD",
      "analysis" : {
        "content" : true,
        "rest" : true,
        "clinicalCore" : true,
        "profiles" : 14,
        "extensions" : 2,
        "valuesets" : 3,
        "codeSystems" : 3,
        "examples" : 21
      },
      "product" : ["fhir"],
      "editions" : [
        {
          "name" : "Publication Ballot",
          "ig-version" : "4.0.0-comment",
          "package" : "ihe.iti.mcsd#4.0.0-comment",
          "fhir-version" : ["4.0.1"],
          "url" : "https://profiles.ihe.net/ITI/mCSD/4.0.0-comment"
        }
      ]
    },
    {
      "name" : "Pan-Canadian Patient Summary",
      "category" : "Patient Summary",
      "npm-name" : "ca.infoway.io.psca",
      "description" : "The Pan-Canadian Patient Summary (PS-CA) IG and accompanying [PS-CA specification](https://infoscribe.infoway-inforoute.ca/pages/viewpage.action?pageId=149160290) adapt the HL7 [International Patient Summary](http://hl7.org/fhir/uv/ips/) (IPS) for use in a Canadian context.",
      "authority" : "Canada Health Infoway",
      "product" : ["fhir"],
      "country" : "ca",
      "history" : "https://simplifier.net/PS-CA-R1/~guides",
      "language" : ["en"],
      "canonical" : "http://fhir.infoway-inforoute.ca/io/psca",
      "ci-build" : "https://simplifier.net/PS-CA-R1",
      "editions" : [
        {
          "name" : "Trial Implementation",
          "ig-version" : "1.0.0",
          "package" : "ca.infoway.io.psca#1.0.0-pre",
          "fhir-version" : ["4.0.1"],
          "url" : "https://packages.simplifier.net/ca.infoway.io.psca/1.0.0-pre"
        },
        {
          "name" : "Public Comment 0.3",
          "ig-version" : "0.3.0",
          "package" : "ca.infoway.io.psca#0.3.2",
          "fhir-version" : ["4.0.1"],
          "url" : "https://packages.simplifier.net/ca.infoway.io.psca/0.3.2"
        },
        {
          "name" : "Public Comment 0.2",
          "ig-version" : "0.0.4",
          "package" : "ca.infoway.io.psca#0.0.4",
          "fhir-version" : ["4.0.1"],
          "url" : "https://packages.simplifier.net/ca.infoway.io.psca/0.0.4"
        },
        {
          "name" : "Public Comment 0.1",
          "ig-version" : "0.0.3",
          "package" : "ca.infoway.vc.ps#0.0.3",
          "fhir-version" : ["4.0.1"],
          "url" : "https://packages.simplifier.net/ca.infoway.vc.ps/0.0.3"
        }
      ],
      "analysis" : {
        "content" : true,
        "documents" : true,
        "clinicalCore" : true,
        "medsMgmt" : true,
        "profiles" : 19,
        "extensions" : 3,
        "valuesets" : 24,
        "codeSystems" : 1
      }
    },
    {
      "name" : "Canadian Baseline",
      "category" : "National Base",
      "npm-name" : "hl7.fhir.ca.baseline",
      "description" : "Base Canadian national implementation guide",
      "authority" : "HL7 Canada",
      "product" : ["fhir"],
      "country" : "ca",
      "history" : "https://simplifier.net/canadianfhirbaselineprofilesca-core",
      "language" : ["en"],
      "canonical" : "http://hl7.org/fhir/ca/baseline",
      "ci-build" : "https://build.fhir.org/ig/HL7-Canada/ca-baseline",
      "editions" : [
        {
          "name" : "Public Comment",
          "ig-version" : "1.1.0",
          "package" : "hl7.fhir.ca.baseline#1.1.3",
          "fhir-version" : ["4.0.1"],
          "url" : "https://packages.simplifier.net/hl7.fhir.ca.baseline/1.1.3"
        },
        {
          "name" : "Public Comment",
          "ig-version" : "1.0.0",
          "package" : "hl7.fhir.ca.baseline#1.0.2",
          "fhir-version" : ["4.0.1"],
          "url" : "https://packages.simplifier.net/hl7.fhir.ca.baseline/1.0.2"
        }
      ],
      "analysis" : {
        "content" : true,
        "documents" : true,
        "clinicalCore" : true,
        "medsMgmt" : true,
        "profiles" : 31,
        "extensions" : 13,
        "valuesets" : 9,
        "codeSystems" : 2
      }
    },
    {
      "name" : "IHE Mobile Access to Health Documents (MHD)",
      "category" : "EHR Access",
      "npm-name" : "ihe.iti.mhd",
      "description" : "Defines a simple HTTP interface to a Document Sharing environment, including: publishing/query (XDS-on-FHIR), point-to-point push (XDR, Direct, XDM), and federation of communities (XCA).",
      "authority" : "IHE",
      "product" : ["fhir"],
      "country" : "uv",
      "language" : ["en"],
      "history" : "https://profiles.ihe.net/ITI/MHD/history.html",
      "canonical" : "https://profiles.ihe.net/ITI/MHD",
      "ci-build" : "http://build.fhir.org/ig/IHE/ITI.MHD",
      "analysis" : {
        "content" : true,
        "rest" : true,
        "documents" : true,
        "profiles" : 24,
        "extensions" : 4,
        "valuesets" : 3,
        "codeSystems" : 1,
        "examples" : 48
      },
      "editions" : [
        {
          "name" : "Publication",
          "ig-version" : "4.2.2",
          "package" : "ihe.iti.mhd#4.2.2",
          "fhir-version" : ["4.0.1"],
          "url" : "https://profiles.ihe.net/ITI/MHD/4.2.2"
        }
      ]
    },
    {
      "name" : "IHE Basic Audit Log Patterns (BALP)",
      "category" : "Privacy / Security",
      "npm-name" : "ihe.iti.balp",
      "description" : "The Basic Audit Log Patterns (BALP) **Content Profile** defines some basic and reusable AuditEvent patterns. This includes basic audit log profiles for FHIR RESTful operations, to be used when there is not a more specific audit event defined. Where a more specific audit event can be defined it should be derived off of these basic patterns.",
      "authority" : "IHE",
      "product" : ["fhir"],
      "country" : "uv",
      "history" : "https://profiles.ihe.net/ITI/BALP/history.html",
      "language" : ["en"],
      "canonical" : "https://profiles.ihe.net/ITI/BALP",
      "analysis" : {
        "content" : true,
        "profiles" : 20,
        "extensions" : 2,
        "valuesets" : 6,
        "codeSystems" : 5,
        "examples" : 63
      },
      "ci-build" : "http://build.fhir.org/ig/IHE/ITI.BasicAudit/branches/main/index.html",
      "editions" : [
        {
          "name" : "Publication",
          "ig-version" : "1.1.3",
          "package" : "ihe.iti.balp#1.1.3",
          "fhir-version" : ["4.0.1"],
          "url" : "https://profiles.ihe.net/ITI/BALP/1.1.3"
        }
      ]
    },
    {
      "name" : "IHE Interactive Multimedia Report (IMR)",
      "category" : "Imaging",
      "npm-name" : "ihe.rad.imr",
      "description" : "Support encoding and presentation of an interactive multimedia report",
      "authority" : "IHE",
      "product" : ["fhir"],
      "country" : "uv",
      "history" : "https://profiles.ihe.net/RAD/IMR/history.html",
      "language" : ["en"],
      "canonical" : "https://profiles.ihe.net/RAD/IMR",
      "ci-build" : "http://build.fhir.org/ig/IHE/RAD.IMR",
      "analysis" : {
        "content" : true,
        "rest" : true,
        "clinicalCore" : true,
        "diagnostics" : true,
        "profiles" : 8,
        "extensions" : 2,
        "valuesets" : 7,
        "examples" : 19
      },
      "editions" : [
        {
          "name" : "Publication",
          "ig-version" : "1.1.0",
          "package" : "ihe.rad.imr#1.1.0",
          "fhir-version" : ["4.0.1"],
          "url" : "https://profiles.ihe.net/RAD/IMR/1.1.0"
        }
      ]
    },
    {
      "name" : "HL7 Belgium FHIR Implementation Guide - Core profiles",
      "category" : "National Base",
      "npm-name" : "hl7.fhir.be.core",
      "description" : "HL7 Belgium FHIR Implementation Guide - Core profiles",
      "authority" : "eHealth Platform (BE)",
      "product" : ["fhir"],
      "country" : "be",
      "history" : "https://www.ehealth.fgov.be/standards/fhir/core/history.html",
      "language" : ["en"],
      "canonical" : "https://www.ehealth.fgov.be/standards/fhir/core",
      "ci-build" : "http://build.fhir.org/ig/hl7-be/core",
      "editions" : [
        {
          "name" : "Trial Use Test",
          "ig-version" : "2.0.0",
          "package" : "hl7.fhir.be.core#2.0.0",
          "fhir-version" : ["4.0.1"],
          "url" : "https://www.ehealth.fgov.be/standards/fhir/core/2.0.0"
        },
        {
          "name" : "Trial Use",
          "ig-version" : "2.0.1",
          "package" : "hl7.fhir.be.core#2.0.1",
          "fhir-version" : ["4.0.1"],
          "url" : "https://www.ehealth.fgov.be/standards/fhir/core/2.0.1"
        }
      ]
    },
    {
      "name" : "HL7 Belgium FHIR Implementation Guide - Core clinical profiles - transversal",
      "category" : "National Base",
      "npm-name" : "hl7.fhir.be.core-clinical",
      "description" : "HL7 Belgium FHIR Implementation Guide - Core clinical profiles - transversal",
      "authority" : "eHealth Platform (BE)",
      "product" : ["fhir"],
      "country" : "be",
      "history" : "https://www.ehealth.fgov.be/standards/fhir/core-clinical/history.html",
      "language" : ["en"],
      "canonical" : "https://www.ehealth.fgov.be/standards/fhir/core-clinical",
      "ci-build" : "http://build.fhir.org/ig/hl7-be/core-clinical",
      "editions" : [
        {
          "name" : "Trial Use",
          "ig-version" : "1.0.0",
          "package" : "hl7.fhir.be.core-clinical#1.0.0",
          "fhir-version" : ["4.0.1"],
          "url" : "https://www.ehealth.fgov.be/standards/fhir/core-clinical/1.0.0"
        }
      ]
    },
    {
      "name" : "HL7 Belgium FHIR Implementation Guide - Medication profiles",
      "category" : "National Base",
      "npm-name" : "hl7.fhir.be.medication",
      "description" : "HL7 Belgium FHIR Implementation Guide - Medication profiles",
      "authority" : "eHealth Platform (BE)",
      "product" : ["fhir"],
      "country" : "be",
      "history" : "https://www.ehealth.fgov.be/standards/fhir/medication/history.html",
      "language" : ["en"],
      "canonical" : "https://www.ehealth.fgov.be/standards/fhir/medication",
      "ci-build" : "http://build.fhir.org/ig/hl7-be/medication",
      "editions" : [
        {
          "name" : "Trial Use",
          "ig-version" : "1.0.0",
          "package" : "hl7.fhir.be.medication#1.0.0",
          "fhir-version" : ["4.0.1"],
          "url" : "https://www.ehealth.fgov.be/standards/fhir/medication/1.0.0"
        }
      ]
    },
    {
      "name" : "HL7 Belgium FHIR Implementation Guide - Vaccination profiles",
      "category" : "National Base",
      "npm-name" : "hl7.fhir.be.vaccination",
      "description" : "HL7 Belgium FHIR Implementation Guide - Vaccination profiles",
      "authority" : "eHealth Platform (BE)",
      "product" : ["fhir"],
      "country" : "be",
      "history" : "https://www.ehealth.fgov.be/standards/fhir/vaccination/history.html",
      "language" : ["en"],
      "canonical" : "https://www.ehealth.fgov.be/standards/fhir/vaccination",
      "ci-build" : "http://build.fhir.org/ig/hl7-be/vaccination",
      "analysis" : {
        "content" : true,
        "clinicalCore" : true,
        "profiles" : 6,
        "extensions" : 1,
        "valuesets" : 3,
        "codeSystems" : 5,
        "examples" : 6
      },
      "editions" : [
        {
          "name" : "Trial Use",
          "ig-version" : "1.0.0",
          "package" : "hl7.fhir.be.vaccination#1.0.0",
          "fhir-version" : ["4.0.1"],
          "url" : "https://www.ehealth.fgov.be/standards/fhir/vaccination/1.0.0"
        },
        {
          "name" : "Trial Use",
          "ig-version" : "1.0.0",
          "package" : "hl7.fhir.be.vaccination#1.0.1",
          "fhir-version" : ["4.0.1"],
          "url" : "https://www.ehealth.fgov.be/standards/fhir/vaccination/1.0.1"
        },
        {
          "name" : "Trial Use",
          "ig-version" : "1.0.0",
          "package" : "hl7.fhir.be.vaccination#1.0.2",
          "fhir-version" : ["4.0.1"],
          "url" : "https://www.ehealth.fgov.be/standards/fhir/vaccination/1.0.2"
        },
        {
          "name" : "Trial Use",
          "ig-version" : "1.0.0",
          "package" : "hl7.fhir.be.vaccination#1.0.3",
          "fhir-version" : ["4.0.1"],
          "url" : "https://www.ehealth.fgov.be/standards/fhir/vaccination/1.0.3"
        }
      ]
    },
    {
      "name" : "HL7 Belgium FHIR Implementation Guide - MyCareNet profiles",
      "category" : "National Base",
      "npm-name" : "hl7.fhir.be.mycarenet",
      "description" : "HL7 Belgium FHIR Implementation Guide - MyCareNet profiles",
      "authority" : "eHealth Platform (BE)",
      "product" : ["fhir"],
      "country" : "be",
      "history" : "https://www.ehealth.fgov.be/standards/fhir/mycarenet/history.html",
      "language" : ["en"],
      "canonical" : "https://www.ehealth.fgov.be/standards/fhir/mycarenet",
      "ci-build" : "http://build.fhir.org/ig/hl7-be/mycarenet",
      "editions" : [
        {
          "name" : "Trial Use",
          "ig-version" : "2.0.0",
          "package" : "hl7.fhir.be.mycarenet#2.0.0",
          "fhir-version" : ["4.0.1"],
          "url" : "https://www.ehealth.fgov.be/standards/fhir/mycarenet/2.0.0"
        }
      ]
    },
    {
      "name" : "HL7 Belgium FHIR Implementation Guide - Lab related profiles",
      "category" : "National Base",
      "npm-name" : "hl7.fhir.be.lab",
      "description" : "HL7 Belgium FHIR Implementation Guide - Lab related profiles",
      "authority" : "eHealth Platform (BE)",
      "product" : ["fhir"],
      "country" : "be",
      "history" : "https://www.ehealth.fgov.be/standards/fhir/lab/history.html",
      "language" : ["en"],
      "canonical" : "https://www.ehealth.fgov.be/standards/fhir/lab",
      "ci-build" : "http://build.fhir.org/ig/hl7-be/lab",
      "editions" : [
        {
          "name" : "Trial Use",
          "ig-version" : "1.0.0",
          "package" : "hl7.fhir.be.lab#1.0.0",
          "fhir-version" : ["4.0.1"],
          "url" : "https://www.ehealth.fgov.be/standards/fhir/lab/1.0.0"
        }
      ]
    },
    {
      "name" : "HL7 Belgium FHIR Implementation Guide - Allergy profiles",
      "category" : "National Base",
      "npm-name" : "hl7.fhir.be.allergy",
      "description" : "HL7 Belgium FHIR Implementation Guide - Allergy profiles",
      "authority" : "eHealth Platform (BE)",
      "product" : ["fhir"],
      "country" : "be",
      "history" : "https://www.ehealth.fgov.be/standards/fhir/allergy/history.html",
      "language" : ["en"],
      "canonical" : "https://www.ehealth.fgov.be/standards/fhir/allergy",
      "ci-build" : "http://build.fhir.org/ig/hl7-be/allergy",
      "editions" : [
        {
          "name" : "Trial Use",
          "ig-version" : "1.0.0",
          "package" : "hl7.fhir.be.allergy#1.0.0",
          "fhir-version" : ["4.0.1"],
          "url" : "https://www.ehealth.fgov.be/standards/fhir/allergy/1.0.0"
        },
        {
          "name" : "Trial Use",
          "ig-version" : "1.0.1",
          "package" : "hl7.fhir.be.allergy#1.0.1",
          "fhir-version" : ["4.0.1"],
          "url" : "https://www.ehealth.fgov.be/standards/fhir/allergy/1.0.1"
        },
        {
          "name" : "Trial Use",
          "ig-version" : "1.1.0",
          "package" : "hl7.fhir.be.allergy#1.1.0",
          "fhir-version" : ["4.0.1"],
          "url" : "https://www.ehealth.fgov.be/standards/fhir/allergy/1.1.0"
        },
        {
          "name" : "Trial Use",
          "ig-version" : "1.2.0",
          "package" : "hl7.fhir.be.allergy#1.2.0",
          "fhir-version" : ["4.0.1"],
          "url" : "https://www.ehealth.fgov.be/standards/fhir/allergy/1.2.0"
        }
      ]
    },
    {
      "name" : "eHealth FHIR Patient Will Profiles for Belgium",
      "category" : "National Base",
      "npm-name" : "hl7.fhir.be.patientwill",
      "description" : "eHealth FHIR Patient Will Profiles for Belgium",
      "authority" : "eHealth Platform (BE)",
      "country" : "be",
      "history" : "https://www.ehealth.fgov.be/standards/fhir/patientwill/history.html",
      "language" : ["en"],
      "canonical" : "https://www.ehealth.fgov.be/standards/fhir/patientwill",
      "ci-build" : "http://build.fhir.org/ig/hl7-be/patientwill",
      "editions" : [
        {
          "name" : "Trial Use",
          "ig-version" : "1.0.0",
          "package" : "hl7.fhir.be.patientwill#1.0.0",
          "fhir-version" : ["4.0.1"],
          "url" : "https://www.ehealth.fgov.be/standards/fhir/patientwill/1.0.0"
        }
      ],
      "product" : ["fhir"]
    },
    {
      "name" : "TW Core",
      "category" : "National Base",
      "npm-name" : "tw.gov.mohw.twcore",
      "description" : "Taiwan Core Implementation Guide",
      "authority" : "MOHW (TW)",
      "product" : ["fhir"],
      "country" : "tw",
      "history" : "https://twcore.mohw.gov.tw/ig/twcore/history.html",
      "language" : ["zh-TW"],
      "canonical" : "https://twcore.mohw.gov.tw/ig/twcore",
      "ci-build" : "https://build.fhir.org/ig/cctwFHIRterm/MOHW_TWCoreIG_Build",
      "editions" : [
        {
          "name" : "Trial Use",
          "ig-version" : "0.3.2",
          "package" : "tw.gov.mohw.twcore#0.3.2",
          "fhir-version" : ["4.0.1"],
          "url" : "https://twcore.mohw.gov.tw/ig/twcore/0.3.2"
        }
      ]
    },
    {
      "name" : "TWIDIR",
      "category" : "Medication / Immunization",
      "npm-name" : "tw.gov.mohw.cdc.twidir",
      "description" : "Taiwan Infectious Disease Inspection Report Implementation Guide",
      "authority" : "CDC (TW)",
      "product" : ["fhir"],
      "country" : "tw",
      "history" : "https://twidir.cdc.gov.tw/twidir/history.html",
      "language" : ["zh-TW"],
      "canonical" : "https://twidir.cdc.gov.tw/twidir",
      "editions" : [
        {
          "name" : "STU1",
          "ig-version" : "0.1.0",
          "package" : "tw.gov.mohw.cdc.twidir#0.1.0",
          "fhir-version" : ["4.0.1"],
          "url" : "https://twidir.cdc.gov.tw/twidir/0.1.0"
        },
        {
          "name" : "STU1",
          "ig-version" : "0.1.1",
          "package" : "tw.gov.mohw.cdc.twidir#0.1.1",
          "fhir-version" : ["4.0.1"],
          "url" : "https://twidir.cdc.gov.tw/twidir/0.1.1"
        },
        {
          "name" : "STU1",
          "ig-version" : "0.1.2",
          "package" : "tw.gov.mohw.cdc.twidir#0.1.2",
          "fhir-version" : ["4.0.1"],
          "url" : "https://twidir.cdc.gov.tw/twidir/0.1.2"
        }
      ]
    },
    {
      "name" : "EMR",
      "category" : "Clinical Observations",
      "npm-name" : "tw.gov.mohw.emr",
      "description" : "Taiwan EMR Implementation Guide",
      "authority" : "MOHW (TW)",
      "product" : ["fhir"],
      "country" : "tw",
      "history" : "https://twcore.mohw.gov.tw/ig/emr/history.html",
      "language" : ["zh-TW"],
      "canonical" : "https://twcore.mohw.gov.tw/ig/emr",
      "editions" : [
        {
          "name" : "Trial Use",
          "ig-version" : "0.1.0",
          "package" : "tw.gov.mohw.emr#0.1.0",
          "fhir-version" : ["4.0.1"],
          "url" : "https://twcore.mohw.gov.tw/ig/emr/0.1.0"
        }
      ]
    },
    {
      "name" : "TWPAS",
      "category" : "Financial",
      "npm-name" : "tw.gov.mohw.nhi.pas",
      "description" : "Taiwan NHI Cancer Prior Authorization Support Implementation Guide",
      "authority" : "NHIA (TW)",
      "product" : ["fhir"],
      "country" : "tw",
      "history" : "https://twcore.mohw.gov.tw/ig/pas/history.html",
      "language" : ["zh-TW"],
      "canonical" : "https://twcore.mohw.gov.tw/ig/pas",
      "ci-build" : "https://hitstdio.ntunhs.edu.tw/pas",
      "editions" : [
        {
          "name" : "STU1",
          "ig-version" : "1.0.1",
          "package" : "tw.gov.mohw.nhi.pas#1.0.1",
          "fhir-version" : ["4.0.1"],
          "url" : "https://twcore.mohw.gov.tw/ig/pas/1.0.1"
        },
        {
          "name" : "STU1",
          "ig-version" : "1.0.0",
          "package" : "tw.gov.mohw.nhi.pas#1.0.0",
          "fhir-version" : ["4.0.1"],
          "url" : "https://twcore.mohw.gov.tw/ig/pas/1.0.0"
        },
        {
          "name" : "Trial Use",
          "ig-version" : "0.2.0",
          "package" : "tw.gov.mohw.nhi.pas#0.2.0",
          "fhir-version" : ["4.0.1"],
          "url" : "https://twcore.mohw.gov.tw/ig/pas/0.2.0"
        },
        {
          "name" : "Trial Use",
          "ig-version" : "0.1.1",
          "package" : "tw.gov.mohw.nhi.pas#0.1.1",
          "fhir-version" : ["4.0.1"],
          "url" : "https://twcore.mohw.gov.tw/ig/pas/0.1.1"
        },
        {
          "name" : "Trial Use",
          "ig-version" : "0.1.0",
          "package" : "tw.gov.mohw.nhi.pas#0.1.0",
          "fhir-version" : ["4.0.1"],
          "url" : "https://twcore.mohw.gov.tw/ig/pas/0.1.0"
        }
      ]
    },
    {
      "name" : "IClaim",
      "category" : "Financial",
      "npm-name" : "tw.cathay.fhir.iclaim",
      "description" : "Guidelines for Medical Insurance Claims Implementation",
      "authority" : "國泰綜合醫院",
      "product" : ["fhir"],
      "country" : "tw",
      "history" : "https://claim.cgh.org.tw/iclaim/history.html",
      "language" : ["zh-TW"],
      "canonical" : "https://claim.cgh.org.tw/iclaim",
      "editions" : [
        {
          "name" : "STU1",
          "ig-version" : "1.0.0",
          "package" : "tw.cathay.fhir.iclaim#1.0.0",
          "fhir-version" : ["4.0.1"],
          "url" : "https://claim.cgh.org.tw/iclaim/1.0.0"
        },
        {
          "name" : "Trial Use",
          "ig-version" : "0.1.3",
          "package" : "tw.cathay.fhir.iclaim#0.1.3",
          "fhir-version" : ["4.0.1"],
          "url" : "https://claim.cgh.org.tw/iclaim/0.1.3"
        },
        {
          "name" : "Trial Use",
          "ig-version" : "0.1.2",
          "package" : "tw.cathay.fhir.iclaim#0.1.2",
          "fhir-version" : ["4.0.1"],
          "url" : "https://claim.cgh.org.tw/iclaim/0.1.2"
        },
        {
          "name" : "Trial Use",
          "ig-version" : "0.1.1",
          "package" : "tw.cathay.fhir.iclaim#0.1.1",
          "fhir-version" : ["4.0.1"],
          "url" : "https://claim.cgh.org.tw/iclaim/0.1.1"
        },
        {
          "name" : "Trial Use",
          "ig-version" : "0.1.0",
          "package" : "tw.cathay.fhir.iclaim#0.1.0",
          "fhir-version" : ["4.0.1"],
          "url" : "https://claim.cgh.org.tw/iclaim/0.1.0"
        }
      ]
    },
    {
      "name" : "CodeX™ Radiation Therapy",
      "category" : "Care Management",
      "npm-name" : "hl7.fhir.us.codex-radiation-therapy",
      "description" : "The CodeX Radiation Therapy (RT) Implementation Guide (IG) describes how to represent and exchange radiation therapy treatment information. The CodeX RT IG enables radiation oncology information systems to generate treatment summaries that are retrievable by health systems, or other information systems, for display within the EHR interface to be used for care coordination and data reuse. ",
      "authority" : "HL7",
      "country" : "us",
      "history" : "http://hl7.org/fhir/us/codex-radiation-therapy/history.html",
      "language" : ["en"],
      "canonical" : "http://hl7.org/fhir/us/codex-radiation-therapy",
      "ci-build" : "http://build.fhir.org/ig/codex-radiation-therapy",
      "product" : ["fhir"],
      "editions" : [
        {
          "name" : "STU 2",
          "ig-version" : "2.0.0",
          "package" : "hl7.fhir.us.codex-radiation-therapy#2.0.0",
          "fhir-version" : ["4.0.1"],
          "url" : "http://hl7.org/fhir/us/codex-radiation-therapy/STU2"
        }
      ]
    },
    {
      "name" : "At-Home In-Vitro Test Report",
      "category" : "Clinical Documents",
      "npm-name" : "hl7.fhir.us.home-lab-report",
      "description" : "This Implementation Guide describes a framework for use for transmitting At-Home Point-of-Care lab test results to local, state, territorial and federal health agencies. This version also contains workflow description and profiles and vocabulary for transmitting Covid-At-Home tests.",
      "authority" : "HL7",
      "product" : ["fhir"],
      "country" : "us",
      "history" : "http://hl7.org/fhir/us/home-lab-report/history.html",
      "language" : ["en"],
      "canonical" : "http://hl7.org/fhir/us/home-lab-report",
      "ci-build" : "http://build.fhir.org/ig/HL7/home-lab-report",
      "editions" : [
        {
          "name" : "STU 1",
          "ig-version" : "1.1.0",
          "package" : "hl7.fhir.us.home-lab-report#1.1.0",
          "fhir-version" : ["4.0.1"],
          "url" : "http://hl7.org/fhir/us/home-lab-report/STU1.1"
        }
      ]
    },
    {
      "name" : "PACIO Personal Functioning and Engagement Implementation Guide",
      "category" : "Patient Summary",
      "npm-name" : "hl7.fhir.us.pacio-pfe",
      "description" : "The Personal Functioning and Engagement IG provides a framework for communicating the functioning of an individual, including their body functions and structure and their activities and participation in society, as well as related clinical care. The IG draws on the health and health-related domains defined within the International Classification of Functioning, Disability and Health (commonly known as ICF).",
      "authority" : "HL7",
      "product" : ["fhir"],
      "country" : "us",
      "history" : "http://hl7.org/fhir/us/pacio-pfe/history.html",
      "language" : ["en"],
      "canonical" : "http://hl7.org/fhir/us/pacio-pfe",
      "ci-build" : "http://build.fhir.org/ig/HL7/fhir-pacio-pfe",
      "editions" : [
        {
          "name" : "STU 2 Ballot",
          "ig-version" : "2.0.0-ballot",
          "package" : "hl7.fhir.us.pacio-pfe#2.0.0-ballot",
          "fhir-version" : ["4.0.1"],
          "url" : "http://hl7.org/fhir/us/pacio-pfe/2024Sep"
        }
      ]
    },
    {
      "name" : "US Public Health Profiles Library",
      "category" : "Medication / Immunization",
      "npm-name" : "hl7.fhir.us.ph-library",
      "description" : "The US Public Health Profiles Library is a collection of reusable architecture and content profiles representing common public health concepts and patterns. It provides a framework for inclusion in multiple use case specific implementation guides focused on the exchange of Public Health information.",
      "authority" : "HL7",
      "product" : ["fhir"],
      "country" : "us",
      "history" : "http://hl7.org/fhir/us/ph-library/history.html",
      "language" : ["en"],
      "canonical" : "http://hl7.org/fhir/us/ph-library",
      "ci-build" : "http://build.fhir.org/ig/HL7/fhir-us-ph-library",
      "editions" : [
        {
          "name" : "STU 1",
          "ig-version" : "1.0.0",
          "package" : "hl7.fhir.us.ph-library#1.0.0",
          "fhir-version" : ["4.0.1"],
          "url" : "http://hl7.org/fhir/us/ph-library/STU1"
        }
      ]
    },
    {
      "name" : "National Healthcare Query",
      "category" : "Administration",
      "npm-name" : "hl7.fhir.us.directory-query",
      "description" : "Standard for endpoint query request and response for Validated National Directory federated access directories",
      "authority" : "HL7",
      "product" : ["fhir"],
      "country" : "us",
      "history" : "http://hl7.org/fhir/us/directory-query/history.html",
      "language" : ["en"],
      "canonical" : "http://hl7.org/fhir/us/directory-query",
      "ci-build" : "http://build.fhir.org/ig/HL7/fhir-directory-query",
      "editions" : [
        {
          "name" : "STU 1 Ballot",
          "ig-version" : "1.0.0-ballot",
          "package" : "hl7.fhir.us.directory-query#1.0.0-ballot",
          "fhir-version" : ["4.0.1"],
          "url" : "http://hl7.org/fhir/us/directory-query/2022Sep"
        }
      ]
    },
    {
      "name" : "National Healthcare Directory Exchange",
      "category" : "Administration",
      "npm-name" : "hl7.fhir.us.directory-exchange",
      "description" : "Standard for exchange of Health and Social Care Directory information between a Validated National Directory and a federated directory (primarily for workflow integration).",
      "authority" : "HL7",
      "product" : ["fhir"],
      "country" : "us",
      "history" : "http://hl7.org/fhir/us/directory-exchange/history.html",
      "language" : ["en"],
      "canonical" : "http://hl7.org/fhir/us/directory-exchange",
      "ci-build" : "http://build.fhir.org/ig/HL7/fhir-directory-exchange",
      "editions" : [
        {
          "name" : "STU 1 Ballot",
          "ig-version" : "1.0.0-ballot",
          "package" : "hl7.fhir.us.directory-exchange#1.0.0-ballot",
          "fhir-version" : ["4.0.1"],
          "url" : "http://hl7.org/fhir/us/directory-exchange/2022Sep"
        }
      ]
    },
    {
      "name" : "National Healthcare Directory Attestation",
      "category" : "Administration",
      "npm-name" : "hl7.fhir.us.directory-attestation",
      "description" : "Provides the methods and standards for the contribution, attestation, and validation of information in the National Directory.  This applies to individual demographics, organizational demographics, relationship between individuals and organizations, services provided, and electronic endpoint metadata.",
      "authority" : "HL7",
      "product" : ["fhir"],
      "country" : "us",
      "history" : "http://hl7.org/fhir/us/directory-attestation/history.html",
      "language" : ["en"],
      "canonical" : "http://hl7.org/fhir/us/directory-attestation",
      "ci-build" : "http://build.fhir.org/ig/HL7/fhir-directory-attestation",
      "editions" : [
        {
          "name" : "STU 1 Ballot",
          "ig-version" : "1.0.0-ballot",
          "package" : "hl7.fhir.us.directory-attestation#1.0.0-ballot",
          "fhir-version" : ["4.0.1"],
          "url" : "http://hl7.org/fhir/us/directory-attestation/2022Sep"
        }
      ]
    },
    {
      "name" : "Sharing Valuesets, Codes, and Maps (SVCM)",
      "category" : "Terminology",
      "npm-name" : "ihe.iti.svcm",
      "description" : "The Sharing Valuesets, Codes, and Maps (SVCM) Profile defines a lightweight interface through which healthcare systems may retrieve centrally managed uniform nomenclature and mappings between code systems based on the HL7 Fast Healthcare Interoperability Resources (FHIR) specification.",
      "authority" : "IHE",
      "product" : ["fhir"],
      "country" : "uv",
      "history" : "https://profiles.ihe.net/ITI/SVCM/history.html",
      "language" : ["en"],
      "canonical" : "https://profiles.ihe.net/ITI/SVCM",
      "ci-build" : "http://build.fhir.org/ig/IHE/ITI.SVCM",
      "editions" : [
        {
          "name" : "Publication",
          "ig-version" : "1.5.1",
          "package" : "ihe.iti.svcm#1.5.1",
          "fhir-version" : ["4.0.1"],
          "url" : "https://profiles.ihe.net/ITI/SVCM/1.5.1"
        }
      ]
    },
    {
      "name" : "IHE SDC/eCC on FHIR",
      "category" : "Diagnostics",
      "npm-name" : "hl7.fhir.uv.ihe-sdc-ecc",
      "description" : "Integrating the Healthcare Enterprise (IHE) Structured Data Capture (SDC) on FHIR uses a form-driven workflow to capture and transmit encoded data by creating FHIR Observations. The primary use case for this is transmitting data captured in College of American Pathologists electronic Cancer Checklists (eCCs), which are distributed as IHE SDC templates.",
      "authority" : "HL7",
      "product" : ["fhir"],
      "country" : "uv",
      "history" : "http://hl7.org/fhir/uv/ihe-sdc-ecc/history.html",
      "language" : ["en"],
      "canonical" : "http://hl7.org/fhir/uv/ihe-sdc-ecc",
      "ci-build" : "http://build.fhir.org/ig/HL7/ihe-sdc-ecc-on-fhir",
      "editions" : [
        {
          "name" : "STU1",
          "ig-version" : "1.0.0",
          "package" : "hl7.fhir.uv.ihe-sdc-ecc#1.0.0",
          "fhir-version" : ["4.0.1"],
          "url" : "http://hl7.org/fhir/uv/ihe-sdc-ecc/STU1"
        }
      ]
    },
    {
      "name" : "Vital Signs FHIR IG",
      "category" : "Clinical Observations",
      "npm-name" : "hl7.fhir.us.vitals",
      "description" : "US Realm Implementation Guide for Vital Signs observations with extensions for qualifying data.",
      "authority" : "HL7",
      "product" : ["fhir"],
      "country" : "us",
      "history" : "http://hl7.org/fhir/us/vitals/history.html",
      "canonical" : "http://hl7.org/fhir/us/vitals",
      "ci-build" : "http://build.fhir.org/ig/HL7/cimi-vital-signs",
      "language" : ["en"],
      "analysis" : {
        "content" : true,
        "clinicalCore" : true,
        "profiles" : 15,
        "extensions" : 11,
        "valuesets" : 27,
        "codeSystems" : 3,
        "examples" : 15
      },
      "editions" : [
        {
          "name" : "STU1",
          "ig-version" : "1.0.0",
          "package" : "hl7.fhir.us.vitals#1.0.0",
          "fhir-version" : ["4.0.1"],
          "url" : "http://hl7.org/fhir/us/vitals/STU1"
        }
      ]
    },
    {
      "name" : "HL7 Cross Paradigm IG: Gender Harmony - Sex and Gender Representation",
      "category" : "Administration",
      "npm-name" : "hl7.xprod.uv.gender-harmony",
      "description" : "Provide profile components and guidance on how to properly represent Gender Identity as distinct from clinical sex characterization via Sex For Clinical Use, as well as other aligned sex- or gender-related data elements (Recorded Sex or Gender, Name to Use, Pronouns, etc.) Covers implementation approaches for FHIR, CDA, and V2.",
      "authority" : "HL7",
      "product" : ["fhir", "cda", "v2"],
      "country" : "uv",
      "history" : "http://hl7.org/xprod/ig/uv/gender-harmony/history.html",
      "language" : ["en"],
      "canonical" : "http://hl7.org/xprod/ig/uv/gender-harmony",
      "ci-build" : "http://build.fhir.org/ig/HL7/fhir-gender-harmony",
      "editions" : [
        {
          "name" : "Informative Edition 1",
          "ig-version" : "1.0.0",
          "package" : "hl7.xprod.uv.gender-harmony#1.0.0",
          "fhir-version" : ["5.0.0"],
          "url" : "http://hl7.org/xprod/ig/uv/gender-harmony/informative1"
        }
      ]
    },
    {
      "name" : "HL7 UK FHIR UKCore Implementation Guide",
      "category" : "National Base",
      "npm-name" : "fhir.r4.ukcore.stu3.currentbuild",
      "description" : "HL7 UK FHIR UKCore Implementation Guide",
      "authority" : "HL7 UK",
      "country" : "gb",
      "history" : "https://simplifier.net/guide/ukcoreversionhistory/home?version=current",
      "language" : ["en"],
      "canonical" : "https://simplifier.net/guide/uk-core-implementation-guide-stu3-sequence?version=current",
      "editions" : [
        {
          "name" : "STU 3",
          "ig-version" : "0.0.18-pre-release",
          "package" : "fhir.r4.ukcore.stu3.currentbuild 0.0.18-pre-release",
          "fhir-version" : ["4.0.1"],
          "url" : "https://simplifier.net/guide/UK-Core-Implementation-Guide-STU3-Sequence/Home?version=current"
        },
        {
          "name" : "STU 2",
          "ig-version" : "2.0.1",
          "package" : "fhir.r4.ukcore.stu2 2.0.1",
          "fhir-version" : ["4.0.1"],
          "url" : "https://simplifier.net/guide/uk-core-implementation-guide-stu2?version=2.0.1"
        },
        {
          "name" : "STU 1",
          "ig-version" : "1.0.0",
          "package" : "fhir.r4.ukcore.stu1 1.0.4",
          "fhir-version" : ["4.0.1"],
          "url" : "https://simplifier.net/guide/uk-core-implementation-guide?version=1.0.0"
        }
      ],
      "product" : ["fhir"]
    },
    {
      "name" : "Electronic Medicinal Product Information (ePI) FHIR Implementation Guide",
      "category" : "Pharmaceutical Mgmt",
      "npm-name" : "hl7.fhir.uv.emedicinal-product-info",
      "description" : "This guide provides best practice guidance for creating and representing electronic product information for medicinal products.",
      "authority" : "HL7",
      "country" : "uv",
      "history" : "http://hl7.org/fhir/uv/emedicinal-product-info/history.html",
      "language" : ["en"],
      "canonical" : "http://hl7.org/fhir/uv/emedicinal-product-info",
      "ci-build" : "http://build.fhir.org/ig/HL7/emedicinal-product-info",
      "editions" : [
        {
          "name" : "STU1",
          "ig-version" : "1.0.0",
          "package" : "hl7.fhir.uv.emedicinal-product-info#1.0.0",
          "fhir-version" : ["5.0.0"],
          "url" : "http://hl7.org/fhir/uv/emedicinal-product-info/STU1"
        }
      ],
      "product" : ["fhir"]
    },
    {
      "name" : "Retrieval of Real World Data for Clinical Research",
      "category" : "Research",
      "npm-name" : "hl7.fhir.uv.vulcan-rwd",
      "description" : "This IG provides profiles that define the data needed from EHRs to answer research questions arising from clinical studies.  It will demonstrate how FHIR and EHRs can directly support clinical trials.",
      "authority" : "HL7",
      "country" : "uv",
      "history" : "http://hl7.org/fhir/uv/vulcan-rwd/history.html",
      "language" : ["en"],
      "canonical" : "http://hl7.org/fhir/uv/vulcan-rwd",
      "ci-build" : "http://build.fhir.org/ig/HL7/vulcan-rwd",
      "editions" : [
        {
          "name" : "STU1",
          "ig-version" : "1.0.0",
          "package" : "hl7.fhir.uv.vulcan-rwd#1.0.0",
          "fhir-version" : ["4.0.1"],
          "url" : "http://hl7.org/fhir/uv/vulcan-rwd/STU1"
        }
      ],
      "product" : ["fhir"]
    },
    {
      "name" : "MCC eCare Plan Implementation Guide",
      "category" : "Care Management",
      "npm-name" : "hl7.fhir.us.mcc",
      "description" : "Provides representation of clinical and social data elements in the FHIR Care Plan format. Focuses on 4 common chronic conditions: 1) chronic kidney disease (CKD), 2) type 2 diabetes mellitus (T2DM), 3) cardiovascular diseases (specifically, hypertension, ischemic heart disease and heart failure), and 4) pain.",
      "authority" : "HL7",
      "country" : "us",
      "history" : "http://hl7.org/fhir/us/mcc/history.html",
      "language" : ["en"],
      "canonical" : "http://hl7.org/fhir/us/mcc",
      "ci-build" : "http://build.fhir.org/ig/HL7/fhir-us-mcc",
      "editions" : [
        {
          "name" : "STU 1",
          "ig-version" : "1.0.0",
          "package" : "hl7.fhir.us.mcc#1.0.0",
          "fhir-version" : ["4.0.1"],
          "url" : "http://hl7.org/fhir/us/mcc/STU1"
        }
      ],
      "product" : ["fhir"]
    },
    {
      "name" : "Clinical Study Schedule of Activities",
      "category" : "Research",
      "npm-name" : "hl7.fhir.uv.vulcan-schedule",
      "description" : "This guide provides best practice guidance for representing the schedule of activities (visits/encounters) in a Research Study and for relating EHR data to that schedule.  It also includes definition of blocks of standard activities that can subsequently be used as components of studies.",
      "authority" : "HL7",
      "country" : "uv",
      "history" : "http://hl7.org/fhir/uv/vulcan-schedule/history.html",
      "language" : ["en"],
      "canonical" : "http://hl7.org/fhir/uv/vulcan-schedule",
      "ci-build" : "http://build.fhir.org/ig/HL7/Vulcan-schedule-ig",
      "editions" : [
        {
          "name" : "STU1",
          "ig-version" : "1.0.0",
          "package" : "hl7.fhir.uv.vulcan-schedule#1.0.0",
          "fhir-version" : ["4.0.1"],
          "url" : "http://hl7.org/fhir/uv/vulcan-schedule/STU1"
        }
      ],
      "product" : ["fhir"]
    },
    {
      "name" : "EHRS Functional Model - Record Lifecycle Events Implementation Guide",
      "category" : "Mappings to Other Standards",
      "npm-name" : "hl7.fhir.uv.ehrs-rle",
      "description" : "This implementation guide describes the expected capabilities for an Electronic Health Record System (EHR-S) that intends to adhere to the ISO/HL7 10781 Electronic Health Record System Functional Model Release 2 which covers the logging of record lifecycle events.",
      "authority" : "HL7",
      "country" : "uv",
      "history" : "http://hl7.org/fhir/uv/ehrs-rle/history.html",
      "language" : ["en"],
      "canonical" : "http://hl7.org/fhir/uv/ehrs-rle",
      "ci-build" : "http://build.fhir.org/ig/HL7/ehrs-rle-ig",
      "editions" : [
        {
          "name" : "Informative Release 1 Informative",
          "ig-version" : "1.1.0",
          "package" : "hl7.fhir.uv.ehrs-rle#1.1.0",
          "fhir-version" : ["5.0.0"],
          "url" : "http://hl7.org/fhir/uv/ehrs-rle/Informative1"
        }
      ],
      "product" : ["fhir"]
    },
    {
      "name" : "ICHOM breast cancer patient-centered outcome measure set FHIR IG",
      "category" : "Quality / CDS",
      "npm-name" : "hl7.fhir.uv.ichom-breast-cancer",
      "description" : "This Implementation Guide describes the representation of the ICHOM Breast Cancer Patient Centered Outcomes Measures in HL7 FHIR and a description of the use cases for which these are be intended to be used.",
      "authority" : "HL7",
      "country" : "uv",
      "history" : "http://hl7.org/fhir/uv/ichom-breast-cancer/history.html",
      "language" : ["en"],
      "canonical" : "http://hl7.org/fhir/uv/ichom-breast-cancer",
      "ci-build" : "http://build.fhir.org/ig/HL7/fhir-ichom-breast-cancer-ig",
      "editions" : [
        {
          "name" : "STU 1",
          "ig-version" : "1.0.0",
          "package" : "hl7.fhir.uv.ichom-breast-cancer#1.0.0",
          "fhir-version" : ["4.0.1"],
          "url" : "http://hl7.org/fhir/uv/ichom-breast-cancer/STU1"
        }
      ],
      "product" : ["fhir"]
    },
    {
      "name" : "FHIR IG Human Services Directory",
      "category" : "Care Management",
      "npm-name" : "hl7.fhir.us.hsds",
      "description" : "FHIR API-based data exchange enabling healthcare provider, community-based organization, payer, and consumer-facing application systems to search standardized directories of organizations providing human and social services, providing foundational support for downstream care planning and management use cases, including closed loop referrals, care coordination and care management activities, consumer-based search for assistance, etc. This guide is a US Realm specification.",
      "authority" : "HL7",
      "country" : "us",
      "history" : "http://hl7.org/fhir/us/hsds/history.html",
      "language" : ["en"],
      "canonical" : "http://hl7.org/fhir/us/hsds",
      "ci-build" : "http://build.fhir.org/ig/HL7/FHIR-IG-Human-Services-Directory",
      "editions" : [
        {
          "name" : "STU1",
          "ig-version" : "1.0.0",
          "package" : "hl7.fhir.us.hsds#1.0.0",
          "fhir-version" : ["4.0.1"],
          "url" : "http://hl7.org/fhir/us/hsds/STU1"
        }
      ],
      "product" : ["fhir"]
    },
    {
      "name" : "DK MedCom CareCommunication",
      "category" : "Care Management",
      "npm-name" : "medcom.fhir.dk.carecommunication",
      "description" : "This IG includes profiles used in MedCom's CareCommunication standard. The purpose of CareCommunication is to support messagebased, digital communication between parties within Danish healthcare and the social area.",
      "authority" : "MedCom (DK)",
      "country" : "dk",
      "history" : "http://medcomfhir.dk/ig/carecommunication/history.html",
      "language" : ["en"],
      "canonical" : "http://medcomfhir.dk/ig/carecommunication",
      "ci-build" : "http://build.fhir.org/ig/medcomdk/dk-medcom-carecommunication",
      "editions" : [
        {
          "name" : "Release",
          "ig-version" : "3.0.0",
          "package" : "medcom.fhir.dk.carecommunication#3.0.0",
          "fhir-version" : ["4.0.1"],
          "url" : "http://medcomfhir.dk/ig/carecommunication/3.0.0"
        },
        {
          "name" : "Release",
          "ig-version" : "2.0.0",
          "package" : "medcom.fhir.dk.carecommunication#2.0.0",
          "fhir-version" : ["4.0.1"],
          "url" : "http://medcomfhir.dk/ig/carecommunication/2.0.0"
        },
        {
          "name" : "STU",
          "ig-version" : "1.0.0",
          "package" : "medcom.fhir.dk.carecommunication#1.0.0",
          "fhir-version" : ["4.0.1"],
          "url" : "http://medcomfhir.dk/fhir/ig/dk-medcom-carecommunication"
        }
      ],
      "product" : ["fhir"]
    },
    {
      "name" : "DK MedCom Core",
      "category" : "Frameworks",
      "npm-name" : "medcom.fhir.dk.core",
      "description" : "This IG includes core profiles defined by MedCom. These profiles are used in MedCom's FHIR standards.",
      "authority" : "MedCom (DK)",
      "country" : "dk",
      "history" : "http://medcomfhir.dk/ig/core/history.html",
      "language" : ["en"],
      "canonical" : "http://medcomfhir.dk/ig/core",
      "ci-build" : "http://build.fhir.org/ig/medcomdk/dk-medcom-core",
      "editions" : [
        {
          "name" : "Release",
          "ig-version" : "2.3.0",
          "package" : "medcom.fhir.dk.core#2.3.0",
          "fhir-version" : ["4.0.1"],
          "url" : "http://medcomfhir.dk/ig/core/2.3.0"
        },
        {
          "name" : "Release",
          "ig-version" : "2.2.0",
          "package" : "medcom.fhir.dk.core#2.2.0",
          "fhir-version" : ["4.0.1"],
          "url" : "http://medcomfhir.dk/ig/core/2.2.0"
        },
        {
          "name" : "Release",
          "ig-version" : "2.1.0",
          "package" : "medcom.fhir.dk.core#2.1.0",
          "fhir-version" : ["4.0.1"],
          "url" : "http://medcomfhir.dk/ig/core/2.1.0"
        },
        {
          "name" : "Release",
          "ig-version" : "2.0.0",
          "package" : "medcom.fhir.dk.core#2.0.0",
          "fhir-version" : ["4.0.1"],
          "url" : "http://medcomfhir.dk/ig/core/2.0.0"
        }
      ],
      "product" : ["fhir"]
    },
    {
      "name" : "DK MedCom Terminology",
      "category" : "Terminology",
      "npm-name" : "medcom.fhir.dk.terminology",
      "description" : "This IG includes CodeSystems, ValueSets and ConceptMaps defined by MedCom and used in MedCom's FHIR standards.",
      "authority" : "MedCom (DK)",
      "country" : "dk",
      "history" : "http://medcomfhir.dk/ig/terminology/history.html",
      "language" : ["en"],
      "canonical" : "http://medcomfhir.dk/ig/terminology",
      "ci-build" : "http://build.fhir.org/ig/medcomdk/dk-medcom-terminology",
      "editions" : [
        {
          "name" : "Release",
          "ig-version" : "1.6.0",
          "package" : "medcom.fhir.dk.terminology#1.6.0",
          "fhir-version" : ["4.0.1"],
          "url" : "http://medcomfhir.dk/ig/terminology/1.6.0"
        },
        {
          "name" : "Release",
          "ig-version" : "1.5.0",
          "package" : "medcom.fhir.dk.terminology#1.5.0",
          "fhir-version" : ["4.0.1"],
          "url" : "http://medcomfhir.dk/ig/terminology/1.5.0"
        },
        {
          "name" : "Release",
          "ig-version" : "1.4.0",
          "package" : "medcom.fhir.dk.terminology#1.4.0",
          "fhir-version" : ["4.0.1"],
          "url" : "http://medcomfhir.dk/ig/terminology/1.4.0"
        },
        {
          "name" : "Release",
          "ig-version" : "1.3.0",
          "package" : "medcom.fhir.dk.terminology#1.3.0",
          "fhir-version" : ["4.0.1"],
          "url" : "http://medcomfhir.dk/ig/terminology/1.3.0"
        },
        {
          "name" : "Release",
          "ig-version" : "1.2.0",
          "package" : "medcom.fhir.dk.terminology#1.2.0",
          "fhir-version" : ["4.0.1"],
          "url" : "http://medcomfhir.dk/ig/terminology/1.2.0"
        },
        {
          "name" : "Release",
          "ig-version" : "1.1.1",
          "package" : "medcom.fhir.dk.terminology#1.1.1",
          "fhir-version" : ["4.0.1"],
          "url" : "http://medcomfhir.dk/ig/terminology/1.1.1"
        },
        {
          "name" : "Release",
          "ig-version" : "1.1.0",
          "package" : "medcom.fhir.dk.terminology#1.1.0",
          "fhir-version" : ["4.0.1"],
          "url" : "http://medcomfhir.dk/ig/terminology/1.1.0"
        },
        {
          "name" : "Release",
          "ig-version" : "1.0.0",
          "package" : "medcom.fhir.dk.terminology#1.0.0",
          "fhir-version" : ["4.0.1"],
          "url" : "http://medcomfhir.dk/ig/terminology/1.0.0"
        }
      ],
      "product" : ["fhir"]
    },
    {
      "name" : "DK MedCom HospitalNotification",
      "category" : "Care Management",
      "npm-name" : "medcom.fhir.dk.hospitalnotification",
      "description" : "This IG includes profiles used in MedCom's HospitalNotification standard. The purpose of HospitalNotification is to inform the citizen’s current care and health provider in the primary sector about the start, end, and period of leave of the citizen’s stay at the hospital. The communication is messagebased.",
      "authority" : "MedCom (DK)",
      "country" : "dk",
      "history" : "http://medcomfhir.dk/ig/hospitalnotification/history.html",
      "language" : ["en"],
      "canonical" : "http://medcomfhir.dk/ig/hospitalnotification",
      "ci-build" : "http://build.fhir.org/ig/medcomdk/dk-medcom-hospitalnotification",
      "editions" : [
        {
          "name" : "Release",
          "ig-version" : "3.0.1",
          "package" : "medcom.fhir.dk.hospitalnotification#3.0.1",
          "fhir-version" : ["4.0.1"],
          "url" : "http://medcomfhir.dk/ig/hospitalnotification/3.0.1"
        },
        {
          "name" : "Release",
          "ig-version" : "3.0.0",
          "package" : "medcom.fhir.dk.hospitalnotification#3.0.0",
          "fhir-version" : ["4.0.1"],
          "url" : "http://medcomfhir.dk/ig/hospitalnotification/3.0.0"
        },
        {
          "name" : "Release",
          "ig-version" : "2.0.0",
          "package" : "medcom.fhir.dk.hospitalnotification#2.0.0",
          "fhir-version" : ["4.0.1"],
          "url" : "http://medcomfhir.dk/ig/hospitalnotification/2.0.0"
        },
        {
          "name" : "STU",
          "ig-version" : "1.0.0",
          "package" : "medcom.fhir.dk.hospitalnotification#1.0.0",
          "fhir-version" : ["4.0.1"],
          "url" : "http://medcomfhir.dk/fhir/ig/dk-medcom-hospitalnotification"
        }
      ],
      "product" : ["fhir"]
    },
    {
      "name" : "DK MedCom Acknowledgement",
      "category" : "Frameworks",
      "npm-name" : "medcom.fhir.dk.acknowledgement",
      "description" : "This IG includes profiles used in MedCom's Acknowledgement standard. An Acknowledgement is used as a receipt in messagebased communication.",
      "authority" : "MedCom (DK)",
      "country" : "dk",
      "history" : "http://medcomfhir.dk/ig/acknowledgement/history.html",
      "language" : ["en"],
      "canonical" : "http://medcomfhir.dk/ig/acknowledgement/",
      "ci-build" : "http://build.fhir.org/ig/medcomdk/dk-medcom-acknowledgement",
      "editions" : [
        {
          "name" : "Release",
          "ig-version" : "2.0.1",
          "package" : "medcom.fhir.dk.acknowledgement#2.0.1",
          "fhir-version" : ["4.0.1"],
          "url" : "http://medcomfhir.dk/ig/acknowledgement/2.0.1"
        },
        {
          "name" : "Release",
          "ig-version" : "2.0.0",
          "package" : "medcom.fhir.dk.acknowledgement#2.0.0",
          "fhir-version" : ["4.0.1"],
          "url" : "http://medcomfhir.dk/ig/acknowledgement/2.0.0"
        },
        {
          "name" : "STU",
          "ig-version" : "1.0.0",
          "package" : "medcom.fhir.dk.acknowledgement#1.0.0",
          "fhir-version" : ["4.0.1"],
          "url" : "http://medcomfhir.dk/fhir/ig/dk-medcom-acknowledgement"
        }
      ],
      "product" : ["fhir"]
    },
    {
      "name" : "DK MedCom HomeCareObservation",
      "category" : "Care Management",
      "npm-name" : "medcom.fhir.dk.homecareobservation",
      "description" : "This Implementation Guide contains profiles developed to be part of a production trial of the communication between the general practitioner and municipal acute care team.      ",
      "authority" : "MedCom",
      "country" : "dk",
      "history" : "http://medcomfhir.dk/ig/homecareobservation/history.html",
      "language" : ["en"],
      "canonical" : "http://medcomfhir.dk/ig/homecareobservation",
      "ci-build" : "http://build.fhir.org/ig/medcomdk/dk-medcom-homecareobservation",
      "editions" : [
        {
          "name" : "Release",
          "ig-version" : "1.0.0",
          "package" : "medcom.fhir.dk.homecareobservation#1.0.0",
          "fhir-version" : ["4.0.1"],
          "url" : "http://medcomfhir.dk/ig/homecareobservation/1.0.0"
        }
      ],
      "product" : ["fhir"]
    },
    {
      "name" : "DK MedCom Messaging",
      "category" : "Frameworks",
      "npm-name" : "medcom.fhir.dk.messaging",
      "description" : "This IG includes messaging profiles defined by MedCom. These profiles are used in messagebased communication.",
      "authority" : "MedCom (DK)",
      "country" : "dk",
      "history" : "http://medcomfhir.dk/ig/messaging/history.html",
      "language" : ["en"],
      "canonical" : "http://medcomfhir.dk/ig/messaging/",
      "ci-build" : "http://build.fhir.org/ig/medcomdk/dk-medcom-messaging",
      "editions" : [
        {
          "name" : "Release",
          "ig-version" : "2.1.0",
          "package" : "medcom.fhir.dk.messaging#2.1.0",
          "fhir-version" : ["4.0.1"],
          "url" : "http://medcomfhir.dk/ig/messaging/2.1.0"
        },
        {
          "name" : "Release",
          "ig-version" : "2.0.0",
          "package" : "medcom.fhir.dk.messaging#2.0.0",
          "fhir-version" : ["4.0.1"],
          "url" : "http://medcomfhir.dk/ig/messaging/2.0.0"
        },
        {
          "name" : "STU",
          "ig-version" : "1.0.0",
          "package" : "medcom.fhir.dk.messaging#1.0.0",
          "fhir-version" : ["4.0.1"],
          "url" : "http://medcomfhir.dk/fhir/ig/dk-medcom-messaging"
        }
      ],
      "product" : ["fhir"]
    },
    {
      "name" : "CDA: Clinical Document Architecture",
      "category" : "Clinical Documents",
      "npm-name" : "hl7.cda.uv.core",
      "description" : "This Implementation Guide is a representation of the Clinical Document Architecture (CDA) specification using FHIR Logical Models expressed as FHIR StructureDefinition instances.",
      "authority" : "HL7",
      "country" : "uv",
      "history" : "http://hl7.org/cda/stds/core/history.html",
      "language" : ["en"],
      "canonical" : "http://hl7.org/cda/stds/core",
      "ci-build" : "http://build.fhir.org/ig/HL7/CDA-core-sd",
      "product" : ["fhir", "cda"],
      "editions" : [
        {
          "name" : "CDA 2.0 Informative",
          "ig-version" : "2.0.1-sd",
          "package" : "hl7.cda.uv.core#2.0.1-sd",
          "fhir-version" : ["5.0.0"],
          "url" : "http://hl7.org/cda/stds/core/2.0.1-sd"
        }
      ]
    },
    {
      "name" : "Integrated Reporting Applications",
      "category" : "Imaging",
      "npm-name" : "ihe.rad.ira",
      "description" : "The Integrated Reporting Applications (IRA) profile helps applications that are used together during reporting (e.g., image display, report creator, clinical applications, AI tools, etc) to share information using a standard called FHIRcast. Each application can share what it is doing and the data it is creating, referred to as Context and Content, respectively. Other applications are notified so they can then intelligently synchronize their behavior or use the new data.",
      "authority" : "IHE",
      "country" : "uv",
      "history" : "https://profiles.ihe.net/RAD/IRA/history.html",
      "language" : ["en"],
      "canonical" : "https://profiles.ihe.net/RAD/IRA",
      "ci-build" : "http://build.fhir.org/ig/IHE/RAD.IRA/branches/master/index.html",
      "editions" : [
        {
          "name" : "Publication",
          "ig-version" : "1.0.0",
          "package" : "ihe.rad.ira#1.0.0",
          "fhir-version" : ["5.0.0"],
          "url" : "https://profiles.ihe.net/RAD/IRA/1.0.0"
        }
      ],
      "product" : ["fhir"]
    },
    {
      "name" : "PDSm",
      "category" : "Clinical Documents",
      "npm-name" : "ans.fhir.fr.pdsm",
      "description" : "Partage de Documents de Santé en mobilité (PDSm)",
      "authority" : "ANS (FR)",
      "country" : "fr",
      "language" : "fr",
      "history" : "https://interop.esante.gouv.fr/ig/fhir/pdsm/history.html",
      "canonical" : "https://interop.esante.gouv.fr/ig/fhir/pdsm",
      "ci-build" : "https://build.interop.esante.gouv.fr/ig/fhir/pdsm",
      "editions" : [
        {
          "name" : "Release 17.3.2023 (3.0.0)",
          "ig-version" : "3.0.0",
          "fhir-version" : ["4.0.1"],
          "package" : "ans.fhir.fr.pdsm#3.0.0",
          "url" : "https://interop.esante.gouv.fr/ig/fhir/pdsm/3.0.0"
        }
      ],
      "product" : ["fhir"]
    },
    {
      "name" : "U.S. Physical Activity IG",
      "category" : "Care Management",
      "npm-name" : "hl7.fhir.us.physical-activity",
      "description" : "Defines U.S. interoperability expectations related to physical activity, including primary assessment, supporting measures, plans, goals, referrals and patient-engagement.  Supports interoperability between care managers (e.g. EHRs, community health systems, etc.), service providers (physical activity professionals including exercise physiologists, personal trainers, community fitness centers, etc.), as well as patient-facing applications.",
      "authority" : "HL7",
      "country" : "us",
      "history" : "http://hl7.org/fhir/us/physical-activity/history.html",
      "language" : ["en"],
      "canonical" : "http://hl7.org/fhir/us/physical-activity",
      "ci-build" : "http://build.fhir.org/ig/HL7/physical-activity",
      "editions" : [
        {
          "name" : "STU 1.0",
          "ig-version" : "1.0.0",
          "package" : "hl7.fhir.us.physical-activity#1.0.0",
          "fhir-version" : ["4.0.1"],
          "url" : "http://hl7.org/fhir/us/physical-activity/STU1"
        }
      ],
      "product" : ["fhir"]
    },
    {
      "name" : "Protocols for Clinical Registry Extraction and Data Submission (CREDS) IG",
      "category" : "Clinical Registries",
      "npm-name" : "hl7.fhir.us.registry-protocols",
      "description" : "This guide profiles how a registry says what needs to be sent, and how a healthcare provider organization can use that to automate the collection and formatting the data into a submission, conforming to registry or FHIR implementation guide defined profiles and protocols.",
      "authority" : "HL7",
      "country" : "us",
      "history" : "http://hl7.org/fhir/us/registry-protocols/history.html",
      "language" : ["en"],
      "canonical" : "http://hl7.org/fhir/us/registry-protocols",
      "ci-build" : "http://build.fhir.org/ig/HL7/fhir-registry-protocols-ig",
      "editions" : [
        {
          "name" : "STU1",
          "ig-version" : "1.0.0",
          "package" : "hl7.fhir.us.registry-protocols#1.0.0",
          "fhir-version" : ["4.0.1"],
          "url" : "http://hl7.org/fhir/us/registry-protocols/STU1"
        }
      ],
      "product" : ["fhir"]
    },
    {
      "name" : "Real Time Location Services Implementation Guide",
      "category" : "Administration",
      "npm-name" : "hl7.fhir.uv.rtls",
      "description" : "This implementation guide defines the use of FHIR resources to exchange real time data about where patients, staff, device, or other assets are located within a hospital or other healthcare facility. This data is typically exchanged between a healthcare system and a Real Time Location System (RTLS) that captures, processes, and stores information about the location of tracking tags.",
      "authority" : "HL7",
      "country" : "uv",
      "history" : "http://hl7.org/fhir/uv/rtls/history.html",
      "language" : ["en"],
      "canonical" : "http://hl7.org/fhir/uv/rtls",
      "ci-build" : "http://build.fhir.org/ig/HL7/rtls-ig",
      "editions" : [
        {
          "name" : "STU 1.0 Ballot",
          "ig-version" : "1.0.0-ballot",
          "package" : "hl7.fhir.uv.rtls#1.0.0-ballot",
          "fhir-version" : ["5.0.0"],
          "url" : "http://hl7.org/fhir/uv/rtls/2023May"
        }
      ],
      "product" : ["fhir"]
    },
    {
      "name" : "Adverse Event Clinical Research R4 Backport",
      "category" : "Research",
      "npm-name" : "hl7.fhir.uv.ae-research-backport-ig",
      "description" : "This IG is for the clinical research setting. It defines the data elements needed to support the workflow for collecting and reporting serious and non-serious adverse events in clinical research to meet the need for regulatory submission requirements.",
      "authority" : "HL7",
      "country" : "uv",
      "history" : "http://hl7.org/fhir/uv/ae-research-backport-ig/history.html",
      "language" : ["en"],
      "canonical" : "http://hl7.org/fhir/uv/ae-research-backport-ig",
      "ci-build" : "http://build.fhir.org/ig/HL7/fhir-ae-research-backport-ig",
      "editions" : [
        {
          "name" : "STU 1",
          "ig-version" : "1.0.1",
          "package" : "hl7.fhir.uv.ae-research-backport-ig#1.0.1",
          "fhir-version" : ["4.0.1"],
          "url" : "http://hl7.org/fhir/uv/ae-research-backport-ig/STU1"
        }
      ],
      "product" : ["fhir"]
    },
    {
      "name" : "CCDA: Consolidated CDA Release",
      "category" : "Clinical Documents",
      "npm-name" : "hl7.cda.us.ccda",
      "description" : "C-CDA 3.0 merges the C-CDA R2.1 and the C-CDA Companion Guides, adds C-CDA enhancement requests, and incorporates new design and guidance for USCDI V4. The guide represents C-CDA templates using HL7 FHIR StructureDefinition. It is built upon the underlying CDA standard’s structures defined as Logical Models. These FHIR Logical models are abstract data structures which have been instantiated into physical CDA templates to be implemented in CDA data exchange. As such, it adheres to the CDA Release 2.0 standard and remains a CDA-based Implementation Guide (IG).",
      "authority" : "HL7",
      "country" : "us",
      "history" : "http://hl7.org/cda/stds/ccda/history.html",
      "language" : ["en"],
      "canonical" : "http://hl7.org/cda/us/ccda",
      "ci-build" : "http://build.fhir.org/ig/HL7/CDA-ccda",
      "product" : ["fhir", "cda"],
      "editions" : [
        {
          "name" : "CCDA 4.0 Ballot",
          "ig-version" : "4.0.0-ballot",
          "package" : "hl7.cda.us.ccda#4.0.0-ballot",
          "fhir-version" : ["5.0.0"],
          "url" : "http://hl7.org/cda/us/ccda/2025Jan"
        }
      ]
    },
    {
      "name" : "Adverse Event Clinical Research",
      "category" : "Research",
      "npm-name" : "hl7.fhir.uv.ae-research-ig",
      "description" : "This IG is for the clinical research setting. It defines the data elements needed to support the workflow for collecting and reporting serious and non-serious adverse events in clinical research to meet the need for regulatory submission requirements.",
      "authority" : "HL7",
      "country" : "uv",
      "history" : "http://hl7.org/fhir/uv/ae-research-ig/history.html",
      "language" : ["en"],
      "canonical" : "http://hl7.org/fhir/uv/ae-research-ig",
      "ci-build" : "http://build.fhir.org/ig/HL7/fhir-ae-research-ig",
      "editions" : [
        {
          "name" : "STU 1",
          "ig-version" : "1.0.1",
          "package" : "hl7.fhir.uv.ae-research-ig#1.0.1",
          "fhir-version" : ["5.0.0"],
          "url" : "http://hl7.org/fhir/uv/ae-research-ig/STU1"
        }
      ],
      "product" : ["fhir"]
    },
    {
      "name" : "FHIR Core Extensions Registry",
      "category" : "Extensions",
      "npm-name" : "hl7.fhir.uv.extensions",
      "description" : "This package defines the 'core extensions' - the extensions defined globally and available to all implementers",
      "authority" : "HL7",
      "country" : "uv",
      "history" : "http://hl7.org/fhir/extensions/history.html",
      "language" : ["en"],
      "canonical" : "http://hl7.org/fhir/extensions",
      "ci-build" : "http://build.fhir.org/ig/HL7/fhir-extensions",
      "product" : ["fhir"],
      "editions" : [
        {
          "name" : "Release 5.2",
          "ig-version" : "5.2.0",
          "package" : "hl7.fhir.uv.extensions#5.2.0",
          "fhir-version" : ["5.0.0"],
          "url" : "http://hl7.org/fhir/extensions/5.2.0"
        }
      ]
    },
    {
      "name" : "National Directory of Healthcare Providers and Services (NDH) Implementation Guide",
      "category" : "Administration",
      "npm-name" : "hl7.fhir.us.ndh",
      "description" : "Standard for the population, verification and exchange of Health and Social Care Directory information between a Validated National Directory and local directories (primarily for workflow integration).  This applies to individual demographics, organizational demographics, relationship between individuals and organizations, services provided, and electronic endpoint metadata",
      "authority" : "HL7",
      "country" : "us",
      "history" : "http://hl7.org/fhir/us/ndh/history.html",
      "language" : ["en"],
      "canonical" : "http://hl7.org/fhir/us/ndh",
      "ci-build" : "http://build.fhir.org/ig/HL7/fhir-us-ndh",
      "product" : ["fhir"],
      "editions" : [
        {
          "name" : "STU1",
          "ig-version" : "1.0.0",
          "package" : "hl7.fhir.us.ndh#1.0.0",
          "fhir-version" : ["4.0.1"],
          "url" : "http://hl7.org/fhir/us/ndh/STU1"
        }
      ]
    },
    {
      "name" : "Privacy Consent on FHIR (PCF)",
      "category" : "Privacy / Security",
      "npm-name" : "ihe.iti.pcf",
      "description" : "The Privacy Consent on FHIR (PCF) Profile provides support for patient privacy consents and access control where a FHIR API is used to access Document Sharing Health Information Exchanges.",
      "authority" : "IHE",
      "country" : "uv",
      "history" : "https://profiles.ihe.net/ITI/PCF/history.html",
      "language" : ["en"],
      "canonical" : "https://profiles.ihe.net/ITI/PCF",
      "ci-build" : "http://build.fhir.org/ig/IHE/ITI.PCF/branches/master/index.html",
      "editions" : [
        {
          "name" : "Publication",
          "ig-version" : "1.1.0",
          "package" : "ihe.iti.pcf#1.1.0",
          "fhir-version" : ["4.0.1"],
          "url" : "https://profiles.ihe.net/ITI/PCF/1.1.0"
        }
      ],
      "product" : ["fhir"]
    },
    {
      "name" : "HL7 Sweden base profiles",
      "category" : "National Base",
      "npm-name" : "hl7se.fhir.base",
      "description" : "Implementation Guide for Swedish Base Profiles",
      "authority" : "HL7 Sweden",
      "country" : "se",
      "history" : "http://hl7.se/fhir/ig/base/history.html",
      "language" : ["en"],
      "canonical" : "http://hl7.se/fhir/ig/base",
      "ci-build" : "http://build.fhir.org/ig/HL7Sweden/basprofiler-r4",
      "editions" : [
        {
          "name" : "Releases",
          "ig-version" : "1.0.0",
          "package" : "hl7se.fhir.base#1.0.0",
          "fhir-version" : ["4.0.1"],
          "url" : "http://hl7.se/fhir/ig/base/1.0.0"
        }
      ],
      "product" : ["fhir"]
    },
    {
      "name" : "Da Vinci Value-Based Performance Reporting Implementation Guide",
      "category" : "Financial",
      "npm-name" : "hl7.fhir.us.davinci-vbpr",
      "description" : "This implementation guide enables value-based performance reports to be specified in a standard format and exchanged using standardized mechanisms between payers and providers to support the shift from fee-for-service to value-based care.",
      "authority" : "HL7",
      "country" : "us",
      "history" : "http://hl7.org/fhir/us/davinci-vbpr/history.html",
      "language" : ["en"],
      "canonical" : "http://hl7.org/fhir/us/davinci-vbpr",
      "ci-build" : "http://build.fhir.org/ig/HL7/davinci-vbpr",
      "editions" : [
        {
          "name" : "STU1",
          "ig-version" : "1.0.0",
          "package" : "hl7.fhir.us.davinci-vbpr#1.0.0",
          "fhir-version" : ["4.0.1"],
          "url" : "http://hl7.org/fhir/us/davinci-vbpr/STU1"
        }
      ],
      "product" : ["fhir"]
    },
    {
      "name" : "International Birth And Child Model Implementation Guide",
      "category" : "Clinical Observations",
      "npm-name" : "hl7.fhir.uv.ibcm",
      "description" : "During a pregnancy clinical systems communicate data about the mother, the unborn fetus(es), the pregnancy, and child(ren). This includes information shared among EHR, ultrasound, radiology, lab and pharmacy systems. This IG explains how you model and communicate data and relate the fetus(es) to the mother using the FHIR resource Patient with extension indicating a distinct fetal record. Options for referencing information such as observation about the fetus as a body site within the maternal record will also be included. Examples and diagrams are provided to illustrate the use cases.",
      "authority" : "HL7",
      "country" : "uv",
      "history" : "http://hl7.org/fhir/uv/ibcm/history.html",
      "language" : ["en"],
      "canonical" : "http://hl7.org/fhir/uv/ibcm",
      "ci-build" : "http://build.fhir.org/ig/HL7/fetal_records",
      "editions" : [
        {
          "name" : "STU 1 Ballot",
          "ig-version" : "1.0.0-ballot2",
          "package" : "hl7.fhir.uv.ibcm#1.0.0-ballot2",
          "fhir-version" : ["5.0.0"],
          "url" : "http://hl7.org/fhir/uv/ibcm/2024Sep"
        }
      ],
      "product" : ["fhir"]
    },
    {
      "name" : "Canonical Resource Management Infrastructure Implementation Guide",
      "category" : "Infrastructure",
      "npm-name" : "hl7.fhir.uv.crmi",
      "description" : "The Canonical Resource Management Infrastructure implementation guide defines profiles, operations, capability statements and guidance to facilitate the content management lifecycle for authoring, publishing, distribution, and implementation of FHIR knowledge artifacts such as value sets, profiles, libraries, rules, and measures. The guide is intended to be used by specification and content implementation guide authors as both a dependency for validation of published artifacts, and a guide for construction and publication of content.",
      "authority" : "HL7",
      "country" : "uv",
      "history" : "http://hl7.org/fhir/uv/crmi/history.html",
      "language" : ["en"],
      "canonical" : "http://hl7.org/fhir/uv/crmi",
      "ci-build" : "http://build.fhir.org/ig/HL7/crmi-ig",
      "editions" : [
        {
          "name" : "STU1",
          "ig-version" : "1.0.0",
          "package" : "hl7.fhir.uv.crmi#1.0.0",
          "fhir-version" : ["4.0.1"],
          "url" : "http://hl7.org/fhir/uv/crmi/STU1"
        }
      ],
      "product" : ["fhir"]
    },
    {
      "name" : "Evidence Based Medicine on FHIR Implementation Guide",
      "category" : "Evidence Base Medicine",
      "npm-name" : "hl7.fhir.uv.ebm",
      "description" : "This implementation guide covers the broad scope of representation of scientific knowledge, including (1) citations to represent identification, location, classification, and attribution for knowledge artifacts; (2) components of research study design including study eligibility criteria (cohort definitions) and endpoint analysis plans; (3) research results including the statistic findings, definition of variables for which those findings apply, and the certainty of these findings; (4) assessments of research results; (5) aggregation and synthesis of research results; (6) judgments regarding evidence syntheses and contextual factors related to recommendations; (7) recommendations; and (8) compositions of combinations of these types of knowledge. The types of interoperability covered include syntactic (Resource StructureDefinitions) and semantic (value sets).",
      "authority" : "HL7",
      "country" : "uv",
      "history" : "http://hl7.org/fhir/uv/ebm/history.html",
      "language" : ["en"],
      "canonical" : "http://hl7.org/fhir/uv/ebm",
      "ci-build" : "http://build.fhir.org/ig/HL7/ebm",
      "product" : ["fhir"],
      "editions" : [
        {
          "name" : "STU1 Ballot",
          "ig-version" : "1.0.0-ballot2",
          "package" : "hl7.fhir.uv.ebm#1.0.0-ballot2",
          "fhir-version" : ["6.0.0"],
          "url" : "http://hl7.org/fhir/uv/ebm/2025May"
        }
      ]
    },
    {
      "name" : "KLTerm",
      "category" : "Terminology",
      "npm-name" : "kl.dk.fhir.term",
      "description" : "Base Terminology for KL",
      "authority" : "Kommunernes Landsforening (DK)",
      "country" : "dk",
      "history" : "http://fhir.kl.dk/term/history.html",
      "language" : ["en"],
      "canonical" : "http://fhir.kl.dk/term",
      "ci-build" : "http://build.fhir.org/ig/hl7dk/kl-term",
      "product" : ["fhir"],
      "editions" : [
        {
          "name" : "Releases",
          "ig-version" : "2.2.0",
          "package" : "kl.dk.fhir.term#2.2.0",
          "fhir-version" : ["4.0.1"],
          "url" : "http://fhir.kl.dk/term/2.2.0"
        }
      ]
    },
    {
      "name" : "KLCore",
      "category" : "Frameworks",
      "npm-name" : "kl.dk.fhir.core",
      "description" : "Base Profiles for KL",
      "authority" : "Kommunernes Landsforening (DK)",
      "country" : "dk",
      "history" : "http://fhir.kl.dk/core/history.html",
      "language" : ["en"],
      "canonical" : "http://fhir.kl.dk/core",
      "ci-build" : "http://build.fhir.org/ig/hl7dk/KL-dk",
      "editions" : [
        {
          "name" : "Releases",
          "ig-version" : "1.2.0",
          "package" : "kl.dk.fhir.core#1.2.0",
          "fhir-version" : ["4.0.1"],
          "url" : "http://fhir.kl.dk/core/1.2.0"
        }
      ],
      "product" : ["fhir"]
    },
    {
      "name" : "KLGateway",
      "category" : "Clinical Registries",
      "npm-name" : "kl.dk.fhir.gateway",
      "description" : "KL Submission Guide of data for reporting of various elements",
      "authority" : "Kommunernes Landsforening (DK)",
      "country" : "dk",
      "history" : "http://fhir.kl.dk/gateway/history.html",
      "language" : ["en"],
      "canonical" : "http://fhir.kl.dk/gateway",
      "product" : ["fhir"],
      "ci-build" : "http://build.fhir.org/ig/hl7dk/kl-gateway/branches/main",
      "editions" : [
        {
          "name" : "Releases",
          "ig-version" : "1.2.0",
          "package" : "kl.dk.fhir.gateway#1.2.0",
          "fhir-version" : ["4.0.1"],
          "url" : "http://fhir.kl.dk/gateway/1.2.0"
        }
      ]
    },
    {
      "name" : "HL7 FHIR Implementation Guide: Public Health IG Release 1 - BE Realm | STU1",
      "category" : "National Base",
      "npm-name" : "hl7.fhir.be.public-health",
      "description" : "Public Health IG",
      "authority" : "eHealth Platform Belgium",
      "country" : "be",
      "history" : "https://www.ehealth.fgov.be/standards/fhir/public-health/history.html",
      "language" : ["en"],
      "canonical" : "https://www.ehealth.fgov.be/standards/fhir/public-health",
      "ci-build" : "http://build.fhir.org/ig/hl7-be/public-health",
      "editions" : [
        {
          "name" : "Trial Use",
          "ig-version" : "1.0.0",
          "package" : "hl7.fhir.be.public-health#1.0.0",
          "fhir-version" : ["4.0.1"],
          "url" : "https://www.ehealth.fgov.be/standards/fhir/public-health/1.0.0"
        }
      ],
      "product" : ["fhir"]
    },
    {
      "name" : "Sharing of IPS (sIPS)",
      "category" : "Clinical Documents",
      "npm-name" : "ihe.iti.sips",
      "description" : "Defines how HL7 FHIR IPS is communicated using IHE Document Sharing",
      "authority" : "IHE",
      "country" : "uv",
      "history" : "https://profiles.ihe.net/ITI/sIPS/history.html",
      "language" : ["en"],
      "canonical" : "https://profiles.ihe.net/ITI/sIPS",
      "ci-build" : "http://build.fhir.org/ig/IHE/ITI.sIPS/branches/master/index.html",
      "editions" : [
        {
          "name" : "Publication",
          "ig-version" : "1.0.0",
          "package" : "ihe.iti.sips#1.0.0",
          "fhir-version" : ["4.0.1"],
          "url" : "https://profiles.ihe.net/ITI/sIPS/1.0.0"
        }
      ],
      "product" : ["fhir"]
    },
    {
      "name" : "KLFFBMessaging",
      "category" : "Frameworks",
      "npm-name" : "kl.dk.fhir.ffbmessaging",
      "description" : "Danish municipalities implementation guide for FFB messaging. A standard for exchanging social information from citizen journals between municipalities. The aim is to support citizens continuously, e.g. when they move, or receives interventions outside their home municipality.",
      "authority" : "HL7 Denmark",
      "country" : "dk",
      "history" : "http://fhir.kl.dk/ffbmessaging/history.html",
      "language" : ["en"],
      "canonical" : "http://fhir.kl.dk/ffbmessaging",
      "ci-build" : "http://build.fhir.org/ig/hl7dk/kl-ffb-messaging",
      "editions" : [
        {
          "name" : "Releases",
          "ig-version" : "1.0.0",
          "package" : "kl.dk.fhir.ffbmessaging#1.0.0",
          "fhir-version" : ["4.0.1"],
          "url" : "http://fhir.kl.dk/ffbmessaging/1.0.0"
        }
      ],
      "product" : ["fhir"]
    },
    {
      "name" : "KLFFinst",
      "category" : "Frameworks",
      "npm-name" : "kl.dk.fhir.ffinst",
      "description" : "Danish municipalities implementation guide for FFInst ",
      "authority" : "HL7 Denmark",
      "country" : "dk",
      "history" : "http://fhir.kl.dk/ffinst/history.html",
      "language" : ["en"],
      "canonical" : "http://fhir.kl.dk/ffinst",
      "ci-build" : "http://build.fhir.org/ig/hl7dk/KL-dk-tools",
      "editions" : [
        {
          "name" : "Releases",
          "ig-version" : "1.0.0",
          "package" : "kl.dk.fhir.ffinst#1.0.0",
          "fhir-version" : ["4.0.1"],
          "url" : "http://fhir.kl.dk/ffinst/1.0.0"
        }
      ],
      "product" : ["fhir"]
    },
    {
      "name" : "KLFFBReporting",
      "category" : "Clinical Registries",
      "npm-name" : "kl.dk.fhir.ffbreporting",
      "description" : "Danish municipalities implementation guide for FFB reporting. A standard for reporting social information from citizen journals to a gateway. The aim is to use the data in population based studies and management information systems",
      "authority" : "HL7 Denmark",
      "country" : "dk",
      "history" : "http://fhir.kl.dk/ffbreporting/history.html",
      "language" : ["en"],
      "canonical" : "http://fhir.kl.dk/ffbreporting",
      "ci-build" : "http://build.fhir.org/ig/hl7dk/kl-ffb-reporting",
      "editions" : [
        {
          "name" : "Releases",
          "ig-version" : "1.0.0",
          "package" : "kl.dk.fhir.ffbreporting#1.0.0",
          "fhir-version" : ["4.0.1"],
          "url" : "http://fhir.kl.dk/ffbreporting/1.0.0"
        }
      ],
      "product" : ["fhir"]
    },
    {
      "name" : "Animal terapeuta (não humano)",
      "category" : "Research",
      "npm-name" : "animal.terapeuta",
      "description" : "Cadastro de animais terapeutas visando a facilidade de localização deles pelas habilidades.",
      "authority" : "CGIS (UFG) (BR)",
      "country" : "br",
      "history" : "https://fhir.fabrica.inf.ufg.br/ig/history.html",
      "language" : ["pt"],
      "canonical" : "https://fhir.fabrica.inf.ufg.br/ig",
      "ci-build" : "https://fhir.fabrica.inf.ufg.br/ig",
      "editions" : [
        {
          "name" : "Releases",
          "ig-version" : "0.1.2",
          "package" : "animal.terapeuta#0.1.2",
          "fhir-version" : ["4.0.1"],
          "url" : "https://fhir.fabrica.inf.ufg.br/ig"
        }
      ],
      "product" : ["fhir"]
    },
    {
      "name" : "Guia de Implementação da SES GO - CORE",
      "category" : "Medication / Immunization",
      "npm-name" : "br.go.ses.core",
      "description" : "Guia de Implementação da SES GO - CORE",
      "authority" : "Secretaria de Estado da Saúde de Goiás",
      "country" : "br",
      "history" : "https://fhir.saude.go.gov.br/r4/core/history.html",
      "language" : ["pt"],
      "canonical" : "https://fhir.saude.go.gov.br/r4/core",
      "ci-build" : "https://fhir.saude.go.gov.br/r4/core",
      "editions" : [
        {
          "name" : "Releases",
          "ig-version" : "0.0.1",
          "package" : "br.go.ses.core#0.0.1",
          "fhir-version" : ["4.0.1"],
          "url" : "https://fhir.saude.go.gov.br/r4/core"
        }
      ],
      "product" : ["fhir"]
    },
    {
      "name" : "Common FHIR profile vendor collaboration",
      "category" : "EHR Access",
      "npm-name" : "care.commonprofiles.fhir",
      "description" : "ImplementationGuide published by a collaborative group of Swedish stakeholders of healthcare IT systems.",
      "authority" : "CommonProfiles.care (SE)",
      "country" : "se",
      "history" : "https://commonprofiles.care/fhir/history.html",
      "language" : ["en"],
      "canonical" : "https://commonprofiles.care/fhir",
      "ci-build" : "https://build.fhir.org/ig/commonprofiles-care/fhir/",
      "editions" : [
        {
          "name" : "Releases",
          "ig-version" : "1.0.1",
          "package" : "care.commonprofiles.fhir#1.0.1",
          "fhir-version" : ["4.0.1"],
          "url" : "https://commonprofiles.care/fhir/1.0.1/"
        }
      ],
      "product" : ["fhir"]
    },
    {
      "name" : "KLGatewayRehab",
      "category" : "Clinical Registries",
      "npm-name" : "kl.dk.fhir.rehab",
      "description" : "This implementation guide describes the delivery of §140 rehabilitation data to KL Gateway.",
      "authority" : "HL7 Denmark",
      "country" : "dk",
      "history" : "http://fhir.kl.dk/rehab/history.html",
      "language" : ["en"],
      "canonical" : "http://fhir.kl.dk/rehab",
      "ci-build" : "http://build.fhir.org/ig/hl7dk/kl-gateway-rehab",
      "product" : ["fhir"],
      "editions" : [
        {
          "name" : "Releases",
          "ig-version" : "2.2.0",
          "package" : "kl.dk.fhir.rehab#2.2.0",
          "fhir-version" : ["4.0.1"],
          "url" : "http://fhir.kl.dk/rehab/2.2.0"
        }
      ]
    },
    {
      "name" : "KLGatewayPrevention",
      "category" : "Clinical Registries",
      "npm-name" : "kl.dk.fhir.prevention",
      "description" : "This implementation guide describes the delivery of §119 prevention/health promotion data to KL Gateway.",
      "authority" : "HL7 Denmark",
      "country" : "dk",
      "history" : "http://fhir.kl.dk/prevention/history.html",
      "language" : ["en"],
      "canonical" : "http://fhir.kl.dk/prevention",
      "ci-build" : "http://build.fhir.org/ig/hl7dk/kl-gateway-prevention",
      "editions" : [
        {
          "name" : "Releases",
          "ig-version" : "2.0.0",
          "package" : "kl.dk.fhir.prevention#2.0.0",
          "fhir-version" : ["4.0.1"],
          "url" : "http://fhir.kl.dk/prevention/2.0.0"
        }
      ],
      "product" : ["fhir"]
    },
    {
      "name" : "KLChildren",
      "category" : "Clinical Registries",
      "npm-name" : "kl.dk.fhir.children",
      "description" : "This implementation guide describes the delivery of children health data to KL Gateway.",
      "authority" : "HL7 Denmark",
      "country" : "dk",
      "history" : "http://fhir.kl.dk/children/history.html",
      "language" : ["en"],
      "canonical" : "http://fhir.kl.dk/children",
      "ci-build" : "http://build.fhir.org/ig/hl7dk/kl-children",
      "product" : ["fhir"],
      "editions" : [
        {
          "name" : "Releases",
          "ig-version" : "2.1.0",
          "package" : "kl.dk.fhir.children#2.1.0",
          "fhir-version" : ["4.0.1"],
          "url" : "http://fhir.kl.dk/children/2.1.0"
        }
      ]
    },
    {
      "name" : "KR Core Implementation Guide",
      "category" : "National Base",
      "npm-name" : "hl7.fhir.kr.core",
      "description" : "Base Korean national implementation guide",
      "authority" : "HL7 Korea",
      "product" : ["fhir"],
      "country" : "kr",
      "language" : ["kr", "en"],
      "history" : "http://www.hl7korea.or.kr/fhir/krcore/history.html",
      "canonical" : "http://www.hl7korea.or.kr/fhir/krcore",
      "editions" : [
        {
          "name" : "STU 1",
          "ig-version" : "1.0.1",
          "package" : "hl7.fhir.kr.core#1.0.1",
          "fhir-version" : ["4.0.1"],
          "url" : "http://www.hl7korea.or.kr/fhir/krcore/STU1.0.1/"
        }
      ]
    },
    {
      "name" : "FHIRJPCoreImplementationGuide",
      "category" : "National Base",
      "npm-name" : "hl7.fhir.jp.core",
      "description" : "HL7 FHIR JP Core ImplementationGuide",
      "authority" : "FHIR Japan / JAMI",
      "product" : ["fhir"],
      "country" : "jp",
      "language" : ["ja"],
      "implementations" : [
        {
          "name" : "Source Code",
          "type" : "source",
          "url" : "https://github.com/jami-fhir-jp-wg/jp-core-v1x"
        }
      ],
      "history" : "https://jpfhir.jp/fhir/core/history.html",
      "canonical" : "http://jpfhir.jp/fhir/core",
      "editions" : [
        {
          "name" : "jp-core.r4",
          "ig-version" : "1.1.1",
          "package" : "hl7.fhir.r4.core#1.1.1",
          "fhir-version" : ["4.0.1"],
          "url" : "https://jpfhir.jp/fhir/core/1.1.1"
        }
      ]
    },
    {
      "name" : "HL7Japan_JAMIeReferralImplementationGuide",
      "category" : "Clinical Documents",
      "npm-name" : "eReferral",
      "description" : "診療情報提供書　HL7 Japan-JAMI eReferral ImplementationGuide",
      "authority" : "FHIR Japan / JAMI",
      "product" : ["fhir"],
      "country" : "jp",
      "language" : ["ja"],
      "history" : "https://jpfhir.jp/fhir/eReferral/igv1/updateHistory.html",
      "canonical" : "https://jpfhir.jp/fhir/eReferral",
      "editions" : [
        {
          "name" : "eReferral",
          "ig-version" : "1.1.4",
          "package" : "eReferral#1.1.4",
          "fhir-version" : ["4.0.1"],
          "url" : "https://jpfhir.jp/fhir/eReferral/igv1"
        }
      ]
    },
    {
      "name" : "HL7JapanJAMIeDischargeSummaryImplementationGuide",
      "category" : "Clinical Documents",
      "npm-name" : "eDischargeSummary",
      "description" : "退院時サマリー　HL7 Japan-JAMI eDischargeSummary ImplementationGuide",
      "authority" : "FHIR Japan / JAMI",
      "product" : ["fhir"],
      "country" : "jp",
      "language" : ["ja"],
      "history" : "https://jpfhir.jp/fhir/eDisSummary/igv1/updateHistory.html",
      "canonical" : "https://jpfhir.jp/fhir/eDisSummary",
      "editions" : [
        {
          "name" : "eDischargeSummary",
          "ig-version" : "1.1.4",
          "package" : "eDischargeSummary#1.1.4",
          "fhir-version" : ["4.0.1"],
          "url" : "https://jpfhir.jp/fhir/eDisSummary/igv1"
        }
      ]
    },
    {
      "name" : "HL7 Europe Laboratory Report",
      "category" : "Diagnostics",
      "npm-name" : "hl7.fhir.eu.laboratory",
      "description" : "This guide defines a set of common rules to be applied to HL7 FHIR to represent a Laboratory Report in the European Context, coherently with the European eHN Guidelines",
      "authority" : "HL7 Europe",
      "country" : "eu",
      "history" : "http://hl7.eu/fhir/laboratory/history.html",
      "language" : ["en"],
      "canonical" : "http://hl7.eu/fhir/laboratory",
      "ci-build" : "http://build.fhir.org/ig/hl7-eu/laboratory",
      "product" : ["fhir"],
      "editions" : [
        {
          "name" : "STU 1",
          "ig-version" : "0.1.1",
          "package" : "hl7.fhir.eu.laboratory#0.1.1",
          "fhir-version" : ["4.0.1"],
          "url" : "http://hl7.eu/fhir/laboratory/0.1.1"
        }
      ]
    },
    {
      "name" : "HL7 FHIR Implementation Guide: Public Health IG Release 1 - BE Realm | STU1",
      "category" : "National Base",
      "npm-name" : "hl7.fhir.be.public-health",
      "description" : "HL7 FHIR Implementation Guide: Public Health IG Release 1 - BE Realm | STU1",
      "authority" : "eHealth Platform Belgium",
      "country" : "be",
      "history" : "https://www.ehealth.fgov.be/standards/fhir/public-health/history.html",
      "language" : ["en"],
      "canonical" : "https://www.ehealth.fgov.be/standards/fhir/public-health",
      "ci-build" : "http://build.fhir.org/ig/hl7-be/public-health",
      "editions" : [
        {
          "name" : "Trial Use",
          "ig-version" : "1.0.2",
          "package" : "hl7.fhir.be.public-health#1.0.2",
          "fhir-version" : ["4.0.1"],
          "url" : "https://www.ehealth.fgov.be/standards/fhir/public-health/1.0.2"
        }
      ],
      "product" : ["fhir"]
    },
    {
      "name" : "eHealth FHIR Infrastructure and Security Profiles for Belgium",
      "category" : "National Base",
      "npm-name" : "hl7.fhir.be.infsec",
      "description" : "eHealth FHIR Infrastructure and Security Profiles for Belgium",
      "authority" : "eHealth Platform Belgium",
      "country" : "be",
      "history" : "https://www.ehealth.fgov.be/standards/fhir/infsec/history.html",
      "language" : ["en"],
      "canonical" : "https://www.ehealth.fgov.be/standards/fhir/infsec",
      "ci-build" : "http://build.fhir.org/ig/hl7-be/infsec",
      "editions" : [
        {
          "name" : "Trial Use",
          "ig-version" : "1.0.0",
          "package" : "hl7.fhir.be.infsec#1.0.0",
          "fhir-version" : ["4.0.1"],
          "url" : "https://www.ehealth.fgov.be/standards/fhir/infsec/1.0.0"
        }
      ],
      "product" : ["fhir"]
    },
    {
      "name" : "Finnish Implementation Guide for SMART App Launch",
      "npm-name" : "hl7.fhir.fi.smart",
      "category" : "National Base",
      "description" : "Guidelines for using the SMART App Launch mechanism in Finland, published and maintained by HL7 Finland.",
      "authority" : "HL7",
      "country" : "fi",
      "history" : "https://hl7.fi/fhir/finnish-smart/history.html",
      "language" : ["en"],
      "canonical" : "https://hl7.fi/fhir/finnish-smart",
      "ci-build" : "https://fhir.fi/finnish-smart",
      "editions" : [
        {
          "name" : "STU 1",
          "ig-version" : "1.0.0",
          "package" : "hl7.fhir.fi.smart#1.0.0",
          "fhir-version" : ["4.0.1"],
          "url" : "https://hl7.fi/fhir/finnish-smart/1.0.0"
        }
      ],
      "product" : ["fhir"]
    },
    {
      "name" : "Finnish Base Profiles",
      "category" : "National Base",
      "npm-name" : "hl7.fhir.fi.base",
      "description" : "A core set of FHIR resources profiled for use in Finland, published and maintained by HL7 Finland",
      "authority" : "HL7",
      "country" : "fi",
      "history" : "https://hl7.fi/fhir/finnish-base-profiles/history.html",
      "language" : ["en"],
      "canonical" : "https://hl7.fi/fhir/finnish-base-profiles",
      "ci-build" : "https://fhir.fi/finnish-base-profiles",
      "editions" : [
        {
          "name" : "STU 1",
          "ig-version" : "1.0.0",
          "package" : "hl7.fhir.fi.base#1.0.0",
          "fhir-version" : ["4.0.1"],
          "url" : "https://hl7.fi/fhir/finnish-base-profiles/1.0.0"
        }
      ],
      "product" : ["fhir"]
    },
    {
      "name" : "Finnish Scheduling",
      "category" : "Care Management",
      "npm-name" : "hl7.fhir.fi.scheduling",
      "description" : "Finnish HL7 FHIR implementation guide for scheduling, published and maintained by HL7 Finland",
      "authority" : "HL7",
      "country" : "fi",
      "history" : "https://hl7.fi/fhir/finnish-scheduling/history.html",
      "language" : ["en"],
      "canonical" : "https://hl7.fi/fhir/finnish-scheduling",
      "ci-build" : "https://fhir.fi/finnish-scheduling",
      "editions" : [
        {
          "name" : "STU 1 Draft",
          "ig-version" : "0.1.0",
          "package" : "hl7.fhir.fi.scheduling#0.1.0",
          "fhir-version" : ["4.0.1"],
          "url" : "https://hl7.fi/fhir/finnish-scheduling/0.1.0"
        }
      ],
      "product" : ["fhir"]
    },
    {
      "name" : "Document Subscription for Mobile (DSUBm)",
      "category" : "Clinical Documents",
      "npm-name" : "ihe.iti.dsubm",
      "description" : "The Document Subscription for Mobile (DSUBm) profile provides a FHIR based subscription and notification mechanisms for Document Sharing. Enabling a subscription and notification when a document publication event matches the criteria expressed in the subscription.",
      "authority" : "IHE",
      "country" : "uv",
      "history" : "https://profiles.ihe.net/ITI/DSUBm/history.html",
      "language" : ["en"],
      "canonical" : "https://profiles.ihe.net/ITI/DSUBm",
      "ci-build" : "http://build.fhir.org/ig/IHE/ITI.DSUBm/branches/master/index.html",
      "editions" : [
        {
          "name" : "Publication",
          "ig-version" : "1.0.0",
          "package" : "ihe.iti.dsubm#1.0.0",
          "fhir-version" : ["4.0.1"],
          "url" : "https://profiles.ihe.net/ITI/DSUBm/1.0.0"
        }
      ],
      "product" : ["fhir"]
    },
    {
      "name" : "HRSA Uniform Data System (UDS) Patient Level Submission (PLS) (UDS+ or uds-plus) FHIR IG",
      "category" : "Surveillience / Reporting",
      "npm-name" : "fhir.hrsa.uds-plus",
      "description" : "UDS+ is part of HRSA`s modernization initiatives and requires health centers to report data annually as part of the funding grants. UDS is a standard data set that provides consistent information about Federally Qualified Health Centers. It is the source of non duplicated data for the entire scope of services included in the grant or designation for the calendar year. HRSA uses UDS data to assess the impact and performance of the Health Center Program, and to promote data-driven quality improvement",
      "authority" : "US Government",
      "country" : "us",
      "history" : "http://fhir.org/guides/hrsa/uds-plus/history.html",
      "language" : ["en"],
      "canonical" : "http://fhir.org/guides/hrsa/uds-plus",
      "ci-build" : "http://build.fhir.org/ig/drajer-health/uds-plus",
      "product" : ["fhir"],
      "editions" : [
        {
          "name" : "STU2",
          "ig-version" : "2.0.0",
          "package" : "fhir.hrsa.uds-plus#2.0.0",
          "fhir-version" : ["4.0.1"],
          "url" : "http://fhir.org/guides/hrsa/uds-plus/STU2"
        }
      ]
    },
    {
      "name" : "Pharmaceutical Quality (Industry)",
      "category" : "Pharmaceutical",
      "npm-name" : "hl7.fhir.uv.pharm-quality",
      "description" : "The FHIR resource profiles specified in this implementation guide represent data in the ICH Quality Guidelines (https://www.ich.org/page/quality-guidelines). This implementation guide defines universal realm structured data elements to support structured authoring (e.g., master data; advanced analysis) for the creation and exchange of Quality information internationally.",
      "authority" : "HL7",
      "country" : "uv",
      "history" : "http://hl7.org/fhir/uv/pharm-quality/history.html",
      "language" : ["en"],
      "canonical" : "http://hl7.org/fhir/uv/pharm-quality",
      "ci-build" : "http://build.fhir.org/ig/HL7/uv-dx-pq",
      "editions" : [
        {
          "name" : "STU1",
          "ig-version" : "1.0.0",
          "package" : "hl7.fhir.uv.pharm-quality#1.0.0",
          "fhir-version" : ["5.0.0"],
          "url" : "http://hl7.org/fhir/uv/pharm-quality/STU1"
        }
      ],
      "product" : ["fhir"]
    },
    {
      "name" : "Using CQL with FHIR Implementation Guide",
      "category" : "Infrastructure",
      "npm-name" : "hl7.fhir.uv.cql",
      "description" : "The Using CQL with FHIR implementation guide defines profiles, operations and guidance for the use of CQL with FHIR, both as a mechanism for querying, as well as inline and integrated usage as part of knowledge artifacts.",
      "authority" : "HL7",
      "country" : "uv",
      "history" : "http://hl7.org/fhir/uv/cql/history.html",
      "language" : ["en"],
      "canonical" : "http://hl7.org/fhir/uv/cql",
      "ci-build" : "http://build.fhir.org/ig/HL7/cql-ig",
      "product" : ["fhir"],
      "editions" : [
        {
          "name" : "STU2 Ballot",
          "ig-version" : "2.0.0-ballot",
          "package" : "hl7.fhir.uv.cql#2.0.0-ballot",
          "fhir-version" : ["4.0.1"],
          "url" : "http://hl7.org/fhir/uv/cql/2025Jan"
        }
      ]
    },
    {
      "name" : "Respiratory Virus Hospitalization Surveillance Network (RESP-NET) Content Implementation Guide",
      "category" : "Medication / Immunization",
      "npm-name" : "hl7.fhir.us.resp-net",
      "description" : "The Respiratory Virus Hospitalization Surveillance Network (RESP-NET) comprises three platforms that conduct population-based surveillance for laboratory-confirmed hospitalizations associated with COVID-19, Influenza, and Respiratory Syncytial Virus (RSV) among children and adults.",
      "authority" : "HL7",
      "country" : "us",
      "history" : "http://hl7.org/fhir/us/resp-net/history.html",
      "language" : ["en"],
      "canonical" : "http://hl7.org/fhir/us/resp-net",
      "ci-build" : "http://build.fhir.org/ig/HL7/fhir-resp-net-ig",
      "editions" : [
        {
          "name" : "STU1 Ballot",
          "ig-version" : "1.0.0-ballot",
          "package" : "hl7.fhir.us.resp-net#1.0.0-ballot",
          "fhir-version" : ["4.0.1"],
          "url" : "http://hl7.org/fhir/us/resp-net/2024Jan"
        }
      ],
      "product" : ["fhir"]
    },
    {
      "name" : "US Prescription Drug Monitoring Program (PDMP)",
      "category" : "Medications / Immunizations",
      "npm-name" : "hl7.fhir.us.pdmp",
      "description" : "Guidance on the use of FHIR resources and search operations to allow requestors (prescribers, pharmacists, others) to obtain a patient's medication records held in one or more Prescription Drug Monitoring Programs (PDMPs).  Also describes how the information supplied by the PDMPs is contained in the other information exchanges in the larger PDMP environment.",
      "authority" : "HL7",
      "country" : "us",
      "history" : "http://hl7.org/fhir/us/pdmp/history.html",
      "language" : ["en"],
      "canonical" : "http://hl7.org/fhir/us/pdmp",
      "ci-build" : "http://build.fhir.org/ig/HL7/fhir-pdmp",
      "editions" : [
        {
          "name" : "STU1",
          "ig-version" : "1.0.0",
          "package" : "hl7.fhir.us.pdmp#1.0.0",
          "fhir-version" : ["4.0.1"],
          "url" : "http://hl7.org/fhir/us/pdmp/STU1"
        }
      ],
      "product" : ["fhir"]
    },
    {
      "name" : "US Medication REMS",
      "category" : "Medications / Immunizations",
      "npm-name" : "hl7.fhir.us.medication-rems",
      "description" : "A Risk Evaluation and Mitigation Strategies (REMS) is a drug safety program that the U.S. FDA requires for certain medications with serious safety concerns. Complying with REMS can introduce manual work for the provider and potential delays in getting the medication to the patient. This IG provides guidance on using FHIR to automate notifications and information exchange between the provider and the REMS Administrator--to reduce burden on the provider and prevent delays in patient care.",
      "authority" : "HL7",
      "country" : "us",
      "history" : "http://hl7.org/fhir/us/medication-rems/history.html",
      "language" : ["en"],
      "canonical" : "http://hl7.org/fhir/us/medication-rems",
      "ci-build" : "http://build.fhir.org/ig/HL7/fhir-medication-rems-ig",
      "editions" : [
        {
          "name" : "STU1",
          "ig-version" : "1.0.0",
          "package" : "hl7.fhir.us.medication-rems#1.0.0",
          "fhir-version" : ["4.0.1"],
          "url" : "http://hl7.org/fhir/us/medication-rems/STU1"
        }
      ],
      "product" : ["fhir"]
    },
    {
      "name" : "CardX Hypertension Management IG",
      "category" : "Diagnostics",
      "npm-name" : "hl7.fhir.uv.cardx-htn-mng",
      "description" : "This implementation guide is intended to increase the quality of blood pressure data observed by the patient taken in a non-clinical setting or at home.",
      "authority" : "HL7",
      "country" : "uv",
      "history" : "http://hl7.org/fhir/uv/cardx-htn-mng/history.html",
      "language" : ["en"],
      "canonical" : "http://hl7.org/fhir/uv/cardx-htn-mng",
      "ci-build" : "http://build.fhir.org/ig/HL7/cardx-htn-mng",
      "product" : ["fhir"],
      "editions" : [
        {
          "name" : "STU1",
          "ig-version" : "1.0.0",
          "package" : "hl7.fhir.uv.cardx-htn-mng#1.0.0",
          "fhir-version" : ["4.0.1"],
          "url" : "http://hl7.org/fhir/uv/cardx-htn-mng/STU1"
        }
      ]
    },
    {
      "name" : "Pharmaceutical Quality - Chemistry, Manufacturing and Controls (PQ-CMC) Submissions to FDA",
      "category" : "Pharmaceutical",
      "npm-name" : "hl7.fhir.us.pq-cmc-fda",
      "description" : "The FDA PQ-CMC FHIR IG is for submission of structured and standardized information regarding drug product quality, chemistry, manufacturing and processes controls.  This data is intended for submission to the US FDA by biopharmaceutical companies for the purpose of drug application review.",
      "authority" : "HL7",
      "country" : "us",
      "history" : "http://hl7.org/fhir/us/pq-cmc-fda/history.html",
      "language" : ["en"],
      "canonical" : "http://hl7.org/fhir/us/pq-cmc-fda",
      "ci-build" : "http://build.fhir.org/ig/HL7/FHIR-us-pq-cmc-fda",
      "product" : ["fhir"],
      "editions" : [
        {
          "name" : "STU2 Ballot",
          "ig-version" : "2.0.0-ballot",
          "package" : "hl7.fhir.us.pq-cmc-fda#2.0.0-ballot",
          "fhir-version" : ["5.0.0"],
          "url" : "http://hl7.org/fhir/us/pq-cmc-fda/2025Jan"
        }
      ]
    },
    {
      "name" : "HL7 Tools Extension IG",
      "category" : "Infrastructure",
      "npm-name" : "hl7.fhir.uv.tools",
      "description" : "Definitions of the code systems and extensions used by the FHIR tools (validators, code generators, IG publication, etc)",
      "authority" : "HL7",
      "country" : "uv",
      "history" : "http://hl7.org/fhir/tools/history.html",
      "language" : ["en"],
      "canonical" : "http://hl7.org/fhir/tools",
      "ci-build" : "http://build.fhir.org/ig/FHIR/fhir-tools-ig",
      "product" : ["fhir"],
      "editions" : [
        {
          "name" : "Releases Informative",
          "ig-version" : "0.5.0",
          "package" : "hl7.fhir.uv.tools#0.5.0",
          "fhir-version" : ["5.0.0"],
          "url" : "http://hl7.org/fhir/tools/0.5.0"
        }
      ]
    },
    {
      "name" : "FHIR Implementation Guide for ABDM",
      "category" : "National Base",
      "npm-name" : "ndhm.in",
      "description" : "FHIR Implementation Guide for Ayushman Bharat Digital Mission",
      "authority" : "NRCeS",
      "country" : "in",
      "history" : "https://nrces.in/ndhm/fhir/r4/history.html",
      "language" : ["en"],
      "canonical" : "https://nrces.in/ndhm/fhir/r4",
      "ci-build" : "https://nrces.in/ndhm/fhir/r4",
      "editions" : [
        {
          "name" : "Releases",
          "ig-version" : "6.0.0",
          "package" : "ndhm.in#6.0.0",
          "fhir-version" : ["4.0.1"],
          "url" : "https://nrces.in/ndhm/fhir/r4/6.0.0"
        }
      ],
      "product" : ["fhir"]
    },
    {
      "name" : "IHE FHIR Profile: Occupational Data for Health (ODH) - International",
      "category" : "Clinical Observations",
      "npm-name" : "ihe.pcc.odh",
      "description" : "This IG covers the specific data that covers past or present jobs, usual work, employment status, retirement date and combat zone period for the subject. It also includes the past or present jobs and usual work of other household members. This IG is International scope",
      "authority" : "IHE",
      "country" : "uv",
      "history" : "https://profiles.ihe.net/PCC/ODH/history.html",
      "language" : ["en"],
      "canonical" : "https://profiles.ihe.net/PCC/ODH",
      "ci-build" : "http://build.fhir.org/ig/IHE/PCC.ODH/branches/master/index.html",
      "product" : ["fhir"],
      "editions" : [
        {
          "name" : "Publication",
          "ig-version" : "1.0.0",
          "package" : "ihe.pcc.odh#1.0.0",
          "fhir-version" : ["4.0.1"],
          "url" : "https://profiles.ihe.net/PCC/ODH/1.0.0"
        }
      ]
    },
    {
      "name" : "HL7 Europe Extensions",
      "category" : "Extensions",
      "npm-name" : "hl7.fhir.eu.extensions",
      "description" : "This guide lists the extensions specified for the European REALM.",
      "authority" : "HL7 Europe",
      "country" : "eu",
      "history" : "http://hl7.eu/fhir/extensions/history.html",
      "language" : ["en"],
      "canonical" : "http://hl7.eu/fhir/extensions",
      "ci-build" : "http://build.fhir.org/ig/hl7-eu/extensions",
      "editions" : [
        {
          "name" : "Release",
          "ig-version" : "0.1.0",
          "package" : "hl7.fhir.eu.extensions#0.1.0",
          "fhir-version" : ["4.0.1"],
          "url" : "http://hl7.eu/fhir/extensions/0.1.0"
        }
      ],
      "product" : ["fhir"]
    },
    {
      "name" : "HL7 FHIR Implementation Guide Laboratory Report",
      "category" : "Diagnostics",
      "npm-name" : "hl7.fhir.it.lab-report",
      "description" : "This guide defines a set of common rules to be applied to HL7 FHIR to represent a Laboratory Report in the Italian Context, coherently with the European FHIR Implementation Guide",
      "authority" : "HL7 Italia",
      "country" : "it",
      "history" : "http://hl7.it/fhir/lab-report/history.html",
      "language" : ["it"],
      "canonical" : "http://hl7.it/fhir/lab-report",
      "ci-build" : "http://build.fhir.org/ig/hl7-it/lab-report",
      "editions" : [
        {
          "name" : "Release 1",
          "ig-version" : "0.2.0",
          "package" : "hl7.fhir.it.lab-report#0.2.0",
          "fhir-version" : ["4.0.1"],
          "url" : "http://hl7.it/fhir/lab-report/0.2.0"
        }
      ],
      "product" : ["fhir"]
    },
    {
      "name" : "IG Tooling by GKL",
      "category" : "Research",
      "npm-name" : "hl7.at.fhir.gkl.ig-tooling",
      "description" : "This IG is built in order to describe the IG tooling.",
      "country" : "at",
      "history" : "https://gabriel0316.github.io/ig-tooling-pages/ig/ig-tooling/history.html",
      "language" : ["en"],
      "canonical" : "https://gabriel0316.github.io/ig-tooling-pages/ig/ig-tooling",
      "ci-build" : "http://build.fhir.org/ig/gabriel0316/ig-tooling",
      "product" : ["fhir"],
      "editions" : [
        {
          "name" : "DSTU 1",
          "ig-version" : "0.4.0",
          "package" : "hl7.at.fhir.gkl.ig-tooling#0.4.0",
          "fhir-version" : ["4.0.1"],
          "url" : "https://gabriel0316.github.io/ig-tooling-pages/ig/ig-tooling/0.4.0"
        }
      ]
    },
    {
      "name" : "FHIR Clinical Documents",
      "category" : "Clinical Documents",
      "npm-name" : "hl7.fhir.uv.fhir-clinical-document",
      "description" : "The FHIR Clinical Document Implementation Guide is a canonical representation of a clinical document in FHIR. The IG serves as a common universal starting point for those creating their own FHIR clinical document specifications, and supports those CDA users wishing to migrate to a FHIR-based representation of clinical documents.",
      "authority" : "HL7",
      "country" : "uv",
      "history" : "http://hl7.org/fhir/uv/fhir-clinical-document/history.html",
      "language" : ["en"],
      "canonical" : "http://hl7.org/fhir/uv/fhir-clinical-document",
      "ci-build" : "http://build.fhir.org/ig/HL7/fhir-clinical-document/index.html",
      "editions" : [
        {
          "name" : "STU1 Ballot",
          "ig-version" : "1.0.0-ballot",
          "package" : "hl7.fhir.uv.fhir-clinical-document#1.0.0-ballot",
          "fhir-version" : ["4.0.1"],
          "url" : "http://hl7.org/fhir/uv/fhir-clinical-document/2024Sep"
        }
      ],
      "product" : ["fhir"]
    },
    {
      "name" : "SMART Health Cards and Links FHIR IG",
      "category" : "Communications",
      "npm-name" : "hl7.fhir.uv.smart-health-cards-and-links",
      "description" : "This Implementation Guide defines secure, standards-based mechanisms for individuals to store, share, and manage their health data. It encompasses SMART Health Cards (SHC) for verifiable clinical records and SMART Health Links (SHL) for flexible sharing of FHIR data, including patient-supplied information, dynamic records, and authorization delegation.",
      "authority" : "HL7",
      "country" : "uv",
      "history" : "http://hl7.org/fhir/uv/smart-health-cards-and-links/history.html",
      "language" : ["en"],
      "canonical" : "http://hl7.org/fhir/uv/smart-health-cards-and-links",
      "ci-build" : "http://build.fhir.org/ig/HL7/smart-health-cards-and-links",
      "editions" : [
        {
          "name" : "STU1 Ballot",
          "ig-version" : "1.0.0-ballot",
          "package" : "hl7.fhir.uv.smart-health-cards-and-links#1.0.0-ballot",
          "fhir-version" : ["4.0.1"],
          "url" : "http://hl7.org/fhir/uv/smart-health-cards-and-links/2024Sep"
        }
      ],
      "product" : ["fhir"]
    },
    {
      "name" : "RIVO-Noord Zorgviewer",
      "npm-name" : "hl7.fhir.nl.zorgviewer",
      "category" : "EHR Access",
      "description" : "De zorgviewer biedt zorgverleners een 360° beeld van de patiënt of cliënt. Opgebouwd uit alle beschikbare zorginformatie, waarvoor de patiënt of cliënt toestemming heeft gegeven.",
      "authority" : "RIVO-Noord (NL)",
      "product" : ["fhir"],
      "country" : "nl",
      "language" : ["nl"],
      "history" : "https://implementatiegids.zorgviewer.nl/changes.html",
      "canonical" : "http://fhir.hl7.nl/zorgviewer",
      "ci-build" : "https://build.fhir.org/ig/RIVO-Noord/zorgviewer-ig",
      "editions" : [
        {
          "name" : "Sprint 49",
          "ig-version" : "1.11.0",
          "package" : "hl7.fhir.nl.zorgviewer#1.11.0",
          "fhir-version" : ["3.0.2"],
          "url" : "https://implementatiegids.zorgviewer.nl"
        }
      ]
    },
    {
      "name" : "Mobile Antepartum Summary",
      "category" : "Clinical Observations",
      "npm-name" : "ihe.pcc.maps",
      "description" : "Antepartum Summary is a content profile that defines the structure for the aggregation of significant events, diagnoses, and plans of care derived from the visits over the course of an antepartum episode.",
      "authority" : "IHE",
      "country" : "uv",
      "history" : "https://profiles.ihe.net/PCC/mAPS/history.html",
      "language" : ["en"],
      "canonical" : "https://profiles.ihe.net/PCC/mAPS",
      "ci-build" : "http://build.fhir.org/ig/IHE/PCC.mAPS/branches/master/index.html",
      "editions" : [
        {
          "name" : "Publication Ballot",
          "ig-version" : "1.0.0-comment",
          "package" : "ihe.pcc.maps#1.0.0-comment",
          "fhir-version" : ["4.0.1"],
          "url" : "https://profiles.ihe.net/PCC/mAPS/1.0.0-comment"
        }
      ],
      "product" : ["fhir"]
    },
    {
      "name" : "Mobile Antepartum Summary US Realm",
      "category" : "Clinical Observations",
      "npm-name" : "ihe.pcc.maps.us",
      "description" : "Antepartum Summary is a content profile that defines the structure for the aggregation of significant events, diagnoses, and plans of care derived from the visits over the course of an antepartum episode.",
      "authority" : "IHE",
      "country" : "us",
      "history" : "https://profiles.ihe.net/us/PCC/mAPS/history.html",
      "language" : ["en"],
      "canonical" : "https://profiles.ihe.net/us/PCC/mAPS",
      "ci-build" : "http://build.fhir.org/ig/IHE/PCC.mAPS.us/branches/master/index.html",
      "editions" : [
        {
          "name" : "Publication Ballot",
          "ig-version" : "1.0.0-comment",
          "package" : "ihe.pcc.maps.us#1.0.0-comment",
          "fhir-version" : ["4.0.1"],
          "url" : "https://profiles.ihe.net/us/PCC/mAPS/1.0.0-comment"
        }
      ],
      "product" : ["fhir"]
    },
    {
      "name" : "IHE ITI Finance and Insurance Services",
      "category" : "Financial",
      "npm-name" : "ihe.iti.fais",
      "description" : "The Finance and Insurance Service (FAIS) stores, categorizes, and facilitates the administration of centralized claims and finance data for patient care. The service receives claims/financial data from Point of Service applications (including financing applications acting as a point of service interface outside of other PoS systems) and curates the management of them.",
      "authority" : "IHE",
      "country" : "uv",
      "history" : "https://profiles.ihe.net/ITI/FAIS/history.html",
      "language" : ["en"],
      "canonical" : "https://profiles.ihe.net/ITI/FAIS",
      "ci-build" : "http://build.fhir.org/ig/IHE/ITI.Finance ",
      "product" : ["fhir"],
      "editions" : [
        {
          "name" : "Publication",
          "ig-version" : "1.0.0",
          "package" : "ihe.iti.fais#1.0.0",
          "fhir-version" : ["4.0.1"],
          "url" : "https://profiles.ihe.net/ITI/FAIS/1.0.0"
        }
      ]
    },
    {
      "name" : "IHE ITI Scheduling",
      "category" : "Administration",
      "npm-name" : "ihe.iti.scheduling",
      "description" : "The IHE FHIR Scheduling Profile is a specification providing FHIR APIs and guidance for access to and booking of appointments for patients by both patient and practitioner end users. This specification is based on FHIR Version 4 and specifically the Schedule, Slot, and Appointment resources, and on the previous work of the [Argonaut Project](https://fhir.org/guides/argonaut/scheduling/release1/)",
      "authority" : "IHE",
      "country" : "uv",
      "history" : "https://profiles.ihe.net/ITI/Scheduling/history.html",
      "language" : ["en"],
      "canonical" : "https://profiles.ihe.net/ITI/Scheduling",
      "ci-build" : "http://build.fhir.org/ig/IHE/ITI.Scheduling",
      "product" : ["fhir"],
      "editions" : [
        {
          "name" : "Publication",
          "ig-version" : "1.0.0",
          "package" : "ihe.iti.scheduling#1.0.0",
          "fhir-version" : ["4.0.1"],
          "url" : "https://profiles.ihe.net/ITI/Scheduling/1.0.0"
        }
      ]
    },
    {
      "name" : "US Standardized Medication Profile (SMP)",
      "category" : "Medications ",
      "npm-name" : "hl7.fhir.us.smp",
      "description" : "??",
      "authority" : "HL7",
      "country" : "us",
      "history" : "http://hl7.org/fhir/us/smp/history.html",
      "language" : ["en"],
      "canonical" : "http://hl7.org/fhir/us/smp",
      "ci-build" : "http://build.fhir.org/ig/HL7/smp",
      "editions" : [
        {
          "name" : "STU1 Ballot",
          "ig-version" : "1.0.0-ballot",
          "package" : "hl7.fhir.us.smp#1.0.0-ballot",
          "fhir-version" : ["4.0.1"],
          "url" : "http://hl7.org/fhir/us/smp/2024Sep"
        }
      ],
      "product" : ["fhir"]
    },
    {
      "name" : "DICOM® SR to FHIR Resource Mapping IG",
      "category" : "Imaging",
      "npm-name" : "hl7.fhir.uv.dicom-sr",
      "description" : "Provides guidance for extracting key content from DICOM Structured Report (SR) objects into FHIR Observations  to make use of the results with  the larger hospital enterprise.",
      "authority" : "HL7",
      "country" : "uv",
      "history" : "http://hl7.org/fhir/uv/dicom-sr/history.html",
      "language" : ["en"],
      "canonical" : "http://hl7.org/fhir/uv/dicom-sr",
      "ci-build" : "http://build.fhir.org/ig/HL7/dicom-sr",
      "editions" : [
        {
          "name" : "STU1 Ballot",
          "ig-version" : "1.0.0-ballot",
          "package" : "hl7.fhir.uv.dicom-sr#1.0.0-ballot",
          "fhir-version" : ["5.0.0"],
          "url" : "http://hl7.org/fhir/uv/dicom-sr/2024Sep"
        }
      ],
      "product" : ["fhir"]
    },
    {
      "name" : "National Healthcare Safety Network (NHSN) Digital Quality Measure (dQM) Reporting Implementation Guide",
      "category" : "Medication / Immunization",
      "npm-name" : "hl7.fhir.us.nhsn-dqm",
      "description" : "This implementation guide creates a framework for reporting to the National Healthcare Safety Network (NHSN) using digital quality measures (dQMs). NHSN will create FHIR Measure resources that comply with this framework and receive the resulting MeasureReport and related resources. The Measure resources will be processed by a measure evaluation engine, which can either pull data from an EHR FHIR API for evaluation, or be implemented inside an EHR directly.",
      "authority" : "HL7",
      "country" : "us",
      "history" : "http://hl7.org/fhir/us/nhsn-dqm/history.html",
      "language" : ["en"],
      "canonical" : "http://hl7.org/fhir/us/nhsn-dqm",
      "ci-build" : "http://build.fhir.org/ig/HL7/nhsn-dqm",
      "editions" : [
        {
          "name" : "STU 1 Ballot",
          "ig-version" : "1.0.0-ballot",
          "package" : "hl7.fhir.us.nhsn-dqm#1.0.0-ballot",
          "fhir-version" : ["4.0.1"],
          "url" : "http://hl7.org/fhir/us/nhsn-dqm/2024Sep"
        }
      ],
      "product" : ["fhir"]
    },
    {
      "name" : "FHIR Application Feature Framework Implementation Guide",
      "category" : "Infrastructure",
      "npm-name" : "hl7.fhir.uv.application-feature",
      "description" : "This IG defines profiles and extensions to implement features that were formerly considered for what was known as CapabilityStatement2. This includes a terminology-based approach to managing new assertions around system capabilities, which will allow for feature negotiation.",
      "authority" : "HL7",
      "country" : "uv",
      "history" : "http://hl7.org/fhir/uv/application-feature/history.html",
      "language" : ["en"],
      "canonical" : "http://hl7.org/fhir/uv/application-feature",
      "ci-build" : "http://build.fhir.org/ig/HL7/capstmt",
      "editions" : [
        {
          "name" : "STU 1 Ballot",
          "ig-version" : "1.0.0-ballot",
          "package" : "hl7.fhir.uv.application-feature#1.0.0-ballot",
          "fhir-version" : ["4.0.1"],
          "url" : "http://hl7.org/fhir/uv/application-feature/2024Sep"
        }
      ],
      "product" : ["fhir"]
    },
    {
      "name" : "Terminology Change Set Exchange",
      "category" : "Terminology",
      "npm-name" : "hl7.fhir.uv.termchangeset",
      "description" : "This IG provides profiles and implementation guidance for exchanging terminology change sets that include full semantic detail from the source terminology utilizing the CodeSystem resource.  It also addresses exchanging terminology change sets containing provisional concepts not yet incorporated in source terminologies. Analysis of semantic detail to include in a change set is informed by the Tinkar Standardized Terminology Knowledgebase (https://www.hl7.org/implement/standards/product_brief.cfm?product_id=573) Reference Model, and mappings from that model are included on CodeSystem profiles.",
      "authority" : "HL7",
      "country" : "uv",
      "history" : "http://hl7.org/fhir/uv/termchangeset/history.html",
      "language" : ["en"],
      "canonical" : "http://hl7.org/fhir/uv/termchangeset",
      "ci-build" : "http://build.fhir.org/ig/HL7/termchangeset-ig",
      "editions" : [
        {
          "name" : "STU1 Ballot",
          "ig-version" : "1.0.0-ballot",
          "package" : "hl7.fhir.uv.termchangeset#1.0.0-ballot",
          "fhir-version" : ["4.0.1"],
          "url" : "http://hl7.org/fhir/uv/termchangeset/2024Sep"
        }
      ],
      "product" : ["fhir"]
    },
    {
      "name" : "HL7 Laboratory Report",
      "category" : "Diagnostics",
      "npm-name" : "hl7.fhir.uv.lab-report",
      "description" : "Universal implementation guide for laboratory reporting using FHIR (based on FHIR document or DiagnosticReport)",
      "authority" : "HL7",
      "country" : "uv",
      "history" : "http://hl7.org/fhir/uv/lab-report/history.html",
      "language" : ["en"],
      "canonical" : "http://hl7.org/fhir/uv/lab-report",
      "ci-build" : "http://build.fhir.org/ig/HL7/uv-lab-rep-ig",
      "editions" : [
        {
          "name" : "STU 1 Ballot",
          "ig-version" : "1.0.0-ballot",
          "package" : "hl7.fhir.uv.lab-report#1.0.0-ballot",
          "fhir-version" : ["4.0.1"],
          "url" : "http://hl7.org/fhir/uv/lab-report/2024Sep"
        }
      ],
      "product" : ["fhir"]
    },
    {
      "name" : "FUT Infrastructure",
      "category" : "Frameworks",
      "npm-name" : "dk.ehealth.sundhed.fhir.ig.core",
      "description" : "The Danish eHealth Infrastructure Implementation Guide defines a set of FHIR profiles with extensions and bindings needed to create interoperable, quality-focused applications.",
      "authority" : "Den telemedicinske infrastruktur (eHealth Infrastructure)",
      "country" : "dk",
      "history" : "http://ehealth.sundhed.dk/fhir/history.html",
      "language" : ["en"],
      "canonical" : "http://ehealth.sundhed.dk/fhir",
      "ci-build" : "http://build.fhir.org/ig/fut-infrastructure/implementation-guide",
      "editions" : [
        {
          "name" : "Releases",
          "ig-version" : "3.4.1",
          "package" : "dk.ehealth.sundhed.fhir.ig.core#3.4.1",
          "fhir-version" : ["4.0.1"],
          "url" : "http://ehealth.sundhed.dk/fhir/3.4.1"
        },
        {
          "name" : "Releases",
          "ig-version" : "3.4.0",
          "package" : "dk.ehealth.sundhed.fhir.ig.core#3.4.0",
          "fhir-version" : ["4.0.1"],
          "url" : "http://ehealth.sundhed.dk/fhir/3.4.0"
        },
        {
          "name" : "Releases",
          "ig-version" : "3.3.0",
          "package" : "dk.ehealth.sundhed.fhir.ig.core#3.3.0",
          "fhir-version" : ["4.0.1"],
          "url" : "http://ehealth.sundhed.dk/fhir/3.3.0"
        },
        {
          "name" : "Releases",
          "ig-version" : "3.2.0",
          "package" : "dk.ehealth.sundhed.fhir.ig.core#3.2.0",
          "fhir-version" : ["4.0.1"],
          "url" : "http://ehealth.sundhed.dk/fhir/3.2.0"
        },
        {
          "name" : "Releases",
          "ig-version" : "3.1.0",
          "package" : "dk.ehealth.sundhed.fhir.ig.core#3.1.0",
          "fhir-version" : ["4.0.1"],
          "url" : "http://ehealth.sundhed.dk/fhir/3.1.0"
        }
      ],
      "product" : ["fhir"]
    },
    {
      "name" : "SMART Base",
      "category" : "SMART (WHO)",
      "npm-name" : "smart.who.int.base",
      "description" : "Base SMART Guidelines implementation guide to be used as the base dependency for all SMART Guidelines IGs",
      "authority" : "World Health Organization",
      "country" : "uv",
      "history" : "http://smart.who.int/base/history.html",
      "language" : ["en"],
      "canonical" : "http://smart.who.int/base",
      "ci-build" : "http://worldhealthorganization.github.io/smart-base",
      "product" : ["fhir"],
      "editions" : [
        {
          "name" : "Releases Draft",
          "ig-version" : "0.2.0",
          "package" : "smart.who.int.base#0.2.0",
          "fhir-version" : ["4.0.1"],
          "url" : "http://smart.who.int/base/0.2.0"
        }
      ]
    },
    {
      "name" : "SMART TS",
      "category" : "SMART (WHO)",
      "npm-name" : "smart.who.int.ts",
      "description" : "SMART Guidelines Terminology artifacts and resources to be used as the across all SMART Guidelines IGs",
      "authority" : "World Health Organization",
      "country" : "uv",
      "history" : "http://smart.who.int/ts/history.html",
      "language" : ["en"],
      "canonical" : "http://smart.who.int/ts",
      "ci-build" : "http://worldhealthorganization.github.io/smart-ts",
      "editions" : [
        {
          "name" : "Releases Draft",
          "ig-version" : "0.1.0",
          "package" : "smart.who.int.ts#0.1.0",
          "fhir-version" : ["4.0.1"],
          "url" : "http://smart.who.int/ts/0.1.0"
        }
      ],
      "product" : ["fhir"]
    },
    {
      "name" : "SMART ICVP",
      "category" : "SMART (WHO)",
      "npm-name" : "smart.who.int.icvp",
      "description" : "SMART Guidelines for International Certificate for Vaccination or Prophylaxis",
      "authority" : "World Health Organization",
      "country" : "uv",
      "history" : "http://smart.who.int/icvp/history.html",
      "language" : ["en"],
      "canonical" : "http://smart.who.int/icvp",
      "ci-build" : "http://worldhealthorganization.github.io/smart-icvp",
      "editions" : [
        {
          "name" : "Releases Draft",
          "ig-version" : "0.1.0",
          "package" : "smart.who.int.icvp#0.1.0",
          "fhir-version" : ["4.0.1"],
          "url" : "http://smart.who.int/icvp/0.1.0"
        }
      ],
      "product" : ["fhir"]
    },
    {
      "name" : "WHO Digital Documentation of COVID-19 Certificates (DDCC)",
      "category" : "SMART (WHO)",
      "npm-name" : "who.ddcc",
      "description" : "This WHO Digital Documentation of COVID-19 Certificates (DDCC) Implementation Guide details how to use Health Level 7 (HL7) Fast Healthcare Interoperability Resources (FHIR) for consistent digital representation of COVID-19 certificates and interoperability",
      "authority" : "World Health Organization",
      "country" : "uv",
      "history" : "http://smart.who.int/ddcc/history.html",
      "language" : ["en"],
      "canonical" : "http://smart.who.int/ddcc",
      "ci-build" : "http://worldhealthorganization.github.io/ddcc",
      "editions" : [
        {
          "name" : "releases Draft",
          "ig-version" : "1.0.1",
          "package" : "who.ddcc#1.0.1",
          "fhir-version" : ["4.0.1"],
          "url" : "http://smart.who.int/ddcc/1.0.1"
        }
      ],
      "product" : ["fhir"]
    },
    {
      "name" : "SMART Trust",
      "category" : "Privacy / Security",
      "npm-name" : "smart.who.int.trust",
      "description" : "SMART Trust Implementation Guide",
      "authority" : "World Health Organization",
      "country" : "uv",
      "history" : "http://smart.who.int/trust/history.html",
      "language" : ["en"],
      "canonical" : "http://smart.who.int/trust",
      "ci-build" : "http://worldhealthorganization.github.io/smart-trust",
      "product" : ["fhir"],
      "editions" : [
        {
          "name" : "Releases",
          "ig-version" : "1.2.0",
          "package" : "smart.who.int.trust#1.2.0",
          "fhir-version" : ["5.0.0"],
          "url" : "http://smart.who.int/trust/1.2.0"
        }
      ]
    },
    {
      "name" : "SMART DAK IMMZ",
      "category" : "SMART (WHO)",
      "npm-name" : "smart.who.int.dak-immz",
      "description" : "SMART Guidelines Digital Adaptation Kit (DAK) for Immunizations",
      "authority" : "World Health Organization",
      "country" : "uv",
      "history" : "http://smart.who.int/dak-immz/history.html",
      "language" : ["en"],
      "canonical" : "http://smart.who.int/dak-immz",
      "ci-build" : "http://worldhealthorganization.github.io/smart-dak-immz",
      "product" : ["fhir"],
      "editions" : [
        {
          "name" : "Releases",
          "ig-version" : "1.0.0",
          "package" : "smart.who.int.dak-immz#1.0.0",
          "fhir-version" : ["4.0.1"],
          "url" : "http://smart.who.int/dak-immz/v1.0.0"
        }
      ]
    },
    {
      "name" : "DaVinci Postable Remittance FHIR Implementation Guide",
      "category" : "Financial",
      "npm-name" : "hl7.fhir.us.davinci-pr",
      "description" : "This IG provides a FHIR API to search for and retrieve a copy of a previously issued postable remittance.",
      "authority" : "HL7",
      "country" : "us",
      "history" : "http://hl7.org/fhir/us/davinci-pr/history.html",
      "language" : ["en"],
      "canonical" : "http://hl7.org/fhir/us/davinci-pr",
      "ci-build" : "http://build.fhir.org/ig/HL7/davinci-pr",
      "product" : ["fhir"],
      "editions" : [
        {
          "name" : "STU 1",
          "ig-version" : "1.0.0",
          "package" : "hl7.fhir.us.davinci-pr#1.0.0",
          "fhir-version" : ["4.0.1"],
          "url" : "http://hl7.org/fhir/us/davinci-pr/STU1"
        }
      ]
    },
    {
      "name" : "Quality Measure Implementation Guide",
      "category" : "Quality / CDS",
      "npm-name" : "hl7.fhir.uv.cqm",
      "description" : "The Quality Measure Implementation Guide (QM IG) describes an approach to representing Quality Measures (QMs) using the FHIR Clinical Reasoning Module and Clinical Quality Language (CQL). This Implementation Guide can be used for multiple use cases across many domains.",
      "authority" : "HL7",
      "country" : "uv",
      "history" : "http://hl7.org/fhir/uv/cqm/history.html",
      "language" : ["en"],
      "canonical" : "http://hl7.org/fhir/uv/cqm",
      "ci-build" : "http://build.fhir.org/ig/HL7/fhir-cqm",
      "product" : ["fhir"],
      "editions" : [
        {
          "name" : "STU1 (v1.0.0) Ballot",
          "ig-version" : "1.0.0-ballot",
          "package" : "hl7.fhir.uv.cqm#1.0.0-ballot",
          "fhir-version" : ["4.0.1"],
          "url" : "http://hl7.org/fhir/uv/cqm/2025Jan"
        }
      ]
    },
    {
      "name" : "How to Publish a FHIR Implementation Guide",
      "category" : "Infrastructure",
      "npm-name" : "ca.argentixinfo.howtopub",
      "description" : "An instruction guide showing how to use the HL7 IG Publisher's -go-publish feature to publish an implementation guide to a website.",
      "authority" : "Argentix Informatics, Inc.",
      "country" : "ca",
      "history" : "http://argentixinfo.com/ig/howtopub/history.html",
      "language" : ["en"],
      "canonical" : "http://argentixinfo.com/ig/howtopub",
      "ci-build" : "http://build.fhir.org/ig/ElliotSilver/how-to-publish",
      "product" : ["fhir"],
      "editions" : [
        {
          "name" : "Release 1",
          "ig-version" : "1.1.0",
          "package" : "ca.argentixinfo.howtopub#1.1.0",
          "fhir-version" : ["4.0.1"],
          "url" : "http://argentixinfo.com/ig/howtopub/1.1.0"
        }
      ]
    },
    {
      "name" : "Standard Personal Health Record",
      "category" : "Personal Healthcare",
      "npm-name" : "hl7.fhir.uv.phr",
      "description" : "A specifcation for a standard personal health record file format, for collecting and assembling longitudinal records from multiple EHR vendors.",
      "authority" : "HL7",
      "country" : "uv",
      "history" : "http://hl7.org/fhir/uv/phr/history.html",
      "language" : ["en"],
      "canonical" : "http://hl7.org/fhir/uv/phr",
      "ci-build" : "http://build.fhir.org/ig/HL7/personal-health-record-format-ig",
      "product" : ["fhir"],
      "editions" : [
        {
          "name" : "STU1 Ballot",
          "ig-version" : "1.0.0-ballot2",
          "package" : "hl7.fhir.uv.phr#1.0.0-ballot2",
          "fhir-version" : ["4.0.1"],
          "url" : "http://hl7.org/fhir/uv/phr/2025May"
        }
      ]
    },
    {
      "name" : "FHIRPath Specification",
      "category" : "Infrastructure",
      "npm-name" : "hl7.fhirpath",
      "description" : "FHIRPath specification",
      "authority" : "HL7",
      "country" : "uv",
      "history" : "http://hl7.org/fhirpath/history.html",
      "language" : ["en"],
      "canonical" : "http://hl7.org/fhirpath",
      "ci-build" : "http://build.fhir.org/ig/HL7/FHIRPath",
      "product" : ["fhir"],
      "editions" : [
        {
          "name" : "R2 Ballot",
          "ig-version" : "3.0.0-ballot",
          "package" : "hl7.fhirpath#3.0.0-ballot",
          "fhir-version" : ["4.0.1"],
          "url" : "http://hl7.org/fhirpath/2025Jan"
        }
      ]
    },
    {
      "name" : "CH VACD (R4)",
      "category" : "National Base",
      "npm-name" : "ch.fhir.ig.ch-vacd",
      "description" : "The CH VACD implementation guide describes the FHIR representation of the defined documents for the exchange of immuniuzation",
      "authority" : "HL7 Switzerland",
      "country" : "ch",
      "history" : "http://fhir.ch/ig/ch-vacd/history.html",
      "language" : ["en"],
      "canonical" : "http://fhir.ch/ig/ch-vacd",
      "ci-build" : "http://build.fhir.org/ig/hl7ch/ch-vacd",
      "product" : ["fhir"],
      "editions" : [
        {
          "name" : "STU 5",
          "ig-version" : "5.0.0",
          "package" : "ch.fhir.ig.ch-vacd#5.0.0",
          "fhir-version" : ["4.0.1"],
          "url" : "http://fhir.ch/ig/ch-vacd/5.0.0"
        }
      ]
    },
    {
      "name" : "CH-AllergyIntolerance (R4)",
      "category" : "National Base",
      "npm-name" : "ch.fhir.ig.ch-allergyintolerance",
      "description" : "Swiss Implementation Guide for Allergy & Intolerance based on the recommendations of the interprofessional working group EPR (IPAG).",
      "authority" : "HL7 Switzerland",
      "country" : "ch",
      "history" : "http://fhir.ch/ig/ch-allergyintolerance/history.html",
      "language" : ["en"],
      "canonical" : "http://fhir.ch/ig/ch-allergyintolerance",
      "ci-build" : "http://build.fhir.org/ig/hl7ch/ch-allergyintolerance",
      "product" : ["fhir"],
      "editions" : [
        {
          "name" : "STU 3",
          "ig-version" : "3.0.0",
          "package" : "ch.fhir.ig.ch-allergyintolerance#3.0.0",
          "fhir-version" : ["4.0.1"],
          "url" : "http://fhir.ch/ig/ch-allergyintolerance/3.0.0"
        }
      ]
    },
    {
      "name" : "CH LAB-Order (R4)",
      "category" : "National Base",
      "npm-name" : "ch.fhir.ig.ch-lab-order",
      "description" : "Swiss Implementation Guide for the exchange of order data in the laboratory sector.",
      "authority" : "HL7 Switzerland",
      "country" : "ch",
      "history" : "http://fhir.ch/ig/ch-lab-order/history.html",
      "language" : ["en"],
      "canonical" : "http://fhir.ch/ig/ch-lab-order",
      "ci-build" : "http://build.fhir.org/ig/hl7ch/ch-lab-order",
      "editions" : [
        {
          "name" : "STU 2",
          "ig-version" : "2.0.0",
          "package" : "ch.fhir.ig.ch-lab-order#2.0.0",
          "fhir-version" : ["4.0.1"],
          "url" : "http://fhir.ch/ig/ch-lab-order/2.0.0"
        }
      ]
    },
    {
      "name" : "CH eTOC (R4)",
      "category" : "National Base",
      "npm-name" : "ch.fhir.ig.ch-etoc",
      "description" : "Transition of Care Implementation Guide based on the IPAG report.",
      "authority" : "HL7 Switzerland",
      "country" : "ch",
      "history" : "http://fhir.ch/ig/ch-etoc/history.html",
      "language" : ["en"],
      "canonical" : "http://fhir.ch/ig/ch-etoc",
      "ci-build" : "http://build.fhir.org/ig/hl7ch/ch-etoc",
      "product" : ["fhir"],
      "editions" : [
        {
          "name" : "STU 3",
          "ig-version" : "3.0.0",
          "package" : "ch.fhir.ig.ch-etoc#3.0.0",
          "fhir-version" : ["4.0.1"],
          "url" : "http://fhir.ch/ig/ch-etoc/3.0.0"
        }
      ]
    },
    {
      "name" : "CH ATC (R4)",
      "category" : "National Base",
      "npm-name" : "ch.fhir.ig.ch-atc",
      "description" : "The profile CH ATC defines the audit trail consumption requirements for the EPR in Switzerland which a community has to provide for a patients audit trail.",
      "authority" : "FOPH",
      "country" : "ch",
      "history" : "http://fhir.ch/ig/ch-atc/history.html",
      "language" : ["en"],
      "canonical" : "http://fhir.ch/ig/ch-atc",
      "ci-build" : "http://build.fhir.org/ig/ehealthsuisse/ch-atc",
      "product" : ["fhir"],
      "editions" : [
        {
          "name" : "Draft Draft",
          "ig-version" : "3.3.0",
          "package" : "ch.fhir.ig.ch-atc#3.3.0",
          "fhir-version" : ["4.0.1"],
          "url" : "http://fhir.ch/ig/ch-atc/3.3.0"
        }
      ]
    },
    {
      "name" : "Observations of notifiable communicable infectious diseases",
      "category" : "Medication / Immunization",
      "npm-name" : "ch.fhir.ig.ch-elm",
      "description" : "CH ELM is a project of the Swiss Federal Office of Public Health (FOPH), Communicable Diseases Division, to enable laboratories to send their observations of notifiable communicable infectious diseases to the FOPH electronically.",
      "authority" : "FOPH",
      "country" : "ch",
      "history" : "http://fhir.ch/ig/ch-elm/history.html",
      "language" : ["en"],
      "canonical" : "http://fhir.ch/ig/ch-elm",
      "ci-build" : "http://build.fhir.org/ig/ahdis/ch-elm/index.html",
      "product" : ["fhir"],
      "editions" : [
        {
          "name" : "STU 1",
          "ig-version" : "1.7.0",
          "package" : "ch.fhir.ig.ch-elm#1.7.0",
          "fhir-version" : ["4.0.1"],
          "url" : "http://fhir.ch/ig/ch-elm/1.7.0"
        }
      ]
    },
    {
      "name" : "CH LAB-Report (R4)",
      "category" : "National Base",
      "npm-name" : "ch.fhir.ig.ch-lab-report",
      "description" : "Implementation Guide for Laboratory Reports in Switzerland.",
      "authority" : "HL7 Switzerland",
      "country" : "ch",
      "history" : "http://fhir.ch/ig/ch-lab-report/history.html",
      "language" : ["en"],
      "canonical" : "http://fhir.ch/ig/ch-lab-report",
      "ci-build" : "http://build.fhir.org/ig/hl7ch/ch-lab-report",
      "product" : ["fhir"],
      "editions" : [
        {
          "name" : "STU 1",
          "ig-version" : "1.0.0",
          "package" : "ch.fhir.ig.ch-lab-report#1.0.0",
          "fhir-version" : ["4.0.1"],
          "url" : "http://fhir.ch/ig/ch-lab-report/1.0.0"
        }
      ]
    },
    {
      "name" : "FHIR eMedication exchange formats for the implementation effort of CARA within its EPR community",
      "category" : "Medications / Immunizations",
      "npm-name" : "ch.fhir.ig.ch-emed-epr",
      "description" : "FHIR eMedication exchange formats for the implementation effort of CARA within its EPR community.",
      "authority" : "CARA",
      "country" : "ch",
      "history" : "http://fhir.ch/ig/ch-emed-epr/history.html",
      "language" : ["en"],
      "canonical" : "http://fhir.ch/ig/ch-emed-epr",
      "ci-build" : "http://build.fhir.org/ig/CARA-ch/ch-emed-epr",
      "editions" : [
        {
          "name" : "STU1",
          "ig-version" : "1.0.0",
          "package" : "ch.fhir.ig.ch-emed-epr#1.0.0",
          "fhir-version" : ["4.0.1"],
          "url" : "http://fhir.ch/ig/ch-emed-epr/1.0.0"
        }
      ]
    },
    {
      "name" : "CH Term (R4)",
      "category" : "National Base",
      "npm-name" : "ch.fhir.ig.ch-term",
      "description" : "FHIR implementation guide containing terminology that is used in Switzerland for the core profiles, various exchange formats and also in the context of the Swiss electronic patient record (EPR).",
      "authority" : "HL7 Switzerland",
      "country" : "ch",
      "history" : "http://fhir.ch/ig/ch-term/history.html",
      "language" : ["en"],
      "canonical" : "http://fhir.ch/ig/ch-term",
      "ci-build" : "http://build.fhir.org/ig/hl7ch/ch-term",
      "product" : ["fhir"],
      "editions" : [
        {
          "name" : "STU",
          "ig-version" : "3.1.0",
          "package" : "ch.fhir.ig.ch-term#3.1.0",
          "fhir-version" : ["4.0.1"],
          "url" : "http://fhir.ch/ig/ch-term/3.1.0"
        }
      ]
    },
    {
      "name" : "CH EPR FHIR (R4)",
      "category" : "National Base",
      "npm-name" : "ch.fhir.ig.ch-epr-fhir",
      "description" : "This national extension provides a FHIR based API for the Swiss EPR by extending the IHE FHIR based mobile profiles.",
      "authority" : "FOPH",
      "country" : "ch",
      "history" : "http://fhir.ch/ig/ch-epr-fhir/history.html",
      "language" : ["en"],
      "canonical" : "http://fhir.ch/ig/ch-epr-fhir",
      "ci-build" : "http://build.fhir.org/ig/ehealthsuisse/ch-epr-fhir",
      "product" : ["fhir"],
      "editions" : [
        {
          "name" : "DSTU 4",
          "ig-version" : "4.0.1",
          "package" : "ch.fhir.ig.ch-epr-fhir#4.0.1",
          "fhir-version" : ["4.0.1"],
          "url" : "http://fhir.ch/ig/ch-epr-fhir/4.0.1"
        }
      ]
    },
    {
      "name" : "CH IPS (R4)",
      "category" : "National Base",
      "npm-name" : "ch.fhir.ig.ch-ips",
      "description" : "Swiss IPS based on the International Patient Summary Implementation Guide.",
      "authority" : "HL7 Switzerland",
      "country" : "ch",
      "history" : "http://fhir.ch/ig/ch-ips/history.html",
      "language" : ["en"],
      "canonical" : "http://fhir.ch/ig/ch-ips",
      "ci-build" : "http://build.fhir.org/ig/hl7ch/ch-ips/index.html",
      "product" : ["fhir"],
      "editions" : [
        {
          "name" : "STU 1",
          "ig-version" : "1.0.0",
          "package" : "ch.fhir.ig.ch-ips#1.0.0",
          "fhir-version" : ["4.0.1"],
          "url" : "http://fhir.ch/ig/ch-ips/1.0.0"
        }
      ]
    },
    {
      "name" : "CH RAD-Order (R4)",
      "category" : "National Base",
      "npm-name" : "ch.fhir.ig.ch-rad-order",
      "description" : "Based on the CH ORF Implementation Guide for Order & Referral in the Radiology domain to achieve a syntactical and semantically consistent cross enterprise information exchange.",
      "authority" : "HL7 Switzerland",
      "country" : "ch",
      "history" : "http://fhir.ch/ig/ch-rad-order/history.html",
      "language" : ["en"],
      "canonical" : "http://fhir.ch/ig/ch-rad-order",
      "ci-build" : "http://build.fhir.org/ig/hl7ch/ch-rad-order",
      "product" : ["fhir"],
      "editions" : [
        {
          "name" : "STU 2",
          "ig-version" : "2.0.0",
          "package" : "ch.fhir.ig.ch-rad-order#2.0.0",
          "fhir-version" : ["4.0.1"],
          "url" : "http://fhir.ch/ig/ch-rad-order/2.0.0"
        }
      ]
    },
    {
      "name" : "HL7® Austria FHIR® Core Implementation Guide",
      "category" : "National Base",
      "npm-name" : "hl7.at.fhir.core.r5",
      "description" : "A FHIR® Implementation Guide for the HL7® Austria FHIR® Core Profiles.",
      "authority" : "HL7 Austria",
      "country" : "at",
      "history" : "http://hl7.at/fhir/HL7ATCoreProfiles/5.0.0/history.html",
      "language" : ["en"],
      "canonical" : "http://hl7.at/fhir/HL7ATCoreProfiles/5.0.0",
      "ci-build" : "http://build.fhir.org/ig/HL7Austria/HL7-AT-FHIR-Core-R5",
      "product" : ["fhir"],
      "editions" : [
        {
          "name" : "STU2",
          "ig-version" : "2.0.0",
          "package" : "hl7.at.fhir.core.r5#2.0.0",
          "fhir-version" : ["5.0.0"],
          "url" : "http://hl7.at/fhir/HL7ATCoreProfiles/5.0.0/2.0.0"
        }
      ]
    },
    {
      "name" : "HL7® Austria FHIR® Core Implementation Guide",
      "category" : "National Base",
      "npm-name" : "hl7.at.fhir.core.r4",
      "description" : "A FHIR® Implementation Guide for the HL7® Austria FHIR® Core Profiles.",
      "authority" : "HL7 Austria",
      "country" : "at",
      "history" : "http://hl7.at/fhir/HL7ATCoreProfiles/4.0.1/history.html",
      "language" : ["en"],
      "canonical" : "http://hl7.at/fhir/HL7ATCoreProfiles/4.0.1",
      "ci-build" : "http://build.fhir.org/ig/HL7Austria/HL7-AT-FHIR-Core-R4",
      "product" : ["fhir"],
      "editions" : [
        {
          "name" : "STU2",
          "ig-version" : "2.0.0",
          "package" : "hl7.at.fhir.core.r4#2.0.0",
          "fhir-version" : ["4.0.1"],
          "url" : "http://hl7.at/fhir/HL7ATCoreProfiles/4.0.1/2.0.0"
        }
      ]
    },
    {
      "name" : "HL7 Terminology Ecosystem IG",
      "category" : "Infrastructure",
      "npm-name" : "hl7.fhir.uv.tx-ecosystem",
      "description" : "Terminology Ecosystem documentation and test cases",
      "authority" : "HL7",
      "country" : "uv",
      "history" : "http://hl7.org/fhir/uv/tx-ecosystem/history.html",
      "language" : ["en"],
      "canonical" : "http://hl7.org/fhir/uv/tx-ecosystem",
      "ci-build" : "http://build.fhir.org/ig/HL7/fhir-tx-ecosystem-ig",
      "product" : ["fhir"],
      "editions" : [
        {
          "name" : "Releases Informative",
          "ig-version" : "1.7.6",
          "package" : "hl7.fhir.uv.tx-ecosystem#1.7.6",
          "fhir-version" : ["5.0.0"],
          "url" : "http://hl7.org/fhir/uv/tx-ecosystem/1.7.6"
        }
      ]
    },
    {
      "name" : "HL7 FHIR Implementation Guide: DK SMART",
      "category" : "National Base",
      "npm-name" : "hl7.fhir.dk.smart",
      "description" : "Base danish national implementation guide for SMART",
      "authority" : "HL7 Denmark",
      "country" : "dk",
      "history" : "http://hl7.dk/fhir/smart/history.html",
      "language" : ["en"],
      "canonical" : "http://hl7.dk/fhir/smart",
      "ci-build" : "http://build.fhir.org/ig/hl7dk/dk-smart",
      "product" : ["fhir"],
      "editions" : [
        {
          "name" : "Release",
          "ig-version" : "1.0.0",
          "package" : "hl7.fhir.dk.smart#1.0.0",
          "fhir-version" : ["4.0.1"],
          "url" : "http://hl7.dk/fhir/smart/1.0.0"
        }
      ]
    },
    {
      "name" : "CDS Hooks Specification",
      "category" : "Clinical Decision Support",
      "npm-name" : "hl7.fhir.uv.cds-hooks",
      "description" : "??",
      "authority" : "HL7",
      "country" : "??",
      "history" : "http://cds-hooks.hl7.org/history.html",
      "language" : ["en"],
      "canonical" : "http://cds-hooks.hl7.org",
      "ci-build" : "http://build.fhir.org/ig/HL7/cds-hooks",
      "product" : ["fhir"],
      "editions" : [
        {
          "name" : "STU2",
          "ig-version" : "2.0.1",
          "package" : "hl7.fhir.uv.cds-hooks#2.0.1",
          "fhir-version" : ["4.0.1"],
          "url" : "http://cds-hooks.hl7.org/STU2"
        }
      ]
    },
    {
      "name" : "CDS Hooks Hook Library",
      "category" : "Clinical Decision Support",
      "npm-name" : "hl7.fhir.uv.cds-hooks-library",
      "description" : "??",
      "authority" : "HL7",
      "country" : "??",
      "history" : "http://cds-hooks.hl7.org/hooks/history.html",
      "language" : ["en"],
      "canonical" : "http://cds-hooks.hl7.org/hooks",
      "ci-build" : "http://build.fhir.org/ig/HL7/cds-hooks-library",
      "product" : ["fhir"],
      "editions" : [
        {
          "name" : "STU1",
          "ig-version" : "1.0.1",
          "package" : "hl7.fhir.uv.cds-hooks-library#1.0.1",
          "fhir-version" : ["4.0.1"],
          "url" : "http://cds-hooks.hl7.org/hooks/STU1"
        }
      ]
    },
    {
      "name" : "NIHDI Terminology Profiles for Belgium",
      "category" : "National Base",
      "npm-name" : "hl7.fhir.be.nihdi-terminology",
      "description" : "NIHDI Terminology Profiles for Belgium",
      "authority" : "eHealth Platform (BE)",
      "country" : "be",
      "history" : "https://www.ehealth.fgov.be/standards/fhir/nihdi-terminology/history.html",
      "language" : ["en"],
      "canonical" : "https://www.ehealth.fgov.be/standards/fhir/nihdi-terminology",
      "ci-build" : "http://build.fhir.org/ig/hl7-be/nihdi-terminology",
      "product" : ["fhir"],
      "editions" : [
        {
          "name" : "Trial Use",
          "ig-version" : "1.0.0",
          "package" : "hl7.fhir.be.nihdi-terminology#1.0.0",
          "fhir-version" : ["4.0.1"],
          "url" : "https://www.ehealth.fgov.be/standards/fhir/nihdi-terminology/1.0.0"
        }
      ]
    },
    {
      "name" : "PACIO Transitions of Care Implementation Guide",
      "category" : "Clinical Documents",
      "npm-name" : "hl7.fhir.us.pacio-toc",
      "description" : "??",
      "authority" : "HL7",
      "country" : "us",
      "history" : "http://hl7.org/fhir/us/pacio-toc/history.html",
      "language" : ["en"],
      "canonical" : "http://hl7.org/fhir/us/pacio-toc",
      "ci-build" : "http://build.fhir.org/ig/HL7/fhir-transitions-of-care-ig",
      "product" : ["fhir"],
      "editions" : [
        {
          "name" : "STU 1 Ballot",
          "ig-version" : "1.0.0-ballot",
          "package" : "hl7.fhir.us.pacio-toc#1.0.0-ballot",
          "fhir-version" : ["4.0.1"],
          "url" : "http://hl7.org/fhir/us/pacio-toc/2025May"
        }
      ]
    },
    {
      "name" : "US Situational Awareness Framework for Reporting (US SAFR) Implementation Guide",
      "category" : "Public Health",
      "npm-name" : "hl7.fhir.us.safr",
      "description" : "??",
      "authority" : "HL7",
      "country" : "us",
      "history" : "http://hl7.org/fhir/us/safr/history.html",
      "language" : ["en"],
      "canonical" : "http://hl7.org/fhir/us/safr",
      "ci-build" : "http://build.fhir.org/ig/HL7/us-safr",
      "product" : ["fhir"],
      "editions" : [
        {
          "name" : "STU 1 Ballot",
          "ig-version" : "1.0.0-ballot",
          "package" : "hl7.fhir.us.safr#1.0.0-ballot",
          "fhir-version" : ["4.0.1"],
          "url" : "http://hl7.org/fhir/us/safr/2025May"
        }
      ]
    },
    {
      "name" : "Person-Centered Outcomes (PCO) Implementation Guide",
      "category" : "Care Management",
      "npm-name" : "hl7.fhir.us.pco",
      "description" : "??",
      "authority" : "HL7",
      "country" : "us",
      "history" : "http://hl7.org/fhir/us/pco/history.html",
      "language" : ["en"],
      "canonical" : "http://hl7.org/fhir/us/pco",
      "ci-build" : "http://build.fhir.org/ig/HL7/pco-ig",
      "product" : ["fhir"],
      "editions" : [
        {
          "name" : "STU 1 Ballot",
          "ig-version" : "1.0.0-ballot",
          "package" : "hl7.fhir.us.pco#1.0.0-ballot",
          "fhir-version" : ["4.0.1"],
          "url" : "http://hl7.org/fhir/us/pco/2025May"
        }
      ]
    },
    {
      "name" : "Continuous Glucose Monitoring",
      "category" : "Diagnostics",
      "npm-name" : "hl7.fhir.uv.cgm",
      "description" : "??",
      "authority" : "HL7",
      "country" : "uv",
      "history" : "http://hl7.org/fhir/uv/cgm/history.html",
      "language" : ["en"],
      "canonical" : "http://hl7.org/fhir/uv/cgm",
      "ci-build" : "http://build.fhir.org/ig/HL7/cgm",
      "product" : ["fhir"],
      "editions" : [
        {
          "name" : "STU 1 Ballot",
          "ig-version" : "1.0.0-ballot",
          "package" : "hl7.fhir.uv.cgm#1.0.0-ballot",
          "fhir-version" : ["4.0.1"],
          "url" : "http://hl7.org/fhir/uv/cgm/2025May"
        }
      ]
    },
    {
      "name" : "Common CQL Assets for FHIR (US-Based)",
      "category" : "Quality/CDS",
      "npm-name" : "hl7.fhir.us.cql",
      "description" : "??",
      "authority" : "HL7",
      "country" : "us",
      "history" : "http://hl7.org/fhir/us/cql/history.html",
      "language" : ["en"],
      "canonical" : "http://hl7.org/fhir/us/cql",
      "ci-build" : "http://build.fhir.org/ig/HL7/us-cql-ig",
      "product" : ["fhir"],
      "editions" : [
        {
          "name" : "STU 1 Ballot",
          "ig-version" : "1.0.0-ballot",
          "package" : "hl7.fhir.us.cql#1.0.0-ballot",
          "fhir-version" : ["4.0.1"],
          "url" : "http://hl7.org/fhir/us/cql/2025May"
        }
      ]
    },
    {
      "name" : "Clinical Order Workflows",
      "category" : "Care Management",
      "npm-name" : "hl7.fhir.uv.cow",
      "description" : "??",
      "authority" : "HL7",
      "country" : "uv",
      "history" : "http://hl7.org/fhir/uv/cow/history.html",
      "language" : ["en"],
      "canonical" : "http://hl7.org/fhir/uv/cow",
      "ci-build" : "http://build.fhir.org/ig/HL7/fhir-cow-ig",
      "product" : ["fhir"],
      "editions" : [
        {
          "name" : "STU 1 Ballot",
          "ig-version" : "1.0.0-ballot",
          "package" : "hl7.fhir.uv.cow#1.0.0-ballot",
          "fhir-version" : ["4.0.1"],
          "url" : "http://hl7.org/fhir/uv/cow/2025May"
        }
      ]
    },
    {
<<<<<<< HEAD
      "name": "MyHealth@Eu Laboratory Report",
      "category": "Laboratory Report",
      "npm-name": "myhealth.eu.fhir.laboratory",
      "description": "This guide defines a set of common rules to be applied to HL7 FHIR to represent a Laboratory Report in the context of MyHealth@EU, for the European cross-border exchange of data",
      "authority": "eHMSEG STF Architecture WG",
      "country" : "eu",
      "history": "http://fhir.ehdsi.eu/laboratory/history.html",
      "language": [
        "en"
      ],
      "canonical": "http://fhir.ehdsi.eu/laboratory",
      "ci-build": "https://build-fhir.ehdsi.eu/laboratory",
      "editions": [
        {
          "name": "MyHealth@EU wave 8 trial use release",
          "ig-version": "0.1.1",
          "package": "myhealth.eu.fhir.laboratory#0.1.1",
          "fhir-version": [
            "4.0.1"
          ],
          "url": "http://fhir.ehdsi.eu/laboratory/0.1.1"
=======
      "name" : "HL7 Electronic Health Record System Functional Model, Release 2.1.1",
      "category" : "EHR-S Family",
      "npm-name" : "hl7.ehrs.uv.ehrsfmr2",
      "description" : "??",
      "authority" : "HL7",
      "country" : "uv",
      "history" : "http://hl7.org/ehrs/uv/ehrsfmr2/history.html",
      "language" : ["en"],
      "canonical" : "http://hl7.org/ehrs/uv/ehrsfmr2",
      "ci-build" : "http://build.fhir.org/ig/HL7/ehrsfm-ig",
      "product" : ["fhir"],
      "editions" : [
        {
          "name" : "Normative 1 Ballot",
          "ig-version" : "2.1.1-ballot",
          "package" : "hl7.ehrs.uv.ehrsfmr2#2.1.1-ballot",
          "fhir-version" : ["5.0.0"],
          "url" : "http://hl7.org/ehrs/uv/ehrsfmr2/2025May"
        }
      ]
    },
    {
      "name" : "HL7 Personal Health Record System Functional Model, Release 2",
      "category" : "EHR-S Family",
      "npm-name" : "hl7.ehrs.uv.phrsfmr2",
      "description" : "??",
      "authority" : "HL7",
      "country" : "uv",
      "history" : "http://hl7.org/ehrs/uv/phrsfmr2/history.html",
      "language" : ["en"],
      "canonical" : "http://hl7.org/ehrs/uv/phrsfmr2",
      "ci-build" : "http://build.fhir.org/ig/HL7/phrsfm-ig",
      "product" : ["fhir"],
      "editions" : [
        {
          "name" : "Normative 1 Ballot",
          "ig-version" : "2.0.1-ballot",
          "package" : "hl7.ehrs.uv.phrsfmr2#2.0.1-ballot",
          "fhir-version" : ["5.0.0"],
          "url" : "http://hl7.org/ehrs/uv/phrsfmr2/2025May"
>>>>>>> d44355c8
        }
      ]
    }
  ]
}<|MERGE_RESOLUTION|>--- conflicted
+++ resolved
@@ -8235,13 +8235,56 @@
       ]
     },
     {
-<<<<<<< HEAD
+      "name" : "HL7 Electronic Health Record System Functional Model, Release 2.1.1",
+      "category" : "EHR-S Family",
+      "npm-name" : "hl7.ehrs.uv.ehrsfmr2",
+      "description" : "??",
+      "authority" : "HL7",
+      "country" : "uv",
+      "history" : "http://hl7.org/ehrs/uv/ehrsfmr2/history.html",
+      "language" : ["en"],
+      "canonical" : "http://hl7.org/ehrs/uv/ehrsfmr2",
+      "ci-build" : "http://build.fhir.org/ig/HL7/ehrsfm-ig",
+      "product" : ["fhir"],
+      "editions" : [
+        {
+          "name" : "Normative 1 Ballot",
+          "ig-version" : "2.1.1-ballot",
+          "package" : "hl7.ehrs.uv.ehrsfmr2#2.1.1-ballot",
+          "fhir-version" : ["5.0.0"],
+          "url" : "http://hl7.org/ehrs/uv/ehrsfmr2/2025May"
+        }
+      ]
+    },
+    {
+      "name" : "HL7 Personal Health Record System Functional Model, Release 2",
+      "category" : "EHR-S Family",
+      "npm-name" : "hl7.ehrs.uv.phrsfmr2",
+      "description" : "??",
+      "authority" : "HL7",
+      "country" : "uv",
+      "history" : "http://hl7.org/ehrs/uv/phrsfmr2/history.html",
+      "language" : ["en"],
+      "canonical" : "http://hl7.org/ehrs/uv/phrsfmr2",
+      "ci-build" : "http://build.fhir.org/ig/HL7/phrsfm-ig",
+      "product" : ["fhir"],
+      "editions" : [
+        {
+          "name" : "Normative 1 Ballot",
+          "ig-version" : "2.0.1-ballot",
+          "package" : "hl7.ehrs.uv.phrsfmr2#2.0.1-ballot",
+          "fhir-version" : ["5.0.0"],
+          "url" : "http://hl7.org/ehrs/uv/phrsfmr2/2025May"
+        }
+      ]
+    },
+    {
       "name": "MyHealth@Eu Laboratory Report",
       "category": "Laboratory Report",
       "npm-name": "myhealth.eu.fhir.laboratory",
-      "description": "This guide defines a set of common rules to be applied to HL7 FHIR to represent a Laboratory Report in the context of MyHealth@EU, for the European cross-border exchange of data",
+      "description": "MyHealth@EU Laboratory Report Implementaion Guide for European Cross border services.",
       "authority": "eHMSEG STF Architecture WG",
-      "country" : "eu",
+      "country": "eu",
       "history": "http://fhir.ehdsi.eu/laboratory/history.html",
       "language": [
         "en"
@@ -8257,48 +8300,6 @@
             "4.0.1"
           ],
           "url": "http://fhir.ehdsi.eu/laboratory/0.1.1"
-=======
-      "name" : "HL7 Electronic Health Record System Functional Model, Release 2.1.1",
-      "category" : "EHR-S Family",
-      "npm-name" : "hl7.ehrs.uv.ehrsfmr2",
-      "description" : "??",
-      "authority" : "HL7",
-      "country" : "uv",
-      "history" : "http://hl7.org/ehrs/uv/ehrsfmr2/history.html",
-      "language" : ["en"],
-      "canonical" : "http://hl7.org/ehrs/uv/ehrsfmr2",
-      "ci-build" : "http://build.fhir.org/ig/HL7/ehrsfm-ig",
-      "product" : ["fhir"],
-      "editions" : [
-        {
-          "name" : "Normative 1 Ballot",
-          "ig-version" : "2.1.1-ballot",
-          "package" : "hl7.ehrs.uv.ehrsfmr2#2.1.1-ballot",
-          "fhir-version" : ["5.0.0"],
-          "url" : "http://hl7.org/ehrs/uv/ehrsfmr2/2025May"
-        }
-      ]
-    },
-    {
-      "name" : "HL7 Personal Health Record System Functional Model, Release 2",
-      "category" : "EHR-S Family",
-      "npm-name" : "hl7.ehrs.uv.phrsfmr2",
-      "description" : "??",
-      "authority" : "HL7",
-      "country" : "uv",
-      "history" : "http://hl7.org/ehrs/uv/phrsfmr2/history.html",
-      "language" : ["en"],
-      "canonical" : "http://hl7.org/ehrs/uv/phrsfmr2",
-      "ci-build" : "http://build.fhir.org/ig/HL7/phrsfm-ig",
-      "product" : ["fhir"],
-      "editions" : [
-        {
-          "name" : "Normative 1 Ballot",
-          "ig-version" : "2.0.1-ballot",
-          "package" : "hl7.ehrs.uv.phrsfmr2#2.0.1-ballot",
-          "fhir-version" : ["5.0.0"],
-          "url" : "http://hl7.org/ehrs/uv/phrsfmr2/2025May"
->>>>>>> d44355c8
         }
       ]
     }
