{
  "guides" : [
    {
      "name" : "US Core",
      "category" : "National Base",
      "npm-name" : "hl7.fhir.us.core",
      "description" : "Base US national implementation guide",
      "authority" : "HL7",
      "country" : "us",
      "language" : ["en"],
      "implementations" : [
        {
          "name" : "Test Server",
          "type" : "server",
          "url" : "http://test.fhir.org"
        },
        {
          "name" : "Source Code",
          "type" : "source",
          "url" : "http://github.com/HealthIntersections/fhirserver"
        }
      ],
      "history" : "http://hl7.org/fhir/us/core/history.html",
      "canonical" : "http://hl7.org/fhir/us/core",
      "ci-build" : "http://build.fhir.org/ig/HL7/US-Core",
      "analysis" : {
        "content" : true,
        "rest" : true,
        "documents" : true,
        "clinicalCore" : true,
        "medsMgmt" : true,
        "profiles" : 42,
        "extensions" : 5,
        "operations" : 1,
        "valuesets" : 31,
        "codeSystems" : 4,
        "examples" : 111
      },
      "product" : ["fhir"],
      "editions" : [
        {
          "name" : "STU8",
          "ig-version" : "8.0.0",
          "package" : "hl7.fhir.us.core#8.0.0",
          "fhir-version" : ["4.0.1"],
          "url" : "http://hl7.org/fhir/us/core/STU8"
        },
        {
          "name" : "STU7",
          "ig-version" : "7.0.0",
          "package" : "hl7.fhir.us.core#7.0.0",
          "fhir-version" : ["4.0.1"],
          "url" : "http://hl7.org/fhir/us/core/STU7"
        },
        {
          "name" : "STU Update",
          "ig-version" : "6.1.0",
          "package" : "hl7.fhir.us.core#6.1.0",
          "fhir-version" : ["4.0.1"],
          "url" : "http://hl7.org/fhir/us/core/STU6.1"
        },
        {
          "name" : "STU Update",
          "ig-version" : "6.1.0-snapshot1",
          "package" : "hl7.fhir.us.core#6.1.0-snapshot1",
          "fhir-version" : ["4.0.1"],
          "url" : "http://hl7.org/fhir/us/core/STU6.1-snapshot1"
        },
        {
          "name" : "STU6",
          "ig-version" : "6.0.0",
          "package" : "hl7.fhir.us.core#6.0.0",
          "fhir-version" : ["4.0.1"],
          "url" : "http://hl7.org/fhir/us/core/STU6"
        },
        {
          "name" : "STU5",
          "ig-version" : "5.0.1",
          "package" : "hl7.fhir.us.core#5.0.1",
          "fhir-version" : ["4.0.1"],
          "url" : "http://hl7.org/fhir/us/core/STU5.0.1"
        },
        {
          "name" : "STU5",
          "ig-version" : "5.0.0",
          "package" : "hl7.fhir.us.core#5.0.0",
          "fhir-version" : ["4.0.1"],
          "url" : "http://hl7.org/fhir/us/core/STU5"
        },
        {
          "name" : "STU4",
          "ig-version" : "4.0.0",
          "package" : "hl7.fhir.us.core#4.0.0",
          "fhir-version" : ["4.0.1"],
          "url" : "http://hl7.org/fhir/us/core/STU4"
        },
        {
          "name" : "STU3",
          "ig-version" : "3.1.1",
          "package" : "hl7.fhir.us.core#3.1.1",
          "fhir-version" : ["4.0.1"],
          "url" : "http://hl7.org/fhir/us/core/STU3.1.1"
        },
        {
          "name" : "STU3",
          "ig-version" : "3.1.0",
          "package" : "hl7.fhir.us.core#3.1.0",
          "fhir-version" : ["4.0.1"],
          "url" : "http://hl7.org/fhir/us/core/STU3.1"
        },
        {
          "name" : "STU3",
          "ig-version" : "3.0.0",
          "package" : "hl7.fhir.us.core#3.0.0",
          "fhir-version" : ["4.0.0"],
          "url" : "http://hl7.org/fhir/us/core/STU3"
        },
        {
          "name" : "STU2",
          "ig-version" : "2.0.0",
          "package" : "hl7.fhir.us.core#2.0.0",
          "fhir-version" : ["3.0.1"],
          "url" : "http://hl7.org/fhir/us/core/STU2"
        },
        {
          "name" : "STU1",
          "ig-version" : "1.0.1",
          "package" : "hl7.fhir.us.core#1.0.1",
          "fhir-version" : ["3.0.1"],
          "url" : "http://hl7.org/fhir/us/core/1.0.1"
        },
        {
          "name" : "STU1",
          "ig-version" : "1.0.0",
          "package" : "hl7.fhir.us.core#1.0.0",
          "fhir-version" : ["3.0.1"],
          "url" : "http://hl7.org/fhir/us/core/STU1"
        }
      ]
    },
    {
      "name" : "AU Base",
      "category" : "National Base",
      "npm-name" : "hl7.fhir.au.base",
      "description" : "AU Base implementation guide provides support for the use of FHIR®© in an Australian context.",
      "authority" : "HL7",
      "product" : ["fhir"],
      "country" : "au",
      "language" : ["en"],
      "history" : "http://hl7.org.au/fhir/history.html",
      "canonical" : "http://hl7.org.au/fhir",
      "ci-build" : "http://build.fhir.org/ig/hl7au/au-fhir-base",
      "editions" : [
        {
          "name" : "Working Standard",
          "ig-version" : "5.0.0",
          "package" : "hl7.fhir.au.base#5.0.0",
          "fhir-version" : ["4.0.1"],
          "url" : "http://hl7.org.au/fhir/5.0.0"
        }
      ],
      "analysis" : {
        "error" : "JsonObject"
      }
    },
    {
      "name" : "AU Core",
      "category" : "National Base",
      "npm-name" : "hl7.fhir.au.core",
      "description" : "AU Core implementation guide provides support for the use of FHIR®© in an Australian context, and defines the minimum set of constraints on the FHIR resources to create the AU Core profiles.",
      "authority" : "HL7",
      "product" : ["fhir"],
      "country" : "au",
      "language" : ["en"],
      "history" : "http://hl7.org.au/fhir/core/history.html",
      "canonical" : "http://hl7.org.au/fhir/core",
      "ci-build" : "http://build.fhir.org/ig/hl7au/au-fhir-core",
      "editions" : [
        {
          "name" : "Working Standard",
          "ig-version" : "1.0.0",
          "package" : "hl7.fhir.au.core#1.0.0",
          "fhir-version" : ["4.0.1"],
          "url" : "http://hl7.org.au/fhir/core/1.0.0"
        }
      ],
      "analysis" : {
        "error" : "JsonObject"
      }
    },
    {
      "name" : "NZ Base",
      "category" : "National Base",
      "npm-name" : "fhir.org.nz.ig.base",
      "description" : "Base New Zealand national implementation guide",
      "authority" : "HL7",
      "product" : ["fhir"],
      "country" : "nz",
      "language" : ["en"],
      "canonical" : "http://fhir.org.nz/ig/base",
      "history" : "https://fhir.org.nz/ig/base/package-list.json",
      "ci-build" : "http://build.fhir.org/ig/HL7NZ/nzbase/branches/master/index.html",
      "editions" : [
        {
          "name" : "Release 3",
          "ig-version" : "3.0.0",
          "package" : "fhir.org.nz.ig.base#3.0.0",
          "fhir-version" : ["4.0.1"],
          "url" : "http://fhir.org.nz/ig/base"
        }
      ],
      "analysis" : {
        "error" : "Error fetching package directly (http://fhir.org.nz/ig/base/1.0.0/package.tgz), or fetching package list for fhir.org.nz.ig.base from http://fhir.org.nz/ig/base/package-list.json: Unable to fetch: Invalid HTTP response 404 from https://fhir.org.nz/ig/base/1.0.0/package.tgz (Not Found) (content in /var/folders/85/j9nrkr152ds51j69d7nrxq7r0000gn/T/fhir-http-6.log)"
      }
    },
    {
      "name" : "CCDA on FHIR",
      "category" : "Clinical Documents",
      "npm-name" : "hl7.fhir.us.ccda",
      "description" : "US Realm Implementation Guide (IG) addressing the key aspects of Consolidated CDA (C-CDA) required for Meaningful Use (MU). This IG focuses on the clinical document header and narrative constraints necessary for human readability, and references the Data Access Framework (DAF) implementation guide for coded data representation",
      "authority" : "HL7",
      "country" : "us",
      "language" : ["en"],
      "history" : "http://hl7.org/fhir/us/ccda/history.html",
      "canonical" : "http://hl7.org/fhir/us/ccda",
      "ci-build" : "http://build.fhir.org/ig/HL7/ccda-on-fhir",
      "analysis" : {
        "content" : true,
        "rest" : true,
        "profiles" : 12,
        "extensions" : 8,
        "valuesets" : 10,
        "examples" : 32
      },
      "product" : ["fhir"],
      "editions" : [
        {
          "name" : "STU 2 Ballot",
          "ig-version" : "2.0.0-ballot",
          "package" : "hl7.fhir.us.ccda#2.0.0-ballot",
          "fhir-version" : ["4.0.1"],
          "url" : "http://hl7.org/fhir/us/ccda/2025Jan"
        },
        {
          "name" : "STU 1",
          "ig-version" : "1.2.0",
          "package" : "hl7.fhir.us.ccda#1.2.0",
          "fhir-version" : ["4.0.1"],
          "url" : "http://hl7.org/fhir/us/ccda/STU1.2"
        },
        {
          "name" : "STU 1.1",
          "ig-version" : "1.1.0",
          "package" : "hl7.fhir.us.ccda#1.1.0",
          "fhir-version" : ["4.0.1"],
          "url" : "http://hl7.org/fhir/us/ccda/STU1.1"
        },
        {
          "name" : "STU 1",
          "ig-version" : "1.0.0",
          "package" : "hl7.fhir.us.ccda#1.0.0",
          "fhir-version" : ["3.0.1"],
          "url" : "http://hl7.org/fhir/us/ccda/STU1"
        }
      ]
    },
    {
      "name" : "SDC (Structured Data Capture)",
      "category" : "Forms Management",
      "npm-name" : "hl7.fhir.uv.sdc",
      "description" : "Defines expectations for sharing of Questionnaires and answers, including mechanisms for automatically populating portions of a questionnaire based on embedded mappings to underlying data elements",
      "authority" : "HL7",
      "country" : "uv",
      "language" : ["en"],
      "history" : "http://hl7.org/fhir/us/sdc/history.html",
      "canonical" : "http://hl7.org/fhir/uv/sdc",
      "ci-build" : "http://build.fhir.org/ig/HL7/sdc",
      "analysis" : {
        "content" : true,
        "rest" : true,
        "clinicalCore" : true,
        "carePlanning" : true,
        "questionnaire" : true,
        "profiles" : 26,
        "extensions" : 42,
        "logicals" : 2,
        "operations" : 7,
        "valuesets" : 9,
        "codeSystems" : 7,
        "examples" : 48
      },
      "product" : ["fhir"],
      "editions" : [
        {
          "name" : "STU 4 Ballot",
          "ig-version" : "4.0.0-ballot",
          "package" : "hl7.fhir.uv.sdc#4.0.0-ballot",
          "fhir-version" : ["4.0.1"],
          "url" : "http://hl7.org/fhir/uv/sdc/2025Jan"
        },
        {
          "name" : "STU 3",
          "ig-version" : "3.0.0",
          "package" : "hl7.fhir.uv.sdc#3.0.0",
          "fhir-version" : ["4.0.1"],
          "url" : "http://hl7.org/fhir/uv/sdc/STU3"
        },
        {
          "name" : "STU 2",
          "ig-version" : "2.0.0",
          "package" : "hl7.fhir.uv.sdc#2.0.0",
          "fhir-version" : ["3.0.1"],
          "url" : "http://hl7.org/fhir/us/sdc/STU2"
        },
        {
          "name" : "DSTU 1",
          "ig-version" : "1.0.2",
          "package" : "hl7.fhir.uv.sdc#1.0.2",
          "fhir-version" : ["1.0.2"],
          "url" : "http://hl7.org/fhir/DSTU2/sdc/sdc.html"
        }
      ]
    },
    {
      "name" : "SDC Data Elements Registry",
      "category" : "Forms Management",
      "npm-name" : "hl7.fhir.us.sdcde",
      "description" : "Defines expectations for sharing of data elements between registries",
      "authority" : "HL7",
      "country" : "us",
      "language" : ["en"],
      "history" : "http://hl7.org/fhir/us/sdcde/history.html",
      "canonical" : "http://hl7.org/fhir/us/sdcde",
      "ci-build" : "http://build.fhir.org/ig/HL7/sdc-de",
      "analysis" : {
        "error" : "Unable to resolve package id hl7.fhir.us.sdcde#1.0.2"
      },
      "product" : ["fhir"],
      "editions" : [
        {
          "name" : "STU 2",
          "ig-version" : "2.0",
          "package" : "hl7.fhir.us.sdcde#2.0",
          "fhir-version" : ["3.0.1"],
          "url" : "http://hl7.org/fhir/us/sdcde/STU2"
        },
        {
          "name" : "STU 1",
          "ig-version" : "1.0.2",
          "package" : "hl7.fhir.us.sdcde#1.0.2",
          "fhir-version" : ["1.0.2"],
          "url" : "http://hl7.org/fhir/DSTU2/sdcde/sdcde.html"
        }
      ]
    },
    {
      "name" : "US Lab",
      "category" : "Diagnostics",
      "npm-name" : "hl7.fhir.us.lab",
      "description" : "US Realm Laboratory ordering and reporting between ambulatory care setting and the laboratory and laboratory reporting to public health jurisdictions",
      "authority" : "HL7",
      "product" : ["fhir"],
      "country" : "us",
      "language" : ["en"],
      "editions" : [
        {
          "name" : "DSTU2",
          "ig-version" : "n/a",
          "package" : "hl7.fhir.us.lab#n/a",
          "fhir-version" : ["1.0.2"],
          "url" : "http://hl7.org/fhir/DSTU2/uslab/uslab.html"
        }
      ],
      "analysis" : {
        "error" : "Unable to resolve package id hl7.fhir.us.lab#n/a"
      }
    },
    {
      "name" : "DAF",
      "category" : "EHR Access",
      "npm-name" : "hl7.fhir.us.daf",
      "description" : "Basic arrangements for accessing meaningful use data from EHR systems **NOTE: DAF has been superseded by Argonaut, DAF-Research and US-Core**",
      "authority" : "HL7",
      "country" : "us",
      "language" : ["en"],
      "history" : "http://hl7.org/fhir/us/daf/history.html",
      "canonical" : "http://hl7.org/fhir/us/daf",
      "ci-build" : "http://build.fhir.org/ig/HL7/daf-research",
      "analysis" : {
        "content" : true,
        "rest" : true,
        "clinicalCore" : true,
        "carePlanning" : true,
        "profiles" : 5,
        "extensions" : 2,
        "operations" : 3,
        "valuesets" : 2,
        "codeSystems" : 2
      },
      "product" : ["fhir"],
      "editions" : [
        {
          "name" : "STU 2",
          "ig-version" : "2.0.0",
          "package" : "hl7.fhir.us.daf#2.0.0",
          "fhir-version" : ["3.0.1"],
          "url" : "http://hl7.org/fhir/us/daf-research/STU2"
        },
        {
          "name" : "DSTU 1",
          "ig-version" : "1.0.2",
          "package" : "hl7.fhir.us.daf#1.0.2",
          "fhir-version" : ["1.0.2"],
          "url" : "http://hl7.org/fhir/DSTU2/daf/daf.html"
        }
      ]
    },
    {
      "name" : "Argonaut Data Query",
      "category" : "EHR Access",
      "npm-name" : "fhir.argonaut.r2",
      "description" : "This implementation guide is based upon DSTU2 FHIR standard and covers the US EHR data access for the ONC Common Clinical Data Set and retrieval of static documents",
      "authority" : "Argonaut (US)",
      "product" : ["fhir"],
      "country" : "us",
      "language" : ["en"],
      "history" : "http://www.fhir.org/guides/argonaut/r2/history.html",
      "ci-build" : "http://build.fhir.org/ig/argonautproject/data-query",
      "canonical" : "http://fhir.org/guides/argonaut/r2",
      "editions" : [
        {
          "name" : "First Release",
          "ig-version" : "1.0.0",
          "package" : "fhir.argonaut.r2#1.0.0",
          "fhir-version" : ["1.0.2"],
          "url" : "http://fhir.org/guides/argonaut/r2/1.0"
        }
      ],
      "analysis" : {
        "content" : true,
        "rest" : true,
        "documents" : true,
        "clinicalCore" : true,
        "medsMgmt" : true,
        "profiles" : 17,
        "extensions" : 5,
        "operations" : 1,
        "valuesets" : 25
      }
    },
    {
      "name" : "HSPC EHR Guide",
      "category" : "EHR Access",
      "npm-name" : "fhir.hspc.core",
      "description" : "Builds on Argonaut to make agreements around consistent data (in progress)",
      "authority" : "HSPC (USA)",
      "product" : ["fhir"],
      "country" : "us",
      "language" : ["en"],
      "history" : "http://fhir.org/guides/hspc/core/history.html",
      "canonical" : "http://fhir.org/guides/hspc/core",
      "ci-build" : "http://build.fhir.org/ig/hspc/core",
      "editions" : [],
      "analysis" : {
      }
    },
    {
      "name" : "US Meds Maturity Project",
      "category" : "Medications / Immunizations",
      "npm-name" : "hl7.fhir.us.meds",
      "description" : "US Meds Maturity Project: promote consistent use of the FHIR pharmacy resources in the US Realm",
      "authority" : "HL7",
      "country" : "us",
      "language" : ["en"],
      "history" : "http://hl7.org/fhir/us/meds/history.html",
      "canonical" : "http://hl7.org/fhir/us/meds",
      "ci-build" : "http://build.fhir.org/ig/HL7/FHIR-ONC-Meds",
      "analysis" : {
        "content" : true,
        "rest" : true,
        "clinicalCore" : true,
        "medsMgmt" : true,
        "profiles" : 2
      },
      "product" : ["fhir"],
      "editions" : [
        {
          "name" : "STU 2",
          "ig-version" : "1.2.0",
          "package" : "hl7.fhir.us.meds#1.2.0",
          "fhir-version" : ["3.0.1"],
          "url" : "http://hl7.org/fhir/us/meds/STU2"
        },
        {
          "name" : "STU 1",
          "ig-version" : "1.0.0",
          "package" : "hl7.fhir.us.meds#1.0.0",
          "fhir-version" : ["3.0.1"],
          "url" : "http://hl7.org/fhir/us/meds/STU1"
        }
      ]
    },
    {
      "name" : "QICore",
      "category" : "Quality / CDS",
      "npm-name" : "hl7.fhir.us.qicore",
      "description" : "QICore defines a uniform way for quality measurement and decision support knowledge to refer to clinical data. The profiles align as much as possible with DAF and incorporate content from the (Quality Data Model) and the (Virtual Medical Record) specifications",
      "authority" : "HL7",
      "country" : "us",
      "language" : ["en"],
      "history" : "http://hl7.org/fhir/us/qicore/history.html",
      "canonical" : "http://hl7.org/fhir/us/qicore",
      "ci-build" : "http://build.fhir.org/ig/HL7/fhir-qi-core",
      "analysis" : {
        "content" : true,
        "clinicalCore" : true,
        "carePlanning" : true,
        "financials" : true,
        "medsMgmt" : true,
        "diagnostics" : true,
        "profiles" : 51,
        "extensions" : 8,
        "valuesets" : 21,
        "codeSystems" : 5,
        "examples" : 66
      },
      "product" : ["fhir"],
      "editions" : [
        {
          "name" : "STU 8 Ballot",
          "ig-version" : "8.0.0-ballot",
          "package" : "hl7.fhir.us.qicore#8.0.0-ballot",
          "fhir-version" : ["4.0.1"],
          "url" : "http://hl7.org/fhir/us/qicore/2025Sep"
        }
      ]
    },
    {
      "name" : "DAF-Research",
      "category" : "Research",
      "npm-name" : "hl7.fhir.us.daf-research",
      "description" : "DAF-Research IG focuses on enabling researchers to access data from multiple organizations",
      "authority" : "HL7",
      "product" : ["fhir"],
      "country" : "us",
      "language" : ["en"],
      "history" : "http://hl7.org/fhir/us/daf/history.html",
      "canonical" : "http://hl7.org/fhir/us/daf",
      "ci-build" : "http://build.fhir.org/ig/HL7/daf-research",
      "editions" : [
        {
          "name" : "STU",
          "ig-version" : "2.0.0",
          "package" : "hl7.fhir.us.daf-research#2.0.0",
          "fhir-version" : ["3.0.1"],
          "url" : "http://hl7.org/fhir/us/daf-research"
        }
      ],
      "analysis" : {
        "error" : "Unable to resolve package id hl7.fhir.us.daf-research#2.0.0"
      }
    },
    {
      "name" : "US HAI",
      "category" : "Medication / Immunization",
      "npm-name" : "hl7.fhir.us.hai",
      "description" : "Specifies standards for electronic submission of Healthcare Associated Infection (HAI) reports to the National Healthcare Safety Network (NHSN) of the Centers for Disease Control and Prevention (CDC)",
      "authority" : "HL7",
      "country" : "us",
      "language" : ["en"],
      "history" : "http://hl7.org/fhir/us/hai/history.html",
      "canonical" : "http://hl7.org/fhir/us/hai",
      "ci-build" : "http://build.fhir.org/ig/HL7/HAI",
      "analysis" : {
        "content" : true,
        "questionnaire" : true,
        "profiles" : 4,
        "valuesets" : 15,
        "codeSystems" : 2
      },
      "product" : ["fhir"],
      "editions" : [
        {
          "name" : "STU2",
          "ig-version" : "2.1.0",
          "package" : "hl7.fhir.us.hai#2.1.0",
          "fhir-version" : ["4.0.1"],
          "url" : "http://hl7.org/fhir/us/hai/STU2.1"
        },
        {
          "name" : "STU 2",
          "ig-version" : "2.0.0",
          "package" : "hl7.fhir.us.hai#2.0.0",
          "fhir-version" : ["4.0.0"],
          "url" : "http://hl7.org/fhir/us/hai/STU2"
        },
        {
          "name" : "STU 1",
          "ig-version" : "1.0.0",
          "package" : "hl7.fhir.us.hai#1.0.0",
          "fhir-version" : ["3.0.1"],
          "url" : "http://hl7.org/fhir/us/hai/STU1"
        }
      ]
    },
    {
      "name" : "US Breast Cancer Data",
      "category" : "Diagnostics",
      "npm-name" : "hl7.fhir.us.breastcancer",
      "description" : "Logical models and FHIR profiles for supporting breast cancer staging estimation, including the traditional three-component staging involving primary tumor classification, regional lymph nodes and distant metastases, as well as other factors important to prognosis and recurrence risk, such as tumor grade, hormone receptor status (progesterone and estrogen), as well as human epidermal growth factor 2 (HER 2) status",
      "authority" : "HL7",
      "country" : "us",
      "language" : ["en"],
      "history" : "http://hl7.org/fhir/us/breastcancer/history.html",
      "canonical" : "http://hl7.org/fhir/us/breastcancer",
      "ci-build" : "http://build.fhir.org/ig/HL7/us-breastcancer",
      "analysis" : {
        "content" : true,
        "clinicalCore" : true,
        "medsMgmt" : true,
        "diagnostics" : true,
        "profiles" : 57,
        "extensions" : 46,
        "logicals" : 260,
        "valuesets" : 35,
        "codeSystems" : 9
      },
      "product" : ["fhir"],
      "editions" : [
        {
          "name" : "STU 1 Draft",
          "ig-version" : "0.2.0",
          "package" : "hl7.fhir.us.breastcancer#0.2.0",
          "fhir-version" : ["3.0.1"],
          "url" : "http://hl7.org/fhir/us/breastcancer/2018Sep"
        }
      ]
    },
    {
      "name" : "Genomics Reporting",
      "category" : "Diagnostics",
      "npm-name" : "hl7.fhir.uv.genomics-reporting",
      "description" : "This implementation guide tries to provide guidance that will enable improved interoperable and computable sharing of genetic testing results",
      "authority" : "HL7",
      "country" : "uv",
      "language" : ["en"],
      "history" : "http://hl7.org/fhir/uv/genomics-reporting/history.html",
      "canonical" : "http://hl7.org/fhir/uv/genomics-reporting",
      "ci-build" : "http://build.fhir.org/ig/HL7/genomics-reporting",
      "analysis" : {
        "content" : true,
        "clinicalCore" : true,
        "carePlanning" : true,
        "profiles" : 18,
        "extensions" : 4,
        "operations" : 1,
        "valuesets" : 10,
        "codeSystems" : 3,
        "examples" : 65
      },
      "product" : ["fhir"],
      "editions" : [
        {
          "name" : "STU3",
          "ig-version" : "3.0.0",
          "package" : "hl7.fhir.uv.genomics-reporting#3.0.0",
          "fhir-version" : ["4.0.1"],
          "url" : "http://hl7.org/fhir/uv/genomics-reporting/STU3"
        },
        {
          "name" : "STU 2",
          "ig-version" : "2.0.0",
          "package" : "hl7.fhir.uv.genomics-reporting#2.0.0",
          "fhir-version" : ["4.0.1"],
          "url" : "http://hl7.org/fhir/uv/genomics-reporting/STU2"
        },
        {
          "name" : "STU 1",
          "ig-version" : "1.0.0",
          "package" : "hl7.fhir.uv.genomics-reporting#1.0.0",
          "fhir-version" : ["4.0.1"],
          "url" : "http://hl7.org/fhir/uv/genomics-reporting/STU1"
        }
      ]
    },
    {
      "name" : "Argonaut Provider Directory",
      "category" : "Administration",
      "npm-name" : "fhir.argonaut.pd",
      "description" : "This implementation guide is based upon STU3 FHIR standard and outlines the key data elements for any provider directory and basic query guidance. The components developed in this guide are intended to provide a foundation for a central or distributed Provider or Healthcare Directory",
      "authority" : "Argonaut (US)",
      "product" : ["fhir"],
      "country" : "us",
      "language" : ["en"],
      "history" : "http://www.fhir.org/guides/argonaut/pd/history.html",
      "ci-build" : "http://build.fhir.org/ig/argonautproject/provider-directory",
      "canonical" : "http://fhir.org/guides/argonaut/pd",
      "editions" : [
        {
          "name" : "Release 1",
          "ig-version" : "1.0.0",
          "package" : "fhir.argonaut.pd#1.0.0",
          "fhir-version" : ["3.0.1"],
          "url" : "http://fhir.org/guides/argonaut/pd/release1"
        }
      ],
      "analysis" : {
        "error" : "Unknown FHIRVersion code 'STU3'"
      }
    },
    {
      "name" : "Argonaut Scheduling",
      "category" : "Administration",
      "npm-name" : "fhir.argonaut.scheduling",
      "description" : "This implementation guide is based upon STU3 FHIR standard and provides FHIR RESTful APIs and guidance for access to and booking of appointments for patients by both patient and practitioner end users",
      "authority" : "Argonaut (US)",
      "product" : ["fhir"],
      "country" : "us",
      "language" : ["en"],
      "history" : "http://www.fhir.org/guides/argonaut/scheduling/history.html",
      "ci-build" : "http://build.fhir.org/ig/argonautproject/scheduling",
      "canonical" : "http://fhir.org/guides/argonaut/scheduling",
      "editions" : [
        {
          "name" : "First Release",
          "ig-version" : "1.0.0",
          "package" : "fhir.argonaut.scheduling#1.0.0",
          "fhir-version" : ["3.0.1"],
          "url" : "http://fhir.org/guides/argonaut/scheduling/release1"
        }
      ],
      "analysis" : {
        "content" : true,
        "rest" : true,
        "financials" : true,
        "scheduling" : true,
        "profiles" : 7,
        "extensions" : 4,
        "operations" : 4,
        "valuesets" : 7,
        "codeSystems" : 3
      }
    },
    {
      "name" : "International Patient Summary",
      "category" : "Patient Summary",
      "npm-name" : "hl7.fhir.uv.ips",
      "description" : "The International Patient Summary (IPS) is a minimal and non-exhaustive patient summary, specialty-agnostic, condition-independent, but readily usable by clinicians for the cross-border unscheduled care of a patient",
      "authority" : "HL7",
      "country" : "uv",
      "language" : ["en"],
      "history" : "http://hl7.org/fhir/uv/ips/history.html",
      "canonical" : "http://hl7.org/fhir/uv/ips",
      "ci-build" : "http://build.fhir.org/ig/HL7/fhir-ips",
      "analysis" : {
        "content" : true,
        "clinicalCore" : true,
        "medsMgmt" : true,
        "diagnostics" : true,
        "profiles" : 33,
        "extensions" : 1,
        "valuesets" : 44,
        "codeSystems" : 1,
        "examples" : 33
      },
      "product" : ["fhir"],
      "editions" : [
        {
          "name" : "STU 2",
          "ig-version" : "2.0.0",
          "package" : "hl7.fhir.uv.ips#2.0.0",
          "fhir-version" : ["4.0.1"],
          "url" : "http://hl7.org/fhir/uv/ips/STU2"
        }
      ]
    },
    {
      "name" : "IHE Patient Demographics Query for Mobile (PDQm)",
      "category" : "Administration",
      "npm-name" : "ihe.iti.pdqm",
      "description" : "Defines a lightweight RESTful interface to a patient demographics supplier leveraging technologies readily available to mobile applications and lightweight browser based applications",
      "authority" : "IHE",
      "country" : "uv",
      "language" : ["en"],
      "history" : "http://profiles.ihe.net/ITI/PDQm/history.html",
      "ci-build" : "http://build.fhir.org/ig/IHE/ITI.PDQm/branches/main",
      "canonical" : "https://profiles.ihe.net/ITI/PDQm",
      "analysis" : {
        "content" : true,
        "rest" : true,
        "clinicalCore" : true,
        "profiles" : 3,
        "examples" : 4
      },
      "product" : ["fhir"],
      "editions" : [
        {
          "name" : "Publication",
          "ig-version" : "3.2.0",
          "package" : "ihe.iti.pdqm#3.2.0",
          "fhir-version" : ["4.0.1"],
          "url" : "https://profiles.ihe.net/ITI/PDQm/3.2.0"
        }
      ]
    },
    {
      "name" : "IHE Patient Identifier Cross-referencing for Mobile (PIXm)",
      "category" : "Administration",
      "npm-name" : "ihe.iti.pixm",
      "description" : "Defines a lightweight RESTful interface to a Patient Identifier Cross-reference Manager, leveraging technologies readily available to mobile applications and lightweight browser based applications",
      "authority" : "IHE",
      "country" : "uv",
      "history" : "https://profiles.ihe.net/ITI/PIXm/history.html",
      "language" : ["en"],
      "canonical" : "https://profiles.ihe.net/ITI/PIXm",
      "ci-build" : "http://build.fhir.org/ig/IHE/ITI.PIXm",
      "analysis" : {
        "content" : true,
        "rest" : true,
        "clinicalCore" : true,
        "profiles" : 8,
        "operations" : 1,
        "examples" : 17
      },
      "product" : ["fhir"],
      "editions" : [
        {
          "name" : "Publication",
          "ig-version" : "3.1.0",
          "package" : "ihe.iti.pixm#3.1.0",
          "fhir-version" : ["4.0.1"],
          "url" : "https://profiles.ihe.net/ITI/PIXm/3.1.0"
        }
      ]
    },
    {
      "name" : "IHE Patient Master Identity Registry (PMIR)",
      "category" : "Administration",
      "npm-name" : "ihe.iti.pmir",
      "description" : "Supports the creating, updating and deprecating of patient master identity information about a subject of care, as well as subscribing to these changes, using the HL7 FHIR standard and its RESTful transactions. In PMIR, “patient identity” information includes all information found in the FHIR Patient Resource such as identifier, name, phone, gender, birth date, address, marital status, photo, others to contact, preference for language, general practitioner, and links to other instances of identities. The “patient master identity” is a dominant identity managed centrally among many participating organizations (a.k.a., “Golden Patient Identity”).",
      "authority" : "IHE",
      "country" : "uv",
      "language" : ["en"],
      "history" : "https://profiles.ihe.net/ITI/PMIR/history.html",
      "analysis" : {
        "error" : "Error fetching package directly (https://profiles.ihe.net/ITI/PMIR/0.1.0/package.tgz), or fetching package list for ihe.iti.pmir from https://profiles.ihe.net/ITI/PMIR/package-list.json: Unable to fetch: Invalid HTTP response 404 from https://profiles.ihe.net/ITI/PMIR/0.1.0/package.tgz (Not Found) (content in /var/folders/85/j9nrkr152ds51j69d7nrxq7r0000gn/T/fhir-http-23.log)"
      },
      "ci-build" : "http://build.fhir.org/ig/IHE/ITI.PMIR/branches/master/index.html",
      "canonical" : "https://profiles.ihe.net/ITI/PMIR",
      "product" : ["fhir"],
      "editions" : [
        {
          "name" : "Publication",
          "ig-version" : "1.6.0",
          "package" : "ihe.iti.pmir#1.6.0",
          "fhir-version" : ["4.0.1"],
          "url" : "https://profiles.ihe.net/ITI/PMIR/1.6.0"
        }
      ]
    },
    {
      "name" : "IHE FHIR AuditEvent query and feed to ATNA",
      "category" : "Privacy / Security",
      "npm-name" : "ihe.iti.atna",
      "description" : "Enable audit log recording (feed) and access to ATNA Audit Repository queries using FHIR AuditEvent resource",
      "authority" : "IHE",
      "product" : ["fhir"],
      "country" : "uv",
      "language" : ["en"],
      "history" : "https://wiki.ihe.net/index.php/Audit_Trail_and_Node_Authentication",
      "canonical" : "https://wiki.ihe.net/index.php/Audit_Trail_and_Node_Authentication",
      "editions" : [
        {
          "name" : "R4 Trial-Implementation",
          "ig-version" : "0.2.0",
          "package" : "ihe.iti.atna#0.2.0",
          "fhir-version" : ["4.0.1"],
          "url" : "https://wiki.ihe.net/index.php/Audit_Trail_and_Node_Authentication"
        }
      ],
      "analysis" : {
        "error" : "Unable to resolve package id ihe.iti.atna#0.2.0"
      }
    },
    {
      "name" : "IHE Mobile Alert Communication Management(mACM)",
      "category" : "Communications",
      "npm-name" : "ihe.iti.macm",
      "description" : "Provides the infrastructural components needed to send short, unstructured text alerts to human recipients and can record the outcomes of any human interactions upon receipt of the alert. ",
      "authority" : "IHE",
      "product" : ["fhir"],
      "country" : "uv",
      "language" : ["en"],
      "history" : "http://wiki.ihe.net/index.php/Mobile_Alert_Communication_Management(mACM)",
      "canonical" : "http://wiki.ihe.net/index.php/Mobile_Alert_Communication_Management(mACM)",
      "editions" : [
        {
          "name" : "R4 Trial-Implementation",
          "ig-version" : "0.2.0",
          "package" : "ihe.iti.macm#0.2.0",
          "fhir-version" : ["4.0.1"],
          "url" : "http://wiki.ihe.net/index.php/Mobile_Alert_Communication_Management(mACM)"
        }
      ],
      "analysis" : {
        "error" : "Unable to resolve package id ihe.iti.macm#0.2.0"
      }
    },
    {
      "name" : "IHE Mobile Cross-Enterprise Document Data Element Extraction (mXDE)",
      "category" : "Clinical Documents",
      "npm-name" : "ihe.iti.mxde",
      "description" : "Provides the means to access data elements extracted from shared structured documents",
      "authority" : "IHE",
      "product" : ["fhir"],
      "country" : "uv",
      "language" : ["en"],
      "history" : "http://wiki.ihe.net/index.php/Mobile_Cross-Enterprise_Document_Data_Element_Extraction",
      "analysis" : {
        "error" : "Unable to resolve package id ihe.iti.mxde#0.1.2"
      },
      "canonical" : "https://profiles.ihe.net/ITI/mXDE",
      "ci-build" : "http://build.fhir.org/ig/IHE/ITI.mXDE/branches/master/index.html",
      "editions" : [
        {
          "name" : "Publication",
          "ig-version" : "1.3.0",
          "package" : "ihe.iti.mxde#1.3.0",
          "fhir-version" : ["4.0.1"],
          "url" : "https://profiles.ihe.net/ITI/mXDE/1.3.0"
        }
      ]
    },
    {
      "name" : "IHE Query for Existing Data for Mobile (QEDm)",
      "category" : "EHR Access",
      "npm-name" : "ihe.pcc.qedm",
      "description" : "Supports queries for clinical data elements, including observations, allergy and intolerances, conditions, diagnostic results, medications, immunizations, procedures, encounters and provenance by making the information widely available to other systems within and across enterprises",
      "authority" : "IHE",
      "country" : "uv",
      "language" : ["en"],
      "history" : "http://wiki.ihe.net/index.php/Query_for_Existing_Data_for_Mobile",
      "analysis" : {
        "error" : "Unable to resolve package id ihe.pcc.qedm#0.2.1"
      },
      "canonical" : "https://profiles.ihe.net/PCC/QEDm",
      "ci-build" : "http://build.fhir.org/ig/IHE/PCC.QEDm/branches/master/index.html",
      "product" : ["fhir"],
      "editions" : [
        {
          "name" : "Publication",
          "ig-version" : "3.0.0",
          "package" : "ihe.pcc.qedm#3.0.0",
          "fhir-version" : ["4.0.1"],
          "url" : "https://profiles.ihe.net/PCC/QEDm/3.0.0"
        }
      ]
    },
    {
      "name" : "IHE Non-Patient File Sharing (NPFS)",
      "category" : "Administration",
      "npm-name" : "ihe.iti.npfs",
      "description" : "Defines how to enable the sharing of non-patient files such as workflow definitions, privacy policies, blank forms, and stylesheets",
      "authority" : "IHE",
      "product" : ["fhir"],
      "country" : "uv",
      "language" : ["en"],
      "history" : "http://wiki.ihe.net/index.php/Non-patient_File_Sharing_(NPFS)",
      "analysis" : {
        "error" : "Unable to resolve package id ihe.iti.npfs#0.2.0"
      },
      "canonical" : "https://profiles.ihe.net/ITI/NPFS",
      "ci-build" : "http://build.fhir.org/ig/IHE/ITI.NPFS/branches/master/index.html",
      "editions" : [
        {
          "name" : "Publication",
          "ig-version" : "2.2.0",
          "package" : "ihe.iti.npfs#2.2.0",
          "fhir-version" : ["4.0.1"],
          "url" : "https://profiles.ihe.net/ITI/NPFS/2.2.0"
        }
      ]
    },
    {
      "name" : "IHE Standardized Operational Log of Events (SOLE)",
      "category" : "Administration",
      "npm-name" : "ihe.rad.sole",
      "description" : "Defines a way to exchange information about events that can then be collected and displayed using standard methods",
      "authority" : "IHE",
      "product" : ["fhir"],
      "country" : "uv",
      "language" : ["en"],
      "history" : "http://wiki.ihe.net/index.php/Standardized_Operational_Log_of_Events",
      "canonical" : "http://wiki.ihe.net/index.php/Standardized_Operational_Log_of_Events",
      "editions" : [
        {
          "name" : "STU3 Trial-Implementation",
          "ig-version" : "0.1.0",
          "package" : "ihe.rad.sole#0.1.0",
          "fhir-version" : ["3.0.1"],
          "url" : "http://wiki.ihe.net/index.php/Standardized_Operational_Log_of_Events"
        }
      ],
      "analysis" : {
        "error" : "Unable to resolve package id ihe.rad.sole#0.1.0"
      }
    },
    {
      "name" : "IHE Mobile Medication Administration (MMA)",
      "category" : "Medications / Immunizations",
      "npm-name" : "ihe.pharm.mma",
      "description" : "Defines the integration between healthcare systems and mobile (or any other) clients using RESTful web services. This allows connecting EHRs with smartphones, smart pill boxes, and other personal or professional devices",
      "authority" : "IHE",
      "product" : ["fhir"],
      "country" : "uv",
      "language" : ["en"],
      "history" : "http://wiki.ihe.net/index.php/Mobile_Medication_Administration",
      "canonical" : "http://wiki.ihe.net/index.php/Mobile_Medication_Administration",
      "editions" : [
        {
          "name" : "STU3 Trial-Implementation",
          "ig-version" : "0.1.0",
          "package" : "ihe.pharm.mma#0.1.0",
          "fhir-version" : ["3.0.1"],
          "url" : "http://wiki.ihe.net/index.php/Mobile_Medication_Administration"
        }
      ],
      "analysis" : {
        "error" : "Unable to resolve package id ihe.pharm.mma#0.1.0"
      }
    },
    {
      "name" : "IHE Uniform Barcode Processing (UBP)",
      "category" : "Medications / Immunizations",
      "npm-name" : "ihe.pharm.ubp",
      "description" : "Uniform Barcode Processing for Medications",
      "authority" : "IHE",
      "product" : ["fhir"],
      "country" : "uv",
      "language" : ["en"],
      "history" : "http://wiki.ihe.net/index.php/Uniform_Barcode_Processing",
      "canonical" : "http://wiki.ihe.net/index.php/Uniform_Barcode_Processing",
      "editions" : [
        {
          "name" : "STU3 Trial-Implementation",
          "ig-version" : "0.1.0",
          "package" : "ihe.pharm.ubp#0.1.0",
          "fhir-version" : ["3.0.1"],
          "url" : "http://wiki.ihe.net/index.php/Uniform_Barcode_Processing"
        }
      ],
      "analysis" : {
        "error" : "Unable to resolve package id ihe.pharm.ubp#0.1.0"
      }
    },
    {
      "name" : "IHE Mobile Retrieve Form for Data Capture (mRFD)",
      "category" : "Forms Management",
      "npm-name" : "ihe.qrph.mrfd",
      "description" : "Provides a method for gathering data within a user’s current application to meet the requirements of an external system. mRFD supports RESTful retrieval of forms from a form source, display and completion of a form, and return of instance data from the display application to the source application. The workflows defined in this profile are based on those defined by the Retrieve Form for Data Capture (RFD) profile",
      "authority" : "IHE",
      "product" : ["fhir"],
      "country" : "uv",
      "language" : ["en"],
      "history" : "http://wiki.ihe.net/index.php/Mobile_Retrieve_Form_for_Data_Capture",
      "canonical" : "http://wiki.ihe.net/index.php/Mobile_Retrieve_Form_for_Data_Capture",
      "editions" : [
        {
          "name" : "STU3 Trial-Implementation",
          "ig-version" : "0.1.0",
          "package" : "ihe.qrph.mrfd#0.1.0",
          "fhir-version" : ["3.0.1"],
          "url" : "http://wiki.ihe.net/index.php/Mobile_Retrieve_Form_for_Data_Capture"
        }
      ],
      "analysis" : {
        "error" : "Unable to resolve package id ihe.qrph.mrfd#0.1.0"
      }
    },
    {
      "name" : "IHE Vital Records Death Reporting (VRDR)",
      "category" : "Medication / Immunization",
      "npm-name" : "ihe.qrph.vrdr",
      "description" : "Defines a Retrieve Form for Data Capture (RFD) content profile that will specify derivation of source content from a medical summary document. by defining requirements for form filler content and form manager handling of the content",
      "authority" : "IHE",
      "product" : ["fhir"],
      "country" : "uv",
      "language" : ["en"],
      "history" : "http://wiki.ihe.net/index.php/Vital_Records_Death_Reporting",
      "canonical" : "http://wiki.ihe.net/index.php/Vital_Records_Death_Reporting",
      "editions" : [
        {
          "name" : "STU3 Trial-Implementation",
          "ig-version" : "0.1.0",
          "package" : "ihe.qrph.vrdr#0.1.0",
          "fhir-version" : ["3.0.1"],
          "url" : "http://wiki.ihe.net/index.php/Vital_Records_Death_Reporting"
        }
      ],
      "analysis" : {
        "error" : "Unable to resolve package id ihe.qrph.vrdr#0.1.0"
      }
    },
    {
      "name" : "IHE Dynamic Care Planning (DCP)",
      "category" : "Care Management",
      "npm-name" : "ihe.pcc.dcp",
      "description" : "Provides the structures and transactions for care planning, sharing Care Plans that meet the needs of many, such as providers, patients and payers",
      "authority" : "IHE",
      "product" : ["fhir"],
      "country" : "uv",
      "language" : ["en"],
      "history" : "http://wiki.ihe.net/index.php/Dynamic_Care_Planning",
      "canonical" : "http://wiki.ihe.net/index.php/Dynamic_Care_Planning",
      "editions" : [
        {
          "name" : "R4 Trial-Implementation",
          "ig-version" : "0.2.0",
          "package" : "ihe.pcc.dcp#0.2.0",
          "fhir-version" : ["4.0.1"],
          "url" : "http://wiki.ihe.net/index.php/Dynamic_Care_Planning"
        }
      ],
      "analysis" : {
        "error" : "Unable to resolve package id ihe.pcc.dcp#0.2.0"
      }
    },
    {
      "name" : "IHE Dynamic Care Team Management (DCTM)",
      "category" : "Care Management",
      "npm-name" : "ihe.pcc.dctm",
      "description" : "Provides the means for sharing care team information about a patient’s care teams that meet the needs of many users, such as providers, patients and payers",
      "authority" : "IHE",
      "product" : ["fhir"],
      "country" : "uv",
      "language" : ["en"],
      "history" : "http://wiki.ihe.net/index.php/Dynamic_Care_Team_Management",
      "canonical" : "http://wiki.ihe.net/index.php/Dynamic_Care_Team_Management",
      "editions" : [
        {
          "name" : "STU3 Trial-Implementation",
          "ig-version" : "0.2.0",
          "package" : "ihe.pcc.dctm#0.2.0",
          "fhir-version" : ["4.0.1"],
          "url" : "http://wiki.ihe.net/index.php/Dynamic_Care_Team_Management"
        }
      ],
      "analysis" : {
        "error" : "Unable to resolve package id ihe.pcc.dctm#0.2.0"
      }
    },
    {
      "name" : "Point-of-Care Medical Device Tracking (PMDT)",
      "category" : "Administration",
      "npm-name" : "ihe.pcc.pmdt",
      "description" : "provides definition for a mobile Device",
      "authority" : "IHE",
      "product" : ["fhir"],
      "country" : "uv",
      "language" : ["en"],
      "history" : "http://wiki.ihe.net/index.php/Point-of-Care_Medical_Device_Tracking",
      "canonical" : "http://wiki.ihe.net/index.php/Point-of-Care_Medical_Device_Tracking",
      "editions" : [
        {
          "name" : "STU3 Trial-Implementation",
          "ig-version" : "0.1.0",
          "package" : "ihe.pcc.pmdt#0.1.0",
          "fhir-version" : ["3.0.1"],
          "url" : "http://wiki.ihe.net/index.php/Point-of-Care_Medical_Device_Tracking"
        }
      ],
      "analysis" : {
        "error" : "Unable to resolve package id ihe.pcc.pmdt#0.1.0"
      }
    },
    {
      "name" : "IHE Reconciliation of Clinical Content and Care Providers (RECON)",
      "category" : "Administration",
      "npm-name" : "ihe.pcc.recon",
      "description" : "Provides the ability to communicate lists of clinical data that were reconciled, when they were reconciled and who did the reconciliation using CDA® constructs and FHIR® Resource attributes",
      "authority" : "IHE",
      "product" : ["fhir"],
      "country" : "uv",
      "language" : ["en"],
      "history" : "http://wiki.ihe.net/index.php/Reconciliation_of_Clinical_Content_and_Care_Providers",
      "canonical" : "http://wiki.ihe.net/index.php/Reconciliation_of_Clinical_Content_and_Care_Providers",
      "editions" : [
        {
          "name" : "STU3 Trial-Implementation",
          "ig-version" : "0.1.0",
          "package" : "ihe.pcc.recon#0.1.0",
          "fhir-version" : ["3.0.1"],
          "url" : "http://wiki.ihe.net/index.php/Reconciliation_of_Clinical_Content_and_Care_Providers"
        }
      ],
      "analysis" : {
        "error" : "Unable to resolve package id ihe.pcc.recon#0.1.0"
      }
    },
    {
      "name" : "IHE Remote Patient Monitoring (RPM)",
      "category" : "Personal Healthcare",
      "npm-name" : "ihe.pcc.rpm",
      "description" : "Provides means of reporting measurements taken by Personal Healthcare Devices in a remote location",
      "authority" : "IHE",
      "product" : ["fhir"],
      "country" : "uv",
      "language" : ["en"],
      "history" : "http://wiki.ihe.net/index.php/Remote_Patient_Monitoring",
      "canonical" : "http://wiki.ihe.net/index.php/Remote_Patient_Monitoring",
      "editions" : [
        {
          "name" : "STU3 Trial-Implementation",
          "ig-version" : "0.1.0",
          "package" : "ihe.pcc.rpm#0.1.0",
          "fhir-version" : ["3.0.1"],
          "url" : "http://wiki.ihe.net/index.php/Remote_Patient_Monitoring"
        }
      ],
      "analysis" : {
        "error" : "Unable to resolve package id ihe.pcc.rpm#0.1.0"
      }
    },
    {
      "name" : "IHE Routine Interfacility Patient Transport (RIPT)",
      "category" : "Communications",
      "npm-name" : "ihe.pcc.ript",
      "description" : "Provides means of updating a Transport team with critical and necessary medical information on a patient to be transported",
      "authority" : "IHE",
      "product" : ["fhir"],
      "country" : "uv",
      "language" : ["en"],
      "history" : "http://wiki.ihe.net/index.php/Routine_Interfacility_Patient_Transport",
      "canonical" : "http://wiki.ihe.net/index.php/Routine_Interfacility_Patient_Transport",
      "editions" : [
        {
          "name" : "STU3 Trial-Implementation",
          "ig-version" : "0.1.0",
          "package" : "ihe.pcc.ript#0.1.0",
          "fhir-version" : ["3.0.1"],
          "url" : "http://wiki.ihe.net/index.php/Routine_Interfacility_Patient_Transport"
        }
      ],
      "analysis" : {
        "error" : "Error fetching package directly (http://profiles.ihe.net/PCC/RIPT/0.1.0/package.tgz), or fetching package list for ihe.pcc.ript from http://profiles.ihe.net/PCC/RIPT/package-list.json: Unable to fetch: Invalid HTTP response 404 from https://profiles.ihe.net/PCC/RIPT/0.1.0/package.tgz (Not Found) (content in /var/folders/85/j9nrkr152ds51j69d7nrxq7r0000gn/T/fhir-http-73.log)"
      }
    },
    {
      "name" : "IHE Assessment Curation and Data Collection (ACDC)",
      "category" : "EHR Access",
      "npm-name" : "ihe.iti.acdc",
      "description" : "Enables assessment developers and curators a means by which they can distribute assessment instruments to healthcare providers, supporting exchange of assessment data in a standardized form using the HL7 FHIR Questionnaire resource.",
      "authority" : "IHE",
      "product" : ["fhir"],
      "country" : "uv",
      "language" : ["en"],
      "history" : "https://wiki.ihe.net/index.php/Assessment_Curation_and_Data_Collection",
      "canonical" : "https://wiki.ihe.net/index.php/Assessment_Curation_and_Data_Collection",
      "editions" : [
        {
          "name" : "R4 Trial-Implementation",
          "ig-version" : "1.1.0",
          "package" : "ihe.pcc.acdc#1.1.0",
          "fhir-version" : ["4.0.1"],
          "url" : "https://wiki.ihe.net/index.php/Assessment_Curation_and_Data_Collection"
        }
      ],
      "analysis" : {
        "error" : "Unable to resolve package id ihe.pcc.acdc#1.1.0"
      }
    },
    {
      "name" : "IHE Mobile Aggregate Data Exchange (mADX)",
      "category" : "EHR Access",
      "npm-name" : "ihe.qrph.madx",
      "description" : "Supports interoperable public health reporting of aggregate health data.",
      "authority" : "IHE",
      "country" : "uv",
      "language" : ["en"],
      "history" : "https://wiki.ihe.net/index.php/Mobile_Aggregate_Data_Exchange_(mADX)",
      "analysis" : {
        "error" : "Unable to resolve package id ihe.qrph.madx#0.1.0"
      },
      "canonical" : "https://profiles.ihe.net/QRPH/mADX",
      "ci-build" : "http://build.fhir.org/ig/IHE/QRPH.mADX/branches/master/index.html",
      "product" : ["fhir"],
      "editions" : [
        {
          "name" : "Publication",
          "ig-version" : "3.0.0",
          "package" : "ihe.qrph.madx#3.0.0",
          "fhir-version" : ["4.0.1"],
          "url" : "https://profiles.ihe.net/QRPH/mADX/3.0.0"
        }
      ]
    },
    {
      "name" : "Electronic Case Reporting",
      "category" : "Medication / Immunization",
      "npm-name" : "hl7.fhir.us.ecr",
      "description" : "The Electronic Case Reporting (eCR) Implementation Guide supports Reporting, investigation, and management via electronic transmission of clinical data from Electronic Health Records to Public Health Agencies, along with the management and processing of population cases. Ths IG covers Bi-directional information exchange and triggering and decision support",
      "authority" : "HL7",
      "country" : "us",
      "language" : ["en"],
      "history" : "http://hl7.org/fhir/us/ecr/history.html",
      "canonical" : "http://hl7.org/fhir/us/ecr",
      "ci-build" : "http://build.fhir.org/ig/HL7/case-reporting",
      "analysis" : {
        "content" : true,
        "rest" : true,
        "documents" : true,
        "clinicalCore" : true,
        "carePlanning" : true,
        "profiles" : 57,
        "extensions" : 25,
        "operations" : 1,
        "valuesets" : 8,
        "codeSystems" : 8,
        "examples" : 94
      },
      "product" : ["fhir"],
      "editions" : [
        {
          "name" : "STU 2",
          "ig-version" : "2.1.2",
          "package" : "hl7.fhir.us.ecr#2.1.2",
          "fhir-version" : ["4.0.1"],
          "url" : "http://hl7.org/fhir/us/ecr/2.1.2"
        },
        {
          "name" : "STU 2",
          "ig-version" : "2.1.0",
          "package" : "hl7.fhir.us.ecr#2.1.0",
          "fhir-version" : ["4.0.1"],
          "url" : "http://hl7.org/fhir/us/ecr/2.1.0"
        },
        {
          "name" : "STU 2",
          "ig-version" : "2.0.0",
          "package" : "hl7.fhir.us.ecr#2.0.0",
          "fhir-version" : ["4.0.1"],
          "url" : "http://hl7.org/fhir/us/ecr/STU2"
        },
        {
          "name" : "STU 1",
          "ig-version" : "1.0.0",
          "package" : "hl7.fhir.us.ecr#1.0.0",
          "fhir-version" : ["4.0.1"],
          "url" : "http://hl7.org/fhir/us/ecr/STU1"
        }
      ]
    },
    {
      "name" : "Loinc/IVD Test mapping",
      "category" : "Diagnostics",
      "npm-name" : "hl7.fhir.uv.livd",
      "description" : "The LIVD Implementation Guide provides a industry standard expression for an IVD device manufacturer's suggestions for a specific device's mapping from the internal, proprietary IVD test codes to suggested LOINC codes when a LIS manager is connecting and configuring a device to the LIS",
      "authority" : "HL7",
      "country" : "uv",
      "language" : ["en"],
      "history" : "http://hl7.org/fhir/uv/livd/history.html",
      "canonical" : "http://hl7.org/fhir/uv/livd",
      "ci-build" : "http://build.fhir.org/ig/HL7/livd",
      "analysis" : {
        "content" : true,
        "diagnostics" : true,
        "profiles" : 10,
        "extensions" : 4,
        "valuesets" : 6,
        "codeSystems" : 5,
        "examples" : 8
      },
      "product" : ["fhir"],
      "editions" : [
        {
          "name" : "STU1 Ballot",
          "ig-version" : "1.0.0-ballot",
          "package" : "hl7.fhir.uv.livd#1.0.0-ballot",
          "fhir-version" : ["4.0.1"],
          "url" : "http://hl7.org/fhir/uv/livd/2024Jan"
        }
      ]
    },
    {
      "name" : "Point of Care Devices",
      "category" : "Diagnostics",
      "npm-name" : "hl7.fhir.uv.pocd",
      "description" : "Defines the use of FHIR resources to convey measurements and supporting data from acute care point-of-care medical devices (PoCD) to receiving systems for electronic medical records, clinical decision support, and medical data archiving for aggregate quality measurement and research purposes",
      "authority" : "HL7",
      "country" : "uv",
      "language" : ["en"],
      "history" : "http://hl7.org/fhir/uv/pocd/history.html",
      "canonical" : "http://hl7.org/fhir/uv/pocd",
      "ci-build" : "http://build.fhir.org/ig/HL7/uv-pocd",
      "analysis" : {
        "content" : true,
        "rest" : true,
        "clinicalCore" : true,
        "profiles" : 13,
        "extensions" : 12,
        "valuesets" : 8,
        "codeSystems" : 5,
        "examples" : 21
      },
      "product" : ["fhir"],
      "editions" : [
        {
          "name" : "STU 1 Ballot",
          "ig-version" : "0.3.0",
          "package" : "hl7.fhir.uv.pocd#0.3.0",
          "fhir-version" : ["4.0.1"],
          "url" : "http://hl7.org/fhir/uv/pocd/2021Sep"
        }
      ]
    },
    {
      "name" : "Potential Drug/Drug Interaction",
      "category" : "Medications / Immunizations",
      "npm-name" : "hl7.fhir.uv.pddi",
      "description" : "This implementation guide is targeted at stakeholders who seek to increase the specificity and clinical relevance of drug-drug interaction alerts presented through the electronic health record. The approach is service-oriented and uses Web standards, a minimum information model for potential drug interactions, and emerging Health Information Technology standards including CDS Hooks, FHIR, and Clinical Quality Language (CQL)",
      "authority" : "HL7",
      "country" : "uv",
      "language" : ["en"],
      "history" : "http://hl7.org/fhir/uv/pddi/history.html",
      "canonical" : "http://hl7.org/fhir/uv/pddi",
      "ci-build" : "http://build.fhir.org/ig/HL7/PDDI-CDS",
      "analysis" : {
        "valuesets" : 88,
        "codeSystems" : 1,
        "examples" : 36
      },
      "product" : ["fhir"],
      "editions" : [
        {
          "name" : "STU 1 Ballot",
          "ig-version" : "1.0.0-ballot",
          "package" : "hl7.fhir.uv.pddi#1.0.0-ballot",
          "fhir-version" : ["4.0.1"],
          "url" : "http://hl7.org/fhir/uv/pddi/2023Jan"
        }
      ]
    },
    {
      "name" : "Validated Healthcare Directory",
      "category" : "Administration",
      "npm-name" : "hl7.fhir.uv.vhdir",
      "description" : "Defines the minimum conformance requirements for accessing or exposing validated healthcare directory data and provides a specification for the exchange of directory data between a source of validated provider data and local workflow environments (e.g. local directories)",
      "authority" : "HL7",
      "country" : "uv",
      "language" : ["en"],
      "history" : "http://hl7.org/fhir/uv/vhdir/history.html",
      "canonical" : "http://hl7.org/fhir/uv/vhdir",
      "ci-build" : "http://build.fhir.org/ig/HL7/VhDir",
      "analysis" : {
      },
      "product" : ["fhir"],
      "editions" : [
        {
          "name" : "STU1",
          "ig-version" : "1.0.0",
          "package" : "hl7.fhir.uv.vhdir#1.0.0",
          "fhir-version" : ["4.0.1"],
          "url" : "http://hl7.org/fhir/uv/vhdir/STU1"
        }
      ]
    },
    {
      "name" : "Coverage Requirements Determination (Da Vinci)",
      "category" : "Financial",
      "npm-name" : "hl7.fhir.us.davinci-crd",
      "description" : "Provides a mechanism for healthcare providers to discover guidelines, pre-authorization requirements and other expectations from payor organizations related to a proposed medication, procedure or other service associated with a patient's insurance coverage. Supports both patient-specific and patient-independent information retrieval",
      "authority" : "HL7",
      "country" : "us",
      "language" : ["en"],
      "history" : "http://hl7.org/fhir/us/davinci-crd/history.html",
      "canonical" : "http://hl7.org/fhir/us/davinci-crd",
      "ci-build" : "http://build.fhir.org/ig/HL7/davinci-crd",
      "analysis" : {
        "content" : true,
        "clinicalCore" : true,
        "carePlanning" : true,
        "financials" : true,
        "medsMgmt" : true,
        "scheduling" : true,
        "profiles" : 18,
        "extensions" : 1,
        "valuesets" : 8,
        "codeSystems" : 3,
        "examples" : 19
      },
      "product" : ["fhir"],
      "editions" : [
        {
          "name" : "STU 2.2 Ballot",
          "ig-version" : "2.2.0-ballot",
          "package" : "hl7.fhir.us.davinci-crd#2.2.0-ballot",
          "fhir-version" : ["4.0.1"],
          "url" : "http://hl7.org/fhir/us/davinci-crd/2025Sep"
        }
      ]
    },
    {
      "name" : "Data Exchange for Quality Measures (Da Vinci)",
      "category" : "Financial",
      "npm-name" : "hl7.fhir.us.davinci-deqm",
      "description" : "Provides a mechanism for healthcare providers and data aggregators to exchange quality measure information using subscription, query, and push methods",
      "authority" : "HL7",
      "country" : "us",
      "language" : ["en"],
      "history" : "http://hl7.org/fhir/us/davinci-deqm/history.html",
      "canonical" : "http://hl7.org/fhir/us/davinci-deqm",
      "ci-build" : "http://build.fhir.org/ig/HL7/davinci-deqm",
      "analysis" : {
        "content" : true,
        "rest" : true,
        "documents" : true,
        "clinicalCore" : true,
        "financials" : true,
        "medsMgmt" : true,
        "measures" : true,
        "profiles" : 11,
        "extensions" : 8,
        "operations" : 1,
        "valuesets" : 2,
        "codeSystems" : 2,
        "examples" : 87
      },
      "product" : ["fhir"],
      "editions" : [
        {
          "name" : "STU5 (v5.0.0)",
          "ig-version" : "5.0.0",
          "package" : "hl7.fhir.us.davinci-deqm#5.0.0",
          "fhir-version" : ["4.0.1"],
          "url" : "http://hl7.org/fhir/us/davinci-deqm/STU5"
        },
        {
          "name" : "STU4 (v4.0.0)",
          "ig-version" : "4.0.0",
          "package" : "hl7.fhir.us.davinci-deqm#4.0.0",
          "fhir-version" : ["4.0.1"],
          "url" : "http://hl7.org/fhir/us/davinci-deqm/STU4"
        },
        {
          "name" : "STU 3",
          "ig-version" : "3.1.0",
          "package" : "hl7.fhir.us.davinci-deqm#3.1.0",
          "fhir-version" : ["4.0.1"],
          "url" : "http://hl7.org/fhir/us/davinci-deqm/STU3.1"
        },
        {
          "name" : "STU 3",
          "ig-version" : "3.0.0",
          "package" : "hl7.fhir.us.davinci-deqm#3.0.0",
          "fhir-version" : ["4.0.1"],
          "url" : "http://hl7.org/fhir/us/davinci-deqm/STU3"
        },
        {
          "name" : "STU 3",
          "ig-version" : "2.1.0",
          "package" : "hl7.fhir.us.davinci-deqm#2.1.0",
          "fhir-version" : ["4.0.1"],
          "url" : "http://hl7.org/fhir/us/davinci-deqm/2020Sep"
        },
        {
          "name" : "STU 2",
          "ig-version" : "2.0.0",
          "package" : "hl7.fhir.us.davinci-deqm#2.0.0",
          "fhir-version" : ["4.0.1"],
          "url" : "http://hl7.org/fhir/us/davinci-deqm/STU2"
        },
        {
          "name" : "STU 1",
          "ig-version" : "1.0.0",
          "package" : "hl7.fhir.us.davinci-deqm#1.0.0",
          "fhir-version" : ["3.0.1"],
          "url" : "http://hl7.org/fhir/us/davinci-deqm/STU1"
        }
      ]
    },
    {
      "name" : "Occupational Data for Health",
      "category" : "Clinical Observations",
      "npm-name" : "hl7.fhir.us.odh",
      "description" : "This IG covers the specific data that covers past or present jobs, usual work, employment status, retirement date and combat zone period for the subject. It also includes the past or present jobs and usual work of other household members",
      "authority" : "HL7",
      "country" : "us",
      "language" : ["en"],
      "history" : "http://hl7.org/fhir/us/odh/history.html",
      "canonical" : "http://hl7.org/fhir/us/odh",
      "ci-build" : "http://build.fhir.org/ig/HL7/us-odh",
      "analysis" : {
        "content" : true,
        "clinicalCore" : true,
        "profiles" : 6,
        "extensions" : 2,
        "valuesets" : 9,
        "codeSystems" : 1,
        "examples" : 8
      },
      "product" : ["fhir"],
      "editions" : [
        {
          "name" : "STU 1.3 on FHIR R4",
          "ig-version" : "1.3.0",
          "package" : "hl7.fhir.us.odh#1.3.0",
          "fhir-version" : ["4.0.1"],
          "url" : "http://hl7.org/fhir/us/odh/STU1.3"
        },
        {
          "name" : "STU 1.2 on FHIR R4",
          "ig-version" : "1.2.0",
          "package" : "hl7.fhir.us.odh#1.2.0",
          "fhir-version" : ["4.0.1"],
          "url" : "http://hl7.org/fhir/us/odh/STU1.2"
        },
        {
          "name" : "STU 1.1 on FHIR R4",
          "ig-version" : "1.1.0",
          "package" : "hl7.fhir.us.odh#1.1.0",
          "fhir-version" : ["4.0.1"],
          "url" : "http://hl7.org/fhir/us/odh/STU1.1"
        },
        {
          "name" : "STU 1",
          "ig-version" : "1.0.0",
          "package" : "hl7.fhir.us.odh#1.0.0",
          "fhir-version" : ["4.0.1"],
          "url" : "http://hl7.org/fhir/us/odh/STU1"
        }
      ]
    },
    {
      "name" : "IHE Paramedicine Care Summary (PCS)",
      "category" : "Communications",
      "npm-name" : "ihe.pcc.pcs",
      "description" : "Provides means for Emergency Transport to inform destination Hospital with critical and necessary medical information on patient being transported",
      "authority" : "IHE",
      "product" : ["fhir"],
      "country" : "uv",
      "language" : ["en"],
      "history" : "http://wiki.ihe.net/index.php/Paramedicine_Care_Summary",
      "canonical" : "http://wiki.ihe.net/index.php/Paramedicine_Care_Summary",
      "editions" : [
        {
          "name" : "STU3 Trial-Implementation",
          "ig-version" : "0.1.0",
          "package" : "ihe.pcc.pcs#0.1.0",
          "fhir-version" : ["3.0.1"],
          "url" : "http://wiki.ihe.net/index.php/Paramedicine_Care_Summary"
        }
      ],
      "analysis" : {
        "error" : "Error fetching package directly (https://profiles.ihe.net/PCC/PCS/0.1.0/package.tgz), or fetching package list for ihe.pcc.pcs from https://profiles.ihe.net/PCC/PCS/package-list.json: Unable to fetch: Invalid HTTP response 404 from https://profiles.ihe.net/PCC/PCS/0.1.0/package.tgz (Not Found) (content in /var/folders/85/j9nrkr152ds51j69d7nrxq7r0000gn/T/fhir-http-84.log)"
      }
    },
    {
      "name" : "IHE Birth and Fetal Death Reporting - Enhanced (BFDE)",
      "category" : "Medication / Immunization",
      "npm-name" : "ihe.pcc.bfde",
      "description" : "Provides means for pre-populating of data from electronic health record systems to electronic vital records systems for birth and fetal death reporting",
      "authority" : "IHE",
      "product" : ["fhir"],
      "country" : "uv",
      "language" : ["en"],
      "history" : "http://wiki.ihe.net/index.php/Birth_and_Fetal_Death_Reporting_Enhanced_Profile",
      "canonical" : "http://wiki.ihe.net/index.php/Birth_and_Fetal_Death_Reporting_Enhanced_Profile",
      "editions" : [
        {
          "name" : "STU3 Trial-Implementation",
          "ig-version" : "0.1.0",
          "package" : "ihe.pcc.bfde#0.1.0",
          "fhir-version" : ["3.0.1"],
          "url" : "http://wiki.ihe.net/index.php/Birth_and_Fetal_Death_Reporting_Enhanced_Profile"
        }
      ],
      "analysis" : {
        "error" : "Unable to resolve package id ihe.pcc.bfde#0.1.0"
      }
    },
    {
      "name" : "IHE Quality Outcome Reporting for EMS (QORE)",
      "category" : "Medication / Immunization",
      "npm-name" : "ihe.qrph.qore",
      "description" : "Supports transmission of clinical data for use in calculating Emergency Medical Services Quality measures. Focus on Stroke, CPR, and STEMI",
      "authority" : "IHE",
      "product" : ["fhir"],
      "country" : "uv",
      "language" : ["en"],
      "history" : "http://wiki.ihe.net/index.php/Quality_Outcome_Reporting_for_EMS",
      "canonical" : "http://wiki.ihe.net/index.php/Quality_Outcome_Reporting_for_EMS",
      "editions" : [
        {
          "name" : "STU3 Trial-Implementation",
          "ig-version" : "0.1.0",
          "package" : "ihe.qrph.qore#0.1.0",
          "fhir-version" : ["3.0.1"],
          "url" : "http://wiki.ihe.net/index.php/Quality_Outcome_Reporting_for_EMS"
        }
      ],
      "analysis" : {
        "error" : "Error fetching package directly (http://profiles.ihe.net/QRPH/QORE/0.1.0/package.tgz), or fetching package list for ihe.qrph.qore from http://profiles.ihe.net/QRPH/QORE/package-list.json: Unable to fetch: Invalid HTTP response 404 from https://profiles.ihe.net/QRPH/QORE/0.1.0/package.tgz (Not Found) (content in /var/folders/85/j9nrkr152ds51j69d7nrxq7r0000gn/T/fhir-http-92.log)"
      }
    },
    {
      "name" : "Smart App Launch Implementation Guide",
      "category" : "EHR Access",
      "npm-name" : "hl7.fhir.uv.smart-app-launch",
      "description" : "App access to Healthcare software",
      "authority" : "HL7",
      "country" : "uv",
      "language" : ["en"],
      "history" : "http://hl7.org/fhir/smart-app-launch/history.html",
      "canonical" : "http://hl7.org/fhir/smart-app-launch",
      "ci-build" : "http://build.fhir.org/ig/HL7/smart-app-launch",
      "analysis" : {
      },
      "product" : ["fhir"],
      "editions" : [
        {
          "name" : "STU 2.2",
          "ig-version" : "2.2.0",
          "package" : "hl7.fhir.uv.smart-app-launch#2.2.0",
          "fhir-version" : ["4.0.1"],
          "url" : "http://hl7.org/fhir/smart-app-launch/STU2.2"
        },
        {
          "name" : "STU 2.1",
          "ig-version" : "2.1.0",
          "package" : "hl7.fhir.uv.smart-app-launch#2.1.0",
          "fhir-version" : ["4.0.1"],
          "url" : "http://hl7.org/fhir/smart-app-launch/STU2.1"
        },
        {
          "name" : "STU 2",
          "ig-version" : "2.0.0",
          "package" : "hl7.fhir.uv.smart-app-launch#2.0.0",
          "fhir-version" : ["4.0.1"],
          "url" : "http://hl7.org/fhir/smart-app-launch/STU2"
        },
        {
          "name" : "STU 1",
          "ig-version" : "1.0.0",
          "package" : "hl7.fhir.uv.smart-app-launch#1.0.0",
          "fhir-version" : ["3.0.1"],
          "url" : "http://hl7.org/fhir/smart-app-launch/1.0.0"
        }
      ]
    },
    {
      "name" : "Bidirectional Services eReferrals (BSeR) FHIR IG",
      "category" : "Medication / Immunization",
      "npm-name" : "hl7.fhir.us.bser",
      "description" : "The Bidirectional Services eReferrals (BSeR) FHIR IG provides guidance on STU3 FHIR Resources and US Core IG profiles for use in exchanging a referral request and specific program data from a clinical provider to a typically extra-clinical program service provider, such as a diabetes prevention program, a smoking quitline, or a hypertension management training program. And provides for the return of feedback information from the service program to the referring provider",
      "authority" : "HL7",
      "country" : "us",
      "language" : ["en"],
      "history" : "http://hl7.org/fhir/us/bser/history.html",
      "canonical" : "http://hl7.org/fhir/us/bser",
      "ci-build" : "http://build.fhir.org/ig/HL7/bser",
      "analysis" : {
        "content" : true,
        "rest" : true,
        "documents" : true,
        "clinicalCore" : true,
        "carePlanning" : true,
        "financials" : true,
        "medsMgmt" : true,
        "profiles" : 40,
        "valuesets" : 2,
        "codeSystems" : 2,
        "examples" : 59
      },
      "product" : ["fhir"],
      "editions" : [
        {
          "name" : "STU 2",
          "ig-version" : "2.0.0-ballot",
          "package" : "hl7.fhir.us.bser#2.0.0-ballot",
          "fhir-version" : ["4.0.1"],
          "url" : "http://hl7.org/fhir/us/bser/2023Sep"
        },
        {
          "name" : "STU 1",
          "ig-version" : "1.0.0",
          "package" : "hl7.fhir.us.bser#1.0.0",
          "fhir-version" : ["4.0.1"],
          "url" : "http://hl7.org/fhir/us/bser/STU1"
        }
      ]
    },
    {
      "name" : "FHIR Bulk Data Access",
      "category" : "EHR Access",
      "npm-name" : "hl7.fhir.us.bulkdata",
      "description" : "This Implementation Guide defines secure FHIR export Operations that use this capability to provide an authenticated and authorized client with the ability to register as a backend service and retrieve any data in a FHIR server, data on all patients in a server, or data on a group of patients while optionally specifying data since a certain date",
      "authority" : "HL7",
      "product" : ["fhir"],
      "country" : "us",
      "language" : ["en"],
      "history" : "http://hl7.org/fhir/us/bulkdata/history.html",
      "canonical" : "http://hl7.org/fhir/us/bulkdata",
      "ci-build" : "https://build.fhir.org/ig/HL7/bulk-data",
      "editions" : [
        {
          "name" : "STU 1 Ballot",
          "ig-version" : "0.1.0",
          "package" : "hl7.fhir.us.bulkdata#0.1.0",
          "fhir-version" : ["4.0.0"],
          "url" : "http://hl7.org/fhir/us/bulkdata/2019May"
        }
      ],
      "analysis" : {
        "operations" : 3
      }
    },
    {
      "name" : "Common Data Models Harmonization FHIR IG",
      "category" : "Research",
      "npm-name" : "hl7.fhir.us.cdmh",
      "description" : "The CDMH FHIR IG provides the guidance necessary to map the four common data models namely Sentinel, PCORnet CDM, i2b2 and OMOP to FHIR resources and profiles",
      "authority" : "HL7",
      "country" : "us",
      "language" : ["en"],
      "history" : "http://hl7.org/fhir/us/cdmh/history.html",
      "canonical" : "http://hl7.org/fhir/us/cdmh",
      "ci-build" : "http://build.fhir.org/ig/HL7/cdmh",
      "analysis" : {
        "content" : true,
        "rest" : true,
        "clinicalCore" : true,
        "medsMgmt" : true,
        "diagnostics" : true,
        "trials" : true,
        "profiles" : 15,
        "extensions" : 22,
        "valuesets" : 25,
        "codeSystems" : 38,
        "examples" : 15
      },
      "product" : ["fhir"],
      "editions" : [
        {
          "name" : "STU 1",
          "ig-version" : "1.0.0",
          "package" : "hl7.fhir.us.cdmh#1.0.0",
          "fhir-version" : ["4.0.1"],
          "url" : "http://hl7.org/fhir/us/cdmh/STU1"
        }
      ]
    },
    {
      "name" : "Quality Measure Implementation Guide",
      "category" : "Quality / CDS",
      "npm-name" : "hl7.fhir.us.cqfmeasures",
      "description" : "Provides profiles and guidance for the representation of clinical quality measures in FHIR and Clincal Quality Language (CQL)",
      "authority" : "HL7",
      "country" : "us",
      "language" : ["en"],
      "history" : "http://hl7.org/fhir/us/cqfmeasures/history.html",
      "canonical" : "http://hl7.org/fhir/us/cqfmeasures",
      "ci-build" : "http://build.fhir.org/ig/HL7/cqf-measures",
      "analysis" : {
        "content" : true,
        "rest" : true,
        "clinicalCore" : true,
        "measures" : true,
        "profiles" : 21,
        "extensions" : 36,
        "operations" : 6,
        "valuesets" : 5,
        "codeSystems" : 5,
        "examples" : 61
      },
      "product" : ["fhir"],
      "editions" : [
        {
          "name" : "STU5 (v5.0.0)",
          "ig-version" : "5.0.0",
          "package" : "hl7.fhir.us.cqfmeasures#5.0.0",
          "fhir-version" : ["4.0.1"],
          "url" : "http://hl7.org/fhir/us/cqfmeasures/STU5"
        },
        {
          "name" : "STU4 (v4.0.0)",
          "ig-version" : "4.0.0",
          "package" : "hl7.fhir.us.cqfmeasures#4.0.0",
          "fhir-version" : ["4.0.1"],
          "url" : "http://hl7.org/fhir/us/cqfmeasures/STU4"
        },
        {
          "name" : "STU3",
          "ig-version" : "3.0.0",
          "package" : "hl7.fhir.us.cqfmeasures#3.0.0",
          "fhir-version" : ["4.0.1"],
          "url" : "http://hl7.org/fhir/us/cqfmeasures/STU3"
        },
        {
          "name" : "STU 2",
          "ig-version" : "2.0.0",
          "package" : "hl7.fhir.us.cqfmeasures#2.0.0",
          "fhir-version" : ["4.0.1"],
          "url" : "http://hl7.org/fhir/us/cqfmeasures/STU2"
        },
        {
          "name" : "STU 1",
          "ig-version" : "1.0.0",
          "package" : "hl7.fhir.us.cqfmeasures#1.0.0",
          "fhir-version" : ["3.0.2"],
          "url" : "http://hl7.org/fhir/us/cqfmeasures/STU1"
        }
      ]
    },
    {
      "name" : "Documentation Templates and Rules",
      "category" : "Financial",
      "npm-name" : "hl7.fhir.us.davinci-dtr",
      "description" : "Provides a mechanism for delivering and executing payer rules related to documentation requirements for a proposed medication, procedure or other service associated with a patient's insurance coverage",
      "authority" : "HL7",
      "country" : "us",
      "language" : ["en"],
      "history" : "http://hl7.org/fhir/us/davinci-dtr/history.html",
      "canonical" : "http://hl7.org/fhir/us/davinci-dtr",
      "ci-build" : "http://build.fhir.org/ig/HL7/davinci-dtr",
      "analysis" : {
        "content" : true,
        "documents" : true,
        "financials" : true,
        "questionnaire" : true,
        "profiles" : 6,
        "extensions" : 2,
        "operations" : 1,
        "examples" : 12
      },
      "product" : ["fhir"],
      "editions" : [
        {
          "name" : "STU 2.2 Ballot",
          "ig-version" : "2.2.0-ballot",
          "package" : "hl7.fhir.us.davinci-dtr#2.2.0-ballot",
          "fhir-version" : ["4.0.1"],
          "url" : "http://hl7.org/fhir/us/davinci-dtr/2025Sep"
        }
      ]
    },
    {
      "name" : "Da Vinci Health Record Exchange",
      "category" : "Financial",
      "npm-name" : "hl7.fhir.us.davinci-hrex",
      "description" : "A library of shared artifacts used by other Da Vinci and payer related implementation guides",
      "authority" : "HL7",
      "country" : "us",
      "language" : ["en"],
      "history" : "http://hl7.org/fhir/us/davinci-hrex/history.html",
      "canonical" : "http://hl7.org/fhir/us/davinci-hrex",
      "ci-build" : "http://build.fhir.org/ig/HL7/davinci-ehrx",
      "analysis" : {
        "content" : true,
        "rest" : true,
        "clinicalCore" : true,
        "carePlanning" : true,
        "financials" : true,
        "profiles" : 11,
        "extensions" : 4,
        "operations" : 1,
        "valuesets" : 2,
        "codeSystems" : 1,
        "examples" : 22
      },
      "product" : ["fhir"],
      "editions" : [
        {
          "name" : "STU 1.1",
          "ig-version" : "1.1.0",
          "package" : "hl7.fhir.us.davinci-hrex#1.1.0",
          "fhir-version" : ["4.0.1"],
          "url" : "http://hl7.org/fhir/us/davinci-hrex/STU1.1"
        },
        {
          "name" : "STU1",
          "ig-version" : "1.0.0",
          "package" : "hl7.fhir.us.davinci-hrex#1.0.0",
          "fhir-version" : ["4.0.1"],
          "url" : "http://hl7.org/fhir/us/davinci-hrex/STU1"
        }
      ]
    },
    {
      "name" : "electronic Long-Term Services and Supports Implementation Guide",
      "category" : "Medication / Immunization",
      "npm-name" : "hl7.fhir.us.eltss",
      "description" : "Provides guidance to US Realm implementers to use the FHIR for implementing access and exchange Electronic Long-Term Services & Supports (eLTSS) Dataset data elements",
      "authority" : "HL7",
      "country" : "us",
      "language" : ["en"],
      "history" : "http://hl7.org/fhir/us/eLTSS/history.html",
      "ci-build" : "http://build.fhir.org/ig/HL7/eLTSS",
      "canonical" : "http://hl7.org/fhir/us/eltss",
      "analysis" : {
        "content" : true,
        "rest" : true,
        "clinicalCore" : true,
        "financials" : true,
        "questionnaire" : true,
        "profiles" : 13,
        "extensions" : 3,
        "logicals" : 3,
        "valuesets" : 2,
        "codeSystems" : 2,
        "examples" : 5
      },
      "product" : ["fhir"],
      "editions" : [
        {
          "name" : "STU2",
          "ig-version" : "2.0.0",
          "package" : "hl7.fhir.us.eltss#2.0.0",
          "fhir-version" : ["4.0.1"],
          "url" : "http://hl7.org/fhir/us/eltss/STU2"
        },
        {
          "name" : "STU 1",
          "ig-version" : "1.0.0",
          "package" : "hl7.fhir.us.eltss#1.0.0",
          "fhir-version" : ["4.0.0"],
          "url" : "http://hl7.org/fhir/us/eltss/STU1"
        }
      ]
    },
    {
      "name" : "Patient Reported Outcomes (PRO) FHIR IG",
      "category" : "Personal Healthcare",
      "npm-name" : "hl7.fhir.us.patient-reported-outcomes",
      "description" : "This IG provides the necessary guidance to use FHIR for Patient Reported Outcomes",
      "authority" : "HL7",
      "country" : "us",
      "language" : ["en"],
      "history" : "http://hl7.org/fhir/us/patient-reported-outcomes/history.html",
      "canonical" : "http://hl7.org/fhir/us/patient-reported-outcomes",
      "ci-build" : "http://build.fhir.org/ig/HL7/patient-reported-outcomes",
      "analysis" : {
        "rest" : true
      },
      "product" : ["fhir"],
      "editions" : [
        {
          "name" : "STU 1 Ballot",
          "ig-version" : "0.2.0",
          "package" : "hl7.fhir.us.patient-reported-outcomes#0.2.0",
          "fhir-version" : ["4.0.0"],
          "url" : "http://hl7.org/fhir/us/patient-reported-outcomes/2019May"
        }
      ]
    },
    {
      "name" : "Pharmacist Care Plan FHIR IG",
      "category" : "Medications / Immunizations",
      "npm-name" : "hl7.fhir.us.phcp",
      "description" : "This is an electronic care plan with enhanced Medications / Immunizations content based on the templates in the HL7 Implementation Guide for C-CDA Release 2.1: Consolidated CDA for Clinical Notes, represented using FHIR profiles",
      "authority" : "HL7",
      "country" : "us",
      "language" : ["en"],
      "history" : "http://hl7.org/fhir/us/phcp/history.html",
      "canonical" : "http://hl7.org/fhir/us/phcp",
      "ci-build" : "http://build.fhir.org/ig/HL7/PhCP",
      "analysis" : {
        "content" : true,
        "rest" : true,
        "clinicalCore" : true,
        "carePlanning" : true,
        "financials" : true,
        "medsMgmt" : true,
        "profiles" : 10,
        "examples" : 16
      },
      "product" : ["fhir"],
      "editions" : [
        {
          "name" : "STU 1",
          "ig-version" : "1.0.0",
          "package" : "hl7.fhir.us.phcp#1.0.0",
          "fhir-version" : ["4.0.1"],
          "url" : "http://hl7.org/fhir/us/phcp/STU1"
        }
      ]
    },
    {
      "name" : "Vital Records Mortality and Morbidity Reporting FHIR IG",
      "category" : "Medication / Immunization",
      "npm-name" : "hl7.fhir.us.vrdr",
      "description" : "The VRDR FHIR IG provides guidance regarding the use of FHIR resources for the bidirectional exchange of mortality data between State-run PHA Vital Records offices and NCHS",
      "authority" : "HL7",
      "country" : "us",
      "language" : ["en"],
      "history" : "http://hl7.org/fhir/us/vrdr/history.html",
      "canonical" : "http://hl7.org/fhir/us/vrdr",
      "ci-build" : "http://build.fhir.org/ig/HL7/vrdr",
      "analysis" : {
        "content" : true,
        "documents" : true,
        "clinicalCore" : true,
        "profiles" : 34,
        "extensions" : 4,
        "examples" : 34
      },
      "product" : ["fhir"],
      "editions" : [
        {
          "name" : "STU3",
          "ig-version" : "3.0.0",
          "package" : "hl7.fhir.us.vrdr#3.0.0",
          "fhir-version" : ["4.0.1"],
          "url" : "http://hl7.org/fhir/us/vrdr/STU3"
        },
        {
          "name" : "STU 2",
          "ig-version" : "2.2.0",
          "package" : "hl7.fhir.us.vrdr#2.2.0",
          "fhir-version" : ["4.0.1"],
          "url" : "http://hl7.org/fhir/us/vrdr/STU2.2"
        },
        {
          "name" : "STU 2",
          "ig-version" : "2.1.0",
          "package" : "hl7.fhir.us.vrdr#2.1.0",
          "fhir-version" : ["4.0.1"],
          "url" : "http://hl7.org/fhir/us/vrdr/STU2.1"
        },
        {
          "name" : "STU 2",
          "ig-version" : "2.0.0",
          "package" : "hl7.fhir.us.vrdr#2.0.0",
          "fhir-version" : ["4.0.1"],
          "url" : "http://hl7.org/fhir/us/vrdr/STU2"
        },
        {
          "name" : "STU 1",
          "ig-version" : "1.0.0",
          "package" : "hl7.fhir.us.vrdr#1.0.0",
          "fhir-version" : ["4.0.1"],
          "url" : "http://hl7.org/fhir/us/vrdr/STU1"
        }
      ]
    },
    {
      "name" : "Womens Health Technology Coordinated Registry Network FHIR IG",
      "category" : "Clinical Registries",
      "npm-name" : "hl7.fhir.us.womens-health-registries",
      "description" : "The purpose of the IG to provide the necessary guidance to use FHIR to build registries specific to monitoring Womens Health",
      "authority" : "HL7",
      "country" : "us",
      "language" : ["en"],
      "history" : "http://hl7.org/fhir/us/womens-health-registries/history.html",
      "canonical" : "http://hl7.org/fhir/us/womens-health-registries",
      "ci-build" : "http://build.fhir.org/ig/HL7/coordinated-registry-network",
      "analysis" : {
        "content" : true,
        "rest" : true,
        "clinicalCore" : true,
        "profiles" : 3
      },
      "product" : ["fhir"],
      "editions" : [
        {
          "name" : "STU 1 Withdrawn",
          "ig-version" : "0.2.0-withdrawal",
          "package" : "hl7.fhir.us.womens-health-registries#0.2.0-withdrawal",
          "fhir-version" : ["4.0.1"],
          "url" : "http://hl7.org/fhir/us/womens-health-registries/0.2.0-withdrawal"
        }
      ]
    },
    {
      "name" : "Personal Health Device FHIR IG",
      "category" : "Personal Healthcare",
      "npm-name" : "hl7.fhir.uv.phd",
      "description" : "The IG provides a mapping of IEEE 11073 20601 Personal Health Device data to FHIR",
      "authority" : "HL7",
      "country" : "uv",
      "language" : ["en"],
      "history" : "http://hl7.org/fhir/uv/phd/history.html",
      "canonical" : "http://hl7.org/fhir/uv/phd",
      "analysis" : {
        "content" : true,
        "rest" : true,
        "clinicalCore" : true,
        "profiles" : 11,
        "valuesets" : 7,
        "codeSystems" : 4
      },
      "ci-build" : "http://build.fhir.org/ig/HL7/phd",
      "product" : ["fhir"],
      "editions" : [
        {
          "name" : "STU 2 Ballot",
          "ig-version" : "2.0.0-ballot2",
          "package" : "hl7.fhir.uv.phd#2.0.0-ballot2",
          "fhir-version" : ["4.0.1"],
          "url" : "http://hl7.org/fhir/uv/phd/2025Sep"
        }
      ]
    },
    {
      "name" : "Provider Directory IG",
      "category" : "Administration",
      "npm-name" : "hl7.fhir.au.pd",
      "description" : "This implementation guide is based upon STU3 FHIR standard and is the Australian variant of the Provider Directory IG. It outlines the key data elements for any provider directory and basic query guidance. The components developed in this guide are intended to provide a foundation for a central or distributed Provider or Healthcare Directory",
      "authority" : "HL7",
      "product" : ["fhir"],
      "country" : "au",
      "history" : "http://hl7.org.au/fhir/pd/history.html",
      "canonical" : "http://hl7.org.au/fhir/pd",
      "ci-build" : "http://build.fhir.org/ig/hl7au/au-fhir-pd",
      "editions" : [
        {
          "name" : "Release 1 Qa-preview",
          "ig-version" : "0.6.0",
          "package" : "hl7.fhir.au.pd#0.6.0",
          "fhir-version" : ["3.0.1"],
          "url" : "http://hl7.org.au/fhir"
        }
      ],
      "analysis" : {
        "error" : "Unable to find package hl7.fhir.au.pd#0.6.0"
      },
      "language" : ["en"]
    },
    {
      "name" : "Argonaut Clinical Notes Implementation Guide",
      "category" : "EHR Access",
      "npm-name" : "argonaut.us.clinicalnotes",
      "description" : "This implementation guide provides implementers with FHIR profiles and guidance to create, use, and share Clinical Notes",
      "authority" : "Argonaut (US)",
      "product" : ["fhir"],
      "country" : "us",
      "history" : "http://fhir.org/guides/argonaut/clinicalnotes/history.html",
      "canonical" : "http://fhir.org/guides/argonaut/clinicalnotes",
      "ci-build" : "http://build.fhir.org/ig/argonautproject/clinicalnotes",
      "editions" : [
        {
          "name" : "Release 1",
          "ig-version" : "1.0.0",
          "package" : "argonaut.us.clinicalnotes#1.0.0",
          "fhir-version" : ["3.0.1"],
          "url" : "http://fhir.org/guides/argonaut/clinicalnotes/1.0.0"
        }
      ],
      "analysis" : {
        "error" : "Unable to resolve package id argonaut.us.clinicalnotes#1.0.0"
      },
      "language" : ["en"]
    },
    {
      "name" : "Argonaut Questionnaire Implementation Guide",
      "category" : "EHR Access",
      "npm-name" : "argonaut.us.questionnaire",
      "description" : "This implementation guide provides implementers with FHIR RESTful APIs and guidance to create, use and share between organizations standard assessment forms and the assessment responses",
      "authority" : "Argonaut (US)",
      "product" : ["fhir"],
      "country" : "us",
      "history" : "http://fhir.org/guides/argonaut/questionnaire/history.html",
      "canonical" : "http://fhir.org/guides/argonaut/questionnaire",
      "ci-build" : "http://build.fhir.org/ig/argonautproject/questionnaire",
      "editions" : [
        {
          "name" : "Release 1",
          "ig-version" : "1.0.0",
          "package" : "argonaut.us.questionnaire#1.0.0",
          "fhir-version" : ["3.0.1"],
          "url" : "http://fhir.org/guides/argonaut/questionnaire/1.0.0"
        }
      ],
      "analysis" : {
        "error" : "Unable to resolve package id argonaut.us.questionnaire#1.0.0"
      },
      "language" : ["en"]
    },
    {
      "name" : "Danish Core Implementation Guide",
      "category" : "National Base",
      "npm-name" : "hl7.fhir.dk.core",
      "description" : "Base danish national implementation guide",
      "authority" : "HL7 Denmark",
      "country" : "dk",
      "language" : ["en"],
      "history" : "http://hl7.dk/fhir/core/history.html",
      "canonical" : "http://hl7.dk/fhir/core",
      "analysis" : {
        "content" : true,
        "clinicalCore" : true,
        "profiles" : 10,
        "extensions" : 2,
        "valuesets" : 6,
        "codeSystems" : 15,
        "examples" : 12
      },
      "ci-build" : "http://build.fhir.org/ig/hl7dk/dk-core",
      "product" : ["fhir"],
      "editions" : [
        {
          "name" : "Release",
          "ig-version" : "3.4.0",
          "package" : "hl7.fhir.dk.core#3.4.0",
          "fhir-version" : ["4.0.1"],
          "url" : "http://hl7.dk/fhir/core/3.4.0"
        }
      ]
    },
    {
      "name" : "Swiss Core Implementation Guide",
      "category" : "National Base",
      "npm-name" : "ch.fhir.ig.ch-core",
      "description" : "Base swiss national implementation guide",
      "authority" : "HL7 Switzerland",
      "country" : "ch",
      "history" : "http://fhir.ch/ig/ch-core/history.html",
      "canonical" : "http://fhir.ch/ig/ch-core",
      "ci-build" : "http://build.fhir.org/ig/hl7ch/ch-core",
      "product" : ["fhir"],
      "editions" : [
        {
          "name" : "STU 5",
          "ig-version" : "5.0.0",
          "package" : "ch.fhir.ig.ch-core#5.0.0",
          "fhir-version" : ["4.0.1"],
          "url" : "http://fhir.ch/ig/ch-core/5.0.0"
        }
      ],
      "language" : ["en"]
    },
    {
      "name" : "Swiss Guide Template",
      "category" : "National Base",
      "npm-name" : "ch.fhir.ig.template",
      "description" : "HL7 Switzerland FHIR Implementation Guide Template",
      "authority" : "HL7 Switzerland",
      "country" : "ch",
      "history" : "http://fhir.ch/ig/template/history.html",
      "canonical" : "http://fhir.ch/ig/template",
      "ci-build" : "http://build.fhir.org/ig/hl7ch/ig-template/index.html",
      "editions" : [
        {
          "name" : "STU",
          "ig-version" : "0.4.0",
          "package" : "ch.fhir.ig.template#0.4.0",
          "fhir-version" : ["4.0.1"],
          "url" : "http://fhir.ch/ig/template/0.4.0"
        }
      ],
      "language" : ["en"]
    },
    {
      "name" : "Swiss Cancer Registration Implementation Guide (CH-CRL)",
      "category" : "National Base",
      "npm-name" : "ch.fhir.ig.ch-crl",
      "description" : "Implementation guide for the Cancer Registry Law (CRL)",
      "authority" : "FOPH (CH)",
      "product" : ["fhir"],
      "country" : "ch",
      "history" : "http://fhir.ch/ig/ch-crl/history.html",
      "canonical" : "http://fhir.ch/ig/ch-crl",
      "ci-build" : "http://build.fhir.org/ig/ahdis/ch-crl/index.html",
      "editions" : [
        {
          "name" : "STU",
          "ig-version" : "0.2.1",
          "package" : "ch.fhir.ig.ch-crl#0.2.1",
          "fhir-version" : ["4.0.1"],
          "url" : "http://fhir.ch/ig/ch-crl"
        },
        {
          "name" : "STU",
          "ig-version" : "0.1.1",
          "package" : "ch.fhir.ig.ch-crl#0.1.1",
          "fhir-version" : ["4.0.1"],
          "url" : "http://fhir.ch/ig/ch-crl/0.1.1"
        }
      ],
      "analysis" : {
        "content" : true,
        "documents" : true,
        "clinicalCore" : true,
        "carePlanning" : true,
        "profiles" : 34,
        "extensions" : 1,
        "logicals" : 1,
        "valuesets" : 15,
        "codeSystems" : 15,
        "examples" : 137
      },
      "language" : ["en"]
    },
    {
      "name" : "Audit Trail Consumption (CH-ATC)",
      "category" : "National Base",
      "npm-name" : "ch.fhir.ig.atc",
      "description" : "National Integration Profile for the Swiss Electronic Patient Record",
      "authority" : "FOPH",
      "country" : "ch",
      "history" : "http://fhir.ch/ig/ch-atc/history.html",
      "canonical" : "http://fhir.ch/ig/ch-atc",
      "ci-build" : "http://build.fhir.org/ig/ahdis/ch-atc/index.html",
      "editions" : [
        {
          "ig-version" : "3.3.0",
          "name" : "2022-12-28",
          "package" : "ch.fhir.ig.ch-atc#3.3.0",
          "fhir-version" : ["4.0.1"],
          "url" : "http://fhir.ch/ig/ch-atc/index.html"
        },
        {
          "name" : "Release 24.6.2019",
          "ig-version" : "1.2.0",
          "package" : "ch.fhir.ig.ch-atc#1.2.0",
          "fhir-version" : ["3.0.1"],
          "url" : "http://fhir.ch/ig/ch-atc/1.2.0/index.html"
        }
      ]
    },
    {
      "name" : "Order & Referral by Form (CH-ORF)",
      "category" : "National Base",
      "npm-name" : "ch.fhir.ig.ch-orf",
      "description" : "The Order & Referral by Form (CH-ORF) Profile describes how forms for eReferrals, requests for information (such as diagnostic imaging results, lab results, discharge reports etc.) can be defined, deployed and used in order to achieve a syntactical and semantically consistent cross enterprise information exchange.",
      "authority" : "HL7 Switzerland",
      "country" : "ch",
      "history" : "http://fhir.ch/ig/ch-orf/history.html",
      "canonical" : "http://fhir.ch/ig/ch-orf",
      "ci-build" : "http://build.fhir.org/ig/hl7ch/ch-orf",
      "product" : ["fhir"],
      "editions" : [
        {
          "name" : "STU 3",
          "ig-version" : "3.0.0",
          "package" : "ch.fhir.ig.ch-orf#3.0.0",
          "fhir-version" : ["4.0.1"],
          "url" : "http://fhir.ch/ig/ch-orf/3.0.0"
        }
      ],
      "language" : ["en"]
    },
    {
      "name" : "Swiss eMedication Implementation Guide",
      "category" : "National Base",
      "npm-name" : "ch.fhir.ig.ch-emed",
      "description" : "The CH EMED implementation guide describes the FHIR representation of the defined documents for the exchange of medication information",
      "authority" : "HL7 Switzerland",
      "country" : "ch",
      "history" : "http://fhir.ch/ig/ch-emed/history.html",
      "canonical" : "http://fhir.ch/ig/ch-emed",
      "ci-build" : "http://build.fhir.org/ig/hl7ch/ch-emed",
      "product" : ["fhir"],
      "editions" : [
        {
          "name" : "STU 5",
          "ig-version" : "5.0.0",
          "package" : "ch.fhir.ig.ch-emed#5.0.0",
          "fhir-version" : ["4.0.1"],
          "url" : "http://fhir.ch/ig/ch-emed/5.0.0"
        }
      ],
      "language" : ["en"]
    },
    {
      "name" : "mednet Implementation Guide",
      "category" : "Patient Summary",
      "npm-name" : "swiss.mednet.fhir",
      "description" : "The mednet.swiss implementation guide describes the FHIR profiles used to interface with the mednet software",
      "authority" : "novcom AG (CH)",
      "product" : ["fhir"],
      "country" : "ch",
      "history" : "https://mednet.swiss/fhir/history.html",
      "canonical" : "https://mednet.swiss/fhir",
      "analysis" : {
      },
      "language" : ["en"]
    },
    {
      "name" : "US Drug Formulary",
      "category" : "Medications / Immunizations",
      "npm-name" : "hl7.fhir.us.Davinci-drug-formulary",
      "description" : "API-based data exchange to Third-Party Applications via Member-authorized sharing of Health Plan's Prescription Drug Formulary.",
      "authority" : "HL7",
      "product" : ["fhir"],
      "country" : "us",
      "history" : "http://hl7.org/fhir/us/Davinci-drug-formulary/history.html",
      "canonical" : "http://hl7.org/fhir/us/Davinci-drug-formulary",
      "ci-build" : "https://build.fhir.org/ig/HL7/davinci-pdex-formulary",
      "editions" : [
        {
          "name" : "STU 1",
          "ig-version" : "1.0.0",
          "package" : "hl7.fhir.us.Davinci-drug-formulary#1.0.0",
          "fhir-version" : ["4.0.1"],
          "url" : "http://hl7.org/fhir/us/Davinci-drug-formulary/STU1"
        }
      ],
      "analysis" : {
        "content" : true,
        "medsMgmt" : true,
        "profiles" : 2,
        "extensions" : 13,
        "valuesets" : 4,
        "codeSystems" : 4,
        "examples" : 11
      },
      "language" : ["en"]
    },
    {
      "name" : "Da Vinci CDex",
      "category" : "Financial",
      "npm-name" : "hl7.fhir.us.davinci-cdex",
      "description" : "Provider-to-payer and payer-related provider-to-provider data exchange to improve care coordination, support risk adjustment, ease quality management, facilitate claims auditing and confirm medical necessity, improve member experience, and support orders and referrals.",
      "authority" : "HL7",
      "country" : "us",
      "history" : "http://hl7.org/fhir/us/davinci-cdex/history.html",
      "canonical" : "http://hl7.org/fhir/us/davinci-cdex",
      "ci-build" : "http://build.fhir.org/ig/HL7/davinci-ecdx",
      "analysis" : {
        "content" : true,
        "rest" : true,
        "carePlanning" : true,
        "profiles" : 1,
        "operations" : 1,
        "valuesets" : 3,
        "codeSystems" : 1,
        "examples" : 19
      },
      "language" : ["en"],
      "product" : ["fhir"],
      "editions" : [
        {
          "name" : "STU2",
          "ig-version" : "2.1.0",
          "package" : "hl7.fhir.us.davinci-cdex#2.1.0",
          "fhir-version" : ["4.0.1"],
          "url" : "http://hl7.org/fhir/us/davinci-cdex/STU2.1"
        },
        {
          "name" : "STU2",
          "ig-version" : "2.0.0",
          "package" : "hl7.fhir.us.davinci-cdex#2.0.0",
          "fhir-version" : ["4.0.1"],
          "url" : "http://hl7.org/fhir/us/davinci-cdex/STU2"
        },
        {
          "name" : "STU1.1",
          "ig-version" : "1.1.0",
          "package" : "hl7.fhir.us.davinci-cdex#1.1.0",
          "fhir-version" : ["4.0.1"],
          "url" : "http://hl7.org/fhir/us/davinci-cdex/STU1.1"
        },
        {
          "name" : "STU1",
          "ig-version" : "1.0.0",
          "package" : "hl7.fhir.us.davinci-cdex#1.0.0",
          "fhir-version" : ["4.0.1"],
          "url" : "http://hl7.org/fhir/us/davinci-cdex/STU1"
        }
      ]
    },
    {
      "name" : "Da Vinci PDex",
      "category" : "Financial",
      "npm-name" : "hl7.fhir.us.davinci-pdex",
      "description" : "Payer data exchange with providers to support care coordination. Member-authorized sharing to Third-Party applications of Health Plan's Healthcare Service Network, Pharmacy Network and Prescription Drug Formulary",
      "authority" : "HL7",
      "country" : "us",
      "history" : "http://hl7.org/fhir/us/davinci-pdex/history.html",
      "canonical" : "http://hl7.org/fhir/us/davinci-pdex",
      "ci-build" : "http://build.fhir.org/ig/HL7/davinci-epdx",
      "analysis" : {
        "content" : true,
        "rest" : true,
        "clinicalCore" : true,
        "financials" : true,
        "medsMgmt" : true,
        "profiles" : 5,
        "extensions" : 6,
        "operations" : 1,
        "valuesets" : 12,
        "codeSystems" : 13,
        "examples" : 36
      },
      "language" : ["en"],
      "product" : ["fhir"],
      "editions" : [
        {
          "name" : "STU2.1",
          "ig-version" : "2.1.0",
          "package" : "hl7.fhir.us.davinci-pdex#2.1.0",
          "fhir-version" : ["4.0.1"],
          "url" : "http://hl7.org/fhir/us/davinci-pdex/STU2.1"
        }
      ]
    },
    {
      "name" : "CDISC Lab Semantics in FHIR",
      "category" : "Diagnostics",
      "npm-name" : "hl7.fhir.uv.cdisc-lab",
      "description" : "The IG shows how laboratory data in FHIR format can be converted into the CDISC LAB or LB format",
      "authority" : "HL7",
      "country" : "uv",
      "history" : "http://hl7.org/fhir/uv/cdisc-lab/history.html",
      "canonical" : "http://hl7.org/fhir/uv/cdisc-lab",
      "ci-build" : "http://build.fhir.org/ig/HL7/cdisc-lab",
      "analysis" : {
        "rest" : true
      },
      "language" : ["en"],
      "product" : ["fhir"],
      "editions" : [
        {
          "name" : "STU1",
          "ig-version" : "1.0.0",
          "package" : "hl7.fhir.uv.cdisc-lab#1.0.0",
          "fhir-version" : ["4.0.1"],
          "url" : "http://hl7.org/fhir/uv/cdisc-lab/STU1"
        }
      ]
    },
    {
      "name" : "Healthcare Associated Infection Reports (HAI) Long Term Care Facilities (LTCF)",
      "category" : "Medication / Immunization",
      "npm-name" : "hl7.fhir.us.hai-ltcf",
      "description" : "Long term care facility (LTCF) healthcare-associated infection (HAI) reporting to CDC National Healthcare Safety Network (NHSN) to track infections and prevention process measures in a systematic way, which allows identification of problems and care improvement",
      "authority" : "HL7",
      "country" : "us",
      "history" : "http://hl7.org/fhir/us/hai-ltcf/history.html",
      "canonical" : "http://hl7.org/fhir/us/hai-ltcf",
      "analysis" : {
        "valuesets" : 4,
        "codeSystems" : 2
      },
      "ci-build" : "http://build.fhir.org/ig/HL7/HAI-LTCF",
      "language" : ["en"],
      "product" : ["fhir"],
      "editions" : [
        {
          "name" : "STU 1.1",
          "ig-version" : "1.1.0",
          "package" : "hl7.fhir.us.hai-ltcf#1.1.0",
          "fhir-version" : ["4.0.1"],
          "url" : "http://hl7.org/fhir/us/hai-ltcf/STU1.1"
        },
        {
          "name" : "STU 1",
          "ig-version" : "1.0.0",
          "package" : "hl7.fhir.us.hai-ltcf#1.0.0",
          "fhir-version" : ["4.0.1"],
          "url" : "http://hl7.org/fhir/us/hai-ltcf/STU1"
        }
      ]
    },
    {
      "name" : "Da Vinci Unsolicited Notifications (Alerts)",
      "category" : "Financial",
      "npm-name" : "hl7.fhir.us.davinci-alerts",
      "description" : "The goal of this IG is to support the real-time exchange of alerts and notifications that impact patient care and value based or risk based services",
      "authority" : "HL7",
      "country" : "us",
      "history" : "http://hl7.org/fhir/us/davinci-alerts/history.html",
      "canonical" : "http://hl7.org/fhir/us/davinci-alerts",
      "ci-build" : "http://build.fhir.org/ig/HL7/davinci-alerts",
      "analysis" : {
        "content" : true,
        "rest" : true,
        "clinicalCore" : true,
        "financials" : true,
        "profiles" : 8,
        "valuesets" : 4,
        "codeSystems" : 1,
        "examples" : 11
      },
      "language" : ["en"],
      "product" : ["fhir"],
      "editions" : [
        {
          "name" : "STU 1.1",
          "ig-version" : "1.1.0",
          "package" : "hl7.fhir.us.davinci-alerts#1.1.0",
          "fhir-version" : ["4.0.1"],
          "url" : "http://hl7.org/fhir/us/davinci-alerts/STU1.1"
        },
        {
          "name" : "STU1",
          "ig-version" : "1.0.0",
          "package" : "hl7.fhir.us.davinci-alerts#1.0.0",
          "fhir-version" : ["4.0.1"],
          "url" : "http://hl7.org/fhir/us/davinci-alerts/STU1"
        }
      ]
    },
    {
      "name" : "Da Vinci Payer Coverage Decision Exchange (PCDE) FHIR IG",
      "category" : "Financial",
      "npm-name" : "hl7.fhir.us.davinci-pcde",
      "description" : "Payer coverage decision exchange will promote continuity of treatment when a member moves from one covered payer to another without increasing provider burden or cost to the member. This IG enables member-authorized sharing of treatment, conditions, authorizations, relevant guidelines and supporting documentation from an original payer to a new payer when a patient changes coverage plans.",
      "authority" : "HL7",
      "country" : "us",
      "history" : "http://hl7.org/fhir/us/davinci-pcde/history.html",
      "canonical" : "http://hl7.org/fhir/us/davinci-pcde",
      "ci-build" : "http://build.fhir.org/ig/HL7/davinci-pcde",
      "analysis" : {
        "content" : true,
        "documents" : true,
        "clinicalCore" : true,
        "carePlanning" : true,
        "profiles" : 5,
        "valuesets" : 3,
        "codeSystems" : 1,
        "examples" : 5
      },
      "language" : ["en"],
      "product" : ["fhir"],
      "editions" : [
        {
          "name" : "STU 1",
          "ig-version" : "1.0.0",
          "package" : "hl7.fhir.us.davinci-pcde#1.0.0",
          "fhir-version" : ["4.0.1"],
          "url" : "http://hl7.org/fhir/us/davinci-pcde/STU1"
        }
      ]
    },
    {
      "name" : "Breast Radiology Report (BRR)",
      "category" : "Care Management",
      "npm-name" : "hl7.fhir.us.breast-radiology",
      "description" : "Breast Radiology CIMI Logical Models and FHIR Profiles",
      "authority" : "HL7",
      "country" : "us",
      "history" : "http://hl7.org/fhir/us/breast-radiology/history.html",
      "canonical" : "http://hl7.org/fhir/us/breast-radiology",
      "ci-build" : "http://build.hl7.org/fhir/us/breast-radiology",
      "analysis" : {
        "examples" : 125
      },
      "language" : ["en"],
      "product" : ["fhir"],
      "editions" : [
        {
          "name" : "STU1 Ballot",
          "ig-version" : "0.2.0",
          "package" : "hl7.fhir.us.breast-radiology#0.2.0",
          "fhir-version" : ["4.0.1"],
          "url" : "http://hl7.org/fhir/us/breast-radiology/2020May"
        }
      ]
    },
    {
      "name" : "FHIR Clinical Guidelines",
      "category" : "Quality / CDS",
      "npm-name" : "hl7.fhir.uv.cpg",
      "description" : "This implementation guide is a multi-stakeholder effort to use FHIR resources to build shareable and computable representations of the content of clinical care guidelines. The guide focuses on common patterns in clinical guidelines, establishing profiles, conformance requirements, and guidance for the patient-independent, as well as analogous patterns for the patient-specific representation of guideline recommendations",
      "authority" : "HL7",
      "country" : "uv",
      "history" : "http://hl7.org/fhir/uv/cpg/history.html",
      "canonical" : "http://hl7.org/fhir/uv/cpg",
      "ci-build" : "http://build.fhir.org/ig/HL7/cqf-recommendations",
      "analysis" : {
        "content" : true,
        "rest" : true,
        "clinicalCore" : true,
        "carePlanning" : true,
        "medsMgmt" : true,
        "measures" : true,
        "questionnaire" : true,
        "profiles" : 102,
        "extensions" : 38,
        "operations" : 5,
        "valuesets" : 9,
        "codeSystems" : 7,
        "examples" : 441
      },
      "language" : ["en"],
      "product" : ["fhir"],
      "editions" : [
        {
          "name" : "STU2",
          "ig-version" : "2.0.0",
          "package" : "hl7.fhir.uv.cpg#2.0.0",
          "fhir-version" : ["4.0.1"],
          "url" : "http://hl7.org/fhir/uv/cpg/STU2"
        },
        {
          "name" : "STU 1",
          "ig-version" : "1.0.0",
          "package" : "hl7.fhir.uv.cpg#1.0.0",
          "fhir-version" : ["4.0.1"],
          "url" : "http://hl7.org/fhir/uv/cpg/STU1"
        }
      ]
    },
    {
      "name" : "Minimal Common Oncology Data Elements (mCODE)",
      "category" : "Care Management",
      "npm-name" : "hl7.fhir.us.mcode",
      "description" : "This IG specifies a core set of common data elements for cancer that is clinically applicable in every electronic patient record with a cancer diagnosis. It is intended to enable standardized information exchange among EHRs/oncology information systems and reuse of data by other stakeholders (e.g. quality measurement, research).",
      "authority" : "HL7",
      "country" : "us",
      "history" : "http://hl7.org/fhir/us/mcode/history.html",
      "canonical" : "http://hl7.org/fhir/us/mcode",
      "ci-build" : "http://build.fhir.org/ig/HL7/fhir-mCODE-ig",
      "analysis" : {
        "content" : true,
        "rest" : true,
        "clinicalCore" : true,
        "medsMgmt" : true,
        "diagnostics" : true,
        "profiles" : 28,
        "extensions" : 14,
        "operations" : 1,
        "valuesets" : 96,
        "codeSystems" : 2,
        "examples" : 97
      },
      "language" : ["en"],
      "product" : ["fhir"],
      "editions" : [
        {
          "name" : "STU4",
          "ig-version" : "4.0.0",
          "package" : "hl7.fhir.us.mcode#4.0.0",
          "fhir-version" : ["4.0.1"],
          "url" : "http://hl7.org/fhir/us/mcode/STU4"
        },
        {
          "name" : "STU 3",
          "ig-version" : "3.0.0",
          "package" : "hl7.fhir.us.mcode#3.0.0",
          "fhir-version" : ["4.0.1"],
          "url" : "http://hl7.org/fhir/us/mcode/STU3"
        },
        {
          "name" : "STU 2",
          "ig-version" : "2.1.0",
          "package" : "hl7.fhir.us.mcode#2.1.0",
          "fhir-version" : ["4.0.1"],
          "url" : "http://hl7.org/fhir/us/mcode/STU2.1"
        },
        {
          "name" : "STU 2",
          "ig-version" : "2.0.0",
          "package" : "hl7.fhir.us.mcode#2.0.0",
          "fhir-version" : ["4.0.1"],
          "url" : "http://hl7.org/fhir/us/mcode/STU2"
        },
        {
          "name" : "STU 1",
          "ig-version" : "1.0.0",
          "package" : "hl7.fhir.us.mcode#1.0.0",
          "fhir-version" : ["4.0.1"],
          "url" : "http://hl7.org/fhir/us/mcode/STU1"
        }
      ]
    },
    {
      "name" : "Da Vinci Prior Authorization Support (PAS) FHIR IG",
      "category" : "Financial",
      "npm-name" : "hl7.fhir.us.davinci-pas",
      "description" : "This IG allows providers the ability to easily identify the need for payer authorizations, assemble necessary information, identify and supply missing information and submit it to the payer electronically and receive a response in real time within the clinical workflow.",
      "authority" : "HL7",
      "country" : "us",
      "history" : "http://hl7.org/fhir/us/davinci-pas/history.html",
      "canonical" : "http://hl7.org/fhir/us/davinci-pas",
      "ci-build" : "http://build.fhir.org/ig/HL7/davinci-pas",
      "analysis" : {
        "content" : true,
        "clinicalCore" : true,
        "carePlanning" : true,
        "financials" : true,
        "medsMgmt" : true,
        "profiles" : 23,
        "extensions" : 37,
        "operations" : 2,
        "valuesets" : 12,
        "codeSystems" : 6,
        "examples" : 29
      },
      "language" : ["en"],
      "product" : ["fhir"],
      "editions" : [
        {
          "name" : "STU 2 Ballot",
          "ig-version" : "2.2.0-ballot",
          "package" : "hl7.fhir.us.davinci-pas#2.2.0-ballot",
          "fhir-version" : ["4.0.1"],
          "url" : "http://hl7.org/fhir/us/davinci-pas/2025Sep"
        }
      ]
    },
    {
      "name" : "FHIR Bulk Data Access (Flat FHIR)",
      "category" : "EHR Access",
      "npm-name" : "hl7.fhir.uv.bulkdata",
      "description" : "Defines a way to efficiently access large volumes of information on a group of individuals from an EHR",
      "authority" : "HL7",
      "country" : "uv",
      "history" : "http://hl7.org/fhir/uv/bulkdata/history.html",
      "canonical" : "http://hl7.org/fhir/uv/bulkdata",
      "ci-build" : "http://build.fhir.org/ig/HL7/bulk-data",
      "analysis" : {
        "rest" : true,
        "operations" : 3,
        "valuesets" : 1,
        "codeSystems" : 1
      },
      "language" : ["en"],
      "product" : ["fhir"],
      "editions" : [
        {
          "name" : "STU3 Ballot",
          "ig-version" : "3.0.0-ballot",
          "package" : "hl7.fhir.uv.bulkdata#3.0.0-ballot",
          "fhir-version" : ["4.0.1"],
          "url" : "http://hl7.org/fhir/uv/bulkdata/2025Sep"
        }
      ]
    },
    {
      "name" : "Basisgegevensset Zorg || Patient Summary",
      "npm-name" : "nictiz.fhir.nl.stu3.zib2017",
      "category" : "Patient Summary",
      "description" : "The Basisgegevensset Zorg, aka BgZ, is the minimum set of patient data that is important for continuity of care and is relevant irrespective of specialism, patient conditions and type of physicians. This set of patient data is recorded comparatively by all healthcare providers. This facilitates information exchange. The BgZ has been made consistent with the European Patient Summary.",
      "authority" : "Nictiz (NL)",
      "product" : ["fhir"],
      "country" : "nl",
      "language" : ["nl", "en"],
      "history" : "https://informatiestandaarden.nictiz.nl/wiki/MedMij:V2019.01_OntwerpBGZ_2017#Release_notes",
      "canonical" : "https://informatiestandaarden.nictiz.nl/wiki/MedMij:V2019.01_OntwerpBGZ_2017",
      "ci-build" : "https://informatiestandaarden.nictiz.nl/wiki/MedMij:Vdraft_OntwerpBGZ_2017",
      "editions" : [
        {
          "name" : "Normative - MMVN 3",
          "ig-version" : "2.1.3",
          "package" : "nictiz.fhir.nl.stu3.zib2017#2.1.3",
          "fhir-version" : ["3.0.1"],
          "url" : "https://informatiestandaarden.nictiz.nl/wiki/MedMij:V2019.01_OntwerpBGZ_2017#Use_case_1:_Raadplegen_Basisgegevensset_Zorg_in_persoonlijke_gezondheidsomgeving"
        }
      ],
      "analysis" : {
        "content" : true,
        "rest" : true,
        "documents" : true,
        "clinicalCore" : true,
        "carePlanning" : true,
        "financials" : true,
        "medsMgmt" : true,
        "diagnostics" : true,
        "profiles" : 144,
        "extensions" : 70,
        "valuesets" : 261
      }
    },
    {
      "name" : "Davinci pdex Plan Net",
      "category" : "Administration",
      "npm-name" : "hl7.fhir.us.davinci-pdex-plan-net",
      "description" : "A subset of the functionality described in the Validated healthcare directory IG",
      "authority" : "HL7",
      "country" : "us",
      "history" : "http://hl7.org/fhir/us/davinci-pdex-plan-net/history.html",
      "canonical" : "http://hl7.org/fhir/us/davinci-pdex-plan-net",
      "language" : ["en"],
      "ci-build" : "http://build.fhir.org/ig/HL7/davinci-pdex-plan-net",
      "analysis" : {
        "content" : true,
        "rest" : true,
        "clinicalCore" : true,
        "financials" : true,
        "profiles" : 9,
        "extensions" : 12,
        "valuesets" : 24,
        "codeSystems" : 14,
        "examples" : 49
      },
      "product" : ["fhir"],
      "editions" : [
        {
          "name" : "STU 1",
          "ig-version" : "1.2.0",
          "package" : "hl7.fhir.us.davinci-pdex-plan-net#1.2.0",
          "fhir-version" : ["4.0.1"],
          "url" : "http://hl7.org/fhir/us/davinci-pdex-plan-net/STU1.2"
        },
        {
          "name" : "STU 1",
          "ig-version" : "1.1.0",
          "package" : "hl7.fhir.us.davinci-pdex-plan-net#1.1.0",
          "fhir-version" : ["4.0.1"],
          "url" : "http://hl7.org/fhir/us/davinci-pdex-plan-net/STU1.1"
        },
        {
          "name" : "STU 1",
          "ig-version" : "1.0.0",
          "package" : "hl7.fhir.us.davinci-pdex-plan-net#1.0.0",
          "fhir-version" : ["4.0.1"],
          "url" : "http://hl7.org/fhir/us/davinci-pdex-plan-net/STU1"
        }
      ]
    },
    {
      "name" : "Argonaut Clinical Notes Implementation Guide",
      "category" : "EHR Access",
      "npm-name" : "fhir.argonaut.clinicalnotes",
      "description" : "This implementation guide provides implementers with FHIR profiles and guidance to create, use, and share Clinical Notes",
      "authority" : "Argonaut (US)",
      "product" : ["fhir"],
      "country" : "us",
      "history" : "http://fhir.org/guides/argonaut/clinicalnotes/history.html",
      "canonical" : "http://fhir.org/guides/argonaut/clinicalnotes",
      "ci-build" : "http://build.fhir.org/ig/argonautproject/clinicalnotes",
      "language" : ["en"],
      "editions" : [
        {
          "name" : "Release 1",
          "ig-version" : "1.0.0",
          "package" : "fhir.argonaut.clinicalnotes#1.0.0",
          "fhir-version" : ["3.0.1"],
          "url" : "http://fhir.org/guides/argonaut/clinicalnotes/1.0.0"
        }
      ],
      "analysis" : {
        "content" : true,
        "rest" : true,
        "documents" : true,
        "clinicalCore" : true,
        "profiles" : 2,
        "valuesets" : 3,
        "codeSystems" : 1
      }
    },
    {
      "name" : "Argonaut Questionnaire Implementation Guide",
      "category" : "EHR Access",
      "npm-name" : "fhir.argonaut.questionnaire",
      "description" : "Thi IG provides guidance to support interchange of simple forms based on the Questionnaire and QuestionnaireResponse resources: it provides implementers with FHIR RESTful APIs and guidance to create, use and share between organizations standard assessment forms and the assessment responses",
      "authority" : "Argonaut (US)",
      "product" : ["fhir"],
      "country" : "us",
      "history" : "http://fhir.org/guides/argonaut/questionnaire/history.html",
      "canonical" : "http://fhir.org/guides/argonaut/questionnaire",
      "ci-build" : "http://build.fhir.org/ig/argonautproject/questionnaire",
      "language" : ["en"],
      "editions" : [
        {
          "name" : "Release 1",
          "ig-version" : "1.0.0",
          "package" : "fhir.argonaut.questionnaire#1.0.0",
          "fhir-version" : ["3.0.1"],
          "url" : "http://fhir.org/guides/argonaut/questionnaire/1.0.0"
        }
      ],
      "analysis" : {
        "content" : true,
        "rest" : true,
        "questionnaire" : true,
        "profiles" : 4,
        "extensions" : 5,
        "operations" : 1
      }
    },
    {
      "name" : "CARIN Real-time Pharmacy Benefit Check",
      "category" : "Financial",
      "npm-name" : "hl7.fhir.us.carin-rtpbc",
      "description" : "This is a guide for implementing a consumer-focused Real-time Pharmacy Benefit Check (RTPBC) process using HL7 FHIR® R4.Using RTPBC, a patient can learn the cost and insurance coverage related to medications they’ve been prescribed",
      "authority" : "HL7",
      "country" : "us",
      "history" : "http://hl7.org/fhir/us/carin-rtpbc/history.html",
      "canonical" : "http://hl7.org/fhir/us/carin-rtpbc",
      "ci-build" : "http://build.fhir.org/ig/HL7/carin-rtpbc",
      "language" : ["en"],
      "analysis" : {
        "content" : true,
        "rest" : true,
        "messaging" : true,
        "clinicalCore" : true,
        "financials" : true,
        "medsMgmt" : true,
        "profiles" : 10,
        "extensions" : 2,
        "valuesets" : 9,
        "codeSystems" : 3,
        "examples" : 16
      },
      "product" : ["fhir"],
      "editions" : [
        {
          "name" : "STU 1",
          "ig-version" : "1.0.0",
          "package" : "hl7.fhir.us.carin-rtpbc#1.0.0",
          "fhir-version" : ["4.0.1"],
          "url" : "http://hl7.org/fhir/us/carin-rtpbc/STU1"
        }
      ]
    },
    {
      "name" : "CARIN Blue Button Implementation Guide",
      "category" : "Financial",
      "npm-name" : "hl7.fhir.us.carin-bb",
      "description" : "Implementation guide for an API similar to the CMS Medicare Blue Button 2.0 API, FHIR R3 based, that will allow consumer-directed exchange of commercial Health Plan/Payer adjudicated claims data to meet the requirements of the CMS Interoperability and Patient Access proposed rule.",
      "authority" : "HL7",
      "country" : "us",
      "history" : "http://hl7.org/fhir/us/carin-bb/history.html",
      "canonical" : "http://hl7.org/fhir/us/carin-bb",
      "ci-build" : "http://build.fhir.org/ig/HL7/carin-bb",
      "language" : ["en"],
      "analysis" : {
        "content" : true,
        "rest" : true,
        "clinicalCore" : true,
        "financials" : true,
        "profiles" : 10,
        "valuesets" : 48,
        "codeSystems" : 36,
        "examples" : 28
      },
      "product" : ["fhir"],
      "editions" : [
        {
          "name" : "STU 2",
          "ig-version" : "2.1.0",
          "package" : "hl7.fhir.us.carin-bb#2.1.0",
          "fhir-version" : ["4.0.1"],
          "url" : "http://hl7.org/fhir/us/carin-bb/STU2.1"
        },
        {
          "name" : "STU 2",
          "ig-version" : "2.1.0-snapshot1",
          "package" : "hl7.fhir.us.carin-bb#2.1.0-snapshot1",
          "fhir-version" : ["4.0.1"],
          "url" : "http://hl7.org/fhir/us/carin-bb/2.1.0-snapshot1"
        },
        {
          "name" : "STU 2",
          "ig-version" : "2.0.0",
          "package" : "hl7.fhir.us.carin-bb#2.0.0",
          "fhir-version" : ["4.0.1"],
          "url" : "http://hl7.org/fhir/us/carin-bb/STU2"
        },
        {
          "name" : "STU 1",
          "ig-version" : "1.1.0",
          "package" : "hl7.fhir.us.carin-bb#1.1.0",
          "fhir-version" : ["4.0.1"],
          "url" : "http://hl7.org/fhir/us/carin-bb/STU1.1"
        },
        {
          "name" : "STU 1",
          "ig-version" : "1.0.0",
          "package" : "hl7.fhir.us.carin-bb#1.0.0",
          "fhir-version" : ["4.0.1"],
          "url" : "http://hl7.org/fhir/us/carin-bb/STU1"
        }
      ]
    },
    {
      "name" : "Risk Based Contracts Member Attribution List FHIR IG",
      "category" : "Financial",
      "npm-name" : "hl7.fhir.us.davinci-atr",
      "description" : "Support the real-time exchange of alerts and notifications that impact patient care and value based or risk based services.",
      "authority" : "HL7",
      "country" : "us",
      "history" : "http://hl7.org/fhir/us/davinci-atr/history.html",
      "canonical" : "http://hl7.org/fhir/us/davinci-atr",
      "ci-build" : "http://build.fhir.org/ig/HL7/davinci-atr",
      "language" : ["en"],
      "analysis" : {
        "content" : true,
        "rest" : true,
        "clinicalCore" : true,
        "financials" : true,
        "profiles" : 8,
        "extensions" : 5,
        "valuesets" : 1,
        "codeSystems" : 1,
        "examples" : 14
      },
      "product" : ["fhir"],
      "editions" : [
        {
          "name" : "STU 2",
          "ig-version" : "2.1.0",
          "package" : "hl7.fhir.us.davinci-atr#2.1.0",
          "fhir-version" : ["4.0.1"],
          "url" : "http://hl7.org/fhir/us/davinci-atr/STU2.1"
        },
        {
          "name" : "STU2 Release 1",
          "ig-version" : "2.0.0",
          "package" : "hl7.fhir.us.davinci-atr#2.0.0",
          "fhir-version" : ["4.0.1"],
          "url" : "http://hl7.org/fhir/us/davinci-atr/STU2"
        },
        {
          "name" : "STU 1",
          "ig-version" : "1.0.0",
          "package" : "hl7.fhir.us.davinci-atr#1.0.0",
          "fhir-version" : ["4.0.1"],
          "url" : "http://hl7.org/fhir/us/davinci-atr/STU1"
        }
      ]
    },
    {
      "name" : "Basisprofil DE",
      "category" : "National Base",
      "npm-name" : "basisprofil.de",
      "description" : "German Base Profiles",
      "authority" : "HL7 Deutschland",
      "product" : ["fhir"],
      "country" : "de",
      "history" : "http://ig.fhir.de/basisprofile-de",
      "canonical" : "http://fhir.de",
      "ci-build" : "https://simplifier.net/Basisprofil-DE-R4",
      "language" : ["de"],
      "editions" : [
        {
          "name" : "STU3",
          "ig-version" : "0.2.30",
          "fhir-version" : ["3.0.1"],
          "package" : "basisprofil.de#0.2.30",
          "url" : "http://ig.fhir.de/basisprofile-de/0.2.30"
        },
        {
          "name" : "R4",
          "ig-version" : "0.9.1-alpha2",
          "fhir-version" : ["4.0.1"],
          "package" : "de.basisprofil.r4#0.9.1-alpha2",
          "url" : "https://simplifier.net/guide/basisprofil-de-r4/home"
        }
      ],
      "analysis" : {
        "error" : "no core dependency or FHIR Version found in the Package definition",
        "content" : true,
        "clinicalCore" : true,
        "financials" : true,
        "profiles" : 17,
        "extensions" : 17,
        "valuesets" : 10,
        "codeSystems" : 17
      }
    },
    {
      "name" : "FHIR Data Segmentation for Privacy",
      "category" : "Privacy / Security",
      "npm-name" : "hl7.fhir.uv.security-label-ds4p",
      "description" : "Guidance for applying security labels in FHIR",
      "authority" : "HL7",
      "country" : "uv",
      "history" : "http://hl7.org/fhir/uv/security-label-ds4p/history.html",
      "canonical" : "http://hl7.org/fhir/uv/security-label-ds4p",
      "ci-build" : "http://hl7.org/fhir/ig/HL7/security-label-ds4p",
      "language" : ["en"],
      "analysis" : {
        "content" : true,
        "extensions" : 6,
        "valuesets" : 8,
        "examples" : 8
      },
      "product" : ["fhir"],
      "editions" : [
        {
          "name" : "STU 1",
          "ig-version" : "1.0.0",
          "package" : "hl7.fhir.uv.security-label-ds4p#1.0.0",
          "fhir-version" : ["4.0.1"],
          "url" : "http://hl7.org/fhir/uv/security-label-ds4p/STU1"
        }
      ]
    },
    {
      "name" : "FHIR Shorthand",
      "category" : "Administration",
      "npm-name" : "hl7.fhir.uv.shorthand",
      "description" : "FHIR Shorthand (FSH) is a domain-specific language (DSL) for defining the contents of FHIR IGs to allow the author to express their intent with fewer concerns about underlying FHIR mechanics",
      "authority" : "HL7",
      "country" : "uv",
      "history" : "http://hl7.org/fhir/uv/shorthand/history.html",
      "canonical" : "http://hl7.org/fhir/uv/shorthand",
      "ci-build" : "http://build.fhir.org/ig/HL7/fhir-shorthand",
      "language" : ["en"],
      "analysis" : {
      },
      "product" : ["fhir"],
      "editions" : [
        {
          "name" : "Release 3 Normative+trial-use",
          "ig-version" : "3.0.0",
          "package" : "hl7.fhir.uv.shorthand#3.0.0",
          "fhir-version" : ["4.0.1"],
          "url" : "http://hl7.org/fhir/uv/shorthand/N2"
        },
        {
          "name" : "STU 1",
          "ig-version" : "1.0.0",
          "package" : "hl7.fhir.uv.shorthand#1.0.0",
          "fhir-version" : ["4.0.1"],
          "url" : "http://hl7.org/fhir/uv/shorthand/STU1"
        }
      ]
    },
    {
      "name" : "Post Acute Orders FHIR IG",
      "category" : "Care Management",
      "npm-name" : "hl7.fhir.us.dme-orders",
      "description" : "Electronic exchange of post-acute orders",
      "authority" : "HL7",
      "country" : "us",
      "history" : "http://hl7.org/fhir/us/dme-orders/history.html",
      "canonical" : "http://hl7.org/fhir/us/dme-orders",
      "ci-build" : "http://build.fhir.org/ig/HL7/dme-orders",
      "language" : ["en"],
      "analysis" : {
        "content" : true,
        "clinicalCore" : true,
        "carePlanning" : true,
        "financials" : true,
        "medsMgmt" : true,
        "profiles" : 11,
        "extensions" : 3,
        "valuesets" : 2,
        "codeSystems" : 1,
        "examples" : 26
      },
      "product" : ["fhir"],
      "editions" : [
        {
          "name" : "STU 1 Ballot",
          "ig-version" : "0.2.0",
          "package" : "hl7.fhir.us.dme-orders#0.2.0",
          "fhir-version" : ["4.0.1"],
          "url" : "http://hl7.org/fhir/us/dme-orders/2020Sep"
        }
      ]
    },
    {
      "name" : "Application Data Exchange Assessment Framework and Functional Requirements for Mobile Health",
      "category" : "Personal Healthcare",
      "npm-name" : "hl7.fhir.uv.mhealth-framework",
      "description" : "Document the functional requirements that can be used to assess devices, applications, and FHIR profiles to ensure that the essential data needed for clinical, patient and research uses is present in communications between applications",
      "authority" : "HL7",
      "country" : "uv",
      "history" : "http://hl7.org/fhir/uv/mhealth-framework/history.html",
      "canonical" : "http://hl7.org/fhir/uv/mhealth-framework",
      "ci-build" : "http://hl7.org/fhir/uv/mhealth-framework",
      "language" : ["en"],
      "analysis" : {
        "content" : true,
        "clinicalCore" : true,
        "profiles" : 2
      },
      "product" : ["fhir"],
      "editions" : [
        {
          "name" : "STU 1 Ballot",
          "ig-version" : "0.1.0",
          "package" : "hl7.fhir.uv.mhealth-framework#0.1.0",
          "fhir-version" : ["4.0.1"],
          "url" : "http://hl7.org/fhir/uv/mhealth-framework/2020May"
        }
      ]
    },
    {
      "name" : "US Drug Formulary",
      "category" : "Medications / Immunizations",
      "npm-name" : "hl7.fhir.us.davinci-drug-formulary",
      "description" : "API-based data exchange to Third-Party Applications via Member-authorized sharing of Health Plan's Prescription Drug Formulary.",
      "authority" : "HL7",
      "country" : "us",
      "history" : "http://hl7.org/fhir/us/davinci-drug-formulary/history.html",
      "canonical" : "http://hl7.org/fhir/us/davinci-drug-formulary",
      "language" : ["en"],
      "ci-build" : "http://build.fhir.org/ig/HL7/davinci-pdex-formulary",
      "analysis" : {
        "content" : true,
        "rest" : true,
        "clinicalCore" : true,
        "financials" : true,
        "medsMgmt" : true,
        "profiles" : 5,
        "extensions" : 11,
        "valuesets" : 10,
        "codeSystems" : 8,
        "examples" : 22
      },
      "product" : ["fhir"],
      "editions" : [
        {
          "name" : "STU2",
          "ig-version" : "2.1.0",
          "package" : "hl7.fhir.us.davinci-drug-formulary#2.1.0",
          "fhir-version" : ["4.0.1"],
          "url" : "http://hl7.org/fhir/us/davinci-drug-formulary/STU2.1"
        },
        {
          "name" : "STU 2",
          "ig-version" : "2.0.1",
          "package" : "hl7.fhir.us.davinci-drug-formulary#2.0.1",
          "fhir-version" : ["4.0.1"],
          "url" : "http://hl7.org/fhir/us/davinci-drug-formulary/STU2.0.1"
        },
        {
          "name" : "STU 2",
          "ig-version" : "2.0.0",
          "package" : "hl7.fhir.us.davinci-drug-formulary#2.0.0",
          "fhir-version" : ["4.0.1"],
          "url" : "http://hl7.org/fhir/us/davinci-drug-formulary/STU2"
        },
        {
          "name" : "STU 1",
          "ig-version" : "1.1.0",
          "package" : "hl7.fhir.us.davinci-drug-formulary#1.1.0",
          "fhir-version" : ["4.0.1"],
          "url" : "http://hl7.org/fhir/us/davinci-drug-formulary/STU1.1"
        },
        {
          "name" : "STU 1",
          "ig-version" : "1.0.1",
          "package" : "hl7.fhir.us.davinci-drug-formulary#1.0.1",
          "fhir-version" : ["4.0.1"],
          "url" : "http://hl7.org/fhir/us/davinci-drug-formulary/STU1.0.1"
        },
        {
          "name" : "STU 1",
          "ig-version" : "1.0.0",
          "package" : "hl7.fhir.us.davinci-drug-formulary#1.0.0",
          "fhir-version" : ["4.0.1"],
          "url" : "http://hl7.org/fhir/us/davinci-drug-formulary/STU1"
        }
      ]
    },
    {
      "name" : "HL7 Italia FHIR Implementation Guide (base)",
      "category" : "National Base",
      "npm-name" : "hl7.fhir.it.base",
      "description" : "This guide describes a set of FHIR base profiles and reference logical models to be used in the Italian context",
      "authority" : "HL7 Italia",
      "product" : ["fhir"],
      "country" : "it",
      "history" : "http://hl7.it/fhir/history.html",
      "canonical" : "http://hl7.it/fhir/base",
      "ci-build" : "http://hl7.it/fhir/base",
      "language" : ["it"],
      "editions" : [
        {
          "name" : "Initial Public Comment ballot (Jun 2020 Ballot)",
          "ig-version" : "0.1.0",
          "package" : "hl7.fhir.it.base#0.1.0",
          "fhir-version" : ["4.0.1"],
          "url" : "http://hl7.it/fhir/base/2020-06"
        }
      ],
      "analysis" : {
        "error" : "Unable to resolve package id hl7.fhir.it.base#0.1.0"
      }
    },
    {
      "name" : "Dental Data Exchange",
      "category" : "Clinical Observations",
      "npm-name" : "hl7.fhir.us.dental-data-exchange",
      "description" : "This FHIR R4 IG defines exchange of medical and dental information exchange between medical/dental and dental/dental realms, including referral and corresponding consult note using US-core, CCDAonFHIR, Occupational Data for Health, and Da Vinci profiles.",
      "authority" : "HL7",
      "country" : "us",
      "history" : "http://hl7.org/fhir/us/dental-data-exchange/history.html",
      "canonical" : "http://hl7.org/fhir/us/dental-data-exchange",
      "ci-build" : "http://build.fhir.org/ig/HL7/dental-data-exchange",
      "language" : ["en"],
      "analysis" : {
        "content" : true,
        "rest" : true,
        "documents" : true,
        "clinicalCore" : true,
        "carePlanning" : true,
        "profiles" : 7,
        "valuesets" : 5,
        "codeSystems" : 1,
        "examples" : 64
      },
      "product" : ["fhir"],
      "editions" : [
        {
          "name" : "STU1",
          "ig-version" : "1.0.0",
          "package" : "hl7.fhir.us.dental-data-exchange#1.0.0",
          "fhir-version" : ["4.0.1"],
          "url" : "http://hl7.org/fhir/us/dental-data-exchange/STU1"
        }
      ]
    },
    {
      "name" : "Order Catalog Implementation Guide",
      "category" : "Administration",
      "npm-name" : "hl7.fhir.uv.order-catalog",
      "description" : "An Order Catalog is an administered homogeneous collection of items such as medication products, laboratory tests, procedures, medical devices or knowledge artifacts such as order sets, which support the ordering process, or more generally the healthcare process.",
      "authority" : "HL7",
      "country" : "uv",
      "history" : "http://hl7.org/fhir/uv/order-catalog/history.html",
      "canonical" : "http://hl7.org/fhir/uv/order-catalog",
      "ci-build" : "http://build.fhir.org/ig/HL7/fhir-order-catalog",
      "language" : ["en"],
      "analysis" : {
        "content" : true,
        "carePlanning" : true,
        "financials" : true,
        "diagnostics" : true,
        "profiles" : 11,
        "extensions" : 8,
        "valuesets" : 4,
        "codeSystems" : 3,
        "examples" : 60
      },
      "product" : ["fhir"],
      "editions" : [
        {
          "name" : "STU 1 Ballot",
          "ig-version" : "0.1.0",
          "package" : "hl7.fhir.uv.order-catalog#0.1.0",
          "fhir-version" : ["4.0.1"],
          "url" : "http://hl7.org/fhir/uv/order-catalog/2020Sep"
        }
      ]
    },
    {
      "name" : "SMART Web Messaging Implementation Guide: STU1",
      "category" : "EHR Access",
      "npm-name" : "hl7.fhir.uv.smart-web-messaging",
      "description" : "SMART Web Messaging enables tight UI integration between EHRs and embedded SMART apps via HTML5’s Web Messaging. SMART Web Messaging allows applications to push unsigned orders, note snippets, risk scores, or UI suggestions directly to the clinician’s EHR session. Built on the browser’s javascript window.postMessage function, SMART Web Messaging is a simple, native API for health apps embedded within the user’s workflow",
      "authority" : "HL7",
      "country" : "uv",
      "history" : "http://hl7.org/fhir/uv/smart-web-messaging/history.html",
      "language" : ["en"],
      "ci-build" : "http://build.fhir.org/ig/HL7/smart-web-messaging",
      "canonical" : "http://hl7.org/fhir/uv/smart-web-messaging",
      "analysis" : {
        "examples" : 1
      },
      "product" : ["fhir"],
      "editions" : [
        {
          "name" : "STU1",
          "ig-version" : "1.0.0",
          "package" : "hl7.fhir.uv.smart-web-messaging#1.0.0",
          "fhir-version" : ["4.0.1"],
          "url" : "http://hl7.org/fhir/uv/smart-web-messaging/STU1"
        }
      ]
    },
    {
      "name" : "HL7 Version 2 to FHIR",
      "npm-name" : "hl7.fhir.uv.v2mappings",
      "description" : "The HL7 V2 to FHIR Implementation Guide supports the mapping of HL7 Version 2 messages segments, datatypes and vocabulary to HL7 FHIR Release 4.0 Bundles, Resources, Data Types and Coding Systems.",
      "authority" : "HL7",
      "country" : "uv",
      "history" : "http://hl7.org/fhir/uv/v2mappings/history.html",
      "canonical" : "http://hl7.org/fhir/uv/v2mappings",
      "ci-build" : "http://build.fhir.org/ig/HL7/v2-to-fhir",
      "language" : ["en"],
      "category" : "Mappings to Other Standards",
      "analysis" : {
        "content" : true,
        "extensions" : 57,
        "examples" : 175
      },
      "product" : ["fhir"],
      "editions" : [
        {
          "name" : "STU1",
          "ig-version" : "1.0.0",
          "package" : "hl7.fhir.uv.v2mappings#1.0.0",
          "fhir-version" : ["4.0.1"],
          "url" : "http://hl7.org/fhir/uv/v2mappings/STU1"
        }
      ]
    },
    {
      "name" : "IHE FormatCode vocabulary",
      "category" : "EHR Access",
      "npm-name" : "ihe.formatcode.fhir",
      "description" : "Defines IHE vocabulary for FormatCode and the IHE managed ValueSet for FormatCode for use with Document Sharing such as XDS, XCA, XDM, XDR, and MHD.",
      "authority" : "IHE",
      "country" : "uv",
      "history" : "http://profiles.ihe.net/fhir/ihe.formatcode.fhir/history.html",
      "ci-build" : "http://build.fhir.org/ig/IHE/FormatCode",
      "canonical" : "https://profiles.ihe.net/fhir/ihe.formatcode.fhir",
      "analysis" : {
        "valuesets" : 1,
        "codeSystems" : 1
      },
      "language" : ["en"],
      "product" : ["fhir"],
      "editions" : [
        {
          "name" : "Publication Normative",
          "ig-version" : "1.4.0",
          "package" : "ihe.formatcode.fhir#1.4.0",
          "fhir-version" : ["4.0.1"],
          "url" : "https://profiles.ihe.net/fhir/ihe.formatcode.fhir/1.4.0"
        }
      ]
    },
    {
      "name" : "HL7 Terminology",
      "category" : "Terminology",
      "npm-name" : "hl7.terminology",
      "description" : "Terminology",
      "authority" : "HL7",
      "country" : "uv",
      "history" : "http://terminology.hl7.org/history.html",
      "language" : ["en"],
      "canonical" : "http://terminology.hl7.org",
      "ci-build" : "http://build.fhir.org/ig/HL7/UTG",
      "analysis" : {
        "content" : true,
        "extensions" : 9,
        "valuesets" : 2483,
        "codeSystems" : 1078
      },
      "product" : ["fhir"],
      "editions" : [
        {
          "name" : "Publications",
          "ig-version" : "7.0.0",
          "package" : "hl7.terminology#7.0.0",
          "fhir-version" : ["5.0.0"],
          "url" : "http://terminology.hl7.org/7.0.0"
        }
      ]
    },
    {
      "name" : "Situational Awareness for Novel Epidemic Response",
      "category" : "Medication / Immunization",
      "npm-name" : "hl7.fhir.uv.saner",
      "description" : "The SANER Implementation Guide enables transmission of high level situational awareness information from inpatient facilities to centralized data repositories to support the treatment of novel influenza-like illness.",
      "authority" : "HL7",
      "country" : "uv",
      "history" : "http://hl7.org/fhir/uv/saner/history.html",
      "language" : ["en"],
      "canonical" : "http://hl7.org/fhir/uv/saner",
      "ci-build" : "http://build.fhir.org/ig/HL7/fhir-saner",
      "analysis" : {
        "content" : true,
        "rest" : true,
        "measures" : true,
        "profiles" : 10,
        "extensions" : 5,
        "operations" : 5,
        "valuesets" : 49,
        "codeSystems" : 6,
        "examples" : 169
      },
      "product" : ["fhir"],
      "editions" : [
        {
          "name" : "STU 1",
          "ig-version" : "1.0.0",
          "package" : "hl7.fhir.uv.saner#1.0.0",
          "fhir-version" : ["4.0.1"],
          "url" : "http://hl7.org/fhir/uv/saner/STU1"
        }
      ]
    },
    {
      "name" : "Making Ehr Data MOre Available to Research and Public Health (MedMorph)",
      "category" : "Medication / Immunization",
      "npm-name" : "hl7.fhir.us.fhir-medmorph",
      "description" : "The The MedMorph FHIR IG enables Public Health and Research Organizations to access EHR data without increasing provider burden.",
      "authority" : "HL7",
      "product" : ["fhir"],
      "country" : "us",
      "history" : "http://hl7.org/fhir/us/fhir-medmorph/history.html",
      "language" : ["en"],
      "canonical" : "http://hl7.org/fhir/us/fhir-medmorph",
      "ci-build" : "http://build.fhir.org/ig/HL7/fhir-medmorph",
      "editions" : [
        {
          "name" : "STU 1 Ballot",
          "ig-version" : "0.1.0",
          "package" : "hl7.fhir.us.fhir-medmorph#0.1.0",
          "fhir-version" : ["4.0.1"],
          "url" : "http://hl7.org/fhir/us/fhir-medmorph/2021Jan"
        }
      ],
      "analysis" : {
        "error" : "Unable to resolve package id hl7.fhir.us.fhir-medmorph#0.1.0"
      }
    },
    {
      "name" : "PACIO Functional Status Implementation Guide",
      "category" : "Patient Summary",
      "npm-name" : "hl7.fhir.us.pacio-fs",
      "description" : "FHIR R4 IG that leverages eLTSS and utilizes the Self-Care, Mobility and Prior Device use sections of CMS assessment forms (IRF-PAI, MDS, OASIS, LTCH) to enable the sharing of functional status information when a patient moves from one clinical care setting to another.",
      "authority" : "HL7",
      "country" : "us",
      "history" : "http://hl7.org/fhir/us/pacio-fs/history.html",
      "language" : ["en"],
      "canonical" : "http://hl7.org/fhir/us/pacio-fs",
      "ci-build" : "http://build.fhir.org/ig/HL7/fhir-pacio-functional-status",
      "analysis" : {
        "content" : true,
        "rest" : true,
        "clinicalCore" : true,
        "profiles" : 4,
        "extensions" : 3,
        "valuesets" : 1,
        "codeSystems" : 1,
        "examples" : 84
      },
      "product" : ["fhir"],
      "editions" : [
        {
          "name" : "STU 1",
          "ig-version" : "1.0.0",
          "package" : "hl7.fhir.us.pacio-fs#1.0.0",
          "fhir-version" : ["4.0.1"],
          "url" : "http://hl7.org/fhir/us/pacio-fs/STU1"
        }
      ]
    },
    {
      "name" : "PACIO Cognitive Status Implementation Guide",
      "category" : "Patient Summary",
      "npm-name" : "hl7.fhir.us.pacio-cs",
      "description" : "FHIR R4 IG that leverages eLTSS and utilizes the Confusion Assessment Method (CAM) assessment to enable the sharing of cognitive status information when a patient moves from one clinical care setting to another.",
      "authority" : "HL7",
      "country" : "us",
      "history" : "http://hl7.org/fhir/us/pacio-cs/history.html",
      "language" : ["en"],
      "canonical" : "http://hl7.org/fhir/us/pacio-cs",
      "ci-build" : "http://build.fhir.org/ig/HL7/fhir-pacio-cognitive-status",
      "analysis" : {
        "content" : true,
        "rest" : true,
        "clinicalCore" : true,
        "profiles" : 4,
        "extensions" : 3,
        "valuesets" : 1,
        "codeSystems" : 1,
        "examples" : 68
      },
      "product" : ["fhir"],
      "editions" : [
        {
          "name" : "STU 1",
          "ig-version" : "1.0.0",
          "package" : "hl7.fhir.us.pacio-cs#1.0.0",
          "fhir-version" : ["4.0.1"],
          "url" : "http://hl7.org/fhir/us/pacio-cs/STU1"
        }
      ]
    },
    {
      "name" : "Specialty Medication Enrollment",
      "category" : "EHR Access",
      "npm-name" : "hl7.fhir.us.specialty-rx",
      "description" : "This FHIR IG focuses on the exchange of data (Demographic, prescription, clinical and financial) for dispensing specialty medications by pharmacies as well as facilitating the enrollment of patients in programs offered by third parties such as but not limited to Hub vendors and Pharmaceutical manufacturers.",
      "authority" : "HL7",
      "country" : "us",
      "history" : "http://hl7.org/fhir/us/specialty-rx/history.html",
      "language" : ["en"],
      "canonical" : "http://hl7.org/fhir/us/specialty-rx",
      "analysis" : {
        "content" : true,
        "rest" : true,
        "messaging" : true,
        "clinicalCore" : true,
        "carePlanning" : true,
        "financials" : true,
        "medsMgmt" : true,
        "profiles" : 18,
        "valuesets" : 2,
        "codeSystems" : 4,
        "examples" : 16
      },
      "ci-build" : "http://build.fhir.org/ig/HL7/fhir-specialty-rx",
      "product" : ["fhir"],
      "editions" : [
        {
          "name" : "STU2",
          "ig-version" : "2.0.0",
          "package" : "hl7.fhir.us.specialty-rx#2.0.0",
          "fhir-version" : ["4.0.1"],
          "url" : "http://hl7.org/fhir/us/specialty-rx/STU2"
        },
        {
          "name" : "STU1",
          "ig-version" : "1.0.0",
          "package" : "hl7.fhir.us.specialty-rx#1.0.0",
          "fhir-version" : ["4.0.1"],
          "url" : "http://hl7.org/fhir/us/specialty-rx/STU1"
        }
      ]
    },
    {
      "name" : "Vital Records Common Profile Library",
      "category" : "Medication / Immunization",
      "npm-name" : "hl7.fhir.us.vr-common-library",
      "description" : "Library containing profiles used by other Vital Records IGs such as Birth and Fetal Death Reporting and Birth Defects Reporting.",
      "authority" : "HL7",
      "country" : "us",
      "history" : "http://hl7.org/fhir/us/vr-common-library/history.html",
      "language" : ["en"],
      "canonical" : "http://hl7.org/fhir/us/vr-common-library",
      "ci-build" : "http://build.fhir.org/ig/HL7/vr-common-library",
      "analysis" : {
        "content" : true,
        "clinicalCore" : true,
        "profiles" : 30,
        "extensions" : 4,
        "valuesets" : 5,
        "examples" : 35
      },
      "product" : ["fhir"],
      "editions" : [
        {
          "name" : "STU2",
          "ig-version" : "2.0.0",
          "package" : "hl7.fhir.us.vr-common-library#2.0.0",
          "fhir-version" : ["4.0.1"],
          "url" : "http://hl7.org/fhir/us/vr-common-library/STU2"
        },
        {
          "name" : "STU 1",
          "ig-version" : "1.1.0",
          "package" : "hl7.fhir.us.vr-common-library#1.1.0",
          "fhir-version" : ["4.0.1"],
          "url" : "http://hl7.org/fhir/us/vr-common-library/STU1.1"
        },
        {
          "name" : "STU 1 on FHIR R4",
          "ig-version" : "1.0.0",
          "package" : "hl7.fhir.us.vr-common-library#1.0.0",
          "fhir-version" : ["4.0.1"],
          "url" : "http://hl7.org/fhir/us/vr-common-library/STU1"
        }
      ]
    },
    {
      "name" : "Subscriptions R5 Backport",
      "category" : "EHR Access",
      "npm-name" : "hl7.fhir.uv.subscriptions-backport",
      "description" : "This guide defines a standard method of back-porting the R5 subscriptions API to R4 implementations as to bridge for pre-adopting R5 Subscriptions prior to adoption of the R5 FHIR standard.",
      "authority" : "HL7",
      "country" : "uv",
      "history" : "http://hl7.org/fhir/uv/subscriptions-backport/history.html",
      "language" : ["en"],
      "canonical" : "http://hl7.org/fhir/uv/subscriptions-backport",
      "ci-build" : "http://build.fhir.org/ig/HL7/fhir-subscription-backport-ig",
      "analysis" : {
        "content" : true,
        "rest" : true,
        "profiles" : 4,
        "extensions" : 7,
        "operations" : 2,
        "valuesets" : 4,
        "codeSystems" : 4,
        "examples" : 9
      },
      "product" : ["fhir"],
      "editions" : [
        {
          "name" : "STU 1.2 Ballot",
          "ig-version" : "1.2.0-ballot",
          "package" : "hl7.fhir.uv.subscriptions-backport#1.2.0-ballot",
          "fhir-version" : ["4.3.0"],
          "url" : "http://hl7.org/fhir/uv/subscriptions-backport/2024Jan"
        },
        {
          "name" : "STU 1.1",
          "ig-version" : "1.1.0",
          "package" : "hl7.fhir.uv.subscriptions-backport#1.1.0",
          "fhir-version" : ["4.3.0"],
          "url" : "http://hl7.org/fhir/uv/subscriptions-backport/STU1.1"
        },
        {
          "name" : "STU 1",
          "ig-version" : "1.0.0",
          "package" : "hl7.fhir.uv.subscriptions-backport#1.0.0",
          "fhir-version" : ["4.3.0"],
          "url" : "http://hl7.org/fhir/uv/subscriptions-backport/STU1"
        }
      ]
    },
    {
      "name" : "Vital Records Birth and Fetal Death Reporting",
      "category" : "Medication / Immunization",
      "npm-name" : "hl7.fhir.us.bfdr",
      "description" : "Provides guidance to implementers and states on reporting birth and fetal death information based on the current revisions of the U.S. Standard Certificate of Live Birth and U.S. Standard Report of Fetal Death.",
      "authority" : "HL7",
      "country" : "us",
      "history" : "http://hl7.org/fhir/us/bfdr/history.html",
      "language" : ["en"],
      "canonical" : "http://hl7.org/fhir/us/bfdr",
      "analysis" : {
        "content" : true,
        "rest" : true,
        "documents" : true,
        "clinicalCore" : true,
        "financials" : true,
        "profiles" : 49,
        "extensions" : 6,
        "valuesets" : 1,
        "examples" : 137
      },
      "ci-build" : "http://build.fhir.org/ig/HL7/fhir-bfdr",
      "product" : ["fhir"],
      "editions" : [
        {
          "name" : "STU2",
          "ig-version" : "2.0.0",
          "package" : "hl7.fhir.us.bfdr#2.0.0",
          "fhir-version" : ["4.0.1"],
          "url" : "http://hl7.org/fhir/us/bfdr/STU2"
        },
        {
          "name" : "STU 1",
          "ig-version" : "1.1.0",
          "package" : "hl7.fhir.us.bfdr#1.1.0",
          "fhir-version" : ["4.0.1"],
          "url" : "http://hl7.org/fhir/us/bfdr/STU1.1"
        },
        {
          "name" : "STU 1 on FHIR R4",
          "ig-version" : "1.0.0",
          "package" : "hl7.fhir.us.bfdr#1.0.0",
          "fhir-version" : ["4.0.1"],
          "url" : "http://hl7.org/fhir/us/bfdr/STU1"
        }
      ]
    },
    {
      "name" : "Making EHR Data MOre available for Research and Public Health (MedMorph)",
      "category" : "Medication / Immunization",
      "npm-name" : "hl7.fhir.us.medmorph",
      "description" : "Making EHR Data More Available for Research and Public Health (MedMorph) Reference Architecture enables clinical data exchange between EHR systems, public health systems/authorities, data repositories, and research organizations.  This data exchange utilizes if applicable, knowledge repositories and backend services applications (e.g. FHIR APIs) to determine the triggering event(s) for the data exchange, the process for the data exchange, and validation that the data being exchanged meets a set of rules in order to expedite the data exchange. ",
      "authority" : "HL7",
      "country" : "us",
      "history" : "http://hl7.org/fhir/us/medmorph/history.html",
      "language" : ["en"],
      "canonical" : "http://hl7.org/fhir/us/medmorph",
      "ci-build" : "http://build.fhir.org/ig/HL7/fhir-medmorph",
      "analysis" : {
        "content" : true,
        "rest" : true,
        "clinicalCore" : true,
        "carePlanning" : true,
        "profiles" : 13,
        "extensions" : 9,
        "operations" : 4,
        "valuesets" : 4,
        "codeSystems" : 5,
        "examples" : 18
      },
      "product" : ["fhir"],
      "editions" : [
        {
          "name" : "STU1 Release 1",
          "ig-version" : "1.0.0",
          "package" : "hl7.fhir.us.medmorph#1.0.0",
          "fhir-version" : ["4.0.1"],
          "url" : "http://hl7.org/fhir/us/medmorph/STU1"
        }
      ]
    },
    {
      "name" : "SDOH Clinical Care for Multiple Domains",
      "category" : "Care Management",
      "npm-name" : "hl7.fhir.us.sdoh-clinicalcare",
      "description" : "Profiles on FHIR R4 resources (using US Core as the basis where possible) used to document social determinants of health (SDOH) for an individual which covers many different factors considered social risks and social needs, e.g. Food Insecurity, Housing Stability and Quality, Transportation Access and others. The IG covers use cases identified from the clinical care setting that include : assessment of SDOH risks; evaluation of which risks can be addressed; setting goals,  documenting and tracking to completion SDOH interventions; and sharing SDOH information for an individual with organizations for secondary uses.",
      "authority" : "HL7",
      "country" : "us",
      "history" : "http://hl7.org/fhir/us/sdoh-clinicalcare/history.html",
      "language" : ["en"],
      "canonical" : "http://hl7.org/fhir/us/sdoh-clinicalcare",
      "ci-build" : "http://build.fhir.org/ig/HL7/fhir-sdoh-clinicalcare",
      "analysis" : {
        "content" : true,
        "rest" : true,
        "clinicalCore" : true,
        "carePlanning" : true,
        "profiles" : 9,
        "valuesets" : 6,
        "codeSystems" : 1,
        "examples" : 31
      },
      "product" : ["fhir"],
      "editions" : [
        {
          "name" : "STU 2.3",
          "ig-version" : "2.3.0",
          "package" : "hl7.fhir.us.sdoh-clinicalcare#2.3.0",
          "fhir-version" : ["4.0.1"],
          "url" : "http://hl7.org/fhir/us/sdoh-clinicalcare/STU2.3"
        },
        {
          "name" : "STU 2.2",
          "ig-version" : "2.2.0",
          "package" : "hl7.fhir.us.sdoh-clinicalcare#2.2.0",
          "fhir-version" : ["4.0.1"],
          "url" : "http://hl7.org/fhir/us/sdoh-clinicalcare/STU2.2"
        },
        {
          "name" : "STU 2.1",
          "ig-version" : "2.1.0",
          "package" : "hl7.fhir.us.sdoh-clinicalcare#2.1.0",
          "fhir-version" : ["4.0.1"],
          "url" : "http://hl7.org/fhir/us/sdoh-clinicalcare/STU2.1"
        },
        {
          "name" : "STU 2",
          "ig-version" : "2.0.0",
          "package" : "hl7.fhir.us.sdoh-clinicalcare#2.0.0",
          "fhir-version" : ["4.0.1"],
          "url" : "http://hl7.org/fhir/us/sdoh-clinicalcare/STU2"
        },
        {
          "name" : "STU 1",
          "ig-version" : "1.0.0",
          "package" : "hl7.fhir.us.sdoh-clinicalcare#1.0.0",
          "fhir-version" : ["4.0.1"],
          "url" : "http://hl7.org/fhir/us/sdoh-clinicalcare/STU1"
        }
      ]
    },
    {
      "name" : "CDISC Mapping FHIR IG",
      "category" : "Research",
      "npm-name" : "hl7.fhir.uv.cdisc-mapping",
      "description" : "This implementation guide defines authoritative mappings between the CDISC LAB, SDTM and CDASH standards and the corresponding HL7 FHIR resources to ease interoperability and data conversion between systems implementing these standards.",
      "authority" : "HL7",
      "country" : "uv",
      "history" : "http://hl7.org/fhir/uv/cdisc-mapping/history.html",
      "language" : ["en"],
      "canonical" : "http://hl7.org/fhir/uv/cdisc-mapping",
      "ci-build" : "http://build.fhir.org/ig/HL7/cdisc-map",
      "analysis" : {
      },
      "product" : ["fhir"],
      "editions" : [
        {
          "name" : "STU 1",
          "ig-version" : "1.0.0",
          "package" : "hl7.fhir.uv.cdisc-mapping#1.0.0",
          "fhir-version" : ["4.0.1"],
          "url" : "http://hl7.org/fhir/uv/cdisc-mapping/STU1"
        }
      ]
    },
    {
      "name" : "NHSN Reporting of Adverse Drug Events - Hypoglycemia",
      "category" : "Medication / Immunization",
      "npm-name" : "hl7.fhir.us.nhsn-ade",
      "description" : "US Realm IG providing guidance to implementers on reporting data elements to CDC's National Healthcare Safety Network (NHSN) related to inpatient blood glucose laboratory (including point-of-care) results and medication administration data (medications received during inpatient stay) based on FHIR resources. This IG addresses how inpatient EHR systems should format patient, blood glucose, and medication information to enable hospital reporting of these data to NHSN.  Query parameters are defined for each type of data element based on FHIR resources.",
      "authority" : "HL7",
      "country" : "us",
      "history" : "http://hl7.org/fhir/us/nhsn-ade/history.html",
      "language" : ["en"],
      "canonical" : "http://hl7.org/fhir/us/nhsn-ade",
      "ci-build" : "http://build.fhir.org/ig/HL7/fhir-nhsn-ade-ig/branches/main/index.html",
      "analysis" : {
        "content" : true,
        "clinicalCore" : true,
        "medsMgmt" : true,
        "profiles" : 3,
        "examples" : 17
      },
      "product" : ["fhir"],
      "editions" : [
        {
          "name" : "STU 1 on FHIR R4",
          "ig-version" : "1.0.0",
          "package" : "hl7.fhir.us.nhsn-ade#1.0.0",
          "fhir-version" : ["4.0.1"],
          "url" : "http://hl7.org/fhir/us/nhsn-ade/STU1"
        }
      ]
    },
    {
      "name" : "NHSN Reporting: Inpatient Medication Administration",
      "category" : "Surveillience / Reporting",
      "npm-name" : "hl7.fhir.us.nhsn-med-admin",
      "description" : "US Realm IG providing guidance to implementers on reporting data elements to CDC's National Healthcare Safety Network (NHSN) related to inpatient medication administration for hospitalized patients diagnosed with COVID-19, based on FHIR resources and as part of NHSN COVID-19 reporting pathways.",
      "authority" : "HL7",
      "country" : "us",
      "history" : "http://hl7.org/fhir/us/nhsn-med-admin/history.html",
      "language" : ["en"],
      "canonical" : "http://hl7.org/fhir/us/nhsn-med-admin",
      "ci-build" : "http://build.fhir.org/ig/HL7/nhsn-med-admin-ig/branches/main/index.html",
      "analysis" : {
        "content" : true,
        "clinicalCore" : true,
        "medsMgmt" : true,
        "profiles" : 5,
        "examples" : 15
      },
      "product" : ["fhir"],
      "editions" : [
        {
          "name" : "STU 1 on FHIR R4",
          "ig-version" : "1.0.0",
          "package" : "hl7.fhir.us.nhsn-med-admin#1.0.0",
          "fhir-version" : ["4.0.1"],
          "url" : "http://hl7.org/fhir/us/nhsn-med-admin/STU1"
        }
      ]
    },
    {
      "name" : "HL7 Norway no-basis",
      "category" : "National Base",
      "npm-name" : "hl7.fhir.no.basis",
      "description" : "HL7 FHIR Base profiles for Norway",
      "authority" : "HL7",
      "product" : ["fhir"],
      "country" : "no",
      "language" : ["en"],
      "canonical" : "http://hl7.no/fhir",
      "editions" : [
        {
          "name" : "HL7 Norway no-basis",
          "ig-version" : "2.2.2",
          "package" : "hl7.fhir.no.basis#2.2.2",
          "fhir-version" : ["4.0.1"],
          "url" : "https://simplifier.net/guide/no-basis-entities-individuals?version=current"
        }
      ],
      "analysis" : {
        "content" : true,
        "rest" : true,
        "documents" : true,
        "clinicalCore" : true,
        "medsMgmt" : true,
        "profiles" : 20,
        "extensions" : 13,
        "valuesets" : 7,
        "codeSystems" : 4
      }
    },
    {
      "name" : "Clinical Quality Language Specification",
      "category" : "Infrastructure",
      "npm-name" : "hl7.cql",
      "description" : "Clinical Quality Language (CQL) is a high-level, domain-specific language focused on clinical quality and targeted at measure and decision support artifact authors. In addition, this specification describes a machine-readable canonical representation called Expression Logical Model (ELM) targeted at implementations and designed to enable sharing of clinical knowledge.",
      "authority" : "HL7",
      "country" : "uv",
      "history" : "http://cql.hl7.org/history.html",
      "language" : ["en"],
      "canonical" : "http://cql.hl7.org",
      "ci-build" : "http://build.fhir.org/ig/HL7/cql",
      "analysis" : {
        "error" : "Error reading http://cql.hl7.org/N1/package.tgz: null"
      },
      "product" : ["fhir"],
      "editions" : [
        {
          "name" : "R2 STU 1",
          "ig-version" : "2.0.0-ballot",
          "package" : "hl7.cql#2.0.0-ballot",
          "fhir-version" : ["4.0.1"],
          "url" : "http://cql.hl7.org/2025Sep"
        }
      ]
    },
    {
      "name" : "Immunization Decision Support Forecast FHIR IG",
      "category" : "Medications / Immunizations",
      "npm-name" : "hl7.fhir.us.immds",
      "description" : "A common FHIR implementation guide that expert systems may use to provide a common consistent interface enable decisioin support recommending which vaccinations a patient is due for next",
      "authority" : "HL7",
      "country" : "us",
      "language" : ["en"],
      "history" : "http://hl7.org/fhir/us/immds/history.html",
      "canonical" : "http://hl7.org/fhir/us/immds",
      "ci-build" : "http://build.fhir.org/ig/HL7/ImmunizationFHIRDS",
      "analysis" : {
        "content" : true,
        "clinicalCore" : true,
        "medsMgmt" : true,
        "profiles" : 4,
        "operations" : 1,
        "valuesets" : 4,
        "codeSystems" : 3,
        "examples" : 6
      },
      "product" : ["fhir"],
      "editions" : [
        {
          "name" : "STU 1",
          "ig-version" : "1.0.0",
          "package" : "hl7.fhir.us.immds#1.0.0",
          "fhir-version" : ["4.0.1"],
          "url" : "http://hl7.org/fhir/us/immds/STU1"
        }
      ]
    },
    {
      "name" : "Profiles for ICSR Transfusion and Vaccination Adverse Event Detection and Reporting",
      "category" : "Pharmaceutical",
      "npm-name" : "hl7.fhir.us.icsr-ae-reporting",
      "description" : "This Implementation Guide provides a set of profiles and algorithms around the detection, validation, and reporting, as well as the eventual recording and persisting of Adverse Events associated with blood transfusions and vaccinations.  EHRs and Provider Networks can use this guide to understand the data elements needed to facilitate the electronic reporting of these adverse events as well as ways of mining their data to detect adverse events",
      "authority" : "HL7",
      "country" : "us",
      "history" : "http://hl7.org/fhir/us/icsr-ae-reporting/history.html",
      "language" : ["en"],
      "canonical" : "http://hl7.org/fhir/us/icsr-ae-reporting",
      "ci-build" : "http://build.fhir.org/ig/HL7/icsr-ae-reporting",
      "analysis" : {
        "content" : true,
        "clinicalCore" : true,
        "medsMgmt" : true,
        "diagnostics" : true,
        "profiles" : 22,
        "extensions" : 20,
        "valuesets" : 13,
        "codeSystems" : 2,
        "examples" : 42
      },
      "product" : ["fhir"],
      "editions" : [
        {
          "name" : "STU Update",
          "ig-version" : "1.0.1",
          "package" : "hl7.fhir.us.icsr-ae-reporting#1.0.1",
          "fhir-version" : ["4.0.1"],
          "url" : "http://hl7.org/fhir/us/icsr-ae-reporting/STU1"
        }
      ]
    },
    {
      "name" : "Immunization Decision Support Forecast FHIR IG",
      "category" : "Medications / Immunizations",
      "npm-name" : "hl7.fhir.uv.immds",
      "description" : "The scope of this project is to produce and ballot a Standard for Trial Use (STU) Fast Healthcare Interoperability Resources (FHIR) implementation guide (IG) for use in Immunization Decision Support Forecast.",
      "authority" : "HL7",
      "country" : "uv",
      "history" : "http://hl7.org/fhir/uv/immds/history.html",
      "language" : ["en"],
      "canonical" : "http://hl7.org/fhir/uv/immds",
      "ci-build" : "http://build.fhir.org/ig/HL7/ImmunizationFHIRDS",
      "analysis" : {
        "content" : true,
        "rest" : true,
        "clinicalCore" : true,
        "medsMgmt" : true,
        "profiles" : 3,
        "operations" : 1
      },
      "product" : ["fhir"],
      "editions" : [
        {
          "name" : "STU 1 Ballot",
          "ig-version" : "0.2.0",
          "package" : "hl7.fhir.uv.immds#0.2.0",
          "fhir-version" : ["4.0.0"],
          "url" : "http://hl7.org/fhir/uv/immds/2019Sep"
        }
      ]
    },
    {
      "name" : "Security for Scalable Registration, Authentication, and Authorization",
      "category" : "Privacy / Security",
      "npm-name" : "hl7.fhir.us.udap-security",
      "description" : "This implementation guide describes how to extend OAuth 2.0 to support secure and scalable workflows for business-to-business (B2B) apps that implement the client credentials flow or authorization code flow. ",
      "authority" : "HL7",
      "country" : "us",
      "history" : "http://hl7.org/fhir/us/udap-security/history.html",
      "language" : ["en"],
      "canonical" : "http://hl7.org/fhir/us/udap-security",
      "ci-build" : "http://build.fhir.org/ig/HL7/fhir-udap-security-ig",
      "analysis" : {
        "rest" : true
      },
      "product" : ["fhir"],
      "editions" : [
        {
          "name" : "STU 2 Ballot",
          "ig-version" : "2.0.0-ballot",
          "package" : "hl7.fhir.us.udap-security#2.0.0-ballot",
          "fhir-version" : ["4.0.1"],
          "url" : "http://hl7.org/fhir/us/udap-security/2025Jan"
        },
        {
          "name" : "STU Update",
          "ig-version" : "1.1.0",
          "package" : "hl7.fhir.us.udap-security#1.1.0",
          "fhir-version" : ["4.0.1"],
          "url" : "http://hl7.org/fhir/us/udap-security/STU1.1"
        },
        {
          "name" : "STU 1",
          "ig-version" : "1.0.0",
          "package" : "hl7.fhir.us.udap-security#1.0.0",
          "fhir-version" : ["4.0.1"],
          "url" : "http://hl7.org/fhir/us/udap-security/STU1"
        }
      ]
    },
    {
      "name" : "Single Institutional Review Board (sIRB) Implementation Guide",
      "category" : "Research",
      "npm-name" : "hl7.fhir.us.sirb",
      "description" : "This IG covers questionnaires and questionnaire responses in support of capturing and exchange of standardized forms in support of a single IRB (Institutional Review Board) where a single IRB will expedite approval for a project but still need to send all documentation to multiple relying IRBs.",
      "authority" : "HL7",
      "country" : "us",
      "history" : "http://hl7.org/fhir/us/sirb/history.html",
      "language" : ["en"],
      "canonical" : "http://hl7.org/fhir/us/sirb",
      "ci-build" : "http://build.fhir.org/ig/HL7/fhir-sirb",
      "analysis" : {
        "codeSystems" : 1,
        "examples" : 16
      },
      "product" : ["fhir"],
      "editions" : [
        {
          "name" : "STU 1",
          "ig-version" : "1.0.0",
          "package" : "hl7.fhir.us.sirb#1.0.0",
          "fhir-version" : ["4.0.1"],
          "url" : "http://hl7.org/fhir/us/sirb/STU1"
        }
      ]
    },
    {
      "name" : "Sharing eCC Data from Pathology Labs to EHR",
      "category" : "Diagnostics",
      "npm-name" : "hl7.fhir.us.cancer-reporting",
      "description" : "Integrating the Healthcare Enterprise (IHE) Structured Data Capture (SDC) on FHIR uses a form-driven workflow to capture and transmit encoded data by creating FHIR Observations. The primary use case for this is transmitting data captured in College of American Pathologists electronic Cancer Checklists (eCCs), which are distributed as IHE SDC templates.",
      "authority" : "HL7",
      "country" : "us",
      "history" : "http://hl7.org/fhir/us/cancer-reporting/history.html",
      "language" : ["en"],
      "canonical" : "http://hl7.org/fhir/us/cancer-reporting",
      "ci-build" : "http://build.fhir.org/ig/HL7/cancer-reporting",
      "analysis" : {
        "content" : true,
        "clinicalCore" : true,
        "diagnostics" : true,
        "profiles" : 6,
        "valuesets" : 1,
        "codeSystems" : 1,
        "examples" : 27
      },
      "product" : ["fhir"],
      "editions" : [
        {
          "name" : "STU 2",
          "ig-version" : "2.0.0",
          "package" : "hl7.fhir.us.cancer-reporting#2.0.0",
          "fhir-version" : ["4.0.1"],
          "url" : "http://hl7.org/fhir/us/cancer-reporting/STU2"
        }
      ]
    },
    {
      "name" : "HL7 FHIR® Implementation Guide: Ophthalmology Retinal, Release 1",
      "category" : "Diagnostics",
      "npm-name" : "hl7.fhir.uv.eyecare",
      "description" : "Provides representation of ophthalmic domain and related clinical and administrative data elements in the FHIR format to support effective collaborative and continuity of care of patients suffering from eye conditions. ",
      "authority" : "HL7",
      "country" : "uv",
      "history" : "http://hl7.org/fhir/uv/eyecare/history.html",
      "language" : ["en"],
      "canonical" : "http://hl7.org/fhir/uv/eyecare",
      "ci-build" : "http://build.fhir.org/ig/HL7/fhir-eyecare-ig",
      "analysis" : {
        "content" : true,
        "clinicalCore" : true,
        "diagnostics" : true,
        "profiles" : 15,
        "valuesets" : 13,
        "codeSystems" : 3,
        "examples" : 32
      },
      "product" : ["fhir"],
      "editions" : [
        {
          "name" : "STU1 Ballot",
          "ig-version" : "0.1.0",
          "package" : "hl7.fhir.uv.eyecare#0.1.0",
          "fhir-version" : ["4.0.1"],
          "url" : "http://hl7.org/fhir/uv/eyecare/2021Sep"
        }
      ]
    },
    {
      "name" : "SMART Health Cards Vaccination and Testing, Release 1 | STU 1",
      "category" : "Medication / Immunization",
      "npm-name" : "hl7.fhir.uv.shc-vaccination",
      "description" : "Defines the clinical and patient information contained within a SMART Health Card (SHC) related to vaccination and lab results related to an infectious disease like COVID-19.",
      "authority" : "HL7",
      "country" : "uv",
      "history" : "http://hl7.org/fhir/uv/shc-vaccination/history.html",
      "language" : ["en"],
      "canonical" : "http://hl7.org/fhir/uv/shc-vaccination",
      "ci-build" : "http://build.fhir.org/ig/HL7/fhir-shc-vaccination-ig",
      "analysis" : {
        "content" : true,
        "clinicalCore" : true,
        "profiles" : 16,
        "valuesets" : 10,
        "codeSystems" : 1
      },
      "product" : ["fhir"],
      "editions" : [
        {
          "name" : "STU 1 Ballot",
          "ig-version" : "0.6.2",
          "package" : "hl7.fhir.uv.shc-vaccination#0.6.2",
          "fhir-version" : ["4.0.1"],
          "url" : "http://hl7.org/fhir/uv/shc-vaccination/2021Sep"
        }
      ]
    },
    {
      "name" : "HL7 FHIR Implementation Guide for Military Service History and Status",
      "category" : "Clinical Observations",
      "npm-name" : "hl7.fhir.us.military-service",
      "description" : "Supports Military Service History and Status reporting consistent with US regulatory requirements (i.e. Title 38 Veteran Benefits)",
      "authority" : "HL7",
      "country" : "us",
      "history" : "http://hl7.org/fhir/us/military-service/history.html",
      "language" : ["en"],
      "canonical" : "http://hl7.org/fhir/us/military-service",
      "ci-build" : "http://build.fhir.org/ig/HL7/fhir-military-service",
      "analysis" : {
        "content" : true,
        "clinicalCore" : true,
        "profiles" : 5,
        "extensions" : 1,
        "operations" : 1,
        "valuesets" : 7,
        "codeSystems" : 1,
        "examples" : 5
      },
      "product" : ["fhir"],
      "editions" : [
        {
          "name" : "STU1",
          "ig-version" : "1.0.0",
          "package" : "hl7.fhir.us.military-service#1.0.0",
          "fhir-version" : ["4.0.1"],
          "url" : "http://hl7.org/fhir/us/military-service/STU1"
        }
      ]
    },
    {
      "name" : "Taiwan Digital COVID-19 Certificate",
      "category" : "Medication / Immunization",
      "npm-name" : "dccfhirig.mohw.gov.tw",
      "description" : "Taiwan Digital COVID-19 Certificate",
      "authority" : "MOHW (TW)",
      "product" : ["fhir"],
      "country" : "tw",
      "history" : "https://dccfhirig.mohw.gov.tw/fhir/history.html",
      "language" : ["en"],
      "canonical" : "https://dccfhirig.mohw.gov.tw/ig",
      "ci-build" : "https://dccfhirig.mohw.gov.tw/ig",
      "editions" : [
        {
          "name" : "DSTU 1",
          "ig-version" : "1.1.1",
          "package" : "dccfhirig.mohw.gov.tw#1.1.1",
          "fhir-version" : ["4.0.1"],
          "url" : "https://dccfhirig.mohw.gov.tw/ig"
        }
      ]
    },
    {
      "name" : "Logica COVID-19 FHIR Profile Library IG",
      "category" : "Medication / Immunization",
      "npm-name" : "hl7.fhir.us.covid19library",
      "description" : "Support for exchanges of COVD-19 Patient Specific Data.",
      "authority" : "HL7",
      "country" : "us",
      "history" : "http://hl7.org/fhir/us/covid19library/history.html",
      "language" : ["en"],
      "canonical" : "http://hl7.org/fhir/us/covid19library",
      "ci-build" : "http://build.fhir.org/ig/HL7/covid19library",
      "analysis" : {
        "content" : true,
        "clinicalCore" : true,
        "profiles" : 146,
        "extensions" : 4,
        "valuesets" : 43,
        "codeSystems" : 2,
        "examples" : 141
      },
      "product" : ["fhir"],
      "editions" : [
        {
          "name" : "Informative Informative",
          "ig-version" : "1.0.0",
          "package" : "hl7.fhir.us.covid19library#1.0.0",
          "fhir-version" : ["4.0.1"],
          "url" : "http://hl7.org/fhir/us/covid19library/informative1"
        }
      ]
    },
    {
      "name" : "FHIR for FAIR - FHIR Implementation Guide",
      "category" : "Research",
      "npm-name" : "hl7.fhir.uv.fhir-for-fair",
      "description" : "The FHIR for FAIR Implementation Guide provides guidance on how the HL7 FHIR standard can be used for supporting the implementation and the assessment of the FAIR principles for health data",
      "authority" : "HL7",
      "country" : "uv",
      "history" : "http://hl7.org/fhir/uv/fhir-for-fair/history.html",
      "language" : ["en"],
      "canonical" : "http://hl7.org/fhir/uv/fhir-for-fair",
      "ci-build" : "http://build.fhir.org/ig/HL7/fhir-for-fair",
      "analysis" : {
        "error" : "Unsupported version: 4.1.0"
      },
      "product" : ["fhir"],
      "editions" : [
        {
          "name" : "STU 1",
          "ig-version" : "1.0.0",
          "package" : "hl7.fhir.uv.fhir-for-fair#1.0.0",
          "fhir-version" : ["4.3.0"],
          "url" : "http://hl7.org/fhir/uv/fhir-for-fair/STU1"
        }
      ]
    },
    {
      "name" : "Da Vinci Patient Cost Transparency Implementation Guide",
      "category" : "Financial",
      "npm-name" : "hl7.fhir.us.davinci-pct",
      "description" : "Enables standard exchange of healthcare cost for items, services, and collection of services among stakeholders such as payers, providers, and patients in support of driving transparency for patients with accurate, timely access to cost of medical care prior to delivery of care in order to become better stewards of their healthcare dollars.   This guide creates a standard exchange to reduce administrative burden for communicating Good Faith Estimates (GFE) from providers of costs and services to payers and then, payers creating and returning an Advanced Explanation of Benefits (AEOB) back to the patient as required by law.",
      "authority" : "HL7",
      "country" : "us",
      "history" : "http://hl7.org/fhir/us/davinci-pct/history.html",
      "language" : ["en"],
      "canonical" : "http://hl7.org/fhir/us/davinci-pct",
      "analysis" : {
        "content" : true,
        "clinicalCore" : true,
        "financials" : true,
        "profiles" : 11,
        "extensions" : 17,
        "operations" : 1,
        "valuesets" : 18,
        "codeSystems" : 14,
        "examples" : 18
      },
      "ci-build" : "http://build.fhir.org/ig/HL7/davinci-pct",
      "product" : ["fhir"],
      "editions" : [
        {
          "name" : "STU 2",
          "ig-version" : "2.0.0",
          "package" : "hl7.fhir.us.davinci-pct#2.0.0",
          "fhir-version" : ["4.0.1"],
          "url" : "http://hl7.org/fhir/us/davinci-pct/STU2"
        }
      ]
    },
    {
      "name" : "Hybrid / Intermediary Exchange",
      "category" : "EHR Access",
      "npm-name" : "hl7.fhir.us.exchange-routing",
      "description" : "This IG is meant to define the standard for how providers, payers, intermediaries, and other actors will use  routing information about the transaction originator and destination to support a hybrid model of point-to-point interaction as well as intermediary brokered interactions without the actors in either side needing detailed knowledge of how intermediary routing works.",
      "authority" : "HL7",
      "country" : "us",
      "history" : "http://hl7.org/fhir/us/exchange-routing/history.html",
      "language" : ["en"],
      "canonical" : "http://hl7.org/fhir/us/exchange-routing",
      "ci-build" : "http://build.fhir.org/ig/HL7/fhir-exchange-routing-ig",
      "analysis" : {
        "rest" : true
      },
      "product" : ["fhir"],
      "editions" : [
        {
          "name" : "STU1",
          "ig-version" : "1.0.0",
          "package" : "hl7.fhir.us.exchange-routing#1.0.0",
          "fhir-version" : ["4.0.1"],
          "url" : "http://hl7.org/fhir/us/exchange-routing/STU1"
        }
      ]
    },
    {
      "name" : "PACIO Re-Assessment Timepoints Implementation Guide",
      "category" : "Clinical Documents",
      "npm-name" : "hl7.fhir.us.pacio-rt",
      "description" : "The Re-assessment Timepoints FHIR implementation guide (IG) describes how to create definitions for sub-periods of time within an extended post-acute care (PAC) admission and encounter. ",
      "authority" : "HL7",
      "country" : "us",
      "history" : "http://hl7.org/fhir/us/pacio-rt/history.html",
      "language" : ["en"],
      "canonical" : "http://hl7.org/fhir/us/pacio-rt",
      "ci-build" : "http://build.fhir.org/ig/HL7/fhir-pacio-rt",
      "analysis" : {
        "content" : true,
        "rest" : true,
        "clinicalCore" : true,
        "profiles" : 1,
        "extensions" : 1,
        "valuesets" : 4,
        "codeSystems" : 3,
        "examples" : 241
      },
      "product" : ["fhir"],
      "editions" : [
        {
          "name" : "STU 1",
          "ig-version" : "1.0.0",
          "package" : "hl7.fhir.us.pacio-rt#1.0.0",
          "fhir-version" : ["4.0.1"],
          "url" : "http://hl7.org/fhir/us/pacio-rt/STU1"
        }
      ]
    },
    {
      "name" : "Da Vinci Risk Adjustment FHIR Implementation Guide",
      "category" : "Financial",
      "npm-name" : "hl7.fhir.us.davinci-ra",
      "description" : "Enable standard exchange of risk-based coding gaps among stakeholders such as payers, providers, and government care programs in support of driving towards accurate and complete documentation of health conditions that would lead to more accurate risk-adjustment payment calculations, reduced administrative burden, and improved quality of care.",
      "authority" : "HL7",
      "country" : "us",
      "history" : "http://hl7.org/fhir/us/davinci-ra/history.html",
      "language" : ["en"],
      "canonical" : "http://hl7.org/fhir/us/davinci-ra",
      "ci-build" : "http://build.fhir.org/ig/HL7/davinci-ra",
      "analysis" : {
        "content" : true,
        "rest" : true,
        "clinicalCore" : true,
        "measures" : true,
        "profiles" : 4,
        "extensions" : 6,
        "operations" : 1,
        "valuesets" : 3,
        "codeSystems" : 3,
        "examples" : 72
      },
      "product" : ["fhir"],
      "editions" : [
        {
          "name" : "STU 2",
          "ig-version" : "2.1.0",
          "package" : "hl7.fhir.us.davinci-ra#2.1.0",
          "fhir-version" : ["4.0.1"],
          "url" : "http://hl7.org/fhir/us/davinci-ra/STU2.1"
        }
      ]
    },
    {
      "name" : "International Patient Access",
      "category" : "EHR Access",
      "npm-name" : "hl7.fhir.uv.ipa",
      "description" : "International Patient Access (IPA) defines a minimal, base set of FHIR profiles specifically intended to be used as-is, or built on top of by countries looking to enable patient access and patient-facing apps accessing data via FHIR",
      "authority" : "HL7",
      "country" : "uv",
      "history" : "http://hl7.org/fhir/uv/ipa/history.html",
      "language" : ["en"],
      "canonical" : "http://hl7.org/fhir/uv/ipa",
      "ci-build" : "http://build.fhir.org/ig/HL7/fhir-ipa",
      "analysis" : {
        "content" : true,
        "rest" : true,
        "documents" : true,
        "clinicalCore" : true,
        "medsMgmt" : true,
        "profiles" : 11,
        "operations" : 1,
        "examples" : 13
      },
      "product" : ["fhir"],
      "editions" : [
        {
          "name" : "STU 1",
          "ig-version" : "1.1.0",
          "package" : "hl7.fhir.uv.ipa#1.1.0",
          "fhir-version" : ["4.0.1"],
          "url" : "http://hl7.org/fhir/uv/ipa/STU1.1"
        },
        {
          "name" : "STU 1",
          "ig-version" : "1.0.0",
          "package" : "hl7.fhir.uv.ipa#1.0.0",
          "fhir-version" : ["4.0.1"],
          "url" : "http://hl7.org/fhir/uv/ipa/STU1"
        }
      ]
    },
    {
      "name" : "PACIO Advance Directive Information Implementation Guide",
      "category" : "Clinical Documents",
      "npm-name" : "hl7.fhir.us.pacio-adi",
      "description" : "The Advance Directive Interoperability (ADI) with FHIR implementation guide (IG) describes how to represent, exchange, and verify an individual's advance directive information regarding potential future care and treatment in the event the individual is not able to communicate such information directly.",
      "authority" : "HL7",
      "country" : "us",
      "history" : "http://hl7.org/fhir/us/pacio-adi/history.html",
      "language" : ["en"],
      "canonical" : "http://hl7.org/fhir/us/pacio-adi",
      "analysis" : {
        "content" : true,
        "rest" : true,
        "documents" : true,
        "clinicalCore" : true,
        "profiles" : 15,
        "extensions" : 13,
        "valuesets" : 17,
        "codeSystems" : 2,
        "examples" : 65
      },
      "ci-build" : "http://build.fhir.org/ig/HL7/fhir-pacio-adi",
      "product" : ["fhir"],
      "editions" : [
        {
          "name" : "STU 2 Ballot",
          "ig-version" : "2.0.0-ballot",
          "package" : "hl7.fhir.us.pacio-adi#2.0.0-ballot",
          "fhir-version" : ["4.0.1"],
          "url" : "http://hl7.org/fhir/us/pacio-adi/2025Sep"
        }
      ]
    },
    {
      "name" : "CARIN Digital Insurance Card",
      "category" : "Financial",
      "npm-name" : "hl7.fhir.us.insurance-card",
      "description" : "This IG provides a structured approach to take the data elements on an individual consumer’s health insurance card and represent them using FHIR Resources (i.e., a 'Digital Insurance Card' Bundle). The IG also documents patterns to share Digital Insurance Cards via FHIR APIs, SMART Health Cards, and SMART Health Links. This information can be provided by the health insurance company and presented by the member as proof of insurance when interacting with healthcare providers. Eligibility checks are not in the scope of this IG",
      "authority" : "HL7",
      "country" : "us",
      "history" : "http://hl7.org/fhir/us/insurance-card/history.html",
      "language" : ["en"],
      "canonical" : "http://hl7.org/fhir/us/insurance-card",
      "analysis" : {
        "content" : true,
        "rest" : true,
        "clinicalCore" : true,
        "financials" : true,
        "profiles" : 3,
        "extensions" : 10,
        "valuesets" : 5,
        "codeSystems" : 5,
        "examples" : 4
      },
      "ci-build" : "http://build.fhir.org/ig/HL7/carin-digital-insurance-card",
      "product" : ["fhir"],
      "editions" : [
        {
          "name" : "STU1",
          "ig-version" : "1.1.0",
          "package" : "hl7.fhir.us.insurance-card#1.1.0",
          "fhir-version" : ["4.0.1"],
          "url" : "http://hl7.org/fhir/us/insurance-card/STU1.1"
        },
        {
          "name" : "STU 1",
          "ig-version" : "1.0.0",
          "package" : "hl7.fhir.us.insurance-card#1.0.0",
          "fhir-version" : ["4.0.1"],
          "url" : "http://hl7.org/fhir/us/insurance-card/STU1"
        }
      ]
    },
    {
      "name" : "Radiation Dose Summary for Diagnostic Procedures on FHIR",
      "category" : "Diagnostics",
      "npm-name" : "hl7.fhir.uv.radiation-dose-summary",
      "description" : "Provides a summary of the DICOM radiation dose report in FHIR related to imaging procedures.",
      "authority" : "HL7",
      "country" : "uv",
      "history" : "http://hl7.org/fhir/uv/radiation-dose-summary/history.html",
      "language" : ["en"],
      "canonical" : "http://hl7.org/fhir/uv/radiation-dose-summary",
      "ci-build" : "http://build.fhir.org/ig/HL7/fhir-radiation-dose-summary-ig",
      "analysis" : {
        "content" : true,
        "rest" : true,
        "clinicalCore" : true,
        "profiles" : 9,
        "valuesets" : 5,
        "codeSystems" : 1,
        "tests" : 3,
        "examples" : 15
      },
      "product" : ["fhir"],
      "editions" : [
        {
          "name" : "STU 1 Ballot",
          "ig-version" : "0.1.0",
          "package" : "hl7.fhir.uv.radiation-dose-summary#0.1.0",
          "fhir-version" : ["4.0.1"],
          "url" : "http://hl7.org/fhir/uv/radiation-dose-summary/2022Jan"
        }
      ]
    },
    {
      "name" : "Making EHR Data MOre available for Research and Public Health (MedMorph) Central Cancer Registry Reporting Content IG",
      "category" : "Public Health and Research",
      "npm-name" : "hl7.fhir.us.central-cancer-registry-reporting",
      "description" : "This guide defines how healthcare organizations onboard a new research data partner. It provides guidance to extract data from EHRs, transform the data, and populate data marts",
      "authority" : "HL7",
      "country" : "us",
      "history" : "http://hl7.org/fhir/us/central-cancer-registry-reporting/history.html",
      "language" : ["en"],
      "canonical" : "http://hl7.org/fhir/us/central-cancer-registry-reporting",
      "ci-build" : "http://build.fhir.org/ig/HL7/fhir-central-cancer-registry-reporting",
      "analysis" : {
        "content" : true,
        "rest" : true,
        "clinicalCore" : true,
        "carePlanning" : true,
        "profiles" : 6,
        "extensions" : 1,
        "valuesets" : 1,
        "examples" : 10
      },
      "product" : ["fhir"],
      "editions" : [
        {
          "name" : "STU1",
          "ig-version" : "1.0.0",
          "package" : "hl7.fhir.us.central-cancer-registry-reporting#1.0.0",
          "fhir-version" : ["4.0.1"],
          "url" : "http://hl7.org/fhir/us/central-cancer-registry-reporting/STU1"
        }
      ]
    },
    {
      "name" : "Making EHR Data MOre available for Research and Public Health (MedMorph) Healthcare Surveys Reporting Content IG",
      "category" : "Public Health and Research",
      "npm-name" : "hl7.fhir.us.health-care-surveys-reporting",
      "description" : "This guide focuses on the National Hospital Care Survey (NHCS) and National Ambulatory Medical Care Survey (NAMCS) data that will be extracted from EHRs and/or clinical data repositories via FHIR and APIs and sent to a system hosted at the federal level.",
      "authority" : "HL7",
      "country" : "us",
      "history" : "http://hl7.org/fhir/us/health-care-surveys-reporting/history.html",
      "language" : ["en"],
      "canonical" : "http://hl7.org/fhir/us/health-care-surveys-reporting",
      "ci-build" : "http://build.fhir.org/ig/HL7/fhir-health-care-surveys-reporting",
      "analysis" : {
        "content" : true,
        "rest" : true,
        "clinicalCore" : true,
        "carePlanning" : true,
        "medsMgmt" : true,
        "profiles" : 4,
        "examples" : 13
      },
      "product" : ["fhir"],
      "editions" : [
        {
          "name" : "STU 2 Ballot",
          "ig-version" : "2.0.0-ballot",
          "package" : "hl7.fhir.us.health-care-surveys-reporting#2.0.0-ballot",
          "fhir-version" : ["4.0.1"],
          "url" : "http://hl7.org/fhir/us/health-care-surveys-reporting/2025Sep"
        }
      ]
    },
    {
      "name" : "Making EHR Data MOre available for Research and Public Health (MedMorph) Research Content IG",
      "category" : "Public Health and Research",
      "npm-name" : "hl7.fhir.us.medmorph-research-dex",
      "description" : "This guide focuses on the National Hospital Care Survey (NHCS) and National Ambulatory Medical Care Survey (NAMCS) data that will be extracted from EHRs and/or clinical data repositories via FHIR and APIs and sent to a system hosted at the federal level.",
      "authority" : "HL7",
      "country" : "us",
      "history" : "http://hl7.org/fhir/us/medmorph-research-dex/history.html",
      "language" : ["en"],
      "canonical" : "http://hl7.org/fhir/us/medmorph-research-dex",
      "ci-build" : "http://build.fhir.org/ig/HL7/fhir-medmorph-research-dex",
      "analysis" : {
        "content" : true,
        "rest" : true,
        "carePlanning" : true,
        "profiles" : 1,
        "examples" : 6
      },
      "product" : ["fhir"],
      "editions" : [
        {
          "name" : "STU 1 Ballot",
          "ig-version" : "0.1.0",
          "package" : "hl7.fhir.us.medmorph-research-dex#0.1.0",
          "fhir-version" : ["4.0.1"],
          "url" : "http://hl7.org/fhir/us/medmorph-research-dex/2022Jan"
        }
      ]
    },
    {
      "name" : "Medicolegal Death Investigation (MDI)",
      "category" : "Medication / Immunization",
      "npm-name" : "hl7.fhir.us.mdi",
      "description" : "This US-specific IG supports exchange of data for medicolegal death investigations, for example from a toxicology lab to a case management system (upstream), and from a case management system to a  jurisdictional electronic death registration system (EDRS)(downstream).",
      "authority" : "HL7",
      "country" : "us",
      "history" : "http://hl7.org/fhir/us/mdi/history.html",
      "language" : ["en"],
      "canonical" : "http://hl7.org/fhir/us/mdi",
      "ci-build" : "http://build.fhir.org/ig/HL7/fhir-mdi-ig",
      "analysis" : {
        "content" : true,
        "documents" : true,
        "clinicalCore" : true,
        "diagnostics" : true,
        "profiles" : 16,
        "extensions" : 2,
        "valuesets" : 7,
        "codeSystems" : 2,
        "examples" : 40
      },
      "product" : ["fhir"],
      "editions" : [
        {
          "name" : "STU 2",
          "ig-version" : "2.0.0",
          "package" : "hl7.fhir.us.mdi#2.0.0",
          "fhir-version" : ["4.0.1"],
          "url" : "http://hl7.org/fhir/us/mdi/STU2"
        },
        {
          "name" : "STU 1",
          "ig-version" : "1.1.0",
          "package" : "hl7.fhir.us.mdi#1.1.0",
          "fhir-version" : ["4.0.1"],
          "url" : "http://hl7.org/fhir/us/mdi/STU1.1"
        },
        {
          "name" : "STU 1",
          "ig-version" : "1.0.0",
          "package" : "hl7.fhir.us.mdi#1.0.0",
          "fhir-version" : ["4.0.1"],
          "url" : "http://hl7.org/fhir/us/mdi/STU1"
        }
      ]
    },
    {
      "name" : "Clinical Quality Framework Common FHIR Assets",
      "category" : "Quality / CDS",
      "npm-name" : "fhir.cqf.common",
      "description" : "This implementation guide contains common FHIR assets for use in CQFramework content IGs, including FHIRHelpers and the FHIR-ModelInfo libraries",
      "authority" : "CQF",
      "product" : ["fhir"],
      "country" : "us",
      "history" : "http://fhir.org/guides/cqf/common/history.html",
      "language" : ["en"],
      "canonical" : "http://fhir.org/guides/cqf/common",
      "ci-build" : "http://build.fhir.org/ig/cqframework/cqf",
      "editions" : [
        {
          "name" : "Release 1",
          "ig-version" : "4.0.1",
          "package" : "fhir.cqf.common#4.0.1",
          "fhir-version" : ["4.0.1"],
          "url" : "http://fhir.org/guides/cqf/common/4.0.1"
        }
      ],
      "analysis" : {
        "valuesets" : 2
      }
    },
    {
      "name" : "Maternal and Infant Health Research",
      "category" : "Medication / Immunization",
      "npm-name" : "hl7.fhir.us.mihr",
      "description" : "This guide focuses on calculation of maternal-related cohorts from available maternal care information sources. It specifies how to calculate two maternal-related cohort measures and link to maternal longitudinal record with associated child record(s). Initial use cases focus on pregnancy and subsequent death within a specific time frame and hypertensive disorders of pregnancy pre, ante, and postpartum. The IG leverages MedMorph, SANER, US Core profiles, and broader public health IGs",
      "authority" : "HL7",
      "country" : "us",
      "history" : "http://hl7.org/fhir/us/mihr/history.html",
      "language" : ["en"],
      "canonical" : "http://hl7.org/fhir/us/mihr",
      "ci-build" : "http://build.fhir.org/ig/HL7/fhir-mmm-ig",
      "analysis" : {
        "valuesets" : 9,
        "examples" : 24
      },
      "product" : ["fhir"],
      "editions" : [
        {
          "name" : "STU1",
          "ig-version" : "1.0.0",
          "package" : "hl7.fhir.us.mihr#1.0.0",
          "fhir-version" : ["4.0.1"],
          "url" : "http://hl7.org/fhir/us/mihr/STU1"
        }
      ]
    },
    {
      "name" : "Patient Request for Corrections Implementation Guide",
      "category" : "Personal Healthcare",
      "npm-name" : "hl7.fhir.uv.patient-corrections",
      "description" : "The Patient Corrections FHIR implementation guide standardizes the method of electronically exchanging the required information to facilitate the patient’s request for corrections and the electronic communication that reflects the workflow of the correction process. ",
      "authority" : "HL7",
      "country" : "uv",
      "history" : "http://hl7.org/fhir/uv/patient-corrections/history.html",
      "language" : ["en"],
      "canonical" : "http://hl7.org/fhir/uv/patient-corrections",
      "ci-build" : "http://build.fhir.org/ig/HL7/fhir-patient-correction",
      "analysis" : {
        "content" : true,
        "rest" : true,
        "carePlanning" : true,
        "profiles" : 3,
        "operations" : 1,
        "valuesets" : 4,
        "codeSystems" : 4,
        "examples" : 17
      },
      "product" : ["fhir"],
      "editions" : [
        {
          "name" : "STU1",
          "ig-version" : "1.0.0",
          "package" : "hl7.fhir.uv.patient-corrections#1.0.0",
          "fhir-version" : ["4.0.1"],
          "url" : "http://hl7.org/fhir/uv/patient-corrections/STU1"
        }
      ]
    },
    {
      "name" : "Interoperable Digital Identity and Patient Matching",
      "category" : "Privacy / Security",
      "npm-name" : "hl7.fhir.us.identity-matching",
      "description" : "This FHIR implementation Guide provides guidance on leveraging Patient Matching and Digital Identity capabilities together to improve match quality and overall identity assurance in FHIR transactions. It defines methods to inform and execute cross organizational and internal patient matches via FHIR when requested for a permitted purpose or authorized by the Patient directly or by the Patient’s delegate. ",
      "authority" : "HL7",
      "country" : "us",
      "history" : "http://hl7.org/fhir/us/identity-matching/history.html",
      "language" : ["en"],
      "canonical" : "http://hl7.org/fhir/us/identity-matching",
      "ci-build" : "http://build.fhir.org/ig/HL7/fhir-identity-matching-ig",
      "analysis" : {
        "content" : true,
        "clinicalCore" : true,
        "profiles" : 3,
        "valuesets" : 1,
        "codeSystems" : 1,
        "examples" : 3
      },
      "product" : ["fhir"],
      "editions" : [
        {
          "name" : "STU2 Ballot",
          "ig-version" : "2.0.0-ballot",
          "package" : "hl7.fhir.us.identity-matching#2.0.0-ballot",
          "fhir-version" : ["4.0.1"],
          "url" : "http://hl7.org/fhir/us/identity-matching/2024SEP"
        },
        {
          "name" : "STU1",
          "ig-version" : "1.0.0",
          "package" : "hl7.fhir.us.identity-matching#1.0.0",
          "fhir-version" : ["4.0.1"],
          "url" : "http://hl7.org/fhir/us/identity-matching/STU1"
        }
      ]
    },
    {
      "name" : "CDC Opioid MME Calculator",
      "category" : "Quality / CDS",
      "npm-name" : "fhir.cdc.opioid-mme-r4",
      "description" : "This implementation guide provides Morphine Milligram Equivalent (MME) calculation logic as described by the Centers For Disease Control and Prevention (CDC) Guideline for Prescribing Opioids for Chronic Pain — United States, 2016",
      "authority" : "CQF",
      "product" : ["fhir"],
      "country" : "us",
      "history" : "http://fhir.org/guides/cdc/opioid-mme-r4/history.html",
      "language" : ["en"],
      "canonical" : "http://fhir.org/guides/cdc/opioid-mme-r4",
      "ci-build" : "http://build.fhir.org/ig/cqframework/opioid-mme-r4",
      "editions" : [
        {
          "name" : "Release 1",
          "ig-version" : "3.0.0",
          "package" : "fhir.cdc.opioid-mme-r4#3.0.0",
          "fhir-version" : ["4.0.1"],
          "url" : "http://fhir.org/guides/cdc/opioid-mme-r4/3.0.0"
        }
      ],
      "analysis" : {
        "content" : true,
        "clinicalCore" : true,
        "medsMgmt" : true,
        "profiles" : 1,
        "codeSystems" : 3,
        "examples" : 12
      }
    },
    {
      "name" : "FHIRcast",
      "category" : "Imaging",
      "npm-name" : "hl7.fhir.uv.fhircast",
      "description" : "Following a SMART on FHIR launch, FHIRcast enables a SMART app to subscribe to a user's session, synchronizing with other healthcare applications. Using OAuth 2.0, websockets and a few simple events: EHRs, PACS, SMART apps and other systems show the same patient (or study) to the same user at the same time. In advanced imaging integrations, the FHIRcast websocket connection is re-used by synchronized apps to collaboratively create and exchange draft image measurements and similar findings.",
      "authority" : "HL7",
      "country" : "uv",
      "history" : "http://hl7.org/fhir/uv/fhircast/history.html",
      "language" : ["en"],
      "ci-build" : "http://build.fhir.org/ig/HL7/fhircast-docs",
      "analysis" : {
        "content" : true,
        "clinicalCore" : true,
        "profiles" : 2,
        "extensions" : 1,
        "examples" : 1
      },
      "canonical" : "http://fhircast.hl7.org",
      "product" : ["fhir"],
      "editions" : [
        {
          "name" : "STU3 (v3.0.0)",
          "ig-version" : "3.0.0",
          "package" : "hl7.fhir.uv.fhircast#3.0.0",
          "fhir-version" : ["4.0.1"],
          "url" : "http://fhircast.hl7.org/STU3"
        }
      ]
    },
    {
      "name" : "IHE Mobile Health Document Sharing (MHDS)",
      "category" : "Clinical Documents",
      "npm-name" : "ihe.iti.mhds",
      "description" : "This Implementation Guide shows how to build a Document Sharing Exchange using IHE-profiled FHIR standard, rather than the legacy IHE profiles that are dominated by XDS and HL7 v2. This Implementation Guide assembles other IHE Implementation guides (Profiles) and defines a Document Registry Actor.",
      "authority" : "IHE",
      "product" : ["fhir"],
      "country" : "uv",
      "history" : "http://profiles.ihe.net/ITI/MHDS/history.html",
      "language" : ["en"],
      "canonical" : "https://profiles.ihe.net/ITI/MHDS",
      "analysis" : {
        "rest" : true
      },
      "ci-build" : "http://build.fhir.org/ig/IHE/ITI.MHDS/branches/master/index.html",
      "editions" : [
        {
          "name" : "Publication",
          "ig-version" : "2.3.1",
          "package" : "ihe.iti.mhds#2.3.1",
          "fhir-version" : ["4.0.1"],
          "url" : "https://profiles.ihe.net/ITI/MHDS/2.3.1"
        }
      ]
    },
    {
      "name" : "IHE Mobile Care Services Discovery (mCSD)",
      "category" : "Administration",
      "npm-name" : "ihe.iti.mcsd",
      "description" : "The IHE Mobile Care Services Discovery (mCSD) IG provides a transaction for mobile and lightweight browser-based applications to find and update care services resources.",
      "authority" : "IHE",
      "country" : "uv",
      "history" : "http://profiles.ihe.net/ITI/mCSD/history.html",
      "language" : ["en"],
      "ci-build" : "http://build.fhir.org/ig/IHE/ITI.mCSD/branches/main",
      "canonical" : "https://profiles.ihe.net/ITI/mCSD",
      "analysis" : {
        "content" : true,
        "rest" : true,
        "clinicalCore" : true,
        "profiles" : 14,
        "extensions" : 2,
        "valuesets" : 3,
        "codeSystems" : 3,
        "examples" : 21
      },
      "product" : ["fhir"],
      "editions" : [
        {
          "name" : "Publication",
          "ig-version" : "4.0.0",
          "package" : "ihe.iti.mcsd#4.0.0",
          "fhir-version" : ["4.0.1"],
          "url" : "https://profiles.ihe.net/ITI/mCSD/4.0.0"
        }
      ]
    },
    {
      "name" : "Pan-Canadian Patient Summary",
      "category" : "Patient Summary",
      "npm-name" : "ca.infoway.io.psca",
      "description" : "The Pan-Canadian Patient Summary (PS-CA) IG and accompanying [PS-CA specification](https://infoscribe.infoway-inforoute.ca/pages/viewpage.action?pageId=149160290) adapt the HL7 [International Patient Summary](http://hl7.org/fhir/uv/ips/) (IPS) for use in a Canadian context.",
      "authority" : "Canada Health Infoway",
      "product" : ["fhir"],
      "country" : "ca",
      "history" : "https://simplifier.net/PS-CA-R1/~guides",
      "language" : ["en"],
      "canonical" : "http://fhir.infoway-inforoute.ca/io/psca",
      "ci-build" : "https://simplifier.net/PS-CA-R1",
      "editions" : [
        {
          "name" : "Trial Implementation",
          "ig-version" : "1.0.0",
          "package" : "ca.infoway.io.psca#1.0.0-pre",
          "fhir-version" : ["4.0.1"],
          "url" : "https://packages.simplifier.net/ca.infoway.io.psca/1.0.0-pre"
        },
        {
          "name" : "Public Comment 0.3",
          "ig-version" : "0.3.0",
          "package" : "ca.infoway.io.psca#0.3.2",
          "fhir-version" : ["4.0.1"],
          "url" : "https://packages.simplifier.net/ca.infoway.io.psca/0.3.2"
        },
        {
          "name" : "Public Comment 0.2",
          "ig-version" : "0.0.4",
          "package" : "ca.infoway.io.psca#0.0.4",
          "fhir-version" : ["4.0.1"],
          "url" : "https://packages.simplifier.net/ca.infoway.io.psca/0.0.4"
        },
        {
          "name" : "Public Comment 0.1",
          "ig-version" : "0.0.3",
          "package" : "ca.infoway.vc.ps#0.0.3",
          "fhir-version" : ["4.0.1"],
          "url" : "https://packages.simplifier.net/ca.infoway.vc.ps/0.0.3"
        }
      ],
      "analysis" : {
        "content" : true,
        "documents" : true,
        "clinicalCore" : true,
        "medsMgmt" : true,
        "profiles" : 19,
        "extensions" : 3,
        "valuesets" : 24,
        "codeSystems" : 1
      }
    },
    {
      "name" : "Canadian Baseline",
      "category" : "National Base",
      "npm-name" : "hl7.fhir.ca.baseline",
      "description" : "Base Canadian national implementation guide",
      "authority" : "HL7 Canada",
      "product" : ["fhir"],
      "country" : "ca",
      "history" : "https://simplifier.net/canadianfhirbaselineprofilesca-core",
      "language" : ["en"],
      "canonical" : "http://hl7.org/fhir/ca/baseline",
      "ci-build" : "https://build.fhir.org/ig/HL7-Canada/ca-baseline",
      "editions" : [
        {
          "name" : "Public Comment",
          "ig-version" : "1.1.0",
          "package" : "hl7.fhir.ca.baseline#1.1.3",
          "fhir-version" : ["4.0.1"],
          "url" : "https://packages.simplifier.net/hl7.fhir.ca.baseline/1.1.3"
        },
        {
          "name" : "Public Comment",
          "ig-version" : "1.0.0",
          "package" : "hl7.fhir.ca.baseline#1.0.2",
          "fhir-version" : ["4.0.1"],
          "url" : "https://packages.simplifier.net/hl7.fhir.ca.baseline/1.0.2"
        }
      ],
      "analysis" : {
        "content" : true,
        "documents" : true,
        "clinicalCore" : true,
        "medsMgmt" : true,
        "profiles" : 31,
        "extensions" : 13,
        "valuesets" : 9,
        "codeSystems" : 2
      }
    },
    {
      "name" : "IHE Mobile Access to Health Documents (MHD)",
      "category" : "EHR Access",
      "npm-name" : "ihe.iti.mhd",
      "description" : "Defines a simple HTTP interface to a Document Sharing environment, including: publishing/query (XDS-on-FHIR), point-to-point push (XDR, Direct, XDM), and federation of communities (XCA).",
      "authority" : "IHE",
      "country" : "uv",
      "language" : ["en"],
      "history" : "https://profiles.ihe.net/ITI/MHD/history.html",
      "canonical" : "https://profiles.ihe.net/ITI/MHD",
      "ci-build" : "http://build.fhir.org/ig/IHE/ITI.MHD",
      "analysis" : {
        "content" : true,
        "rest" : true,
        "documents" : true,
        "profiles" : 24,
        "extensions" : 4,
        "valuesets" : 3,
        "codeSystems" : 1,
        "examples" : 48
      },
      "product" : ["fhir"],
      "editions" : [
        {
          "name" : "Publication Ballot",
          "ig-version" : "5.0.0-comment",
          "package" : "ihe.iti.mhd#5.0.0-comment",
          "fhir-version" : ["5.0.0"],
          "url" : "https://profiles.ihe.net/ITI/MHD/5.0.0-comment"
        }
      ]
    },
    {
      "name" : "IHE Basic Audit Log Patterns (BALP)",
      "category" : "Privacy / Security",
      "npm-name" : "ihe.iti.balp",
      "description" : "The Basic Audit Log Patterns (BALP) **Content Profile** defines some basic and reusable AuditEvent patterns. This includes basic audit log profiles for FHIR RESTful operations, to be used when there is not a more specific audit event defined. Where a more specific audit event can be defined it should be derived off of these basic patterns.",
      "authority" : "IHE",
      "country" : "uv",
      "history" : "https://profiles.ihe.net/ITI/BALP/history.html",
      "language" : ["en"],
      "canonical" : "https://profiles.ihe.net/ITI/BALP",
      "analysis" : {
        "content" : true,
        "profiles" : 20,
        "extensions" : 2,
        "valuesets" : 6,
        "codeSystems" : 5,
        "examples" : 63
      },
      "ci-build" : "http://build.fhir.org/ig/IHE/ITI.BasicAudit/branches/main/index.html",
      "product" : ["fhir"],
      "editions" : [
        {
          "name" : "Publication",
          "ig-version" : "1.1.4",
          "package" : "ihe.iti.balp#1.1.4",
          "fhir-version" : ["4.0.1"],
          "url" : "https://profiles.ihe.net/ITI/BALP/1.1.4"
        }
      ]
    },
    {
      "name" : "IHE Interactive Multimedia Report (IMR)",
      "category" : "Imaging",
      "npm-name" : "ihe.rad.imr",
      "description" : "Support encoding and presentation of an interactive multimedia report",
      "authority" : "IHE",
      "product" : ["fhir"],
      "country" : "uv",
      "history" : "https://profiles.ihe.net/RAD/IMR/history.html",
      "language" : ["en"],
      "canonical" : "https://profiles.ihe.net/RAD/IMR",
      "ci-build" : "http://build.fhir.org/ig/IHE/RAD.IMR",
      "analysis" : {
        "content" : true,
        "rest" : true,
        "clinicalCore" : true,
        "diagnostics" : true,
        "profiles" : 8,
        "extensions" : 2,
        "valuesets" : 7,
        "examples" : 19
      },
      "editions" : [
        {
          "name" : "Publication",
          "ig-version" : "1.1.0",
          "package" : "ihe.rad.imr#1.1.0",
          "fhir-version" : ["4.0.1"],
          "url" : "https://profiles.ihe.net/RAD/IMR/1.1.0"
        }
      ]
    },
    {
      "name" : "HL7 Belgium FHIR Implementation Guide - Core profiles",
      "category" : "National Base",
      "npm-name" : "hl7.fhir.be.core",
      "description" : "HL7 Belgium FHIR Implementation Guide - Core profiles",
      "authority" : "eHealth Platform (BE)",
      "product" : ["fhir"],
      "country" : "be",
      "history" : "https://www.ehealth.fgov.be/standards/fhir/core/history.html",
      "language" : ["en"],
      "canonical" : "https://www.ehealth.fgov.be/standards/fhir/core",
      "ci-build" : "http://build.fhir.org/ig/hl7-be/core",
      "editions" : [
        {
          "name" : "Trial Use Test",
          "ig-version" : "2.0.0",
          "package" : "hl7.fhir.be.core#2.0.0",
          "fhir-version" : ["4.0.1"],
          "url" : "https://www.ehealth.fgov.be/standards/fhir/core/2.0.0"
        },
        {
          "name" : "Trial Use",
          "ig-version" : "2.0.1",
          "package" : "hl7.fhir.be.core#2.0.1",
          "fhir-version" : ["4.0.1"],
          "url" : "https://www.ehealth.fgov.be/standards/fhir/core/2.0.1"
        }
      ]
    },
    {
      "name" : "eHealth FHIR Patient Care Profiles for Belgium",
      "category" : "National Base",
      "npm-name" : "hl7.fhir.be.patient-care",
      "description" : "HL7 Belgium FHIR Implementation Guide - Prescription Search Support profiles",
      "authority" : "eHealth Platform",
      "country" : "be",
      "history" : "https://www.ehealth.fgov.be/standards/fhir/patient-care/history.html",
      "language" : ["en"],
      "canonical" : "https://www.ehealth.fgov.be/standards/fhir/patient-care",
      "ci-build" : "http://build.fhir.org/ig/hl7-be/patient-care",
      "product" : ["fhir"],
      "editions" : [
        {
          "name" : "Trial Use",
          "ig-version" : "1.0.0",
          "package" : "hl7.fhir.be.patient-care#1.0.0",
          "fhir-version" : ["4.0.1"],
          "url" : "https://www.ehealth.fgov.be/standards/fhir/patient-care/1.0.0"
        }
      ]
    },
    {
      "name" : "HL7 Belgium FHIR Implementation Guide - Prescription Search Support profiles",
      "category" : "National Base",
      "npm-name" : "hl7.fhir.be.pss",
      "description" : "HL7 Belgium FHIR Implementation Guide - Prescription Search Support profiles",
      "authority" : "eHealth Platform (BE)",
      "product" : ["fhir"],
      "country" : "be",
      "history" : "https://www.ehealth.fgov.be/standards/fhir/pss/history.html",
      "language" : ["en"],
      "canonical" : "https://www.ehealth.fgov.be/standards/fhir/pss",
      "ci-build" : "http://build.fhir.org/ig/hl7-be/pss",
      "editions" : [
        {
          "name" : "Trial Use Test",
          "ig-version" : "1.0.0",
          "package" : "hl7.fhir.be.pss#1.0.0",
          "fhir-version" : ["4.0.1"],
          "url" : "https://www.ehealth.fgov.be/standards/fhir/pss/1.0.0"
        }
      ]
    },
    {
      "name" : "HL7 Belgium FHIR Implementation Guide - Digital Referral Prescription profiles",
      "category" : "National Base",
      "npm-name" : "hl7.fhir.be.drp",
      "description" : "HL7 Belgium FHIR Implementation Guide - Digital Referral Prescription profiles",
      "authority" : "eHealth Platform (BE)",
      "product" : ["fhir"],
      "country" : "be",
      "history" : "https://www.ehealth.fgov.be/standards/fhir/drp/history.html",
      "language" : ["en"],
      "canonical" : "https://www.ehealth.fgov.be/standards/fhir/drp",
      "ci-build" : "http://build.fhir.org/ig/hl7-be/referral",
      "editions" : [
        {
          "name" : "Trial Use Test",
          "ig-version" : "1.0.0",
          "package" : "hl7.fhir.be.drp#1.0.0",
          "fhir-version" : ["4.0.1"],
          "url" : "https://www.ehealth.fgov.be/standards/fhir/drp/1.0.0"
        }
      ]
    },
    {
      "name" : "HL7 Belgium FHIR Implementation Guide - Core clinical profiles - transversal",
      "category" : "National Base",
      "npm-name" : "hl7.fhir.be.core-clinical",
      "description" : "HL7 Belgium FHIR Implementation Guide - Core clinical profiles - transversal",
      "authority" : "eHealth Platform (BE)",
      "product" : ["fhir"],
      "country" : "be",
      "history" : "https://www.ehealth.fgov.be/standards/fhir/core-clinical/history.html",
      "language" : ["en"],
      "canonical" : "https://www.ehealth.fgov.be/standards/fhir/core-clinical",
      "ci-build" : "http://build.fhir.org/ig/hl7-be/core-clinical",
      "editions" : [
        {
          "name" : "Trial Use",
          "ig-version" : "1.0.0",
          "package" : "hl7.fhir.be.core-clinical#1.0.0",
          "fhir-version" : ["4.0.1"],
          "url" : "https://www.ehealth.fgov.be/standards/fhir/core-clinical/1.0.0"
        }
      ]
    },
    {
      "name" : "HL7 Belgium FHIR Implementation Guide - Medication profiles",
      "category" : "National Base",
      "npm-name" : "hl7.fhir.be.medication",
      "description" : "HL7 Belgium FHIR Implementation Guide - Medication profiles",
      "authority" : "eHealth Platform (BE)",
      "product" : ["fhir"],
      "country" : "be",
      "history" : "https://www.ehealth.fgov.be/standards/fhir/medication/history.html",
      "language" : ["en"],
      "canonical" : "https://www.ehealth.fgov.be/standards/fhir/medication",
      "ci-build" : "http://build.fhir.org/ig/hl7-be/medication",
      "editions" : [
        {
          "name" : "Trial Use",
          "ig-version" : "1.0.0",
          "package" : "hl7.fhir.be.medication#1.0.0",
          "fhir-version" : ["4.0.1"],
          "url" : "https://www.ehealth.fgov.be/standards/fhir/medication/1.0.0"
        }
      ]
    },
    {
      "name" : "HL7 Belgium FHIR Implementation Guide - Vaccination profiles",
      "category" : "National Base",
      "npm-name" : "hl7.fhir.be.vaccination",
      "description" : "HL7 Belgium FHIR Implementation Guide - Vaccination profiles",
      "authority" : "eHealth Platform (BE)",
      "product" : ["fhir"],
      "country" : "be",
      "history" : "https://www.ehealth.fgov.be/standards/fhir/vaccination/history.html",
      "language" : ["en"],
      "canonical" : "https://www.ehealth.fgov.be/standards/fhir/vaccination",
      "ci-build" : "http://build.fhir.org/ig/hl7-be/vaccination",
      "analysis" : {
        "content" : true,
        "clinicalCore" : true,
        "profiles" : 6,
        "extensions" : 1,
        "valuesets" : 3,
        "codeSystems" : 5,
        "examples" : 6
      },
      "editions" : [
        {
          "name" : "Trial Use",
          "ig-version" : "1.0.0",
          "package" : "hl7.fhir.be.vaccination#1.0.0",
          "fhir-version" : ["4.0.1"],
          "url" : "https://www.ehealth.fgov.be/standards/fhir/vaccination/1.0.0"
        },
        {
          "name" : "Trial Use",
          "ig-version" : "1.0.1",
          "package" : "hl7.fhir.be.vaccination#1.0.1",
          "fhir-version" : ["4.0.1"],
          "url" : "https://www.ehealth.fgov.be/standards/fhir/vaccination/1.0.1"
        },
        {
          "name" : "Trial Use",
          "ig-version" : "1.0.2",
          "package" : "hl7.fhir.be.vaccination#1.0.2",
          "fhir-version" : ["4.0.1"],
          "url" : "https://www.ehealth.fgov.be/standards/fhir/vaccination/1.0.2"
        },
        {
          "name" : "Trial Use",
          "ig-version" : "1.0.3",
          "package" : "hl7.fhir.be.vaccination#1.0.3",
          "fhir-version" : ["4.0.1"],
          "url" : "https://www.ehealth.fgov.be/standards/fhir/vaccination/1.0.3"
        }
      ]
    },
    {
      "name" : "HL7 Belgium FHIR Implementation Guide - MyCareNet profiles",
      "category" : "National Base",
      "npm-name" : "hl7.fhir.be.mycarenet",
      "description" : "HL7 Belgium FHIR Implementation Guide - MyCareNet profiles",
      "authority" : "eHealth Platform (BE)",
      "product" : ["fhir"],
      "country" : "be",
      "history" : "https://www.ehealth.fgov.be/standards/fhir/mycarenet/history.html",
      "language" : ["en"],
      "canonical" : "https://www.ehealth.fgov.be/standards/fhir/mycarenet",
      "ci-build" : "http://build.fhir.org/ig/hl7-be/mycarenet",
      "editions" : [
        {
          "name" : "Trial Use",
          "ig-version" : "2.0.0",
          "package" : "hl7.fhir.be.mycarenet#2.0.0",
          "fhir-version" : ["4.0.1"],
          "url" : "https://www.ehealth.fgov.be/standards/fhir/mycarenet/2.0.0"
        }
      ]
    },
    {
      "name" : "HL7 Belgium FHIR Implementation Guide - Lab related profiles",
      "category" : "National Base",
      "npm-name" : "hl7.fhir.be.lab",
      "description" : "HL7 Belgium FHIR Implementation Guide - Lab related profiles",
      "authority" : "eHealth Platform (BE)",
      "product" : ["fhir"],
      "country" : "be",
      "history" : "https://www.ehealth.fgov.be/standards/fhir/lab/history.html",
      "language" : ["en"],
      "canonical" : "https://www.ehealth.fgov.be/standards/fhir/lab",
      "ci-build" : "http://build.fhir.org/ig/hl7-be/lab",
      "editions" : [
        {
          "name" : "Trial Use",
          "ig-version" : "1.0.0",
          "package" : "hl7.fhir.be.lab#1.0.0",
          "fhir-version" : ["4.0.1"],
          "url" : "https://www.ehealth.fgov.be/standards/fhir/lab/1.0.0"
        }
      ]
    },
    {
      "name" : "HL7 Belgium FHIR Implementation Guide - Allergy profiles",
      "category" : "National Base",
      "npm-name" : "hl7.fhir.be.allergy",
      "description" : "HL7 Belgium FHIR Implementation Guide - Allergy profiles",
      "authority" : "eHealth Platform (BE)",
      "product" : ["fhir"],
      "country" : "be",
      "history" : "https://www.ehealth.fgov.be/standards/fhir/allergy/history.html",
      "language" : ["en"],
      "canonical" : "https://www.ehealth.fgov.be/standards/fhir/allergy",
      "ci-build" : "http://build.fhir.org/ig/hl7-be/allergy",
      "editions" : [
        {
          "name" : "Trial Use",
          "ig-version" : "1.0.0",
          "package" : "hl7.fhir.be.allergy#1.0.0",
          "fhir-version" : ["4.0.1"],
          "url" : "https://www.ehealth.fgov.be/standards/fhir/allergy/1.0.0"
        },
        {
          "name" : "Trial Use",
          "ig-version" : "1.0.1",
          "package" : "hl7.fhir.be.allergy#1.0.1",
          "fhir-version" : ["4.0.1"],
          "url" : "https://www.ehealth.fgov.be/standards/fhir/allergy/1.0.1"
        },
        {
          "name" : "Trial Use",
          "ig-version" : "1.1.0",
          "package" : "hl7.fhir.be.allergy#1.1.0",
          "fhir-version" : ["4.0.1"],
          "url" : "https://www.ehealth.fgov.be/standards/fhir/allergy/1.1.0"
        },
        {
          "name" : "Trial Use",
          "ig-version" : "1.2.0",
          "package" : "hl7.fhir.be.allergy#1.2.0",
          "fhir-version" : ["4.0.1"],
          "url" : "https://www.ehealth.fgov.be/standards/fhir/allergy/1.2.0"
        }
      ]
    },
    {
      "name" : "eHealth FHIR Patient Will Profiles for Belgium",
      "category" : "National Base",
      "npm-name" : "hl7.fhir.be.patientwill",
      "description" : "eHealth FHIR Patient Will Profiles for Belgium",
      "authority" : "eHealth Platform (BE)",
      "country" : "be",
      "history" : "https://www.ehealth.fgov.be/standards/fhir/patientwill/history.html",
      "language" : ["en"],
      "canonical" : "https://www.ehealth.fgov.be/standards/fhir/patientwill",
      "ci-build" : "http://build.fhir.org/ig/hl7-be/patientwill",
      "editions" : [
        {
          "name" : "Trial Use",
          "ig-version" : "1.0.0",
          "package" : "hl7.fhir.be.patientwill#1.0.0",
          "fhir-version" : ["4.0.1"],
          "url" : "https://www.ehealth.fgov.be/standards/fhir/patientwill/1.0.0"
        }
      ],
      "product" : ["fhir"]
    },
    {
      "name" : "TW Core",
      "category" : "National Base",
      "npm-name" : "tw.gov.mohw.twcore",
      "description" : "Taiwan Core Implementation Guide",
      "authority" : "MOHW (TW)",
      "product" : ["fhir"],
      "country" : "tw",
      "history" : "https://twcore.mohw.gov.tw/ig/twcore/history.html",
      "language" : ["zh-TW"],
      "canonical" : "https://twcore.mohw.gov.tw/ig/twcore",
      "ci-build" : "https://build.fhir.org/ig/cctwFHIRterm/MOHW_TWCoreIG_Build",
      "editions" : [
        {
          "name" : "Trial Use",
          "ig-version" : "0.3.2",
          "package" : "tw.gov.mohw.twcore#0.3.2",
          "fhir-version" : ["4.0.1"],
          "url" : "https://twcore.mohw.gov.tw/ig/twcore/0.3.2"
        }
      ]
    },
    {
      "name" : "TWIDIR",
      "category" : "Medication / Immunization",
      "npm-name" : "tw.gov.mohw.cdc.twidir",
      "description" : "Taiwan Infectious Disease Inspection Report Implementation Guide",
      "authority" : "CDC (TW)",
      "product" : ["fhir"],
      "country" : "tw",
      "history" : "https://twidir.cdc.gov.tw/twidir/history.html",
      "language" : ["zh-TW"],
      "canonical" : "https://twidir.cdc.gov.tw/twidir",
      "editions" : [
        {
          "name" : "STU1",
          "ig-version" : "0.1.0",
          "package" : "tw.gov.mohw.cdc.twidir#0.1.0",
          "fhir-version" : ["4.0.1"],
          "url" : "https://twidir.cdc.gov.tw/twidir/0.1.0"
        },
        {
          "name" : "STU1",
          "ig-version" : "0.1.1",
          "package" : "tw.gov.mohw.cdc.twidir#0.1.1",
          "fhir-version" : ["4.0.1"],
          "url" : "https://twidir.cdc.gov.tw/twidir/0.1.1"
        },
        {
          "name" : "STU1",
          "ig-version" : "0.1.2",
          "package" : "tw.gov.mohw.cdc.twidir#0.1.2",
          "fhir-version" : ["4.0.1"],
          "url" : "https://twidir.cdc.gov.tw/twidir/0.1.2"
        }
      ]
    },
    {
      "name" : "EMR",
      "category" : "Clinical Observations",
      "npm-name" : "tw.gov.mohw.emr",
      "description" : "Taiwan EMR Implementation Guide",
      "authority" : "MOHW (TW)",
      "product" : ["fhir"],
      "country" : "tw",
      "history" : "https://twcore.mohw.gov.tw/ig/emr/history.html",
      "language" : ["zh-TW"],
      "canonical" : "https://twcore.mohw.gov.tw/ig/emr",
      "editions" : [
        {
          "name" : "Trial Use",
          "ig-version" : "0.2.0",
          "package" : "tw.gov.mohw.emr#0.2.0",
          "fhir-version" : ["4.0.1"],
          "url" : "https://twcore.mohw.gov.tw/ig/emr/0.2.0"
        },
        {
          "name" : "Trial Use",
          "ig-version" : "0.1.0",
          "package" : "tw.gov.mohw.emr#0.1.0",
          "fhir-version" : ["4.0.1"],
          "url" : "https://twcore.mohw.gov.tw/ig/emr/0.1.0"
        }
      ]
    },
    {
      "name" : "TWPAS",
      "category" : "Financial",
      "npm-name" : "tw.gov.mohw.nhi.pas",
      "description" : "Taiwan NHI Cancer Prior Authorization Support Implementation Guide",
      "authority" : "NHIA (TW)",
      "product" : ["fhir"],
      "country" : "tw",
      "history" : "https://nhicore.nhi.gov.tw/pas/history.html",
      "language" : ["zh-TW"],
      "canonical" : "https://nhicore.nhi.gov.tw/pas",
      "ci-build" : "https://build.fhir.org/ig/TWNHIFHIR/pas",
      "editions" : [
        {
          "name" : "STU1.0.9",
          "ig-version" : "1.0.9",
          "package" : "tw.gov.mohw.nhi.pas#1.0.9",
          "fhir-version" : ["4.0.1"],
          "url" : "https://nhicore.nhi.gov.tw/pas/1.0.9"
        }
      ]
    },
    {
      "name" : "TWNGS",
      "category" : "Clinical Documents",
      "npm-name" : "tw.gov.mohw.nhi.ngs",
      "description" : "Taiwan NHI Next Generation Sequencing Implementation Guide",
      "authority" : "NHIA (TW)",
      "product" : ["fhir"],
      "country" : "tw",
      "history" : "https://nhicore.nhi.gov.tw/ngs/history.html",
      "language" : ["zh-TW"],
      "canonical" : "https://nhicore.nhi.gov.tw/ngs",
      "ci-build" : "https://build.fhir.org/ig/TWNHIFHIR/ngs",
      "editions" : [
        {
          "name" : "STU1.0.0",
          "ig-version" : "1.0.0",
          "package" : "tw.gov.mohw.nhi.ngs#1.0.0",
          "fhir-version" : ["4.0.1"],
          "url" : "https://nhicore.nhi.gov.tw/ngs/1.0.0"
        }
      ]
    },
    {
      "name" : "TWCI",
      "category" : "Administration",
      "npm-name" : "tw.gov.mohw.nhi.ci",
      "description" : "Taiwan NHI Catastrophic Illness Implementation Guide",
      "authority" : "NHIA (TW)",
      "product" : ["fhir"],
      "country" : "tw",
      "history" : "https://nhicore.nhi.gov.tw/ci/history.html",
      "language" : ["zh-TW"],
      "canonical" : "https://nhicore.nhi.gov.tw/ci",
      "ci-build" : "https://build.fhir.org/ig/TWNHIFHIR/ci",
      "editions" : [
        {
          "name" : "STU1.0.1",
          "ig-version" : "1.0.1",
          "package" : "tw.gov.mohw.nhi.ci#1.0.1",
          "fhir-version" : ["4.0.1"],
          "url" : "https://nhicore.nhi.gov.tw/ci/1.0.1"
        }
      ]
    },
    {
      "name" : "EMPD",
      "category" : "Medication",
      "npm-name" : "tw.gov.mohw.nhi.empd",
      "description" : "Taiwan Electronic Medication Prescription and Dispense Implementation Guide",
      "authority" : "NHIA (TW)",
      "product" : ["fhir"],
      "country" : "tw",
      "history" : "https://nhicore.nhi.gov.tw/empd/history.html",
      "language" : ["zh-TW"],
      "canonical" : "https://nhicore.nhi.gov.tw/empd",
      "editions" : [
        {
          "name" : "STU0.1.0",
          "ig-version" : "0.1.0",
          "package" : "tw.gov.mohw.nhi.empd#0.1.0",
          "fhir-version" : ["4.0.1"],
          "url" : "https://nhicore.nhi.gov.tw/empd/0.1.0"
        }
      ]
    },
    {
      "name" : "IClaim",
      "category" : "Financial",
      "npm-name" : "tw.cathay.fhir.iclaim",
      "description" : "Guidelines for Medical Insurance Claims Implementation",
      "authority" : "國泰綜合醫院",
      "product" : ["fhir"],
      "country" : "tw",
      "history" : "https://claim.cgh.org.tw/iclaim/history.html",
      "language" : ["zh-TW"],
      "canonical" : "https://claim.cgh.org.tw/iclaim",
      "editions" : [
        {
          "name" : "STU1",
          "ig-version" : "1.0.0",
          "package" : "tw.cathay.fhir.iclaim#1.0.0",
          "fhir-version" : ["4.0.1"],
          "url" : "https://claim.cgh.org.tw/iclaim/1.0.0"
        },
        {
          "name" : "Trial Use",
          "ig-version" : "0.1.3",
          "package" : "tw.cathay.fhir.iclaim#0.1.3",
          "fhir-version" : ["4.0.1"],
          "url" : "https://claim.cgh.org.tw/iclaim/0.1.3"
        },
        {
          "name" : "Trial Use",
          "ig-version" : "0.1.2",
          "package" : "tw.cathay.fhir.iclaim#0.1.2",
          "fhir-version" : ["4.0.1"],
          "url" : "https://claim.cgh.org.tw/iclaim/0.1.2"
        },
        {
          "name" : "Trial Use",
          "ig-version" : "0.1.1",
          "package" : "tw.cathay.fhir.iclaim#0.1.1",
          "fhir-version" : ["4.0.1"],
          "url" : "https://claim.cgh.org.tw/iclaim/0.1.1"
        },
        {
          "name" : "Trial Use",
          "ig-version" : "0.1.0",
          "package" : "tw.cathay.fhir.iclaim#0.1.0",
          "fhir-version" : ["4.0.1"],
          "url" : "https://claim.cgh.org.tw/iclaim/0.1.0"
        }
      ]
    },
    {
      "name" : "CodeX™ Radiation Therapy",
      "category" : "Care Management",
      "npm-name" : "hl7.fhir.us.codex-radiation-therapy",
      "description" : "The CodeX Radiation Therapy (RT) Implementation Guide (IG) describes how to represent and exchange radiation therapy treatment information. The CodeX RT IG enables radiation oncology information systems to generate treatment summaries that are retrievable by health systems, or other information systems, for display within the EHR interface to be used for care coordination and data reuse. ",
      "authority" : "HL7",
      "country" : "us",
      "history" : "http://hl7.org/fhir/us/codex-radiation-therapy/history.html",
      "language" : ["en"],
      "canonical" : "http://hl7.org/fhir/us/codex-radiation-therapy",
      "ci-build" : "http://build.fhir.org/ig/codex-radiation-therapy",
      "product" : ["fhir"],
      "editions" : [
        {
          "name" : "STU 2",
          "ig-version" : "2.0.0",
          "package" : "hl7.fhir.us.codex-radiation-therapy#2.0.0",
          "fhir-version" : ["4.0.1"],
          "url" : "http://hl7.org/fhir/us/codex-radiation-therapy/STU2"
        },
        {
          "name" : "STU 1",
          "ig-version" : "1.0.0",
          "package" : "hl7.fhir.us.codex-radiation-therapy#1.0.0",
          "fhir-version" : ["4.0.1"],
          "url" : "http://hl7.org/fhir/us/codex-radiation-therapy/STU1"
        }
      ]
    },
    {
      "name" : "At-Home In-Vitro Test Report",
      "category" : "Clinical Documents",
      "npm-name" : "hl7.fhir.us.home-lab-report",
      "description" : "This Implementation Guide describes a framework for use for transmitting At-Home Point-of-Care lab test results to local, state, territorial and federal health agencies. This version also contains workflow description and profiles and vocabulary for transmitting Covid-At-Home tests.",
      "authority" : "HL7",
      "country" : "us",
      "history" : "http://hl7.org/fhir/us/home-lab-report/history.html",
      "language" : ["en"],
      "canonical" : "http://hl7.org/fhir/us/home-lab-report",
      "ci-build" : "http://build.fhir.org/ig/HL7/home-lab-report",
      "product" : ["fhir"],
      "editions" : [
        {
          "name" : "STU 1",
          "ig-version" : "1.1.0",
          "package" : "hl7.fhir.us.home-lab-report#1.1.0",
          "fhir-version" : ["4.0.1"],
          "url" : "http://hl7.org/fhir/us/home-lab-report/STU1.1"
        },
        {
          "name" : "STU 1",
          "ig-version" : "1.0.0",
          "package" : "hl7.fhir.us.home-lab-report#1.0.0",
          "fhir-version" : ["4.0.1"],
          "url" : "http://hl7.org/fhir/us/home-lab-report/STU1"
        }
      ]
    },
    {
      "name" : "PACIO Personal Functioning and Engagement Implementation Guide",
      "category" : "Patient Summary",
      "npm-name" : "hl7.fhir.us.pacio-pfe",
      "description" : "The Personal Functioning and Engagement IG provides a framework for communicating the functioning of an individual, including their body functions and structure and their activities and participation in society, as well as related clinical care. The IG draws on the health and health-related domains defined within the International Classification of Functioning, Disability and Health (commonly known as ICF).",
      "authority" : "HL7",
      "country" : "us",
      "history" : "http://hl7.org/fhir/us/pacio-pfe/history.html",
      "language" : ["en"],
      "canonical" : "http://hl7.org/fhir/us/pacio-pfe",
      "ci-build" : "http://build.fhir.org/ig/HL7/fhir-pacio-pfe",
      "product" : ["fhir"],
      "editions" : [
        {
          "name" : "STU 2",
          "ig-version" : "2.0.0",
          "package" : "hl7.fhir.us.pacio-pfe#2.0.0",
          "fhir-version" : ["4.0.1"],
          "url" : "http://hl7.org/fhir/us/pacio-pfe/STU2"
        }
      ]
    },
    {
      "name" : "US Public Health Profiles Library",
      "category" : "Medication / Immunization",
      "npm-name" : "hl7.fhir.us.ph-library",
      "description" : "The US Public Health Profiles Library is a collection of reusable architecture and content profiles representing common public health concepts and patterns. It provides a framework for inclusion in multiple use case specific implementation guides focused on the exchange of Public Health information.",
      "authority" : "HL7",
      "country" : "us",
      "history" : "http://hl7.org/fhir/us/ph-library/history.html",
      "language" : ["en"],
      "canonical" : "http://hl7.org/fhir/us/ph-library",
      "ci-build" : "http://build.fhir.org/ig/HL7/fhir-us-ph-library",
      "product" : ["fhir"],
      "editions" : [
        {
          "name" : "STU 2 Ballot",
          "ig-version" : "2.0.0-ballot",
          "package" : "hl7.fhir.us.ph-library#2.0.0-ballot",
          "fhir-version" : ["4.0.1"],
          "url" : "http://hl7.org/fhir/us/ph-library/2025Sep"
        }
      ]
    },
    {
      "name" : "National Healthcare Query",
      "category" : "Administration",
      "npm-name" : "hl7.fhir.us.directory-query",
      "description" : "Standard for endpoint query request and response for Validated National Directory federated access directories",
      "authority" : "HL7",
      "country" : "us",
      "history" : "http://hl7.org/fhir/us/directory-query/history.html",
      "language" : ["en"],
      "canonical" : "http://hl7.org/fhir/us/directory-query",
      "ci-build" : "http://build.fhir.org/ig/HL7/fhir-directory-query",
      "product" : ["fhir"],
      "editions" : [
        {
          "name" : "STU 1 Ballot",
          "ig-version" : "1.0.0-ballot",
          "package" : "hl7.fhir.us.directory-query#1.0.0-ballot",
          "fhir-version" : ["4.0.1"],
          "url" : "http://hl7.org/fhir/us/directory-query/2022Sep"
        }
      ]
    },
    {
      "name" : "National Healthcare Directory Exchange",
      "category" : "Administration",
      "npm-name" : "hl7.fhir.us.directory-exchange",
      "description" : "Standard for exchange of Health and Social Care Directory information between a Validated National Directory and a federated directory (primarily for workflow integration).",
      "authority" : "HL7",
      "country" : "us",
      "history" : "http://hl7.org/fhir/us/directory-exchange/history.html",
      "language" : ["en"],
      "canonical" : "http://hl7.org/fhir/us/directory-exchange",
      "ci-build" : "http://build.fhir.org/ig/HL7/fhir-directory-exchange",
      "product" : ["fhir"],
      "editions" : [
        {
          "name" : "STU 1 Ballot",
          "ig-version" : "1.0.0-ballot",
          "package" : "hl7.fhir.us.directory-exchange#1.0.0-ballot",
          "fhir-version" : ["4.0.1"],
          "url" : "http://hl7.org/fhir/us/directory-exchange/2022Sep"
        }
      ]
    },
    {
      "name" : "National Healthcare Directory Attestation",
      "category" : "Administration",
      "npm-name" : "hl7.fhir.us.directory-attestation",
      "description" : "Provides the methods and standards for the contribution, attestation, and validation of information in the National Directory.  This applies to individual demographics, organizational demographics, relationship between individuals and organizations, services provided, and electronic endpoint metadata.",
      "authority" : "HL7",
      "country" : "us",
      "history" : "http://hl7.org/fhir/us/directory-attestation/history.html",
      "language" : ["en"],
      "canonical" : "http://hl7.org/fhir/us/directory-attestation",
      "ci-build" : "http://build.fhir.org/ig/HL7/fhir-directory-attestation",
      "product" : ["fhir"],
      "editions" : [
        {
          "name" : "STU 1 Ballot",
          "ig-version" : "1.0.0-ballot",
          "package" : "hl7.fhir.us.directory-attestation#1.0.0-ballot",
          "fhir-version" : ["4.0.1"],
          "url" : "http://hl7.org/fhir/us/directory-attestation/2022Sep"
        }
      ]
    },
    {
      "name" : "Sharing Valuesets, Codes, and Maps (SVCM)",
      "category" : "Terminology",
      "npm-name" : "ihe.iti.svcm",
      "description" : "The Sharing Valuesets, Codes, and Maps (SVCM) Profile defines a lightweight interface through which healthcare systems may retrieve centrally managed uniform nomenclature and mappings between code systems based on the HL7 Fast Healthcare Interoperability Resources (FHIR) specification.",
      "authority" : "IHE",
      "product" : ["fhir"],
      "country" : "uv",
      "history" : "https://profiles.ihe.net/ITI/SVCM/history.html",
      "language" : ["en"],
      "canonical" : "https://profiles.ihe.net/ITI/SVCM",
      "ci-build" : "http://build.fhir.org/ig/IHE/ITI.SVCM",
      "editions" : [
        {
          "name" : "Publication",
          "ig-version" : "1.5.1",
          "package" : "ihe.iti.svcm#1.5.1",
          "fhir-version" : ["4.0.1"],
          "url" : "https://profiles.ihe.net/ITI/SVCM/1.5.1"
        }
      ]
    },
    {
      "name" : "IHE SDC/eCC on FHIR",
      "category" : "Diagnostics",
      "npm-name" : "hl7.fhir.uv.ihe-sdc-ecc",
      "description" : "Integrating the Healthcare Enterprise (IHE) Structured Data Capture (SDC) on FHIR uses a form-driven workflow to capture and transmit encoded data by creating FHIR Observations. The primary use case for this is transmitting data captured in College of American Pathologists electronic Cancer Checklists (eCCs), which are distributed as IHE SDC templates.",
      "authority" : "HL7",
      "country" : "uv",
      "history" : "http://hl7.org/fhir/uv/ihe-sdc-ecc/history.html",
      "language" : ["en"],
      "canonical" : "http://hl7.org/fhir/uv/ihe-sdc-ecc",
      "ci-build" : "http://build.fhir.org/ig/HL7/ihe-sdc-ecc-on-fhir",
      "product" : ["fhir"],
      "editions" : [
        {
          "name" : "STU1",
          "ig-version" : "1.0.0",
          "package" : "hl7.fhir.uv.ihe-sdc-ecc#1.0.0",
          "fhir-version" : ["4.0.1"],
          "url" : "http://hl7.org/fhir/uv/ihe-sdc-ecc/STU1"
        }
      ]
    },
    {
      "name" : "Vital Signs FHIR IG",
      "category" : "Clinical Observations",
      "npm-name" : "hl7.fhir.us.vitals",
      "description" : "US Realm Implementation Guide for Vital Signs observations with extensions for qualifying data.",
      "authority" : "HL7",
      "country" : "us",
      "history" : "http://hl7.org/fhir/us/vitals/history.html",
      "canonical" : "http://hl7.org/fhir/us/vitals",
      "ci-build" : "http://build.fhir.org/ig/HL7/cimi-vital-signs",
      "language" : ["en"],
      "analysis" : {
        "content" : true,
        "clinicalCore" : true,
        "profiles" : 15,
        "extensions" : 11,
        "valuesets" : 27,
        "codeSystems" : 3,
        "examples" : 15
      },
      "product" : ["fhir"],
      "editions" : [
        {
          "name" : "STU1",
          "ig-version" : "1.0.0",
          "package" : "hl7.fhir.us.vitals#1.0.0",
          "fhir-version" : ["4.0.1"],
          "url" : "http://hl7.org/fhir/us/vitals/STU1"
        }
      ]
    },
    {
      "name" : "HL7 Cross Paradigm IG: Gender Harmony - Sex and Gender Representation",
      "category" : "Administration",
      "npm-name" : "hl7.xprod.uv.gender-harmony",
      "description" : "Provide profile components and guidance on how to properly represent Gender Identity as distinct from clinical sex characterization via Sex For Clinical Use, as well as other aligned sex- or gender-related data elements (Recorded Sex or Gender, Name to Use, Pronouns, etc.) Covers implementation approaches for FHIR, CDA, and V2.",
      "authority" : "HL7",
      "product" : ["fhir", "cda", "v2"],
      "country" : "uv",
      "history" : "http://hl7.org/xprod/ig/uv/gender-harmony/history.html",
      "language" : ["en"],
      "canonical" : "http://hl7.org/xprod/ig/uv/gender-harmony",
      "ci-build" : "http://build.fhir.org/ig/HL7/fhir-gender-harmony",
      "editions" : [
        {
          "name" : "Informative Edition 1",
          "ig-version" : "1.0.0",
          "package" : "hl7.xprod.uv.gender-harmony#1.0.0",
          "fhir-version" : ["5.0.0"],
          "url" : "http://hl7.org/xprod/ig/uv/gender-harmony/informative1"
        }
      ]
    },
    {
      "name" : "HL7 UK FHIR UKCore Implementation Guide",
      "category" : "National Base",
      "npm-name" : "fhir.r4.ukcore.stu3.currentbuild",
      "description" : "HL7 UK FHIR UKCore Implementation Guide",
      "authority" : "HL7 UK",
      "country" : "gb",
      "history" : "https://simplifier.net/guide/ukcoreversionhistory/home?version=current",
      "language" : ["en"],
      "canonical" : "https://simplifier.net/guide/uk-core-implementation-guide-stu3-sequence?version=current",
      "editions" : [
        {
          "name" : "STU 3",
          "ig-version" : "0.0.18-pre-release",
          "package" : "fhir.r4.ukcore.stu3.currentbuild 0.0.18-pre-release",
          "fhir-version" : ["4.0.1"],
          "url" : "https://simplifier.net/guide/UK-Core-Implementation-Guide-STU3-Sequence/Home?version=current"
        },
        {
          "name" : "STU 2",
          "ig-version" : "2.0.1",
          "package" : "fhir.r4.ukcore.stu2 2.0.1",
          "fhir-version" : ["4.0.1"],
          "url" : "https://simplifier.net/guide/uk-core-implementation-guide-stu2?version=2.0.1"
        },
        {
          "name" : "STU 1",
          "ig-version" : "1.0.0",
          "package" : "fhir.r4.ukcore.stu1 1.0.4",
          "fhir-version" : ["4.0.1"],
          "url" : "https://simplifier.net/guide/uk-core-implementation-guide?version=1.0.0"
        }
      ],
      "product" : ["fhir"]
    },
    {
      "name" : "Electronic Medicinal Product Information (ePI) FHIR Implementation Guide",
      "category" : "Pharmaceutical Mgmt",
      "npm-name" : "hl7.fhir.uv.emedicinal-product-info",
      "description" : "This guide provides best practice guidance for creating and representing electronic product information for medicinal products.",
      "authority" : "HL7",
      "country" : "uv",
      "history" : "http://hl7.org/fhir/uv/emedicinal-product-info/history.html",
      "language" : ["en"],
      "canonical" : "http://hl7.org/fhir/uv/emedicinal-product-info",
      "ci-build" : "http://build.fhir.org/ig/HL7/emedicinal-product-info",
      "product" : ["fhir"],
      "editions" : [
        {
          "name" : "STU1",
          "ig-version" : "1.0.0",
          "package" : "hl7.fhir.uv.emedicinal-product-info#1.0.0",
          "fhir-version" : ["5.0.0"],
          "url" : "http://hl7.org/fhir/uv/emedicinal-product-info/STU1"
        }
      ]
    },
    {
      "name" : "Retrieval of Real World Data for Clinical Research",
      "category" : "Research",
      "npm-name" : "hl7.fhir.uv.vulcan-rwd",
      "description" : "This IG provides profiles that define the data needed from EHRs to answer research questions arising from clinical studies.  It will demonstrate how FHIR and EHRs can directly support clinical trials.",
      "authority" : "HL7",
      "country" : "uv",
      "history" : "http://hl7.org/fhir/uv/vulcan-rwd/history.html",
      "language" : ["en"],
      "canonical" : "http://hl7.org/fhir/uv/vulcan-rwd",
      "ci-build" : "http://build.fhir.org/ig/HL7/vulcan-rwd",
      "product" : ["fhir"],
      "editions" : [
        {
          "name" : "STU1",
          "ig-version" : "1.0.0",
          "package" : "hl7.fhir.uv.vulcan-rwd#1.0.0",
          "fhir-version" : ["4.0.1"],
          "url" : "http://hl7.org/fhir/uv/vulcan-rwd/STU1"
        }
      ]
    },
    {
      "name" : "MCC eCare Plan Implementation Guide",
      "category" : "Care Management",
      "npm-name" : "hl7.fhir.us.mcc",
      "description" : "Provides representation of clinical and social data elements in the FHIR Care Plan format. Focuses on 4 common chronic conditions: 1) chronic kidney disease (CKD), 2) type 2 diabetes mellitus (T2DM), 3) cardiovascular diseases (specifically, hypertension, ischemic heart disease and heart failure), and 4) pain.",
      "authority" : "HL7",
      "country" : "us",
      "history" : "http://hl7.org/fhir/us/mcc/history.html",
      "language" : ["en"],
      "canonical" : "http://hl7.org/fhir/us/mcc",
      "ci-build" : "http://build.fhir.org/ig/HL7/fhir-us-mcc",
      "product" : ["fhir"],
      "editions" : [
        {
          "name" : "STU 1",
          "ig-version" : "1.0.0",
          "package" : "hl7.fhir.us.mcc#1.0.0",
          "fhir-version" : ["4.0.1"],
          "url" : "http://hl7.org/fhir/us/mcc/STU1"
        }
      ]
    },
    {
      "name" : "Clinical Study Schedule of Activities",
      "category" : "Research",
      "npm-name" : "hl7.fhir.uv.vulcan-schedule",
      "description" : "This guide provides best practice guidance for representing the schedule of activities (visits/encounters) in a Research Study and for relating EHR data to that schedule.  It also includes definition of blocks of standard activities that can subsequently be used as components of studies.",
      "authority" : "HL7",
      "country" : "uv",
      "history" : "http://hl7.org/fhir/uv/vulcan-schedule/history.html",
      "language" : ["en"],
      "canonical" : "http://hl7.org/fhir/uv/vulcan-schedule",
      "ci-build" : "http://build.fhir.org/ig/HL7/Vulcan-schedule-ig",
      "product" : ["fhir"],
      "editions" : [
        {
          "name" : "STU1",
          "ig-version" : "1.0.0",
          "package" : "hl7.fhir.uv.vulcan-schedule#1.0.0",
          "fhir-version" : ["4.0.1"],
          "url" : "http://hl7.org/fhir/uv/vulcan-schedule/STU1"
        }
      ]
    },
    {
      "name" : "EHRS Functional Model - Record Lifecycle Events Implementation Guide",
      "category" : "Mappings to Other Standards",
      "npm-name" : "hl7.fhir.uv.ehrs-rle",
      "description" : "This implementation guide describes the expected capabilities for an Electronic Health Record System (EHR-S) that intends to adhere to the ISO/HL7 10781 Electronic Health Record System Functional Model Release 2 which covers the logging of record lifecycle events.",
      "authority" : "HL7",
      "country" : "uv",
      "history" : "http://hl7.org/fhir/uv/ehrs-rle/history.html",
      "language" : ["en"],
      "canonical" : "http://hl7.org/fhir/uv/ehrs-rle",
      "ci-build" : "http://build.fhir.org/ig/HL7/ehrs-rle-ig",
      "product" : ["fhir"],
      "editions" : [
        {
          "name" : "Informative Release 1 Informative",
          "ig-version" : "1.1.0",
          "package" : "hl7.fhir.uv.ehrs-rle#1.1.0",
          "fhir-version" : ["5.0.0"],
          "url" : "http://hl7.org/fhir/uv/ehrs-rle/Informative1"
        }
      ]
    },
    {
      "name" : "ICHOM breast cancer patient-centered outcome measure set FHIR IG",
      "category" : "Quality / CDS",
      "npm-name" : "hl7.fhir.uv.ichom-breast-cancer",
      "description" : "This Implementation Guide describes the representation of the ICHOM Breast Cancer Patient Centered Outcomes Measures in HL7 FHIR and a description of the use cases for which these are be intended to be used.",
      "authority" : "HL7",
      "country" : "uv",
      "history" : "http://hl7.org/fhir/uv/ichom-breast-cancer/history.html",
      "language" : ["en"],
      "canonical" : "http://hl7.org/fhir/uv/ichom-breast-cancer",
      "ci-build" : "http://build.fhir.org/ig/HL7/fhir-ichom-breast-cancer-ig",
      "product" : ["fhir"],
      "editions" : [
        {
          "name" : "STU 1",
          "ig-version" : "1.0.0",
          "package" : "hl7.fhir.uv.ichom-breast-cancer#1.0.0",
          "fhir-version" : ["4.0.1"],
          "url" : "http://hl7.org/fhir/uv/ichom-breast-cancer/STU1"
        }
      ]
    },
    {
      "name" : "FHIR IG Human Services Directory",
      "category" : "Care Management",
      "npm-name" : "hl7.fhir.us.hsds",
      "description" : "FHIR API-based data exchange enabling healthcare provider, community-based organization, payer, and consumer-facing application systems to search standardized directories of organizations providing human and social services, providing foundational support for downstream care planning and management use cases, including closed loop referrals, care coordination and care management activities, consumer-based search for assistance, etc. This guide is a US Realm specification.",
      "authority" : "HL7",
      "country" : "us",
      "history" : "http://hl7.org/fhir/us/hsds/history.html",
      "language" : ["en"],
      "canonical" : "http://hl7.org/fhir/us/hsds",
      "ci-build" : "http://build.fhir.org/ig/HL7/FHIR-IG-Human-Services-Directory",
      "product" : ["fhir"],
      "editions" : [
        {
          "name" : "STU1",
          "ig-version" : "1.0.0",
          "package" : "hl7.fhir.us.hsds#1.0.0",
          "fhir-version" : ["4.0.1"],
          "url" : "http://hl7.org/fhir/us/hsds/STU1"
        }
      ]
    },
    {
      "name" : "DK MedCom CareCommunication",
      "category" : "Care Management",
      "npm-name" : "medcom.fhir.dk.carecommunication",
      "description" : "This IG includes profiles used in MedCom's CareCommunication standard. The purpose of CareCommunication is to support messagebased, digital communication between parties within Danish healthcare and the social area.",
      "authority" : "MedCom (DK)",
      "country" : "dk",
      "history" : "http://medcomfhir.dk/ig/carecommunication/history.html",
      "language" : ["en"],
      "canonical" : "http://medcomfhir.dk/ig/carecommunication",
      "ci-build" : "http://build.fhir.org/ig/medcomdk/dk-medcom-carecommunication",
      "editions" : [
        {
          "name" : "Release",
          "ig-version" : "3.0.0",
          "package" : "medcom.fhir.dk.carecommunication#3.0.0",
          "fhir-version" : ["4.0.1"],
          "url" : "http://medcomfhir.dk/ig/carecommunication/3.0.0"
        },
        {
          "name" : "Release",
          "ig-version" : "2.0.0",
          "package" : "medcom.fhir.dk.carecommunication#2.0.0",
          "fhir-version" : ["4.0.1"],
          "url" : "http://medcomfhir.dk/ig/carecommunication/2.0.0"
        },
        {
          "name" : "STU",
          "ig-version" : "1.0.0",
          "package" : "medcom.fhir.dk.carecommunication#1.0.0",
          "fhir-version" : ["4.0.1"],
          "url" : "http://medcomfhir.dk/fhir/ig/dk-medcom-carecommunication"
        }
      ],
      "product" : ["fhir"]
    },
    {
      "name" : "DK MedCom Core",
      "category" : "Frameworks",
      "npm-name" : "medcom.fhir.dk.core",
      "description" : "This IG includes core profiles defined by MedCom. These profiles are used in MedCom's FHIR standards.",
      "authority" : "MedCom (DK)",
      "country" : "dk",
      "history" : "http://medcomfhir.dk/ig/core/history.html",
      "language" : ["en"],
      "canonical" : "http://medcomfhir.dk/ig/core",
      "ci-build" : "http://build.fhir.org/ig/medcomdk/dk-medcom-core",
      "editions" : [
        {
          "name" : "Release",
          "ig-version" : "2.3.0",
          "package" : "medcom.fhir.dk.core#2.3.0",
          "fhir-version" : ["4.0.1"],
          "url" : "http://medcomfhir.dk/ig/core/2.3.0"
        },
        {
          "name" : "Release",
          "ig-version" : "2.2.0",
          "package" : "medcom.fhir.dk.core#2.2.0",
          "fhir-version" : ["4.0.1"],
          "url" : "http://medcomfhir.dk/ig/core/2.2.0"
        },
        {
          "name" : "Release",
          "ig-version" : "2.1.0",
          "package" : "medcom.fhir.dk.core#2.1.0",
          "fhir-version" : ["4.0.1"],
          "url" : "http://medcomfhir.dk/ig/core/2.1.0"
        },
        {
          "name" : "Release",
          "ig-version" : "2.0.0",
          "package" : "medcom.fhir.dk.core#2.0.0",
          "fhir-version" : ["4.0.1"],
          "url" : "http://medcomfhir.dk/ig/core/2.0.0"
        }
      ],
      "product" : ["fhir"]
    },
    {
      "name" : "DK MedCom Terminology",
      "category" : "Terminology",
      "npm-name" : "medcom.fhir.dk.terminology",
      "description" : "This IG includes CodeSystems, ValueSets and ConceptMaps defined by MedCom and used in MedCom's FHIR standards.",
      "authority" : "MedCom (DK)",
      "country" : "dk",
      "history" : "http://medcomfhir.dk/ig/terminology/history.html",
      "language" : ["en"],
      "canonical" : "http://medcomfhir.dk/ig/terminology",
      "ci-build" : "http://build.fhir.org/ig/medcomdk/dk-medcom-terminology",
      "editions" : [
        {
          "name" : "Release",
          "ig-version" : "1.6.0",
          "package" : "medcom.fhir.dk.terminology#1.6.0",
          "fhir-version" : ["4.0.1"],
          "url" : "http://medcomfhir.dk/ig/terminology/1.6.0"
        },
        {
          "name" : "Release",
          "ig-version" : "1.5.0",
          "package" : "medcom.fhir.dk.terminology#1.5.0",
          "fhir-version" : ["4.0.1"],
          "url" : "http://medcomfhir.dk/ig/terminology/1.5.0"
        },
        {
          "name" : "Release",
          "ig-version" : "1.4.0",
          "package" : "medcom.fhir.dk.terminology#1.4.0",
          "fhir-version" : ["4.0.1"],
          "url" : "http://medcomfhir.dk/ig/terminology/1.4.0"
        },
        {
          "name" : "Release",
          "ig-version" : "1.3.0",
          "package" : "medcom.fhir.dk.terminology#1.3.0",
          "fhir-version" : ["4.0.1"],
          "url" : "http://medcomfhir.dk/ig/terminology/1.3.0"
        },
        {
          "name" : "Release",
          "ig-version" : "1.2.0",
          "package" : "medcom.fhir.dk.terminology#1.2.0",
          "fhir-version" : ["4.0.1"],
          "url" : "http://medcomfhir.dk/ig/terminology/1.2.0"
        },
        {
          "name" : "Release",
          "ig-version" : "1.1.1",
          "package" : "medcom.fhir.dk.terminology#1.1.1",
          "fhir-version" : ["4.0.1"],
          "url" : "http://medcomfhir.dk/ig/terminology/1.1.1"
        },
        {
          "name" : "Release",
          "ig-version" : "1.1.0",
          "package" : "medcom.fhir.dk.terminology#1.1.0",
          "fhir-version" : ["4.0.1"],
          "url" : "http://medcomfhir.dk/ig/terminology/1.1.0"
        },
        {
          "name" : "Release",
          "ig-version" : "1.0.0",
          "package" : "medcom.fhir.dk.terminology#1.0.0",
          "fhir-version" : ["4.0.1"],
          "url" : "http://medcomfhir.dk/ig/terminology/1.0.0"
        }
      ],
      "product" : ["fhir"]
    },
    {
      "name" : "DK MedCom HospitalNotification",
      "category" : "Care Management",
      "npm-name" : "medcom.fhir.dk.hospitalnotification",
      "description" : "This IG includes profiles used in MedCom's HospitalNotification standard. The purpose of HospitalNotification is to inform the citizen’s current care and health provider in the primary sector about the start, end, and period of leave of the citizen’s stay at the hospital. The communication is messagebased.",
      "authority" : "MedCom (DK)",
      "country" : "dk",
      "history" : "http://medcomfhir.dk/ig/hospitalnotification/history.html",
      "language" : ["en"],
      "canonical" : "http://medcomfhir.dk/ig/hospitalnotification",
      "ci-build" : "http://build.fhir.org/ig/medcomdk/dk-medcom-hospitalnotification",
      "editions" : [
        {
          "name" : "Release",
          "ig-version" : "3.0.1",
          "package" : "medcom.fhir.dk.hospitalnotification#3.0.1",
          "fhir-version" : ["4.0.1"],
          "url" : "http://medcomfhir.dk/ig/hospitalnotification/3.0.1"
        },
        {
          "name" : "Release",
          "ig-version" : "3.0.0",
          "package" : "medcom.fhir.dk.hospitalnotification#3.0.0",
          "fhir-version" : ["4.0.1"],
          "url" : "http://medcomfhir.dk/ig/hospitalnotification/3.0.0"
        },
        {
          "name" : "Release",
          "ig-version" : "2.0.0",
          "package" : "medcom.fhir.dk.hospitalnotification#2.0.0",
          "fhir-version" : ["4.0.1"],
          "url" : "http://medcomfhir.dk/ig/hospitalnotification/2.0.0"
        },
        {
          "name" : "STU",
          "ig-version" : "1.0.0",
          "package" : "medcom.fhir.dk.hospitalnotification#1.0.0",
          "fhir-version" : ["4.0.1"],
          "url" : "http://medcomfhir.dk/fhir/ig/dk-medcom-hospitalnotification"
        }
      ],
      "product" : ["fhir"]
    },
    {
      "name" : "DK MedCom Acknowledgement",
      "category" : "Frameworks",
      "npm-name" : "medcom.fhir.dk.acknowledgement",
      "description" : "This IG includes profiles used in MedCom's Acknowledgement standard. An Acknowledgement is used as a receipt in messagebased communication.",
      "authority" : "MedCom (DK)",
      "country" : "dk",
      "history" : "http://medcomfhir.dk/ig/acknowledgement/history.html",
      "language" : ["en"],
      "canonical" : "http://medcomfhir.dk/ig/acknowledgement",
      "ci-build" : "http://build.fhir.org/ig/medcomdk/dk-medcom-acknowledgement",
      "editions" : [
        {
          "name" : "Release",
          "ig-version" : "2.0.1",
          "package" : "medcom.fhir.dk.acknowledgement#2.0.1",
          "fhir-version" : ["4.0.1"],
          "url" : "http://medcomfhir.dk/ig/acknowledgement/2.0.1"
        },
        {
          "name" : "Release",
          "ig-version" : "2.0.0",
          "package" : "medcom.fhir.dk.acknowledgement#2.0.0",
          "fhir-version" : ["4.0.1"],
          "url" : "http://medcomfhir.dk/ig/acknowledgement/2.0.0"
        },
        {
          "name" : "STU",
          "ig-version" : "1.0.0",
          "package" : "medcom.fhir.dk.acknowledgement#1.0.0",
          "fhir-version" : ["4.0.1"],
          "url" : "http://medcomfhir.dk/fhir/ig/dk-medcom-acknowledgement"
        }
      ],
      "product" : ["fhir"]
    },
    {
      "name" : "DK MedCom HomeCareObservation",
      "category" : "Care Management",
      "npm-name" : "medcom.fhir.dk.homecareobservation",
      "description" : "This Implementation Guide contains profiles developed to be part of a production trial of the communication between the general practitioner and municipal acute care team.      ",
      "authority" : "MedCom",
      "country" : "dk",
      "history" : "http://medcomfhir.dk/ig/homecareobservation/history.html",
      "language" : ["en"],
      "canonical" : "http://medcomfhir.dk/ig/homecareobservation",
      "ci-build" : "http://build.fhir.org/ig/medcomdk/dk-medcom-homecareobservation",
      "editions" : [
        {
          "name" : "Release",
          "ig-version" : "1.0.0",
          "package" : "medcom.fhir.dk.homecareobservation#1.0.0",
          "fhir-version" : ["4.0.1"],
          "url" : "http://medcomfhir.dk/ig/homecareobservation/1.0.0"
        }
      ],
      "product" : ["fhir"]
    },
    {
      "name" : "DK MedCom Messaging",
      "category" : "Frameworks",
      "npm-name" : "medcom.fhir.dk.messaging",
      "description" : "This IG includes messaging profiles defined by MedCom. These profiles are used in messagebased communication.",
      "authority" : "MedCom (DK)",
      "country" : "dk",
      "history" : "http://medcomfhir.dk/ig/messaging/history.html",
      "language" : ["en"],
      "canonical" : "http://medcomfhir.dk/ig/messaging",
      "ci-build" : "http://build.fhir.org/ig/medcomdk/dk-medcom-messaging",
      "editions" : [
        {
          "name" : "Release",
          "ig-version" : "2.1.0",
          "package" : "medcom.fhir.dk.messaging#2.1.0",
          "fhir-version" : ["4.0.1"],
          "url" : "http://medcomfhir.dk/ig/messaging/2.1.0"
        },
        {
          "name" : "Release",
          "ig-version" : "2.0.0",
          "package" : "medcom.fhir.dk.messaging#2.0.0",
          "fhir-version" : ["4.0.1"],
          "url" : "http://medcomfhir.dk/ig/messaging/2.0.0"
        },
        {
          "name" : "STU",
          "ig-version" : "1.0.0",
          "package" : "medcom.fhir.dk.messaging#1.0.0",
          "fhir-version" : ["4.0.1"],
          "url" : "http://medcomfhir.dk/fhir/ig/dk-medcom-messaging"
        }
      ],
      "product" : ["fhir"]
    },
    {
      "name" : "CDA: Clinical Document Architecture",
      "category" : "Clinical Documents",
      "npm-name" : "hl7.cda.uv.core",
      "description" : "This Implementation Guide is a representation of the Clinical Document Architecture (CDA) specification using FHIR Logical Models expressed as FHIR StructureDefinition instances.",
      "authority" : "HL7",
      "country" : "uv",
      "history" : "http://hl7.org/cda/stds/core/history.html",
      "language" : ["en"],
      "canonical" : "http://hl7.org/cda/stds/core",
      "ci-build" : "http://build.fhir.org/ig/HL7/CDA-core-sd",
      "product" : ["fhir", "cda"],
      "editions" : [
        {
          "name" : "CDA 2.0 Informative",
          "ig-version" : "2.0.1-sd",
          "package" : "hl7.cda.uv.core#2.0.1-sd",
          "fhir-version" : ["5.0.0"],
          "url" : "http://hl7.org/cda/stds/core/2.0.1-sd"
        }
      ]
    },
    {
      "name" : "Integrated Reporting Applications",
      "category" : "Imaging",
      "npm-name" : "ihe.rad.ira",
      "description" : "The Integrated Reporting Applications (IRA) profile helps applications that are used together during reporting (e.g., image display, report creator, clinical applications, AI tools, etc) to share information using a standard called FHIRcast. Each application can share what it is doing and the data it is creating, referred to as Context and Content, respectively. Other applications are notified so they can then intelligently synchronize their behavior or use the new data.",
      "authority" : "IHE",
      "country" : "uv",
      "history" : "https://profiles.ihe.net/RAD/IRA/history.html",
      "language" : ["en"],
      "canonical" : "https://profiles.ihe.net/RAD/IRA",
      "ci-build" : "http://build.fhir.org/ig/IHE/RAD.IRA/branches/master/index.html",
      "editions" : [
        {
          "name" : "Publication",
          "ig-version" : "1.0.0",
          "package" : "ihe.rad.ira#1.0.0",
          "fhir-version" : ["5.0.0"],
          "url" : "https://profiles.ihe.net/RAD/IRA/1.0.0"
        }
      ],
      "product" : ["fhir"]
    },
    {
      "name" : "PDSm",
      "category" : "Clinical Documents",
      "npm-name" : "ans.fhir.fr.pdsm",
      "description" : "Partage de Documents de Santé en mobilité (PDSm)",
      "authority" : "ANS (FR)",
      "country" : "fr",
      "language" : "fr",
      "history" : "https://interop.esante.gouv.fr/ig/fhir/pdsm/history.html",
      "canonical" : "https://interop.esante.gouv.fr/ig/fhir/pdsm",
      "ci-build" : "https://build.interop.esante.gouv.fr/ig/fhir/pdsm",
      "editions" : [
        {
          "name" : "Release 17.3.2023 (3.0.0)",
          "ig-version" : "3.0.0",
          "fhir-version" : ["4.0.1"],
          "package" : "ans.fhir.fr.pdsm#3.0.0",
          "url" : "https://interop.esante.gouv.fr/ig/fhir/pdsm/3.0.0"
        }
      ],
      "product" : ["fhir"]
    },
    {
      "name" : "U.S. Physical Activity IG",
      "category" : "Care Management",
      "npm-name" : "hl7.fhir.us.physical-activity",
      "description" : "Defines U.S. interoperability expectations related to physical activity, including primary assessment, supporting measures, plans, goals, referrals and patient-engagement.  Supports interoperability between care managers (e.g. EHRs, community health systems, etc.), service providers (physical activity professionals including exercise physiologists, personal trainers, community fitness centers, etc.), as well as patient-facing applications.",
      "authority" : "HL7",
      "country" : "us",
      "history" : "http://hl7.org/fhir/us/physical-activity/history.html",
      "language" : ["en"],
      "canonical" : "http://hl7.org/fhir/us/physical-activity",
      "ci-build" : "http://build.fhir.org/ig/HL7/physical-activity",
      "product" : ["fhir"],
      "editions" : [
        {
          "name" : "STU 1.0",
          "ig-version" : "1.0.0",
          "package" : "hl7.fhir.us.physical-activity#1.0.0",
          "fhir-version" : ["4.0.1"],
          "url" : "http://hl7.org/fhir/us/physical-activity/STU1"
        }
      ]
    },
    {
      "name" : "Protocols for Clinical Registry Extraction and Data Submission (CREDS) IG",
      "category" : "Clinical Registries",
      "npm-name" : "hl7.fhir.us.registry-protocols",
      "description" : "This guide profiles how a registry says what needs to be sent, and how a healthcare provider organization can use that to automate the collection and formatting the data into a submission, conforming to registry or FHIR implementation guide defined profiles and protocols.",
      "authority" : "HL7",
      "country" : "us",
      "history" : "http://hl7.org/fhir/us/registry-protocols/history.html",
      "language" : ["en"],
      "canonical" : "http://hl7.org/fhir/us/registry-protocols",
      "ci-build" : "http://build.fhir.org/ig/HL7/fhir-registry-protocols-ig",
      "product" : ["fhir"],
      "editions" : [
        {
          "name" : "STU1",
          "ig-version" : "1.0.0",
          "package" : "hl7.fhir.us.registry-protocols#1.0.0",
          "fhir-version" : ["4.0.1"],
          "url" : "http://hl7.org/fhir/us/registry-protocols/STU1"
        }
      ]
    },
    {
      "name" : "Real Time Location Services Implementation Guide",
      "category" : "Administration",
      "npm-name" : "hl7.fhir.uv.rtls",
      "description" : "This implementation guide defines the use of FHIR resources to exchange real time data about where patients, staff, device, or other assets are located within a hospital or other healthcare facility. This data is typically exchanged between a healthcare system and a Real Time Location System (RTLS) that captures, processes, and stores information about the location of tracking tags.",
      "authority" : "HL7",
      "country" : "uv",
      "history" : "http://hl7.org/fhir/uv/rtls/history.html",
      "language" : ["en"],
      "canonical" : "http://hl7.org/fhir/uv/rtls",
      "ci-build" : "http://build.fhir.org/ig/HL7/rtls-ig",
      "product" : ["fhir"],
      "editions" : [
        {
          "name" : "STU 1.0 Ballot",
          "ig-version" : "1.0.0-ballot2",
          "package" : "hl7.fhir.uv.rtls#1.0.0-ballot2",
          "fhir-version" : ["4.0.1"],
          "url" : "http://hl7.org/fhir/uv/rtls/2025Sep"
        }
      ]
    },
    {
      "name" : "Adverse Event Clinical Research R4 Backport",
      "category" : "Research",
      "npm-name" : "hl7.fhir.uv.ae-research-backport-ig",
      "description" : "This IG is for the clinical research setting. It defines the data elements needed to support the workflow for collecting and reporting serious and non-serious adverse events in clinical research to meet the need for regulatory submission requirements.",
      "authority" : "HL7",
      "country" : "uv",
      "history" : "http://hl7.org/fhir/uv/ae-research-backport-ig/history.html",
      "language" : ["en"],
      "canonical" : "http://hl7.org/fhir/uv/ae-research-backport-ig",
      "ci-build" : "http://build.fhir.org/ig/HL7/fhir-ae-research-backport-ig",
      "product" : ["fhir"],
      "editions" : [
        {
          "name" : "STU 1",
          "ig-version" : "1.0.1",
          "package" : "hl7.fhir.uv.ae-research-backport-ig#1.0.1",
          "fhir-version" : ["4.0.1"],
          "url" : "http://hl7.org/fhir/uv/ae-research-backport-ig/STU1"
        }
      ]
    },
    {
      "name" : "CCDA: Consolidated CDA Release",
      "category" : "Clinical Documents",
      "npm-name" : "hl7.cda.us.ccda",
      "description" : "C-CDA 3.0 merges the C-CDA R2.1 and the C-CDA Companion Guides, adds C-CDA enhancement requests, and incorporates new design and guidance for USCDI V4. The guide represents C-CDA templates using HL7 FHIR StructureDefinition. It is built upon the underlying CDA standard’s structures defined as Logical Models. These FHIR Logical models are abstract data structures which have been instantiated into physical CDA templates to be implemented in CDA data exchange. As such, it adheres to the CDA Release 2.0 standard and remains a CDA-based Implementation Guide (IG).",
      "authority" : "HL7",
      "country" : "us",
      "history" : "http://hl7.org/cda/stds/ccda/history.html",
      "language" : ["en"],
      "canonical" : "http://hl7.org/cda/us/ccda",
      "ci-build" : "http://build.fhir.org/ig/HL7/CDA-ccda",
      "product" : ["fhir", "cda"],
      "editions" : [
        {
          "name" : "CCDA 4.0",
          "ig-version" : "4.0.0",
          "package" : "hl7.cda.us.ccda#4.0.0",
          "fhir-version" : ["5.0.0"],
          "url" : "http://hl7.org/cda/us/ccda/4.0.0"
        }
      ]
    },
    {
      "name" : "Adverse Event Clinical Research",
      "category" : "Research",
      "npm-name" : "hl7.fhir.uv.ae-research-ig",
      "description" : "This IG is for the clinical research setting. It defines the data elements needed to support the workflow for collecting and reporting serious and non-serious adverse events in clinical research to meet the need for regulatory submission requirements.",
      "authority" : "HL7",
      "country" : "uv",
      "history" : "http://hl7.org/fhir/uv/ae-research-ig/history.html",
      "language" : ["en"],
      "canonical" : "http://hl7.org/fhir/uv/ae-research-ig",
      "ci-build" : "http://build.fhir.org/ig/HL7/fhir-ae-research-ig",
      "product" : ["fhir"],
      "editions" : [
        {
          "name" : "STU 1",
          "ig-version" : "1.0.1",
          "package" : "hl7.fhir.uv.ae-research-ig#1.0.1",
          "fhir-version" : ["5.0.0"],
          "url" : "http://hl7.org/fhir/uv/ae-research-ig/STU1"
        }
      ]
    },
    {
      "name" : "FHIR Core Extensions Registry",
      "category" : "Extensions",
      "npm-name" : "hl7.fhir.uv.extensions",
      "description" : "This package defines the 'core extensions' - the extensions defined globally and available to all implementers",
      "authority" : "HL7",
      "country" : "uv",
      "history" : "http://hl7.org/fhir/extensions/history.html",
      "language" : ["en"],
      "canonical" : "http://hl7.org/fhir/extensions",
      "ci-build" : "http://build.fhir.org/ig/HL7/fhir-extensions",
      "product" : ["fhir"],
      "editions" : [
        {
          "name" : "Release 5.3",
          "ig-version" : "5.3.0-ballot-tc1",
          "package" : "hl7.fhir.uv.extensions#5.3.0-ballot-tc1",
          "fhir-version" : ["5.0.0"],
          "url" : "http://hl7.org/fhir/extensions/5.3.0-ballot-tc1"
        }
      ]
    },
    {
      "name" : "National Directory of Healthcare Providers and Services (NDH) Implementation Guide",
      "category" : "Administration",
      "npm-name" : "hl7.fhir.us.ndh",
      "description" : "Standard for the population, verification and exchange of Health and Social Care Directory information between a Validated National Directory and local directories (primarily for workflow integration).  This applies to individual demographics, organizational demographics, relationship between individuals and organizations, services provided, and electronic endpoint metadata",
      "authority" : "HL7",
      "country" : "us",
      "history" : "http://hl7.org/fhir/us/ndh/history.html",
      "language" : ["en"],
      "canonical" : "http://hl7.org/fhir/us/ndh",
      "ci-build" : "http://build.fhir.org/ig/HL7/fhir-us-ndh",
      "product" : ["fhir"],
      "editions" : [
        {
          "name" : "STU1",
          "ig-version" : "1.0.0",
          "package" : "hl7.fhir.us.ndh#1.0.0",
          "fhir-version" : ["4.0.1"],
          "url" : "http://hl7.org/fhir/us/ndh/STU1"
        }
      ]
    },
    {
      "name" : "Privacy Consent on FHIR (PCF)",
      "category" : "Privacy / Security",
      "npm-name" : "ihe.iti.pcf",
      "description" : "The Privacy Consent on FHIR (PCF) Profile provides support for patient privacy consents and access control where a FHIR API is used to access Document Sharing Health Information Exchanges.",
      "authority" : "IHE",
      "country" : "uv",
      "history" : "https://profiles.ihe.net/ITI/PCF/history.html",
      "language" : ["en"],
      "canonical" : "https://profiles.ihe.net/ITI/PCF",
      "ci-build" : "http://build.fhir.org/ig/IHE/ITI.PCF/branches/master/index.html",
      "editions" : [
        {
          "name" : "Publication",
          "ig-version" : "1.1.0",
          "package" : "ihe.iti.pcf#1.1.0",
          "fhir-version" : ["4.0.1"],
          "url" : "https://profiles.ihe.net/ITI/PCF/1.1.0"
        }
      ],
      "product" : ["fhir"]
    },
    {
      "name" : "HL7 Sweden base profiles",
      "category" : "National Base",
      "npm-name" : "hl7se.fhir.base",
      "description" : "Implementation Guide for Swedish Base Profiles",
      "authority" : "HL7 Sweden",
      "country" : "se",
      "history" : "http://hl7.se/fhir/ig/base/history.html",
      "language" : ["en"],
      "canonical" : "http://hl7.se/fhir/ig/base",
      "ci-build" : "http://build.fhir.org/ig/HL7Sweden/basprofiler-r4",
      "editions" : [
        {
          "name" : "Releases",
          "ig-version" : "1.0.0",
          "package" : "hl7se.fhir.base#1.0.0",
          "fhir-version" : ["4.0.1"],
          "url" : "http://hl7.se/fhir/ig/base/1.0.0"
        },
        {
          "name" : "Releases",
          "ig-version" : "1.1.0",
          "package" : "hl7se.fhir.base#1.1.0",
          "fhir-version" : ["4.0.1"],
          "url" : "http://hl7.se/fhir/ig/base/1.1.0"
        }
      ],
      "product" : ["fhir"]
    },
    {
      "name" : "Da Vinci Value-Based Performance Reporting Implementation Guide",
      "category" : "Financial",
      "npm-name" : "hl7.fhir.us.davinci-vbpr",
      "description" : "This implementation guide enables value-based performance reports to be specified in a standard format and exchanged using standardized mechanisms between payers and providers to support the shift from fee-for-service to value-based care.",
      "authority" : "HL7",
      "country" : "us",
      "history" : "http://hl7.org/fhir/us/davinci-vbpr/history.html",
      "language" : ["en"],
      "canonical" : "http://hl7.org/fhir/us/davinci-vbpr",
      "ci-build" : "http://build.fhir.org/ig/HL7/davinci-vbpr",
      "product" : ["fhir"],
      "editions" : [
        {
          "name" : "STU1",
          "ig-version" : "1.0.0",
          "package" : "hl7.fhir.us.davinci-vbpr#1.0.0",
          "fhir-version" : ["4.0.1"],
          "url" : "http://hl7.org/fhir/us/davinci-vbpr/STU1"
        }
      ]
    },
    {
      "name" : "International Birth And Child Model Implementation Guide",
      "category" : "Clinical Observations",
      "npm-name" : "hl7.fhir.uv.ibcm",
      "description" : "During a pregnancy clinical systems communicate data about the mother, the unborn fetus(es), the pregnancy, and child(ren). This includes information shared among EHR, ultrasound, radiology, lab and pharmacy systems. This IG explains how you model and communicate data and relate the fetus(es) to the mother using the FHIR resource Patient with extension indicating a distinct fetal record. Options for referencing information such as observation about the fetus as a body site within the maternal record will also be included. Examples and diagrams are provided to illustrate the use cases.",
      "authority" : "HL7",
      "country" : "uv",
      "history" : "http://hl7.org/fhir/uv/ibcm/history.html",
      "language" : ["en"],
      "canonical" : "http://hl7.org/fhir/uv/ibcm",
      "ci-build" : "http://build.fhir.org/ig/HL7/fetal_records",
      "product" : ["fhir"],
      "editions" : [
        {
          "name" : "STU 1 Ballot",
          "ig-version" : "1.0.0-ballot2",
          "package" : "hl7.fhir.uv.ibcm#1.0.0-ballot2",
          "fhir-version" : ["5.0.0"],
          "url" : "http://hl7.org/fhir/uv/ibcm/2024Sep"
        }
      ]
    },
    {
      "name" : "Canonical Resource Management Infrastructure Implementation Guide",
      "category" : "Infrastructure",
      "npm-name" : "hl7.fhir.uv.crmi",
      "description" : "The Canonical Resource Management Infrastructure implementation guide defines profiles, operations, capability statements and guidance to facilitate the content management lifecycle for authoring, publishing, distribution, and implementation of FHIR knowledge artifacts such as value sets, profiles, libraries, rules, and measures. The guide is intended to be used by specification and content implementation guide authors as both a dependency for validation of published artifacts, and a guide for construction and publication of content.",
      "authority" : "HL7",
      "country" : "uv",
      "history" : "http://hl7.org/fhir/uv/crmi/history.html",
      "language" : ["en"],
      "canonical" : "http://hl7.org/fhir/uv/crmi",
      "ci-build" : "http://build.fhir.org/ig/HL7/crmi-ig",
      "product" : ["fhir"],
      "editions" : [
        {
          "name" : "STU 2 Ballot",
          "ig-version" : "2.0.0-ballot",
          "package" : "hl7.fhir.uv.crmi#2.0.0-ballot",
          "fhir-version" : ["4.0.1"],
          "url" : "http://hl7.org/fhir/uv/crmi/2025Sep"
        }
      ]
    },
    {
      "name" : "Evidence Based Medicine on FHIR Implementation Guide",
      "category" : "Evidence Base Medicine",
      "npm-name" : "hl7.fhir.uv.ebm",
      "description" : "This implementation guide covers the broad scope of representation of scientific knowledge, including (1) citations to represent identification, location, classification, and attribution for knowledge artifacts; (2) components of research study design including study eligibility criteria (cohort definitions) and endpoint analysis plans; (3) research results including the statistic findings, definition of variables for which those findings apply, and the certainty of these findings; (4) assessments of research results; (5) aggregation and synthesis of research results; (6) judgments regarding evidence syntheses and contextual factors related to recommendations; (7) recommendations; and (8) compositions of combinations of these types of knowledge. The types of interoperability covered include syntactic (Resource StructureDefinitions) and semantic (value sets).",
      "authority" : "HL7",
      "country" : "uv",
      "history" : "http://hl7.org/fhir/uv/ebm/history.html",
      "language" : ["en"],
      "canonical" : "http://hl7.org/fhir/uv/ebm",
      "ci-build" : "http://build.fhir.org/ig/HL7/ebm",
      "product" : ["fhir"],
      "editions" : [
        {
          "name" : "STU1 Ballot",
          "ig-version" : "1.0.0-ballot2",
          "package" : "hl7.fhir.uv.ebm#1.0.0-ballot2",
          "fhir-version" : ["6.0.0"],
          "url" : "http://hl7.org/fhir/uv/ebm/2025May"
        }
      ]
    },
    {
      "name" : "KLTerm",
      "category" : "Terminology",
      "npm-name" : "kl.dk.fhir.term",
      "description" : "Base Terminology for KL",
      "authority" : "Kommunernes Landsforening (DK)",
      "country" : "dk",
      "history" : "http://fhir.kl.dk/term/history.html",
      "language" : ["en"],
      "canonical" : "http://fhir.kl.dk/term",
      "ci-build" : "http://build.fhir.org/ig/hl7dk/kl-term",
      "product" : ["fhir"],
      "editions" : [
        {
          "name" : "Releases",
          "ig-version" : "2.3.0",
          "package" : "kl.dk.fhir.term#2.3.0",
          "fhir-version" : ["4.0.1"],
          "url" : "http://fhir.kl.dk/term/2.3.0"
        }
      ]
    },
    {
      "name" : "KLCore",
      "category" : "Frameworks",
      "npm-name" : "kl.dk.fhir.core",
      "description" : "Base Profiles for KL",
      "authority" : "Kommunernes Landsforening (DK)",
      "country" : "dk",
      "history" : "http://fhir.kl.dk/core/history.html",
      "language" : ["en"],
      "canonical" : "http://fhir.kl.dk/core",
      "ci-build" : "http://build.fhir.org/ig/hl7dk/KL-dk",
      "editions" : [
        {
          "name" : "Releases",
          "ig-version" : "1.2.0",
          "package" : "kl.dk.fhir.core#1.2.0",
          "fhir-version" : ["4.0.1"],
          "url" : "http://fhir.kl.dk/core/1.2.0"
        }
      ],
      "product" : ["fhir"]
    },
    {
      "name" : "KLGateway",
      "category" : "Clinical Registries",
      "npm-name" : "kl.dk.fhir.gateway",
      "description" : "KL Submission Guide of data for reporting of various elements",
      "authority" : "Kommunernes Landsforening (DK)",
      "country" : "dk",
      "history" : "http://fhir.kl.dk/gateway/history.html",
      "language" : ["en"],
      "canonical" : "http://fhir.kl.dk/gateway",
      "product" : ["fhir"],
      "ci-build" : "http://build.fhir.org/ig/hl7dk/kl-gateway/branches/main",
      "editions" : [
        {
          "name" : "Releases",
          "ig-version" : "1.2.0",
          "package" : "kl.dk.fhir.gateway#1.2.0",
          "fhir-version" : ["4.0.1"],
          "url" : "http://fhir.kl.dk/gateway/1.2.0"
        }
      ]
    },
    {
      "name" : "Sharing of IPS (sIPS)",
      "category" : "Clinical Documents",
      "npm-name" : "ihe.iti.sips",
      "description" : "Defines how HL7 FHIR IPS is communicated using IHE Document Sharing",
      "authority" : "IHE",
      "country" : "uv",
      "history" : "https://profiles.ihe.net/ITI/sIPS/history.html",
      "language" : ["en"],
      "canonical" : "https://profiles.ihe.net/ITI/sIPS",
      "ci-build" : "http://build.fhir.org/ig/IHE/ITI.sIPS/branches/master/index.html",
      "editions" : [
        {
          "name" : "Publication",
          "ig-version" : "1.0.0",
          "package" : "ihe.iti.sips#1.0.0",
          "fhir-version" : ["4.0.1"],
          "url" : "https://profiles.ihe.net/ITI/sIPS/1.0.0"
        }
      ],
      "product" : ["fhir"]
    },
    {
      "name" : "KLFFBMessaging",
      "category" : "Frameworks",
      "npm-name" : "kl.dk.fhir.ffbmessaging",
      "description" : "Danish municipalities implementation guide for FFB messaging. A standard for exchanging social information from citizen journals between municipalities. The aim is to support citizens continuously, e.g. when they move, or receives interventions outside their home municipality.",
      "authority" : "HL7 Denmark",
      "country" : "dk",
      "history" : "http://fhir.kl.dk/ffbmessaging/history.html",
      "language" : ["en"],
      "canonical" : "http://fhir.kl.dk/ffbmessaging",
      "ci-build" : "http://build.fhir.org/ig/hl7dk/kl-ffb-messaging",
      "editions" : [
        {
          "name" : "Releases",
          "ig-version" : "1.0.0",
          "package" : "kl.dk.fhir.ffbmessaging#1.0.0",
          "fhir-version" : ["4.0.1"],
          "url" : "http://fhir.kl.dk/ffbmessaging/1.0.0"
        }
      ],
      "product" : ["fhir"]
    },
    {
      "name" : "KLFFinst",
      "category" : "Frameworks",
      "npm-name" : "kl.dk.fhir.ffinst",
      "description" : "Danish municipalities implementation guide for FFInst ",
      "authority" : "HL7 Denmark",
      "country" : "dk",
      "history" : "http://fhir.kl.dk/ffinst/history.html",
      "language" : ["en"],
      "canonical" : "http://fhir.kl.dk/ffinst",
      "ci-build" : "http://build.fhir.org/ig/hl7dk/KL-dk-tools",
      "editions" : [
        {
          "name" : "Releases",
          "ig-version" : "1.0.0",
          "package" : "kl.dk.fhir.ffinst#1.0.0",
          "fhir-version" : ["4.0.1"],
          "url" : "http://fhir.kl.dk/ffinst/1.0.0"
        }
      ],
      "product" : ["fhir"]
    },
    {
      "name" : "KLFFBReporting",
      "category" : "Clinical Registries",
      "npm-name" : "kl.dk.fhir.ffbreporting",
      "description" : "Danish municipalities implementation guide for FFB reporting. A standard for reporting social information from citizen journals to a gateway. The aim is to use the data in population based studies and management information systems",
      "authority" : "HL7 Denmark",
      "country" : "dk",
      "history" : "http://fhir.kl.dk/ffbreporting/history.html",
      "language" : ["en"],
      "canonical" : "http://fhir.kl.dk/ffbreporting",
      "ci-build" : "http://build.fhir.org/ig/hl7dk/kl-ffb-reporting",
      "editions" : [
        {
          "name" : "Releases",
          "ig-version" : "1.0.0",
          "package" : "kl.dk.fhir.ffbreporting#1.0.0",
          "fhir-version" : ["4.0.1"],
          "url" : "http://fhir.kl.dk/ffbreporting/1.0.0"
        }
      ],
      "product" : ["fhir"]
    },
    {
      "name" : "Animal terapeuta (não humano)",
      "category" : "Research",
      "npm-name" : "animal.terapeuta",
      "description" : "Cadastro de animais terapeutas visando a facilidade de localização deles pelas habilidades.",
      "authority" : "CGIS (UFG) (BR)",
      "country" : "br",
      "history" : "https://fhir.fabrica.inf.ufg.br/ig/history.html",
      "language" : ["pt"],
      "canonical" : "https://fhir.fabrica.inf.ufg.br/ig",
      "ci-build" : "https://fhir.fabrica.inf.ufg.br/ig",
      "editions" : [
        {
          "name" : "Releases",
          "ig-version" : "0.1.2",
          "package" : "animal.terapeuta#0.1.2",
          "fhir-version" : ["4.0.1"],
          "url" : "https://fhir.fabrica.inf.ufg.br/ig"
        }
      ],
      "product" : ["fhir"]
    },
    {
      "name" : "Guia de Implementação da SES GO - CORE",
      "category" : "Medication / Immunization",
      "npm-name" : "br.go.ses.core",
      "description" : "Guia de Implementação da SES GO - CORE",
      "authority" : "Secretaria de Estado da Saúde de Goiás",
      "country" : "br",
      "history" : "https://fhir.saude.go.gov.br/r4/core/history.html",
      "language" : ["pt"],
      "canonical" : "https://fhir.saude.go.gov.br/r4/core",
      "ci-build" : "https://fhir.saude.go.gov.br/r4/core",
      "editions" : [
        {
          "name" : "Releases",
          "ig-version" : "0.0.1",
          "package" : "br.go.ses.core#0.0.1",
          "fhir-version" : ["4.0.1"],
          "url" : "https://fhir.saude.go.gov.br/r4/core"
        }
      ],
      "product" : ["fhir"]
    },
    {
      "name" : "Common FHIR profile vendor collaboration",
      "category" : "EHR Access",
      "npm-name" : "care.commonprofiles.fhir",
      "description" : "ImplementationGuide published by a collaborative group of Swedish stakeholders of healthcare IT systems.",
      "authority" : "CommonProfiles.care (SE)",
      "country" : "se",
      "history" : "https://commonprofiles.care/fhir/history.html",
      "language" : ["en"],
      "canonical" : "https://commonprofiles.care/fhir",
      "ci-build" : "https://build.fhir.org/ig/commonprofiles-care/fhir",
      "editions" : [
        {
          "name" : "Releases",
          "ig-version" : "1.0.1",
          "package" : "care.commonprofiles.fhir#1.0.1",
          "fhir-version" : ["4.0.1"],
          "url" : "https://commonprofiles.care/fhir/1.0.1"
        }
      ],
      "product" : ["fhir"]
    },
    {
      "name" : "KLGatewayRehab",
      "category" : "Clinical Registries",
      "npm-name" : "kl.dk.fhir.rehab",
      "description" : "This implementation guide describes the delivery of §140 rehabilitation data to KL Gateway.",
      "authority" : "HL7 Denmark",
      "country" : "dk",
      "history" : "http://fhir.kl.dk/rehab/history.html",
      "language" : ["en"],
      "canonical" : "http://fhir.kl.dk/rehab",
      "ci-build" : "http://build.fhir.org/ig/hl7dk/kl-gateway-rehab",
      "product" : ["fhir"],
      "editions" : [
        {
          "name" : "Releases",
          "ig-version" : "2.2.0",
          "package" : "kl.dk.fhir.rehab#2.2.0",
          "fhir-version" : ["4.0.1"],
          "url" : "http://fhir.kl.dk/rehab/2.2.0"
        }
      ]
    },
    {
      "name" : "KLGatewayPrevention",
      "category" : "Clinical Registries",
      "npm-name" : "kl.dk.fhir.prevention",
      "description" : "This implementation guide describes the delivery of §119 prevention/health promotion data to KL Gateway.",
      "authority" : "HL7 Denmark",
      "country" : "dk",
      "history" : "http://fhir.kl.dk/prevention/history.html",
      "language" : ["en"],
      "canonical" : "http://fhir.kl.dk/prevention",
      "ci-build" : "http://build.fhir.org/ig/hl7dk/kl-gateway-prevention",
      "editions" : [
        {
          "name" : "Releases",
          "ig-version" : "2.0.0",
          "package" : "kl.dk.fhir.prevention#2.0.0",
          "fhir-version" : ["4.0.1"],
          "url" : "http://fhir.kl.dk/prevention/2.0.0"
        }
      ],
      "product" : ["fhir"]
    },
    {
      "name" : "KLChildren",
      "category" : "Clinical Registries",
      "npm-name" : "kl.dk.fhir.children",
      "description" : "This implementation guide describes the delivery of children health data to KL Gateway.",
      "authority" : "HL7 Denmark",
      "country" : "dk",
      "history" : "http://fhir.kl.dk/children/history.html",
      "language" : ["en"],
      "canonical" : "http://fhir.kl.dk/children",
      "ci-build" : "http://build.fhir.org/ig/hl7dk/kl-children",
      "product" : ["fhir"],
      "editions" : [
        {
          "name" : "Releases",
          "ig-version" : "2.1.0",
          "package" : "kl.dk.fhir.children#2.1.0",
          "fhir-version" : ["4.0.1"],
          "url" : "http://fhir.kl.dk/children/2.1.0"
        }
      ]
    },
    {
      "name" : "KR Core Implementation Guide",
      "category" : "National Base",
      "npm-name" : "hl7.fhir.kr.core",
      "description" : "Base Korean national implementation guide",
      "authority" : "HL7 Korea",
      "product" : ["fhir"],
      "country" : "kr",
      "language" : ["kr", "en"],
      "history" : "http://www.hl7korea.or.kr/fhir/krcore/history.html",
      "canonical" : "http://www.hl7korea.or.kr/fhir/krcore",
      "editions" : [
        {
          "name" : "STU 1",
          "ig-version" : "1.0.1",
          "package" : "hl7.fhir.kr.core#1.0.1",
          "fhir-version" : ["4.0.1"],
          "url" : "http://www.hl7korea.or.kr/fhir/krcore/STU1.0.1"
        }
      ]
    },
    {
      "name" : "Japanese Core Implementation Guide",
      "category" : "National Base",
      "npm-name" : "hl7.fhir.jp.core",
      "description" : "A core set of FHIR resources profiled for the Japanese context",
      "authority" : "HL7 Japan (JAMI)",
      "product" : ["fhir"],
      "country" : "jp",
      "language" : ["ja"],
      "history" : "https://jpfhir.jp/fhir/core/history.html",
      "canonical" : "http://jpfhir.jp/fhir/core",
      "editions" : [
        {
          "name" : "Release",
          "ig-version" : "1.2.0",
          "package" : "jpfhir.jp.core#1.2.0",
          "fhir-version" : ["4.0.1"],
          "url" : "https://jpfhir.jp/fhir/core/1.2.0"
        },
        {
          "name" : "Release",
          "ig-version" : "1.1.2",
          "package" : "jpfhir.jp.core#1.1.2",
          "fhir-version" : ["4.0.1"],
          "url" : "https://jpfhir.jp/fhir/core/1.1.2"
        }
      ]
    },
    {
      "name" : "Health Checkup Report Implementation Guide",
      "category" : "Clinical Documents",
      "npm-name" : "jp-eCheckupReport.r4",
      "description" : "This guide defines the FHIR data representation and associated profiles for Health Checkup Report",
      "authority" : "HL7 Japan (JAMI)",
      "product" : ["fhir"],
      "country" : "jp",
      "language" : ["ja"],
      "canonical" : "http://jpfhir.jp/fhir/eCheckupReport",
      "editions" : [
        {
          "name" : "Release",
          "ig-version" : "1.6.0",
          "package" : "eCheckupReport#1.6.0",
          "fhir-version" : ["4.0.1"],
          "url" : "https://jpfhir.jp/fhir/eCheckup/igv1"
        }
      ]
    },
    {
      "name" : "Clinical Information Sharing Implementation Guide",
      "category" : "Clinical Documents",
      "npm-name" : "jp-eCSCLINS.r4",
      "description" : "This guide defines the FHIR data representation and associated profiles for the two documents and the five pieces of information defined by the Ministry of Health, Labor and Welfare",
      "authority" : "HL7 Japan (JAMI)",
      "product" : ["fhir"],
      "country" : "jp",
      "language" : ["ja"],
      "history" : "https://jpfhir.jp/fhir/clins/history.html",
      "canonical" : "http://jpfhir.jp/fhir/clins",
      "editions" : [
        {
          "name" : "jp-eCSCLINS.r4",
          "ig-version" : "1.11.0",
          "package" : "clinical-information-sharing#1.11.0",
          "fhir-version" : ["4.0.1"],
          "url" : "https://jpfhir.jp/fhir/clins/igv1"
        }
      ]
    },
    {
      "name" : "HL7 Europe Laboratory Report",
      "category" : "Diagnostics",
      "npm-name" : "hl7.fhir.eu.laboratory",
      "description" : "This guide defines a set of common rules to be applied to HL7 FHIR to represent a Laboratory Report in the European Context, coherently with the European eHN Guidelines",
      "authority" : "HL7 Europe",
      "country" : "eu",
      "history" : "http://hl7.eu/fhir/laboratory/history.html",
      "language" : ["en"],
      "canonical" : "http://hl7.eu/fhir/laboratory",
      "ci-build" : "http://build.fhir.org/ig/hl7-eu/laboratory",
      "product" : ["fhir"],
      "editions" : [
        {
          "name" : "STU 1.1",
          "ig-version" : "0.1.1",
          "package" : "hl7.fhir.eu.laboratory#0.1.1",
          "fhir-version" : ["4.0.1"],
          "url" : "http://hl7.eu/fhir/laboratory/0.1.1"
        }
      ]
    },
    {
      "name" : "HL7 FHIR Implementation Guide: Public Health IG Release 1 - BE Realm | STU1",
      "category" : "National Base",
      "npm-name" : "hl7.fhir.be.public-health",
      "description" : "HL7 FHIR Implementation Guide: Public Health IG Release 1 - BE Realm | STU1",
      "authority" : "eHealth Platform Belgium",
      "country" : "be",
      "history" : "https://www.ehealth.fgov.be/standards/fhir/public-health/history.html",
      "language" : ["en"],
      "canonical" : "https://www.ehealth.fgov.be/standards/fhir/public-health",
      "ci-build" : "http://build.fhir.org/ig/hl7-be/public-health",
      "editions" : [
        {
          "name" : "Trial Use",
          "ig-version" : "1.0.0",
          "package" : "hl7.fhir.be.public-health#1.0.0",
          "fhir-version" : ["4.0.1"],
          "url" : "https://www.ehealth.fgov.be/standards/fhir/public-health/1.0.0"
        },
        {
          "name" : "Trial Use",
          "ig-version" : "1.0.2",
          "package" : "hl7.fhir.be.public-health#1.0.2",
          "fhir-version" : ["4.0.1"],
          "url" : "https://www.ehealth.fgov.be/standards/fhir/public-health/1.0.2"
        }
      ],
      "product" : ["fhir"]
    },
    {
      "name" : "eHealth FHIR Infrastructure and Security Profiles for Belgium",
      "category" : "National Base",
      "npm-name" : "hl7.fhir.be.infsec",
      "description" : "eHealth FHIR Infrastructure and Security Profiles for Belgium",
      "authority" : "eHealth Platform Belgium",
      "country" : "be",
      "history" : "https://www.ehealth.fgov.be/standards/fhir/infsec/history.html",
      "language" : ["en"],
      "canonical" : "https://www.ehealth.fgov.be/standards/fhir/infsec",
      "ci-build" : "http://build.fhir.org/ig/hl7-be/infsec",
      "editions" : [
        {
          "name" : "Trial Use",
          "ig-version" : "1.0.0",
          "package" : "hl7.fhir.be.infsec#1.0.0",
          "fhir-version" : ["4.0.1"],
          "url" : "https://www.ehealth.fgov.be/standards/fhir/infsec/1.0.0"
        }
      ],
      "product" : ["fhir"]
    },
    {
      "name" : "Finnish Implementation Guide for SMART App Launch",
      "npm-name" : "hl7.fhir.fi.smart",
      "category" : "National Base",
      "description" : "Guidelines for using the SMART App Launch mechanism in Finland, published and maintained by HL7 Finland.",
      "authority" : "HL7",
      "country" : "fi",
      "history" : "https://hl7.fi/fhir/finnish-smart/history.html",
      "language" : ["en"],
      "canonical" : "https://hl7.fi/fhir/finnish-smart",
      "ci-build" : "https://fhir.fi/finnish-smart",
      "product" : ["fhir"],
      "editions" : [
        {
          "name" : "STU 2",
          "ig-version" : "2.0.0",
          "package" : "hl7.fhir.fi.smart#2.0.0",
          "fhir-version" : ["4.0.1"],
          "url" : "https://hl7.fi/fhir/finnish-smart/2.0.0"
        }
      ]
    },
    {
      "name" : "Finnish Base Profiles",
      "category" : "National Base",
      "npm-name" : "hl7.fhir.fi.base",
      "description" : "A core set of FHIR resources profiled for use in Finland, published and maintained by HL7 Finland",
      "authority" : "HL7",
      "country" : "fi",
      "history" : "https://hl7.fi/fhir/finnish-base-profiles/history.html",
      "language" : ["en"],
      "canonical" : "https://hl7.fi/fhir/finnish-base-profiles",
      "ci-build" : "https://fhir.fi/finnish-base-profiles",
      "product" : ["fhir"],
      "editions" : [
        {
          "name" : "STU 2",
          "ig-version" : "2.0.0",
          "package" : "hl7.fhir.fi.base#2.0.0",
          "fhir-version" : ["4.0.1"],
          "url" : "https://hl7.fi/fhir/finnish-base-profiles/2.0.0"
        }
      ]
    },
    {
      "name" : "Finnish Scheduling",
      "category" : "Care Management",
      "npm-name" : "hl7.fhir.fi.scheduling",
      "description" : "Finnish HL7 FHIR implementation guide for scheduling, published and maintained by HL7 Finland",
      "authority" : "HL7",
      "country" : "fi",
      "history" : "https://hl7.fi/fhir/finnish-scheduling/history.html",
      "language" : ["en"],
      "canonical" : "https://hl7.fi/fhir/finnish-scheduling",
      "ci-build" : "https://fhir.fi/finnish-scheduling",
      "editions" : [
        {
          "name" : "STU 2 Ballot",
          "ig-version" : "2.0.0-rc3",
          "package" : "hl7.fhir.fi.scheduling#2.0.0-rc3",
          "fhir-version" : ["4.0.1"],
          "url" : "https://hl7.fi/fhir/finnish-scheduling/2.0.0-rc3"
        }
      ],
      "product" : ["fhir"]
    },
    {
      "name" : "Document Subscription for Mobile (DSUBm)",
      "category" : "Clinical Documents",
      "npm-name" : "ihe.iti.dsubm",
      "description" : "The Document Subscription for Mobile (DSUBm) profile provides a FHIR based subscription and notification mechanisms for Document Sharing. Enabling a subscription and notification when a document publication event matches the criteria expressed in the subscription.",
      "authority" : "IHE",
      "country" : "uv",
      "history" : "https://profiles.ihe.net/ITI/DSUBm/history.html",
      "language" : ["en"],
      "canonical" : "https://profiles.ihe.net/ITI/DSUBm",
      "ci-build" : "http://build.fhir.org/ig/IHE/ITI.DSUBm/branches/master/index.html",
      "editions" : [
        {
          "name" : "Publication",
          "ig-version" : "1.0.0",
          "package" : "ihe.iti.dsubm#1.0.0",
          "fhir-version" : ["4.0.1"],
          "url" : "https://profiles.ihe.net/ITI/DSUBm/1.0.0"
        }
      ],
      "product" : ["fhir"]
    },
    {
      "name" : "HRSA Uniform Data System (UDS) Patient Level Submission (PLS) (UDS+ or uds-plus) FHIR IG",
      "category" : "Surveillience / Reporting",
      "npm-name" : "fhir.hrsa.uds-plus",
      "description" : "UDS+ is part of HRSA`s modernization initiatives and requires health centers to report data annually as part of the funding grants. UDS is a standard data set that provides consistent information about Federally Qualified Health Centers. It is the source of non duplicated data for the entire scope of services included in the grant or designation for the calendar year. HRSA uses UDS data to assess the impact and performance of the Health Center Program, and to promote data-driven quality improvement",
      "authority" : "US Government",
      "country" : "us",
      "history" : "http://fhir.org/guides/hrsa/uds-plus/history.html",
      "language" : ["en"],
      "canonical" : "http://fhir.org/guides/hrsa/uds-plus",
      "ci-build" : "http://build.fhir.org/ig/drajer-health/uds-plus",
      "product" : ["fhir"],
      "editions" : [
        {
          "name" : "STU2",
          "ig-version" : "2.0.0",
          "package" : "fhir.hrsa.uds-plus#2.0.0",
          "fhir-version" : ["4.0.1"],
          "url" : "http://fhir.org/guides/hrsa/uds-plus/STU2"
        }
      ]
    },
    {
      "name" : "Pharmaceutical Quality (Industry)",
      "category" : "Pharmaceutical",
      "npm-name" : "hl7.fhir.uv.pharm-quality",
      "description" : "The FHIR resource profiles specified in this implementation guide represent data in the ICH Quality Guidelines (https://www.ich.org/page/quality-guidelines). This implementation guide defines universal realm structured data elements to support structured authoring (e.g., master data; advanced analysis) for the creation and exchange of Quality information internationally.",
      "authority" : "HL7",
      "country" : "uv",
      "history" : "http://hl7.org/fhir/uv/pharm-quality/history.html",
      "language" : ["en"],
      "canonical" : "http://hl7.org/fhir/uv/pharm-quality",
      "ci-build" : "http://build.fhir.org/ig/HL7/uv-dx-pq",
      "product" : ["fhir"],
      "editions" : [
        {
          "name" : "STU1",
          "ig-version" : "1.0.0",
          "package" : "hl7.fhir.uv.pharm-quality#1.0.0",
          "fhir-version" : ["5.0.0"],
          "url" : "http://hl7.org/fhir/uv/pharm-quality/STU1"
        }
      ]
    },
    {
      "name" : "Using CQL with FHIR Implementation Guide",
      "category" : "Infrastructure",
      "npm-name" : "hl7.fhir.uv.cql",
      "description" : "The Using CQL with FHIR implementation guide defines profiles, operations and guidance for the use of CQL with FHIR, both as a mechanism for querying, as well as inline and integrated usage as part of knowledge artifacts.",
      "authority" : "HL7",
      "country" : "uv",
      "history" : "http://hl7.org/fhir/uv/cql/history.html",
      "language" : ["en"],
      "canonical" : "http://hl7.org/fhir/uv/cql",
      "ci-build" : "http://build.fhir.org/ig/HL7/cql-ig",
      "product" : ["fhir"],
      "editions" : [
        {
          "name" : "STU2",
          "ig-version" : "2.0.0",
          "package" : "hl7.fhir.uv.cql#2.0.0",
          "fhir-version" : ["4.0.1"],
          "url" : "http://hl7.org/fhir/uv/cql/STU2"
        }
      ]
    },
    {
      "name" : "Respiratory Virus Hospitalization Surveillance Network (RESP-NET) Content Implementation Guide",
      "category" : "Medication / Immunization",
      "npm-name" : "hl7.fhir.us.resp-net",
      "description" : "The Respiratory Virus Hospitalization Surveillance Network (RESP-NET) comprises three platforms that conduct population-based surveillance for laboratory-confirmed hospitalizations associated with COVID-19, Influenza, and Respiratory Syncytial Virus (RSV) among children and adults.",
      "authority" : "HL7",
      "country" : "us",
      "history" : "http://hl7.org/fhir/us/resp-net/history.html",
      "language" : ["en"],
      "canonical" : "http://hl7.org/fhir/us/resp-net",
      "ci-build" : "http://build.fhir.org/ig/HL7/fhir-resp-net-ig",
      "product" : ["fhir"],
      "editions" : [
        {
          "name" : "STU2 Ballot",
          "ig-version" : "2.0.0-ballot",
          "package" : "hl7.fhir.us.resp-net#2.0.0-ballot",
          "fhir-version" : ["4.0.1"],
          "url" : "http://hl7.org/fhir/us/resp-net/2025Sep"
        }
      ]
    },
    {
      "name" : "US Prescription Drug Monitoring Program (PDMP)",
      "category" : "Medications / Immunizations",
      "npm-name" : "hl7.fhir.us.pdmp",
      "description" : "Guidance on the use of FHIR resources and search operations to allow requestors (prescribers, pharmacists, others) to obtain a patient's medication records held in one or more Prescription Drug Monitoring Programs (PDMPs).  Also describes how the information supplied by the PDMPs is contained in the other information exchanges in the larger PDMP environment.",
      "authority" : "HL7",
      "country" : "us",
      "history" : "http://hl7.org/fhir/us/pdmp/history.html",
      "language" : ["en"],
      "canonical" : "http://hl7.org/fhir/us/pdmp",
      "ci-build" : "http://build.fhir.org/ig/HL7/fhir-pdmp",
      "product" : ["fhir"],
      "editions" : [
        {
          "name" : "STU1",
          "ig-version" : "1.0.0",
          "package" : "hl7.fhir.us.pdmp#1.0.0",
          "fhir-version" : ["4.0.1"],
          "url" : "http://hl7.org/fhir/us/pdmp/STU1"
        }
      ]
    },
    {
      "name" : "US Medication REMS",
      "category" : "Medications / Immunizations",
      "npm-name" : "hl7.fhir.us.medication-rems",
      "description" : "A Risk Evaluation and Mitigation Strategies (REMS) is a drug safety program that the U.S. FDA requires for certain medications with serious safety concerns. Complying with REMS can introduce manual work for the provider and potential delays in getting the medication to the patient. This IG provides guidance on using FHIR to automate notifications and information exchange between the provider and the REMS Administrator--to reduce burden on the provider and prevent delays in patient care.",
      "authority" : "HL7",
      "country" : "us",
      "history" : "http://hl7.org/fhir/us/medication-rems/history.html",
      "language" : ["en"],
      "canonical" : "http://hl7.org/fhir/us/medication-rems",
      "ci-build" : "http://build.fhir.org/ig/HL7/fhir-medication-rems-ig",
      "product" : ["fhir"],
      "editions" : [
        {
          "name" : "STU2",
          "ig-version" : "2.0.0",
          "package" : "hl7.fhir.us.medication-rems#2.0.0",
          "fhir-version" : ["4.0.1"],
          "url" : "http://hl7.org/fhir/us/medication-rems/STU2"
        }
      ]
    },
    {
      "name" : "CardX Hypertension Management IG",
      "category" : "Diagnostics",
      "npm-name" : "hl7.fhir.uv.cardx-htn-mng",
      "description" : "This implementation guide is intended to increase the quality of blood pressure data observed by the patient taken in a non-clinical setting or at home.",
      "authority" : "HL7",
      "country" : "uv",
      "history" : "http://hl7.org/fhir/uv/cardx-htn-mng/history.html",
      "language" : ["en"],
      "canonical" : "http://hl7.org/fhir/uv/cardx-htn-mng",
      "ci-build" : "http://build.fhir.org/ig/HL7/cardx-htn-mng",
      "product" : ["fhir"],
      "editions" : [
        {
          "name" : "STU1",
          "ig-version" : "1.0.0",
          "package" : "hl7.fhir.uv.cardx-htn-mng#1.0.0",
          "fhir-version" : ["4.0.1"],
          "url" : "http://hl7.org/fhir/uv/cardx-htn-mng/STU1"
        }
      ]
    },
    {
      "name" : "Pharmaceutical Quality - Chemistry, Manufacturing and Controls (PQ-CMC) Submissions to FDA",
      "category" : "Pharmaceutical",
      "npm-name" : "hl7.fhir.us.pq-cmc-fda",
      "description" : "The FDA PQ-CMC FHIR IG is for submission of structured and standardized information regarding drug product quality, chemistry, manufacturing and processes controls.  This data is intended for submission to the US FDA by biopharmaceutical companies for the purpose of drug application review.",
      "authority" : "HL7",
      "country" : "us",
      "history" : "http://hl7.org/fhir/us/pq-cmc-fda/history.html",
      "language" : ["en"],
      "canonical" : "http://hl7.org/fhir/us/pq-cmc-fda",
      "ci-build" : "http://build.fhir.org/ig/HL7/FHIR-us-pq-cmc-fda",
      "product" : ["fhir"],
      "editions" : [
        {
          "name" : "STU2",
          "ig-version" : "2.0.0",
          "package" : "hl7.fhir.us.pq-cmc-fda#2.0.0",
          "fhir-version" : ["5.0.0"],
          "url" : "http://hl7.org/fhir/us/pq-cmc-fda/STU2"
        }
      ]
    },
    {
      "name" : "HL7 Tools Extension IG",
      "category" : "Infrastructure",
      "npm-name" : "hl7.fhir.uv.tools",
      "description" : "Definitions of the code systems and extensions used by the FHIR tools (validators, code generators, IG publication, etc)",
      "authority" : "HL7",
      "country" : "uv",
      "history" : "http://hl7.org/fhir/tools/history.html",
      "language" : ["en"],
      "canonical" : "http://hl7.org/fhir/tools",
      "ci-build" : "http://build.fhir.org/ig/FHIR/fhir-tools-ig",
      "product" : ["fhir"],
      "editions" : [
        {
          "name" : "Release Informative",
          "ig-version" : "0.8.0",
          "package" : "hl7.fhir.uv.tools#0.8.0",
          "fhir-version" : ["5.0.0"],
          "url" : "http://hl7.org/fhir/tools/0.8.0"
        }
      ]
    },
    {
      "name" : "FHIR Implementation Guide for ABDM",
      "category" : "National Base",
      "npm-name" : "ndhm.in",
      "description" : "FHIR Implementation Guide for Ayushman Bharat Digital Mission",
      "authority" : "NRCeS",
      "country" : "in",
      "history" : "https://nrces.in/ndhm/fhir/r4/history.html",
      "language" : ["en"],
      "canonical" : "https://nrces.in/ndhm/fhir/r4",
      "ci-build" : "https://nrces.in/ndhm/fhir/r4",
      "product" : ["fhir"],
      "editions" : [
        {
          "name" : "Releases",
          "ig-version" : "6.5.0",
          "package" : "ndhm.in#6.5.0",
          "fhir-version" : ["4.0.1"],
          "url" : "https://nrces.in/ndhm/fhir/r4/6.5.0"
        }
      ]
    },
    {
      "name" : "IHE FHIR Profile: Occupational Data for Health (ODH) - International",
      "category" : "Clinical Observations",
      "npm-name" : "ihe.pcc.odh",
      "description" : "This IG covers the specific data that covers past or present jobs, usual work, employment status, retirement date and combat zone period for the subject. It also includes the past or present jobs and usual work of other household members. This IG is International scope",
      "authority" : "IHE",
      "country" : "uv",
      "history" : "https://profiles.ihe.net/PCC/ODH/history.html",
      "language" : ["en"],
      "canonical" : "https://profiles.ihe.net/PCC/ODH",
      "ci-build" : "http://build.fhir.org/ig/IHE/PCC.ODH/branches/master/index.html",
      "product" : ["fhir"],
      "editions" : [
        {
          "name" : "Publication",
          "ig-version" : "1.0.0",
          "package" : "ihe.pcc.odh#1.0.0",
          "fhir-version" : ["4.0.1"],
          "url" : "https://profiles.ihe.net/PCC/ODH/1.0.0"
        }
      ]
    },
    {
      "name" : "HL7 Europe Extensions",
      "category" : "Extensions",
      "npm-name" : "hl7.fhir.eu.extensions",
      "description" : "This guide lists the extensions specified for the European REALM.",
      "authority" : "HL7 Europe",
      "country" : "eu",
      "history" : "http://hl7.eu/fhir/extensions/history.html",
      "language" : ["en"],
      "canonical" : "http://hl7.eu/fhir/extensions",
      "ci-build" : "http://build.fhir.org/ig/hl7-eu/extensions",
      "product" : ["fhir"],
      "editions" : [
        {
          "name" : "Release",
          "ig-version" : "0.1.1",
          "package" : "hl7.fhir.eu.extensions#0.1.1",
          "fhir-version" : ["5.0.0"],
          "url" : "http://hl7.eu/fhir/extensions/0.1.1"
        }
      ]
    },
    {
      "name" : "HL7 FHIR Implementation Guide Laboratory Report",
      "category" : "Diagnostics",
      "npm-name" : "hl7.fhir.it.lab-report",
      "description" : "This guide defines a set of common rules to be applied to HL7 FHIR to represent a Laboratory Report in the Italian Context, coherently with the European FHIR Implementation Guide",
      "authority" : "HL7 Italia",
      "country" : "it",
      "history" : "http://hl7.it/fhir/lab-report/history.html",
      "language" : ["it"],
      "canonical" : "http://hl7.it/fhir/lab-report",
      "ci-build" : "http://build.fhir.org/ig/hl7-it/lab-report",
      "editions" : [
        {
          "name" : "Release 1",
          "ig-version" : "0.2.0",
          "package" : "hl7.fhir.it.lab-report#0.2.0",
          "fhir-version" : ["4.0.1"],
          "url" : "http://hl7.it/fhir/lab-report/0.2.0"
        }
      ],
      "product" : ["fhir"]
    },
    {
      "name" : "IG Tooling by GKL",
      "category" : "Research",
      "npm-name" : "hl7.at.fhir.gkl.ig-tooling",
      "description" : "This IG is built in order to describe the IG tooling.",
      "country" : "at",
      "authority" : "Unspecified",
      "history" : "https://gabriel0316.github.io/ig-tooling-pages/ig/ig-tooling/history.html",
      "language" : ["en"],
      "ci-build" : "http://build.fhir.org/ig/gabriel0316/ig-tooling",
      "canonical" : "https://gabriel0316.github.io/ig-tooling-pages/ig/ig-tooling-test",
      "product" : ["fhir"],
      "editions" : [
        {
          "name" : "DSTU 1",
          "ig-version" : "0.5.3",
          "package" : "hl7.at.fhir.gkl.ig-tooling#0.5.3",
          "fhir-version" : ["4.0.1"],
          "url" : "https://gabriel0316.github.io/ig-tooling-pages/ig/ig-tooling-test/0.5.3"
        }
      ]
    },
    {
      "name" : "FHIR Clinical Documents",
      "category" : "Clinical Documents",
      "npm-name" : "hl7.fhir.uv.fhir-clinical-document",
      "description" : "The FHIR Clinical Document Implementation Guide is a canonical representation of a clinical document in FHIR. The IG serves as a common universal starting point for those creating their own FHIR clinical document specifications, and supports those CDA users wishing to migrate to a FHIR-based representation of clinical documents.",
      "authority" : "HL7",
      "country" : "uv",
      "history" : "http://hl7.org/fhir/uv/fhir-clinical-document/history.html",
      "language" : ["en"],
      "canonical" : "http://hl7.org/fhir/uv/fhir-clinical-document",
      "ci-build" : "http://build.fhir.org/ig/HL7/fhir-clinical-document/index.html",
      "product" : ["fhir"],
      "editions" : [
        {
          "name" : "STU1",
          "ig-version" : "1.0.0",
          "package" : "hl7.fhir.uv.fhir-clinical-document#1.0.0",
          "fhir-version" : ["4.0.1"],
          "url" : "http://hl7.org/fhir/uv/fhir-clinical-document/STU1"
        }
      ]
    },
    {
      "name" : "SMART Health Cards and Links FHIR IG",
      "category" : "Communications",
      "npm-name" : "hl7.fhir.uv.smart-health-cards-and-links",
      "description" : "This Implementation Guide defines secure, standards-based mechanisms for individuals to store, share, and manage their health data. It encompasses SMART Health Cards (SHC) for verifiable clinical records and SMART Health Links (SHL) for flexible sharing of FHIR data, including patient-supplied information, dynamic records, and authorization delegation.",
      "authority" : "HL7",
      "country" : "uv",
      "history" : "http://hl7.org/fhir/uv/smart-health-cards-and-links/history.html",
      "language" : ["en"],
      "canonical" : "http://hl7.org/fhir/uv/smart-health-cards-and-links",
      "ci-build" : "http://build.fhir.org/ig/HL7/smart-health-cards-and-links",
      "product" : ["fhir"],
      "editions" : [
        {
          "name" : "STU1",
          "ig-version" : "1.0.0",
          "package" : "hl7.fhir.uv.smart-health-cards-and-links#1.0.0",
          "fhir-version" : ["4.0.1"],
          "url" : "http://hl7.org/fhir/uv/smart-health-cards-and-links/STU1"
        }
      ]
    },
    {
      "name" : "RIVO-Noord Zorgviewer",
      "npm-name" : "hl7.fhir.nl.zorgviewer",
      "category" : "EHR Access",
      "description" : "De zorgviewer biedt zorgverleners een 360° beeld van de patiënt of cliënt. Opgebouwd uit alle beschikbare zorginformatie, waarvoor de patiënt of cliënt toestemming heeft gegeven.",
      "authority" : "RIVO-Noord (NL)",
      "product" : ["fhir"],
      "country" : "nl",
      "language" : ["nl"],
      "history" : "https://implementatiegids.zorgviewer.nl/changes.html",
      "canonical" : "http://fhir.hl7.nl/zorgviewer",
      "ci-build" : "https://build.fhir.org/ig/RIVO-Noord/zorgviewer-ig",
      "editions" : [
        {
          "name" : "Sprint 70",
          "ig-version" : "1.21.0",
          "package" : "hl7.fhir.nl.zorgviewer#1.21.0",
          "fhir-version" : ["3.0.2"],
          "url" : "https://implementatiegids.zorgviewer.nl"
        }
      ]
    },
    {
      "name" : "Mobile Antepartum Summary",
      "category" : "Clinical Observations",
      "npm-name" : "ihe.pcc.maps",
      "description" : "Antepartum Summary is a content profile that defines the structure for the aggregation of significant events, diagnoses, and plans of care derived from the visits over the course of an antepartum episode.",
      "authority" : "IHE",
      "country" : "uv",
      "history" : "https://profiles.ihe.net/PCC/mAPS/history.html",
      "language" : ["en"],
      "canonical" : "https://profiles.ihe.net/PCC/mAPS",
      "ci-build" : "http://build.fhir.org/ig/IHE/PCC.mAPS/branches/master/index.html",
      "editions" : [
        {
          "name" : "Publication Ballot",
          "ig-version" : "1.0.0-comment",
          "package" : "ihe.pcc.maps#1.0.0-comment",
          "fhir-version" : ["4.0.1"],
          "url" : "https://profiles.ihe.net/PCC/mAPS/1.0.0-comment"
        }
      ],
      "product" : ["fhir"]
    },
    {
      "name" : "Mobile Antepartum Summary US Realm",
      "category" : "Clinical Observations",
      "npm-name" : "ihe.pcc.maps.us",
      "description" : "Antepartum Summary is a content profile that defines the structure for the aggregation of significant events, diagnoses, and plans of care derived from the visits over the course of an antepartum episode.",
      "authority" : "IHE",
      "country" : "us",
      "history" : "https://profiles.ihe.net/us/PCC/mAPS/history.html",
      "language" : ["en"],
      "canonical" : "https://profiles.ihe.net/us/PCC/mAPS",
      "ci-build" : "http://build.fhir.org/ig/IHE/PCC.mAPS.us/branches/master/index.html",
      "editions" : [
        {
          "name" : "Publication Ballot",
          "ig-version" : "1.0.0-comment",
          "package" : "ihe.pcc.maps.us#1.0.0-comment",
          "fhir-version" : ["4.0.1"],
          "url" : "https://profiles.ihe.net/us/PCC/mAPS/1.0.0-comment"
        }
      ],
      "product" : ["fhir"]
    },
    {
      "name" : "IHE ITI Finance and Insurance Services",
      "category" : "Financial",
      "npm-name" : "ihe.iti.fais",
      "description" : "The Finance and Insurance Service (FAIS) stores, categorizes, and facilitates the administration of centralized claims and finance data for patient care. The service receives claims/financial data from Point of Service applications (including financing applications acting as a point of service interface outside of other PoS systems) and curates the management of them.",
      "authority" : "IHE",
      "country" : "uv",
      "history" : "https://profiles.ihe.net/ITI/FAIS/history.html",
      "language" : ["en"],
      "canonical" : "https://profiles.ihe.net/ITI/FAIS",
      "ci-build" : "http://build.fhir.org/ig/IHE/ITI.Finance ",
      "product" : ["fhir"],
      "editions" : [
        {
          "name" : "Publication",
          "ig-version" : "1.0.0",
          "package" : "ihe.iti.fais#1.0.0",
          "fhir-version" : ["4.0.1"],
          "url" : "https://profiles.ihe.net/ITI/FAIS/1.0.0"
        }
      ]
    },
    {
      "name" : "IHE ITI Scheduling",
      "category" : "Administration",
      "npm-name" : "ihe.iti.scheduling",
      "description" : "The IHE FHIR Scheduling Profile is a specification providing FHIR APIs and guidance for access to and booking of appointments for patients by both patient and practitioner end users. This specification is based on FHIR Version 4 and specifically the Schedule, Slot, and Appointment resources, and on the previous work of the [Argonaut Project](https://fhir.org/guides/argonaut/scheduling/release1/)",
      "authority" : "IHE",
      "country" : "uv",
      "history" : "https://profiles.ihe.net/ITI/Scheduling/history.html",
      "language" : ["en"],
      "canonical" : "https://profiles.ihe.net/ITI/Scheduling",
      "ci-build" : "http://build.fhir.org/ig/IHE/ITI.Scheduling",
      "product" : ["fhir"],
      "editions" : [
        {
          "name" : "Publication",
          "ig-version" : "1.0.0",
          "package" : "ihe.iti.scheduling#1.0.0",
          "fhir-version" : ["4.0.1"],
          "url" : "https://profiles.ihe.net/ITI/Scheduling/1.0.0"
        }
      ]
    },
    {
      "name" : "US Standardized Medication Profile (SMP)",
      "category" : "Medications ",
      "npm-name" : "hl7.fhir.us.smp",
      "description" : "Standardized Medication Profile",
      "authority" : "HL7",
      "country" : "us",
      "history" : "http://hl7.org/fhir/us/smp/history.html",
      "language" : ["en"],
      "canonical" : "http://hl7.org/fhir/us/smp",
      "ci-build" : "http://build.fhir.org/ig/HL7/smp",
      "product" : ["fhir"],
      "editions" : [
        {
          "name" : "STU1",
          "ig-version" : "1.0.0",
          "package" : "hl7.fhir.us.smp#1.0.0",
          "fhir-version" : ["4.0.1"],
          "url" : "http://hl7.org/fhir/us/smp/STU1"
        }
      ]
    },
    {
      "name" : "DICOM® SR to FHIR Resource Mapping IG",
      "category" : "Imaging",
      "npm-name" : "hl7.fhir.uv.dicom-sr",
      "description" : "Provides guidance for extracting key content from DICOM Structured Report (SR) objects into FHIR Observations  to make use of the results with  the larger hospital enterprise.",
      "authority" : "HL7",
      "country" : "uv",
      "history" : "http://hl7.org/fhir/uv/dicom-sr/history.html",
      "language" : ["en"],
      "canonical" : "http://hl7.org/fhir/uv/dicom-sr",
      "ci-build" : "http://build.fhir.org/ig/HL7/dicom-sr",
      "product" : ["fhir"],
      "editions" : [
        {
          "name" : "STU1 Ballot",
          "ig-version" : "1.0.0-ballot",
          "package" : "hl7.fhir.uv.dicom-sr#1.0.0-ballot",
          "fhir-version" : ["5.0.0"],
          "url" : "http://hl7.org/fhir/uv/dicom-sr/2024Sep"
        }
      ]
    },
    {
      "name" : "National Healthcare Safety Network (NHSN) Digital Quality Measure (dQM) Reporting Implementation Guide",
      "category" : "Medication / Immunization",
      "npm-name" : "hl7.fhir.us.nhsn-dqm",
      "description" : "This implementation guide creates a framework for reporting to the National Healthcare Safety Network (NHSN) using digital quality measures (dQMs). NHSN will create FHIR Measure resources that comply with this framework and receive the resulting MeasureReport and related resources. The Measure resources will be processed by a measure evaluation engine, which can either pull data from an EHR FHIR API for evaluation, or be implemented inside an EHR directly.",
      "authority" : "HL7",
      "country" : "us",
      "history" : "http://hl7.org/fhir/us/nhsn-dqm/history.html",
      "language" : ["en"],
      "canonical" : "http://hl7.org/fhir/us/nhsn-dqm",
      "ci-build" : "http://build.fhir.org/ig/HL7/nhsn-dqm",
      "product" : ["fhir"],
      "editions" : [
        {
          "name" : "STU 1",
          "ig-version" : "1.0.0",
          "package" : "hl7.fhir.us.nhsn-dqm#1.0.0",
          "fhir-version" : ["4.0.1"],
          "url" : "http://hl7.org/fhir/us/nhsn-dqm/STU1"
        }
      ]
    },
    {
      "name" : "FHIR Application Feature Framework Implementation Guide",
      "category" : "Infrastructure",
      "npm-name" : "hl7.fhir.uv.application-feature",
      "description" : "This IG defines profiles and extensions to implement features that were formerly considered for what was known as CapabilityStatement2. This includes a terminology-based approach to managing new assertions around system capabilities, which will allow for feature negotiation.",
      "authority" : "HL7",
      "country" : "uv",
      "history" : "http://hl7.org/fhir/uv/application-feature/history.html",
      "language" : ["en"],
      "canonical" : "http://hl7.org/fhir/uv/application-feature",
      "ci-build" : "http://build.fhir.org/ig/HL7/capstmt",
      "product" : ["fhir"],
      "editions" : [
        {
          "name" : "STU 1 Ballot",
          "ig-version" : "1.0.0-ballot",
          "package" : "hl7.fhir.uv.application-feature#1.0.0-ballot",
          "fhir-version" : ["4.0.1"],
          "url" : "http://hl7.org/fhir/uv/application-feature/2024Sep"
        }
      ]
    },
    {
      "name" : "Terminology Change Set Exchange",
      "category" : "Terminology",
      "npm-name" : "hl7.fhir.uv.termchangeset",
      "description" : "This IG provides profiles and implementation guidance for exchanging terminology change sets that include full semantic detail from the source terminology utilizing the CodeSystem resource.  It also addresses exchanging terminology change sets containing provisional concepts not yet incorporated in source terminologies. Analysis of semantic detail to include in a change set is informed by the Tinkar Standardized Terminology Knowledgebase (https://www.hl7.org/implement/standards/product_brief.cfm?product_id=573) Reference Model, and mappings from that model are included on CodeSystem profiles.",
      "authority" : "HL7",
      "country" : "uv",
      "history" : "http://hl7.org/fhir/uv/termchangeset/history.html",
      "language" : ["en"],
      "canonical" : "http://hl7.org/fhir/uv/termchangeset",
      "ci-build" : "http://build.fhir.org/ig/HL7/termchangeset-ig",
      "product" : ["fhir"],
      "editions" : [
        {
          "name" : "STU1 Ballot",
          "ig-version" : "1.0.0-ballot",
          "package" : "hl7.fhir.uv.termchangeset#1.0.0-ballot",
          "fhir-version" : ["4.0.1"],
          "url" : "http://hl7.org/fhir/uv/termchangeset/2024Sep"
        }
      ]
    },
    {
      "name" : "HL7 Laboratory Report",
      "category" : "Diagnostics",
      "npm-name" : "hl7.fhir.uv.lab-report",
      "description" : "Universal implementation guide for laboratory reporting using FHIR (based on FHIR document or DiagnosticReport)",
      "authority" : "HL7",
      "country" : "uv",
      "history" : "http://hl7.org/fhir/uv/lab-report/history.html",
      "language" : ["en"],
      "canonical" : "http://hl7.org/fhir/uv/lab-report",
      "ci-build" : "http://build.fhir.org/ig/HL7/uv-lab-rep-ig",
      "product" : ["fhir"],
      "editions" : [
        {
          "name" : "STU 1 Ballot",
          "ig-version" : "1.0.0-ballot",
          "package" : "hl7.fhir.uv.lab-report#1.0.0-ballot",
          "fhir-version" : ["4.0.1"],
          "url" : "http://hl7.org/fhir/uv/lab-report/2024Sep"
        }
      ]
    },
    {
      "name" : "FUT Infrastructure",
      "category" : "Frameworks",
      "npm-name" : "dk.ehealth.sundhed.fhir.ig.core",
      "description" : "The Danish eHealth Infrastructure Implementation Guide defines a set of FHIR profiles with extensions and bindings needed to create interoperable, quality-focused applications.",
      "authority" : "Den telemedicinske infrastruktur",
      "country" : "dk",
      "history" : "http://ehealth.sundhed.dk/fhir/history.html",
      "language" : ["en"],
      "canonical" : "http://ehealth.sundhed.dk/fhir",
      "ci-build" : "http://build.fhir.org/ig/fut-infrastructure/implementation-guide",
      "editions" : [
        {
          "name" : "Releases",
          "ig-version" : "3.4.1",
          "package" : "dk.ehealth.sundhed.fhir.ig.core#3.4.1",
          "fhir-version" : ["4.0.1"],
          "url" : "http://ehealth.sundhed.dk/fhir/3.4.1"
        },
        {
          "name" : "Releases",
          "ig-version" : "3.4.0",
          "package" : "dk.ehealth.sundhed.fhir.ig.core#3.4.0",
          "fhir-version" : ["4.0.1"],
          "url" : "http://ehealth.sundhed.dk/fhir/3.4.0"
        },
        {
          "name" : "Releases",
          "ig-version" : "3.3.0",
          "package" : "dk.ehealth.sundhed.fhir.ig.core#3.3.0",
          "fhir-version" : ["4.0.1"],
          "url" : "http://ehealth.sundhed.dk/fhir/3.3.0"
        },
        {
          "name" : "Releases",
          "ig-version" : "3.2.0",
          "package" : "dk.ehealth.sundhed.fhir.ig.core#3.2.0",
          "fhir-version" : ["4.0.1"],
          "url" : "http://ehealth.sundhed.dk/fhir/3.2.0"
        },
        {
          "name" : "Releases",
          "ig-version" : "3.1.0",
          "package" : "dk.ehealth.sundhed.fhir.ig.core#3.1.0",
          "fhir-version" : ["4.0.1"],
          "url" : "http://ehealth.sundhed.dk/fhir/3.1.0"
        }
      ],
      "product" : ["fhir"]
    },
    {
      "name" : "SMART Base",
      "category" : "SMART (WHO)",
      "npm-name" : "smart.who.int.base",
      "description" : "Base SMART Guidelines implementation guide to be used as the base dependency for all SMART Guidelines IGs",
      "authority" : "World Health Organization",
      "country" : "uv",
      "history" : "http://smart.who.int/base/history.html",
      "language" : ["en"],
      "canonical" : "http://smart.who.int/base",
      "ci-build" : "http://worldhealthorganization.github.io/smart-base",
      "product" : ["fhir"],
      "editions" : [
        {
          "name" : "Releases Draft",
          "ig-version" : "0.2.0",
          "package" : "smart.who.int.base#0.2.0",
          "fhir-version" : ["4.0.1"],
          "url" : "http://smart.who.int/base/0.2.0"
        }
      ]
    },
    {
      "name" : "SMART TS",
      "category" : "SMART (WHO)",
      "npm-name" : "smart.who.int.ts",
      "description" : "SMART Guidelines Terminology artifacts and resources to be used as the across all SMART Guidelines IGs",
      "authority" : "World Health Organization",
      "country" : "uv",
      "history" : "http://smart.who.int/ts/history.html",
      "language" : ["en"],
      "canonical" : "http://smart.who.int/ts",
      "ci-build" : "http://worldhealthorganization.github.io/smart-ts",
      "editions" : [
        {
          "name" : "Releases Draft",
          "ig-version" : "0.1.0",
          "package" : "smart.who.int.ts#0.1.0",
          "fhir-version" : ["4.0.1"],
          "url" : "http://smart.who.int/ts/0.1.0"
        }
      ],
      "product" : ["fhir"]
    },
    {
      "name" : "SMART ICVP",
      "category" : "SMART (WHO)",
      "npm-name" : "smart.who.int.icvp",
      "description" : "SMART Guidelines for International Certificate for Vaccination or Prophylaxis",
      "authority" : "World Health Organization",
      "country" : "uv",
      "history" : "http://smart.who.int/icvp/history.html",
      "language" : ["en"],
      "canonical" : "http://smart.who.int/icvp",
      "ci-build" : "http://worldhealthorganization.github.io/smart-icvp",
      "editions" : [
        {
          "name" : "Releases Draft",
          "ig-version" : "0.3.0",
          "package" : "smart.who.int.icvp#0.3.0",
          "fhir-version" : ["4.0.1"],
          "url" : "http://smart.who.int/icvp/0.3.0"
        }
      ],
      "product" : ["fhir"]
    },
    {
      "name" : "SMART TRUST PHW",
      "category" : "SMART (WHO)",
      "npm-name" : "smart.who.int.trust-phw",
      "description" : "Specifications for usage of Personal Health Wallet (PHW) with WHO GDHCN Trust Network",
      "authority" : "World Health Organization",
      "country" : "uv",
      "history" : "http://smart.who.int/trust-phw/history.html",
      "language" : ["en"],
      "canonical" : "http://smart.who.int/trust-phw",
      "ci-build" : "http://worldhealthorganization.github.io/smart-trust-phw",
      "editions" : [
        {
          "name" : "Releases Draft",
          "ig-version" : "0.1.0",
          "package" : "smart.who.int.trust-phw#0.1.0",
          "fhir-version" : ["4.0.1"],
          "url" : "http://smart.who.int/trust-phw/0.1.0"
        }
      ],
      "product" : ["fhir"]
    },
    {
      "name" : "WHO Digital Documentation of COVID-19 Certificates (DDCC)",
      "category" : "SMART (WHO)",
      "npm-name" : "who.ddcc",
      "description" : "This WHO Digital Documentation of COVID-19 Certificates (DDCC) Implementation Guide details how to use Health Level 7 (HL7) Fast Healthcare Interoperability Resources (FHIR) for consistent digital representation of COVID-19 certificates and interoperability",
      "authority" : "World Health Organization",
      "country" : "uv",
      "history" : "http://smart.who.int/ddcc/history.html",
      "language" : ["en"],
      "canonical" : "http://smart.who.int/ddcc",
      "ci-build" : "http://worldhealthorganization.github.io/ddcc",
      "editions" : [
        {
          "name" : "releases Draft",
          "ig-version" : "1.0.1",
          "package" : "who.ddcc#1.0.1",
          "fhir-version" : ["4.0.1"],
          "url" : "http://smart.who.int/ddcc/1.0.1"
        }
      ],
      "product" : ["fhir"]
    },
    {
      "name" : "SMART Trust",
      "category" : "Privacy / Security",
      "npm-name" : "smart.who.int.trust",
      "description" : "SMART Trust Implementation Guide",
      "authority" : "World Health Organization",
      "country" : "uv",
      "history" : "http://smart.who.int/trust/history.html",
      "language" : ["en"],
      "canonical" : "http://smart.who.int/trust",
      "ci-build" : "http://worldhealthorganization.github.io/smart-trust",
      "product" : ["fhir"],
      "editions" : [
        {
          "name" : "Releases",
          "ig-version" : "1.2.0",
          "package" : "smart.who.int.trust#1.2.0",
          "fhir-version" : ["5.0.0"],
          "url" : "http://smart.who.int/trust/1.2.0"
        }
      ]
    },
    {
      "name" : "SMART DAK IMMZ",
      "category" : "SMART (WHO)",
      "npm-name" : "smart.who.int.dak-immz",
      "description" : "SMART Guidelines Digital Adaptation Kit (DAK) for Immunizations",
      "authority" : "World Health Organization",
      "country" : "uv",
      "history" : "http://smart.who.int/dak-immz/history.html",
      "language" : ["en"],
      "canonical" : "http://smart.who.int/dak-immz",
      "ci-build" : "http://worldhealthorganization.github.io/smart-dak-immz",
      "product" : ["fhir"],
      "editions" : [
        {
          "name" : "Releases",
          "ig-version" : "1.1.0",
          "package" : "smart.who.int.dak-immz#1.1.0",
          "fhir-version" : ["4.0.1"],
          "url" : "http://smart.who.int/dak-immz/v1.1.0"
        }
      ]
    },
    {
      "name" : "SMART DAK CCC",
      "category" : "SMART (WHO)",
      "npm-name" : "smart.who.int.dak-ccc",
      "description" : "SMART Guidelines Digital Adaptation Kit (DAK) for Clinical Care in Crises (CCC)",
      "authority" : "World Health Organization",
      "country" : "uv",
      "history" : "http://smart.who.int/dak-ccc/history.html",
      "language" : ["en"],
      "canonical" : "http://smart.who.int/dak-ccc",
      "ci-build" : "http://worldhealthorganization.github.io/smart-dak-ccc",
      "product" : ["fhir"],
      "editions" : [
        {
          "name" : "Releases",
          "ig-version" : "1.0.0",
          "package" : "smart.who.int.dak-ccc#1.0.0",
          "fhir-version" : ["4.0.1"],
          "url" : "http://smart.who.int/dak-ccc/v1.0.0"
        }
      ]
    },
    {
      "name" : "SMART DAK TB",
      "category" : "SMART (WHO)",
      "npm-name" : "smart.who.int.dak-tb",
      "description" : "SMART Guidelines Digital Adaptation Kit (DAK) for tuberculosis (TB)",
      "authority" : "World Health Organization",
      "country" : "uv",
      "history" : "http://smart.who.int/dak-tb/history.html",
      "language" : ["en"],
      "canonical" : "http://smart.who.int/dak-tb",
      "ci-build" : "http://worldhealthorganization.github.io/smart-dak-tb",
      "product" : ["fhir"],
      "editions" : [
        {
          "name" : "Releases",
          "ig-version" : "1.0.1",
          "package" : "smart.who.int.dak-tb#1.0.1",
          "fhir-version" : ["4.0.1"],
          "url" : "http://smart.who.int/dak-tb/v1.0.1"
        }
      ]
    },
    {
      "name" : "SMART Verifiable IPS for Pilgrimage",
      "category" : "SMART (WHO)",
      "npm-name" : "smart.who.int.ips-pilgrimage",
      "description" : "SMART Verifiable IPS for Pilgrimage",
      "authority" : "World Health Organization",
      "country" : "uv",
      "history" : "http://smart.who.int/ips-pilgrimage/history.html",
      "language" : ["en"],
      "canonical" : "http://smart.who.int/ips-pilgrimage",
      "ci-build" : "http://worldhealthorganization.github.io/smart-ips-pilgrimage",
      "product" : ["fhir"],
      "editions" : [
        {
          "name" : "Releases",
          "ig-version" : "2.0.3",
          "package" : "smart.who.int.ips-pilgrimage#2.0.3",
          "fhir-version" : ["4.0.1"],
          "url" : "http://smart.who.int/ips-pilgrimage/2.0.3"
        }
      ]
    },
    {
      "name" : "SMART Guidelines Starter Kit",
      "category" : "SMART (WHO)",
      "npm-name" : "smart.who.int.ig-starter-kit",
      "description" : "SMART Guidelines Starter Kit",
      "authority" : "World Health Organization",
      "country" : "uv",
      "history" : "http://smart.who.int/ig-starter-kit/history.html",
      "language" : ["en"],
      "canonical" : "http://smart.who.int/ig-starter-kit",
      "ci-build" : "http://worldhealthorganization.github.io/smart-ig-starter-kit",
      "product" : ["fhir"],
      "editions" : [
        {
          "name" : "Releases",
          "ig-version" : "2.0.0",
          "package" : "smart.who.int.ig-starter-kit#2.0.0",
          "fhir-version" : ["4.0.1"],
          "url" : "http://smart.who.int/ig-starter-kit/v2.0.0"
        }
      ]
    },
    {
      "name" : "SMART DAK BDS",
      "category" : "SMART (WHO)",
      "npm-name" : "smart.who.int.dak-bds",
      "description" : "SMART Digital Adaptation Kit (DAK) for birth defects surveillance (BDS)",
      "authority" : "World Health Organization",
      "country" : "uv",
      "history" : "http://smart.who.int/dak-bds/history.html",
      "language" : ["en"],
      "canonical" : "http://smart.who.int/dak-bds",
      "ci-build" : "http://worldhealthorganization.github.io/dak-bds",
      "product" : ["fhir"],
      "editions" : [
        {
          "name" : "Releases",
          "ig-version" : "1.0.0",
          "package" : "smart.who.int.dak-bds#1.0.0",
          "fhir-version" : ["4.0.1"],
          "url" : "http://smart.who.int/dak-bds/v1.0.0"
        }
      ]
    },
    {
      "name" : "SMART PCMT",
      "category" : "SMART (WHO)",
      "npm-name" : "smart.who.int.pcmt",
      "description" : "SMART Product Catalog",
      "authority" : "World Health Organization",
      "country" : "uv",
      "history" : "http://smart.who.int/pcmt/history.html",
      "language" : ["en"],
      "canonical" : "http://smart.who.int/pcmt",
      "ci-build" : "http://worldhealthorganization.github.io/pcmt",
      "product" : ["fhir"],
      "editions" : [
        {
          "name" : "Releases",
          "ig-version" : "0.1.0",
          "package" : "smart.who.int.pcmt#0.1.0",
          "fhir-version" : ["4.0.1"],
          "url" : "http://smart.who.int/pcmt/v0.1.0"
        }
      ]
    },
    {
      "name" : "SMART DAK SMBP",
      "category" : "SMART (WHO)",
      "npm-name" : "smart.who.int.dak-smbp",
      "description" : "SMART Digital Adaptation Kit (DAK) for self-monitoring of blood pressure in pregnancy (SMBP)",
      "authority" : "World Health Organization",
      "country" : "uv",
      "history" : "http://smart.who.int/dak-smbp/history.html",
      "language" : ["en"],
      "canonical" : "http://smart.who.int/dak-smbp",
      "ci-build" : "http://worldhealthorganization.github.io/smart-dak-smbp",
      "product" : ["fhir"],
      "editions" : [
        {
          "name" : "Releases",
          "ig-version" : "1.0.0",
          "package" : "smart.who.int.dak-smbp#1.0.0",
          "fhir-version" : ["4.0.1"],
          "url" : "http://smart.who.int/dak-smbp/v1.0.0"
        }
      ]
    },
    {
      "name" : "Reference Architecture",
      "category" : "SMART (WHO)",
      "npm-name" : "smart.who.int.ra",
      "description" : "The Reference Architecture Implementation Guide to be used as a starting point for building infrastructure with the SMART Guidelines approach",
      "authority" : "World Health Organization",
      "country" : "uv",
      "history" : "http://smart.who.int/ra/history.html",
      "language" : ["en"],
      "canonical" : "http://smart.who.int/ra",
      "ci-build" : "http://worldhealthorganization.github.io/smart-ra",
      "product" : ["fhir"],
      "editions" : [
        {
          "name" : "Releases",
          "ig-version" : "0.1.0",
          "package" : "smart.who.int.ra#0.1.0",
          "fhir-version" : ["4.0.1"],
          "url" : "http://smart.who.int/ra/v0.1.0"
        }
      ]
    },
    {
      "name" : "SMART Product Dataset for Prequalified Vaccines",
      "category" : "SMART (WHO)",
      "npm-name" : "smart.who.int.pcmt-vaxprequal",
      "description" : "Data exchange specifications for Product Catalog supporting the SMART Guidelines",
      "authority" : "World Health Organization",
      "country" : "uv",
      "history" : "http://smart.who.int/pcmt-vaxprequal/history.html",
      "language" : ["en"],
      "canonical" : "http://smart.who.int/pcmt-vaxprequal",
      "ci-build" : "http://worldhealthorganization.github.io/smart-pcmt-vaxprequal",
      "product" : ["fhir"],
      "editions" : [
        {
          "name" : "Releases",
          "ig-version" : "0.2.0",
          "package" : "smart.who.int.pcmt-vaxprequal#0.2.0",
          "fhir-version" : ["4.0.1"],
          "url" : "http://smart.who.int/pcmt-vaxprequal/v0.2.0"
        }
      ]
    },
    {
      "name" : "WHO SMART Guidelines - ANC",
      "category" : "SMART (WHO)",
      "npm-name" : "smart.who.int.anc",
      "description" : "SMART Guidelines for Antenatal Care (ANC)",
      "authority" : "World Health Organization",
      "country" : "uv",
      "history" : "http://smart.who.int/anc/history.html",
      "language" : ["en"],
      "canonical" : "http://smart.who.int/anc",
      "ci-build" : "http://worldhealthorganization.github.io/smart-anc",
      "product" : ["fhir"],
      "editions" : [
        {
          "name" : "Releases",
          "ig-version" : "0.3.0",
          "package" : "smart.who.int.anc#0.3.0",
          "fhir-version" : ["4.0.1"],
          "url" : "http://smart.who.int/anc/v0.3.0"
        }
      ]
    },
    {
      "name" : "SMART DAK PNC",
      "category" : "SMART (WHO)",
      "npm-name" : "smart.who.int.dak-pnc",
      "description" : "SMART Digital Adaptation Kit (DAK) for Postnatal Care",
      "authority" : "World Health Organization",
      "country" : "uv",
      "history" : "http://smart.who.int/dak-pnc/history.html",
      "language" : ["en"],
      "canonical" : "http://smart.who.int/dak-pnc",
      "ci-build" : "http://worldhealthorganization.github.io/smart-dak-pnc",
      "product" : ["fhir"],
      "editions" : [
        {
          "name" : "Releases",
          "ig-version" : "1.0.0",
          "package" : "smart.who.int.dak-pnc#1.0.0",
          "fhir-version" : ["4.0.1"],
          "url" : "http://smart.who.int/dak-pnc/v1.0.0"
        }
      ]
    },
    {
      "name" : "DaVinci Postable Remittance FHIR Implementation Guide",
      "category" : "Financial",
      "npm-name" : "hl7.fhir.us.davinci-pr",
      "description" : "This IG provides a FHIR API to search for and retrieve a copy of a previously issued postable remittance.",
      "authority" : "HL7",
      "country" : "us",
      "history" : "http://hl7.org/fhir/us/davinci-pr/history.html",
      "language" : ["en"],
      "canonical" : "http://hl7.org/fhir/us/davinci-pr",
      "ci-build" : "http://build.fhir.org/ig/HL7/davinci-pr",
      "product" : ["fhir"],
      "editions" : [
        {
          "name" : "STU 1",
          "ig-version" : "1.0.0",
          "package" : "hl7.fhir.us.davinci-pr#1.0.0",
          "fhir-version" : ["4.0.1"],
          "url" : "http://hl7.org/fhir/us/davinci-pr/STU1"
        }
      ]
    },
    {
      "name" : "Quality Measure Implementation Guide",
      "category" : "Quality / CDS",
      "npm-name" : "hl7.fhir.uv.cqm",
      "description" : "The Quality Measure Implementation Guide (QM IG) describes an approach to representing Quality Measures (QMs) using the FHIR Clinical Reasoning Module and Clinical Quality Language (CQL). This Implementation Guide can be used for multiple use cases across many domains.",
      "authority" : "HL7",
      "country" : "uv",
      "history" : "http://hl7.org/fhir/uv/cqm/history.html",
      "language" : ["en"],
      "canonical" : "http://hl7.org/fhir/uv/cqm",
      "ci-build" : "http://build.fhir.org/ig/HL7/fhir-cqm",
      "product" : ["fhir"],
      "editions" : [
        {
          "name" : "STU 1",
          "ig-version" : "1.0.0",
          "package" : "hl7.fhir.uv.cqm#1.0.0",
          "fhir-version" : ["4.0.1"],
          "url" : "http://hl7.org/fhir/uv/cqm/STU1"
        }
      ]
    },
    {
      "name" : "How to Publish a FHIR Implementation Guide",
      "category" : "Infrastructure",
      "npm-name" : "ca.argentixinfo.howtopub",
      "description" : "An instruction guide showing how to use the HL7 IG Publisher's -go-publish feature to publish an implementation guide to a website.",
      "authority" : "Argentix Informatics, Inc.",
      "country" : "ca",
      "history" : "http://argentixinfo.com/ig/howtopub/history.html",
      "language" : ["en"],
      "canonical" : "http://argentixinfo.com/ig/howtopub",
      "ci-build" : "http://build.fhir.org/ig/ElliotSilver/how-to-publish",
      "product" : ["fhir"],
      "editions" : [
        {
          "name" : "Release 1",
          "ig-version" : "1.1.0",
          "package" : "ca.argentixinfo.howtopub#1.1.0",
          "fhir-version" : ["4.0.1"],
          "url" : "http://argentixinfo.com/ig/howtopub/1.1.0"
        }
      ]
    },
    {
      "name" : "Standard Personal Health Record",
      "category" : "Personal Healthcare",
      "npm-name" : "hl7.fhir.uv.phr",
      "description" : "A specifcation for a standard personal health record file format, for collecting and assembling longitudinal records from multiple EHR vendors.",
      "authority" : "HL7",
      "country" : "uv",
      "history" : "http://hl7.org/fhir/uv/phr/history.html",
      "language" : ["en"],
      "canonical" : "http://hl7.org/fhir/uv/phr",
      "ci-build" : "http://build.fhir.org/ig/HL7/personal-health-record-format-ig",
      "product" : ["fhir"],
      "editions" : [
        {
          "name" : "STU1 Ballot",
          "ig-version" : "1.0.0-ballot2",
          "package" : "hl7.fhir.uv.phr#1.0.0-ballot2",
          "fhir-version" : ["4.0.1"],
          "url" : "http://hl7.org/fhir/uv/phr/2025May"
        }
      ]
    },
    {
      "name" : "FHIRPath Specification",
      "category" : "Infrastructure",
      "npm-name" : "hl7.fhirpath",
      "description" : "FHIRPath specification",
      "authority" : "HL7",
      "country" : "uv",
      "history" : "http://hl7.org/fhirpath/history.html",
      "language" : ["en"],
      "canonical" : "http://hl7.org/fhirpath",
      "ci-build" : "http://build.fhir.org/ig/HL7/FHIRPath",
      "product" : ["fhir"],
      "editions" : [
        {
          "name" : "R2 Ballot",
          "ig-version" : "3.0.0-ballot",
          "package" : "hl7.fhirpath#3.0.0-ballot",
          "fhir-version" : ["4.0.1"],
          "url" : "http://hl7.org/fhirpath/2025Jan"
        }
      ]
    },
    {
      "name" : "CH VACD (R4)",
      "category" : "National Base",
      "npm-name" : "ch.fhir.ig.ch-vacd",
      "description" : "The CH VACD implementation guide describes the FHIR representation of the defined documents for the exchange of immuniuzation",
      "authority" : "HL7 Switzerland",
      "country" : "ch",
      "history" : "http://fhir.ch/ig/ch-vacd/history.html",
      "language" : ["en"],
      "canonical" : "http://fhir.ch/ig/ch-vacd",
      "ci-build" : "http://build.fhir.org/ig/hl7ch/ch-vacd",
      "product" : ["fhir"],
      "editions" : [
        {
          "name" : "STU 5",
          "ig-version" : "5.0.0",
          "package" : "ch.fhir.ig.ch-vacd#5.0.0",
          "fhir-version" : ["4.0.1"],
          "url" : "http://fhir.ch/ig/ch-vacd/5.0.0"
        }
      ]
    },
    {
      "name" : "CH-AllergyIntolerance (R4)",
      "category" : "National Base",
      "npm-name" : "ch.fhir.ig.ch-allergyintolerance",
      "description" : "Swiss Implementation Guide for Allergy & Intolerance based on the recommendations of the interprofessional working group EPR (IPAG).",
      "authority" : "HL7 Switzerland",
      "country" : "ch",
      "history" : "http://fhir.ch/ig/ch-allergyintolerance/history.html",
      "language" : ["en"],
      "canonical" : "http://fhir.ch/ig/ch-allergyintolerance",
      "ci-build" : "http://build.fhir.org/ig/hl7ch/ch-allergyintolerance",
      "product" : ["fhir"],
      "editions" : [
        {
          "name" : "STU 3",
          "ig-version" : "3.0.0",
          "package" : "ch.fhir.ig.ch-allergyintolerance#3.0.0",
          "fhir-version" : ["4.0.1"],
          "url" : "http://fhir.ch/ig/ch-allergyintolerance/3.0.0"
        }
      ]
    },
    {
      "name" : "CH LAB-Order (R4)",
      "category" : "National Base",
      "npm-name" : "ch.fhir.ig.ch-lab-order",
      "description" : "Swiss Implementation Guide for the exchange of order data in the laboratory sector.",
      "authority" : "HL7 Switzerland",
      "country" : "ch",
      "history" : "http://fhir.ch/ig/ch-lab-order/history.html",
      "language" : ["en"],
      "canonical" : "http://fhir.ch/ig/ch-lab-order",
      "ci-build" : "http://build.fhir.org/ig/hl7ch/ch-lab-order",
      "editions" : [
        {
          "name" : "STU 2",
          "ig-version" : "2.0.0",
          "package" : "ch.fhir.ig.ch-lab-order#2.0.0",
          "fhir-version" : ["4.0.1"],
          "url" : "http://fhir.ch/ig/ch-lab-order/2.0.0"
        }
      ]
    },
    {
      "name" : "CH eTOC (R4)",
      "category" : "National Base",
      "npm-name" : "ch.fhir.ig.ch-etoc",
      "description" : "Transition of Care Implementation Guide based on the IPAG report.",
      "authority" : "HL7 Switzerland",
      "country" : "ch",
      "history" : "http://fhir.ch/ig/ch-etoc/history.html",
      "language" : ["en"],
      "canonical" : "http://fhir.ch/ig/ch-etoc",
      "ci-build" : "http://build.fhir.org/ig/hl7ch/ch-etoc",
      "product" : ["fhir"],
      "editions" : [
        {
          "name" : "STU 3",
          "ig-version" : "3.0.0",
          "package" : "ch.fhir.ig.ch-etoc#3.0.0",
          "fhir-version" : ["4.0.1"],
          "url" : "http://fhir.ch/ig/ch-etoc/3.0.0"
        }
      ]
    },
    {
      "name" : "CH ATC (R4)",
      "category" : "National Base",
      "npm-name" : "ch.fhir.ig.ch-atc",
      "description" : "The profile CH ATC defines the audit trail consumption requirements for the EPR in Switzerland which a community has to provide for a patients audit trail.",
      "authority" : "FOPH",
      "country" : "ch",
      "history" : "http://fhir.ch/ig/ch-atc/history.html",
      "language" : ["en"],
      "canonical" : "http://fhir.ch/ig/ch-atc",
      "ci-build" : "http://build.fhir.org/ig/ehealthsuisse/ch-atc",
      "product" : ["fhir"],
      "editions" : [
        {
          "name" : "Draft Draft",
          "ig-version" : "3.3.0",
          "package" : "ch.fhir.ig.ch-atc#3.3.0",
          "fhir-version" : ["4.0.1"],
          "url" : "http://fhir.ch/ig/ch-atc/3.3.0"
        }
      ]
    },
    {
      "name" : "Observations of notifiable communicable infectious diseases",
      "category" : "Medication / Immunization",
      "npm-name" : "ch.fhir.ig.ch-elm",
      "description" : "CH ELM is a project of the Swiss Federal Office of Public Health (FOPH), Communicable Diseases Division, to enable laboratories to send their observations of notifiable communicable infectious diseases to the FOPH electronically.",
      "authority" : "FOPH",
      "country" : "ch",
      "history" : "http://fhir.ch/ig/ch-elm/history.html",
      "language" : ["en"],
      "canonical" : "http://fhir.ch/ig/ch-elm",
      "ci-build" : "http://build.fhir.org/ig/ahdis/ch-elm/index.html",
      "product" : ["fhir"],
      "editions" : [
        {
          "name" : "STU 1",
          "ig-version" : "1.7.0",
          "package" : "ch.fhir.ig.ch-elm#1.7.0",
          "fhir-version" : ["4.0.1"],
          "url" : "http://fhir.ch/ig/ch-elm/1.7.0"
        }
      ]
    },
    {
      "name" : "CH LAB-Report (R4)",
      "category" : "National Base",
      "npm-name" : "ch.fhir.ig.ch-lab-report",
      "description" : "Implementation Guide for Laboratory Reports in Switzerland.",
      "authority" : "HL7 Switzerland",
      "country" : "ch",
      "history" : "http://fhir.ch/ig/ch-lab-report/history.html",
      "language" : ["en"],
      "canonical" : "http://fhir.ch/ig/ch-lab-report",
      "ci-build" : "http://build.fhir.org/ig/hl7ch/ch-lab-report",
      "product" : ["fhir"],
      "editions" : [
        {
          "name" : "STU 1",
          "ig-version" : "1.0.0",
          "package" : "ch.fhir.ig.ch-lab-report#1.0.0",
          "fhir-version" : ["4.0.1"],
          "url" : "http://fhir.ch/ig/ch-lab-report/1.0.0"
        }
      ]
    },
    {
      "name" : "FHIR eMedication exchange formats for the implementation effort of CARA within its EPR community",
      "category" : "Medications / Immunizations",
      "npm-name" : "ch.fhir.ig.ch-emed-epr",
      "description" : "FHIR eMedication exchange formats for the implementation effort of CARA within its EPR community.",
      "authority" : "CARA",
      "country" : "ch",
      "history" : "http://fhir.ch/ig/ch-emed-epr/history.html",
      "language" : ["en"],
      "canonical" : "http://fhir.ch/ig/ch-emed-epr",
      "ci-build" : "http://build.fhir.org/ig/CARA-ch/ch-emed-epr",
      "editions" : [
        {
          "name" : "STU1",
          "ig-version" : "1.0.0",
          "package" : "ch.fhir.ig.ch-emed-epr#1.0.0",
          "fhir-version" : ["4.0.1"],
          "url" : "http://fhir.ch/ig/ch-emed-epr/1.0.0"
        }
      ]
    },
    {
      "name" : "CH Term (R4)",
      "category" : "National Base",
      "npm-name" : "ch.fhir.ig.ch-term",
      "description" : "FHIR implementation guide containing terminology that is used in Switzerland for the core profiles, various exchange formats and also in the context of the Swiss electronic patient record (EPR).",
      "authority" : "HL7 Switzerland",
      "country" : "ch",
      "history" : "http://fhir.ch/ig/ch-term/history.html",
      "language" : ["en"],
      "canonical" : "http://fhir.ch/ig/ch-term",
      "ci-build" : "http://build.fhir.org/ig/hl7ch/ch-term",
      "product" : ["fhir"],
      "editions" : [
        {
          "name" : "STU",
          "ig-version" : "3.1.0",
          "package" : "ch.fhir.ig.ch-term#3.1.0",
          "fhir-version" : ["4.0.1"],
          "url" : "http://fhir.ch/ig/ch-term/3.1.0"
        }
      ]
    },
    {
      "name" : "CH EPR FHIR (R4)",
      "category" : "National Base",
      "npm-name" : "ch.fhir.ig.ch-epr-fhir",
      "description" : "This national extension provides a FHIR based API for the Swiss EPR by extending the IHE FHIR based mobile profiles.",
      "authority" : "FOPH",
      "country" : "ch",
      "history" : "http://fhir.ch/ig/ch-epr-fhir/history.html",
      "language" : ["en"],
      "canonical" : "http://fhir.ch/ig/ch-epr-fhir",
      "ci-build" : "http://build.fhir.org/ig/ehealthsuisse/ch-epr-fhir",
      "product" : ["fhir"],
      "editions" : [
        {
          "name" : "DSTU 4",
          "ig-version" : "4.0.1",
          "package" : "ch.fhir.ig.ch-epr-fhir#4.0.1",
          "fhir-version" : ["4.0.1"],
          "url" : "http://fhir.ch/ig/ch-epr-fhir/4.0.1"
        }
      ]
    },
    {
      "name" : "CH IPS (R4)",
      "category" : "National Base",
      "npm-name" : "ch.fhir.ig.ch-ips",
      "description" : "Swiss IPS based on the International Patient Summary Implementation Guide.",
      "authority" : "HL7 Switzerland",
      "country" : "ch",
      "history" : "http://fhir.ch/ig/ch-ips/history.html",
      "language" : ["en"],
      "canonical" : "http://fhir.ch/ig/ch-ips",
      "ci-build" : "http://build.fhir.org/ig/hl7ch/ch-ips/index.html",
      "product" : ["fhir"],
      "editions" : [
        {
          "name" : "STU 1",
          "ig-version" : "1.0.0",
          "package" : "ch.fhir.ig.ch-ips#1.0.0",
          "fhir-version" : ["4.0.1"],
          "url" : "http://fhir.ch/ig/ch-ips/1.0.0"
        }
      ]
    },
    {
      "name" : "CH RAD-Order (R4)",
      "category" : "National Base",
      "npm-name" : "ch.fhir.ig.ch-rad-order",
      "description" : "Based on the CH ORF Implementation Guide for Order & Referral in the Radiology domain to achieve a syntactical and semantically consistent cross enterprise information exchange.",
      "authority" : "HL7 Switzerland",
      "country" : "ch",
      "history" : "http://fhir.ch/ig/ch-rad-order/history.html",
      "language" : ["en"],
      "canonical" : "http://fhir.ch/ig/ch-rad-order",
      "ci-build" : "http://build.fhir.org/ig/hl7ch/ch-rad-order",
      "product" : ["fhir"],
      "editions" : [
        {
          "name" : "STU 2",
          "ig-version" : "2.0.0",
          "package" : "ch.fhir.ig.ch-rad-order#2.0.0",
          "fhir-version" : ["4.0.1"],
          "url" : "http://fhir.ch/ig/ch-rad-order/2.0.0"
        }
      ]
    },
    {
      "name" : "HL7® Austria FHIR® Core Implementation Guide",
      "category" : "National Base",
      "npm-name" : "hl7.at.fhir.core.r5",
      "description" : "A FHIR® Implementation Guide for the HL7® Austria FHIR® Core Profiles.",
      "authority" : "HL7 Austria",
      "country" : "at",
      "history" : "http://hl7.at/fhir/HL7ATCoreProfiles/5.0.0/history.html",
      "language" : ["en"],
      "canonical" : "http://hl7.at/fhir/HL7ATCoreProfiles/5.0.0",
      "ci-build" : "http://build.fhir.org/ig/HL7Austria/HL7-AT-FHIR-Core-R5",
      "product" : ["fhir"],
      "editions" : [
        {
          "name" : "STU2",
          "ig-version" : "2.0.0",
          "package" : "hl7.at.fhir.core.r5#2.0.0",
          "fhir-version" : ["5.0.0"],
          "url" : "http://hl7.at/fhir/HL7ATCoreProfiles/5.0.0/2.0.0"
        }
      ]
    },
    {
      "name" : "HL7® Austria FHIR® Core Implementation Guide",
      "category" : "National Base",
      "npm-name" : "hl7.at.fhir.core.r4",
      "description" : "A FHIR® Implementation Guide for the HL7® Austria FHIR® Core Profiles.",
      "authority" : "HL7 Austria",
      "country" : "at",
      "history" : "http://hl7.at/fhir/HL7ATCoreProfiles/4.0.1/history.html",
      "language" : ["en"],
      "canonical" : "http://hl7.at/fhir/HL7ATCoreProfiles/4.0.1",
      "ci-build" : "http://build.fhir.org/ig/HL7Austria/HL7-AT-FHIR-Core-R4",
      "product" : ["fhir"],
      "editions" : [
        {
          "name" : "STU2",
          "ig-version" : "2.0.0",
          "package" : "hl7.at.fhir.core.r4#2.0.0",
          "fhir-version" : ["4.0.1"],
          "url" : "http://hl7.at/fhir/HL7ATCoreProfiles/4.0.1/2.0.0"
        }
      ]
    },
    {
      "name" : "HL7 Terminology Ecosystem IG",
      "category" : "Infrastructure",
      "npm-name" : "hl7.fhir.uv.tx-ecosystem",
      "description" : "Terminology Ecosystem documentation and test cases",
      "authority" : "HL7",
      "country" : "uv",
      "history" : "http://hl7.org/fhir/uv/tx-ecosystem/history.html",
      "language" : ["en"],
      "canonical" : "http://hl7.org/fhir/uv/tx-ecosystem",
      "ci-build" : "http://build.fhir.org/ig/HL7/fhir-tx-ecosystem-ig",
      "product" : ["fhir"],
      "editions" : [
        {
          "name" : "Releases Informative",
          "ig-version" : "1.8.0",
          "package" : "hl7.fhir.uv.tx-ecosystem#1.8.0",
          "fhir-version" : ["5.0.0"],
          "url" : "http://hl7.org/fhir/uv/tx-ecosystem/1.8.0"
        }
      ]
    },
    {
      "name" : "HL7 FHIR Implementation Guide: DK SMART",
      "category" : "National Base",
      "npm-name" : "hl7.fhir.dk.smart",
      "description" : "Base danish national implementation guide for SMART",
      "authority" : "HL7 Denmark",
      "country" : "dk",
      "history" : "http://hl7.dk/fhir/smart/history.html",
      "language" : ["en"],
      "canonical" : "http://hl7.dk/fhir/smart",
      "ci-build" : "http://build.fhir.org/ig/hl7dk/dk-smart",
      "product" : ["fhir"],
      "editions" : [
        {
          "name" : "Release",
          "ig-version" : "1.0.0",
          "package" : "hl7.fhir.dk.smart#1.0.0",
          "fhir-version" : ["4.0.1"],
          "url" : "http://hl7.dk/fhir/smart/1.0.0"
        }
      ]
    },
    {
      "name" : "CDS Hooks Specification",
      "category" : "Clinical Decision Support",
      "npm-name" : "hl7.fhir.uv.cds-hooks",
      "description" : "CDA-Hooks Specification",
      "authority" : "HL7",
      "country" : "uv",
      "history" : "http://cds-hooks.hl7.org/history.html",
      "language" : ["en"],
      "canonical" : "http://cds-hooks.hl7.org",
      "ci-build" : "http://build.fhir.org/ig/HL7/cds-hooks",
      "product" : ["fhir"],
      "editions" : [
        {
          "name" : "STU2",
          "ig-version" : "2.0.1",
          "package" : "hl7.fhir.uv.cds-hooks#2.0.1",
          "fhir-version" : ["4.0.1"],
          "url" : "http://cds-hooks.hl7.org/STU2"
        }
      ]
    },
    {
      "name" : "CDS Hooks Hook Library",
      "category" : "Clinical Decision Support",
      "npm-name" : "hl7.fhir.uv.cds-hooks-library",
      "description" : "CDS Hooks Hook Library",
      "authority" : "HL7",
      "country" : "uv",
      "history" : "http://cds-hooks.hl7.org/hooks/history.html",
      "language" : ["en"],
      "canonical" : "http://cds-hooks.hl7.org/hooks",
      "ci-build" : "http://build.fhir.org/ig/HL7/cds-hooks-library",
      "product" : ["fhir"],
      "editions" : [
        {
          "name" : "STU1",
          "ig-version" : "1.0.1",
          "package" : "hl7.fhir.uv.cds-hooks-library#1.0.1",
          "fhir-version" : ["4.0.1"],
          "url" : "http://cds-hooks.hl7.org/hooks/STU1"
        }
      ]
    },
    {
      "name" : "NIHDI Terminology Profiles for Belgium",
      "category" : "National Base",
      "npm-name" : "hl7.fhir.be.nihdi-terminology",
      "description" : "NIHDI Terminology Profiles for Belgium",
      "authority" : "eHealth Platform (BE)",
      "country" : "be",
      "history" : "https://www.ehealth.fgov.be/standards/fhir/nihdi-terminology/history.html",
      "language" : ["en"],
      "canonical" : "https://www.ehealth.fgov.be/standards/fhir/nihdi-terminology",
      "ci-build" : "http://build.fhir.org/ig/hl7-be/nihdi-terminology",
      "product" : ["fhir"],
      "editions" : [
        {
          "name" : "Trial Use",
          "ig-version" : "1.0.0",
          "package" : "hl7.fhir.be.nihdi-terminology#1.0.0",
          "fhir-version" : ["4.0.1"],
          "url" : "https://www.ehealth.fgov.be/standards/fhir/nihdi-terminology/1.0.0"
        }
      ]
    },
    {
      "name" : "PACIO Transitions of Care Implementation Guide",
      "category" : "Clinical Documents",
      "npm-name" : "hl7.fhir.us.pacio-toc",
      "description" : "Transitions of Care Implementation Guide",
      "authority" : "HL7",
      "country" : "us",
      "history" : "http://hl7.org/fhir/us/pacio-toc/history.html",
      "language" : ["en"],
      "canonical" : "http://hl7.org/fhir/us/pacio-toc",
      "ci-build" : "http://build.fhir.org/ig/HL7/fhir-transitions-of-care-ig",
      "product" : ["fhir"],
      "editions" : [
        {
          "name" : "STU 1 Ballot",
          "ig-version" : "1.0.0-ballot",
          "package" : "hl7.fhir.us.pacio-toc#1.0.0-ballot",
          "fhir-version" : ["4.0.1"],
          "url" : "http://hl7.org/fhir/us/pacio-toc/2025May"
        }
      ]
    },
    {
      "name" : "US Situational Awareness Framework for Reporting (US SAFR) Implementation Guide",
      "category" : "Public Health",
      "npm-name" : "hl7.fhir.us.safr",
      "description" : "Situational Awareness Framework for Reporting (US SAFR)",
      "authority" : "HL7",
      "country" : "us",
      "history" : "http://hl7.org/fhir/us/safr/history.html",
      "language" : ["en"],
      "canonical" : "http://hl7.org/fhir/us/safr",
      "ci-build" : "http://build.fhir.org/ig/HL7/us-safr",
      "product" : ["fhir"],
      "editions" : [
        {
          "name" : "STU 1 Ballot",
          "ig-version" : "1.0.0-ballot",
          "package" : "hl7.fhir.us.safr#1.0.0-ballot",
          "fhir-version" : ["4.0.1"],
          "url" : "http://hl7.org/fhir/us/safr/2025May"
        }
      ]
    },
    {
      "name" : "Person-Centered Outcomes (PCO) Implementation Guide",
      "category" : "Care Management",
      "npm-name" : "hl7.fhir.us.pco",
      "description" : "Person-Centered Outcomes (PCO) Implementation Guide",
      "authority" : "HL7",
      "country" : "us",
      "history" : "http://hl7.org/fhir/us/pco/history.html",
      "language" : ["en"],
      "canonical" : "http://hl7.org/fhir/us/pco",
      "ci-build" : "http://build.fhir.org/ig/HL7/pco-ig",
      "product" : ["fhir"],
      "editions" : [
        {
          "name" : "STU 1 Ballot",
          "ig-version" : "1.0.0-ballot",
          "package" : "hl7.fhir.us.pco#1.0.0-ballot",
          "fhir-version" : ["4.0.1"],
          "url" : "http://hl7.org/fhir/us/pco/2025May"
        }
      ]
    },
    {
      "name" : "Continuous Glucose Monitoring",
      "category" : "Diagnostics",
      "npm-name" : "hl7.fhir.uv.cgm",
      "description" : "Continuous Glucose Monitoring",
      "authority" : "HL7",
      "country" : "uv",
      "history" : "http://hl7.org/fhir/uv/cgm/history.html",
      "language" : ["en"],
      "canonical" : "http://hl7.org/fhir/uv/cgm",
      "ci-build" : "http://build.fhir.org/ig/HL7/cgm",
      "product" : ["fhir"],
      "editions" : [
        {
          "name" : "STU 1",
          "ig-version" : "1.0.0",
          "package" : "hl7.fhir.uv.cgm#1.0.0",
          "fhir-version" : ["4.0.1"],
          "url" : "http://hl7.org/fhir/uv/cgm/STU1"
        }
      ]
    },
    {
      "name" : "Common CQL Assets for FHIR (US-Based)",
      "category" : "Quality/CDS",
      "npm-name" : "hl7.fhir.us.cql",
      "description" : "Common CQL Assets for FHIR",
      "authority" : "HL7",
      "country" : "us",
      "history" : "http://hl7.org/fhir/us/cql/history.html",
      "language" : ["en"],
      "canonical" : "http://hl7.org/fhir/us/cql",
      "ci-build" : "http://build.fhir.org/ig/HL7/us-cql-ig",
      "product" : ["fhir"],
      "editions" : [
        {
          "name" : "Informative 1 Informative",
          "ig-version" : "1.0.0",
          "package" : "hl7.fhir.us.cql#1.0.0",
          "fhir-version" : ["4.0.1"],
          "url" : "http://hl7.org/fhir/us/cql/Informative1"
        }
      ]
    },
    {
      "name" : "Clinical Order Workflows",
      "category" : "Care Management",
      "npm-name" : "hl7.fhir.uv.cow",
      "description" : "Clinical Order Workflows",
      "authority" : "HL7",
      "country" : "uv",
      "history" : "http://hl7.org/fhir/uv/cow/history.html",
      "language" : ["en"],
      "canonical" : "http://hl7.org/fhir/uv/cow",
      "ci-build" : "http://build.fhir.org/ig/HL7/fhir-cow-ig",
      "product" : ["fhir"],
      "editions" : [
        {
          "name" : "STU 1 Ballot",
          "ig-version" : "1.0.0-ballot",
          "package" : "hl7.fhir.uv.cow#1.0.0-ballot",
          "fhir-version" : ["4.0.1"],
          "url" : "http://hl7.org/fhir/uv/cow/2025May"
        }
      ]
    },
    {
      "name" : "HL7 Electronic Health Record System Functional Model, Release 2.1.1",
      "category" : "EHR-S Family",
      "npm-name" : "hl7.ehrs.uv.ehrsfmr2",
      "description" : "Electronic Health Record System Functional Model",
      "authority" : "HL7",
      "country" : "uv",
      "history" : "http://hl7.org/ehrs/uv/ehrsfmr2/history.html",
      "language" : ["en"],
      "canonical" : "http://hl7.org/ehrs/uv/ehrsfmr2",
      "ci-build" : "http://build.fhir.org/ig/HL7/ehrsfm-ig",
      "product" : ["fhir"],
      "editions" : [
        {
          "name" : "Normative 1 Ballot",
          "ig-version" : "2.1.1-ballot",
          "package" : "hl7.ehrs.uv.ehrsfmr2#2.1.1-ballot",
          "fhir-version" : ["5.0.0"],
          "url" : "http://hl7.org/ehrs/uv/ehrsfmr2/2025May"
        }
      ]
    },
    {
      "name" : "HL7 Personal Health Record System Functional Model, Release 2",
      "category" : "EHR-S Family",
      "npm-name" : "hl7.ehrs.uv.phrsfmr2",
      "description" : "Personal Health Record System Functional Model",
      "authority" : "HL7",
      "country" : "uv",
      "history" : "http://hl7.org/ehrs/uv/phrsfmr2/history.html",
      "language" : ["en"],
      "canonical" : "http://hl7.org/ehrs/uv/phrsfmr2",
      "ci-build" : "http://build.fhir.org/ig/HL7/phrsfm-ig",
      "product" : ["fhir"],
      "editions" : [
        {
          "name" : "Normative 1 Ballot",
          "ig-version" : "2.0.1-ballot",
          "package" : "hl7.ehrs.uv.phrsfmr2#2.0.1-ballot",
          "fhir-version" : ["5.0.0"],
          "url" : "http://hl7.org/ehrs/uv/phrsfmr2/2025May"
        }
      ]
    },
    {
      "name" : "MyHealth@Eu Laboratory Report",
      "category" : "Laboratory Report",
      "npm-name" : "myhealth.eu.fhir.laboratory",
      "description" : "MyHealth@EU Laboratory Report Implementaion Guide for European Cross border services.",
      "authority" : "eHMSEG STF Architecture WG",
      "country" : "eu",
      "history" : "http://fhir.ehdsi.eu/laboratory/history.html",
      "language" : ["en"],
      "canonical" : "http://fhir.ehdsi.eu/laboratory",
      "ci-build" : "https://build-fhir.ehdsi.eu/laboratory",
      "editions" : [
        {
          "name" : "MyHealth@EU wave 8 trial use release",
          "ig-version" : "0.1.1",
          "package" : "myhealth.eu.fhir.laboratory#0.1.1",
          "fhir-version" : ["4.0.1"],
          "url" : "http://fhir.ehdsi.eu/laboratory/0.1.1"
        }
      ]
    },
    {
      "name" : "Dk Terminology for XDS Metadata",
      "category" : "Clinical Documents",
      "npm-name" : "medcom.fhir.dk.xdsmetadata",
      "description" : "MedCom Terminology for XDS Metadata",
      "authority" : "MedCom",
      "country" : "dk",
      "history" : "http://medcomfhir.dk/ig/xdsmetadata/history.html",
      "language" : ["en"],
      "canonical" : "http://medcomfhir.dk/ig/xdsmetadata",
      "ci-build" : "http://build.fhir.org/ig/medcomdk/dk-medcom-xds-metadata",
      "product" : ["fhir"],
      "editions" : [
        {
          "name" : "Release",
          "ig-version" : "1.0.1",
          "package" : "medcom.fhir.dk.xdsmetadata#1.0.1",
          "fhir-version" : ["4.0.1"],
          "url" : "http://medcomfhir.dk/ig/xdsmetadata/1.0.1"
        },
        {
          "name" : "Release",
          "ig-version" : "1.0.0",
          "package" : "medcom.fhir.dk.xdsmetadata#1.0.0",
          "fhir-version" : ["4.0.1"],
          "url" : "http://medcomfhir.dk/ig/xdsmetadata/1.0.0"
        }
      ]
    },
    {
      "name" : "HL7 Europe Base and Core (R4)",
      "category" : "Regional Base",
      "npm-name" : "hl7.fhir.eu.base",
      "description" : "This guide lists the base and core profiles - FHIR R4 - specified for the European REALM.",
      "authority" : "HL7 Europe",
      "country" : "eu",
      "history" : "http://hl7.eu/fhir/base/history.html",
      "language" : ["en"],
      "canonical" : "http://hl7.eu/fhir/base",
      "ci-build" : "http://build.fhir.org/ig/hl7-eu/base",
      "product" : ["fhir"],
      "editions" : [
        {
          "name" : "STU 1.0",
          "ig-version" : "0.1.0",
          "package" : "hl7.fhir.eu.base#0.1.0",
          "fhir-version" : ["4.0.1"],
          "url" : "http://hl7.eu/fhir/base/0.1.0"
        }
      ]
    },
    {
      "name" : "HL7 Europe Base and Core (R5)",
      "category" : "Regional Base",
      "npm-name" : "hl7.fhir.eu.base-r5",
      "description" : "This guide lists the base and core profiles  - FHIR R5 - specified for the European REALM.",
      "authority" : "HL7 Europe",
      "country" : "eu",
      "history" : "http://hl7.eu/fhir/base-r5/history.html",
      "language" : ["en"],
      "canonical" : "http://hl7.eu/fhir/base-r5",
      "ci-build" : "http://build.fhir.org/ig/hl7-eu/base-r5",
      "product" : ["fhir"],
      "editions" : [
        {
          "name" : "STU 1.0",
          "ig-version" : "0.1.0",
          "package" : "hl7.fhir.eu.base-r5#0.1.0",
          "fhir-version" : ["5.0.0"],
          "url" : "http://hl7.eu/fhir/base-r5/0.1.0"
        }
      ]
    },
    {
      "name" : "HL7 Europe Imaging Study Report",
      "category" : "Imaging",
      "npm-name" : "hl7.fhir.eu.imaging-r5",
      "description" : "This implementation guide specifies imaging study data in the European context, as defined in eHN Imaging Studies and Reports and refined by XtEHR Imaging Logical Model, as a FHIR model.",
      "authority" : "HL7 Europe",
      "country" : "eu",
      "history" : "http://hl7.eu/fhir/imaging-r5/history.html",
      "language" : ["en"],
      "canonical" : "http://hl7.eu/fhir/imaging-r5",
      "ci-build" : "http://build.fhir.org/ig/hl7-eu/imaging-r5",
      "product" : ["fhir"],
      "editions" : [
        {
          "name" : "STU 1 Preview",
          "ig-version" : "0.1.0-snapshot1",
          "package" : "hl7.fhir.eu.imaging-r5#0.1.0-snapshot1",
          "fhir-version" : ["5.0.0"],
          "url" : "http://hl7.eu/fhir/imaging-r5/0.1.0-snapshot1"
        }
      ]
    },
    {
      "name" : "HL7 Europe Hospital Discharge Report",
      "category" : "Discharge Report",
      "npm-name" : "hl7.fhir.eu.hdr",
      "description" : "This implementation guide specifies the Hospital Discharge Report in the European context, as defined in eHN Hospital Discharge Report guidelines.",
      "authority" : "HL7 Europe",
      "country" : "eu",
      "history" : "http://hl7.eu/fhir/hdr/history.html",
      "language" : ["en"],
      "canonical" : "http://hl7.eu/fhir/hdr",
      "ci-build" : "http://build.fhir.org/ig/hl7-eu/hdr",
      "product" : ["fhir"],
      "editions" : [
        {
          "name" : "STU 1 Ballot",
          "ig-version" : "0.1.0-ballot",
          "package" : "hl7.fhir.eu.hdr#0.1.0-ballot",
          "fhir-version" : ["4.0.1"],
          "url" : "http://hl7.eu/fhir/hdr/0.1.0-ballot"
        }
      ]
    },
    {
      "name" : "HL7 Europe Medication Prescription and Dispense",
      "category" : "Medication Management",
      "npm-name" : "hl7.fhir.eu.mpd",
      "description" : "This guide describes how to represent in HL7 FHIR Prescription and Dispense in the European context. (FHIR R4)",
      "authority" : "HL7 Europe",
      "country" : "eu",
      "history" : "http://hl7.eu/fhir/mpd/history.html",
      "language" : ["en"],
      "canonical" : "http://hl7.eu/fhir/mpd",
      "ci-build" : "http://build.fhir.org/ig/hl7-eu/mpd",
      "product" : ["fhir"],
      "editions" : [
        {
          "name" : "STU 1 Ballot",
          "ig-version" : "0.1.0-ballot",
          "package" : "hl7.fhir.eu.mpd#0.1.0-ballot",
          "fhir-version" : ["4.0.1"],
          "url" : "http://hl7.eu/fhir/mpd/0.1.0-ballot"
        }
      ]
    },
    {
      "name" : "HL7 Europe Medication Prescription and Dispense",
      "category" : "Medication Management",
      "npm-name" : "hl7.fhir.eu.mpd-r5",
      "description" : "This guide describes how to represent in HL7 FHIR Prescription and Dispense in the European context. (FHIR R5)",
      "authority" : "HL7 Europe",
      "country" : "eu",
      "history" : "http://hl7.eu/fhir/mpd-r5/history.html",
      "language" : ["en"],
      "canonical" : "http://hl7.eu/fhir/mpd-r5",
      "ci-build" : "http://build.fhir.org/ig/hl7-eu/mpd-r5",
      "product" : ["fhir"],
      "editions" : [
        {
          "name" : "STU 1 Ballot",
          "ig-version" : "0.1.0-ballot",
          "package" : "hl7.fhir.eu.mpd-r5#0.1.0-ballot",
          "fhir-version" : ["5.0.0"],
          "url" : "http://hl7.eu/fhir/mpd-r5/0.1.0-ballot"
        }
      ]
    },
    {
      "name" : "xShare Project xShare Project IPS+ Implementation Guide",
      "category" : "EHDS",
      "npm-name" : "hl7.eu.fhir.xshare-ips-plus",
      "description" : "This guide provides instructions to help you understand and implement your product in accordance with the xShare IPS+, facilitating in the access and adoption of the selected specifications.",
      "authority" : "xShare project",
      "country" : "eu",
      "history" : "http://hl7.eu/fhir/ig/xshare-ips-plus/history.html",
      "language" : ["en"],
      "canonical" : "http://hl7.eu/fhir/ig/xshare-ips-plus",
      "ci-build" : "http://build.fhir.org/ig/hl7-eu/xshare-ips-plus",
      "product" : ["fhir"],
      "editions" : [
        {
          "name" : "Release 1 Qa-preview",
          "ig-version" : "0.1.0",
          "package" : "hl7.eu.fhir.xshare-ips-plus#0.1.0",
          "fhir-version" : ["4.0.1"],
          "url" : "http://hl7.eu/fhir/ig/xshare-ips-plus/0.1.0"
        }
      ]
    },
    {
      "name" : "xShare Project Yellow Button Implementation Guide",
      "category" : "EHDS",
      "npm-name" : "hl7.eu.fhir.xshare-yb",
      "description" : "xShare envisions everyone sharing their health data in European Electronic Health Record Exchange Format (EEHRxF) with a click-of-a-button - the xShare yellow button - to be featured across health portals and patient apps, allowing people to exercise their data portability rights under GDPR.",
      "authority" : "xShare project",
      "country" : "eu",
      "history" : "https://hl7.eu/fhir/ig/xshare-yb/history.html",
      "language" : ["en"],
      "canonical" : "https://hl7.eu/fhir/ig/xshare-yb",
      "ci-build" : "http://build.fhir.org/ig/hl7-eu/xShare",
      "product" : ["fhir"],
      "editions" : [
        {
          "name" : "STU 1.0",
          "ig-version" : "0.1.0",
          "package" : "hl7.eu.fhir.xshare-yb#0.1.0",
          "fhir-version" : ["4.0.1"],
          "url" : "http://hl7.eu/fhir/ig/xshare-yb/0.1.0"
        }
      ]
    },
    {
      "name" : "Computable Care Guidelines (CCG)",
      "category" : "Computable Care Guidelines",
      "npm-name" : "ihe.qrph.ccg",
      "description" : "The IHE Computable Care Guidelines (CCG) Profile specifies a normative grammar and a normative transaction processing model that allows evidence-based care recommendations to be expressed in a way that a digital health solution can ingest and operationalize. This is an implementable and conformance-testable specification. It is targeted to regulated healthcare markets where the support for multiple conditions is an important requirement. The CCG Profile supports jurisdictions that want to leverage digital health to systemically improve the adoption of guideline-adherent best practices across an entire care delivery network.",
      "authority" : "IHE",
      "country" : "uv",
      "history" : "https://profiles.ihe.net/QRPH/CCG/history.html",
      "language" : ["en"],
      "canonical" : "https://profiles.ihe.net/QRPH/CCG",
      "ci-build" : "http://build.fhir.org/ig/IHE/QRPH.CCG",
      "product" : ["fhir"],
      "editions" : [
        {
          "name" : "Publication",
          "ig-version" : "1.0.0",
          "package" : "ihe.qrph.ccg#1.0.0",
          "fhir-version" : ["4.0.1"],
          "url" : "https://profiles.ihe.net/QRPH/CCG/1.0.0"
        }
      ]
    },
    {
      "name" : "Medication Prescription and Dispense (MPD)",
      "category" : "Medication",
      "npm-name" : "ihe.pharm.mpd",
      "description" : "The Medication Prescription and Dispense (MPD) profile defines profiles and actors for interoperable systems handling medication ordering and dispensing.",
      "authority" : "IHE",
      "country" : "uv",
      "history" : "https://profiles.ihe.net/PHARM/MPD/history.html",
      "language" : ["en"],
      "canonical" : "https://profiles.ihe.net/PHARM/MPD",
      "ci-build" : "http://build.fhir.org/ig/IHE/pharm-mpd/branches/master/index.html",
      "product" : ["fhir"],
      "editions" : [
        {
          "name" : "Publication",
          "ig-version" : "1.0.0-comment-2",
          "package" : "ihe.pharm.mpd#1.0.0-comment-2",
          "fhir-version" : ["5.0.0"],
          "url" : "https://profiles.ihe.net/PHARM/MPD/1.0.0-comment-2"
        }
      ]
    },
    {
      "name" : "ÚNICAS Rare Diseases HL7 FHIR Implementation Guide",
      "category" : "Rare Diseases",
      "npm-name" : "unicas-ig",
      "description" : "This is the implementation guide for ÚNICAS, a project whose objective is to create an ecosystem of partnerships to improve healthcare for pediatric patients with complex rare diseases. Through the network within the National Health System, the project aims to improve the diagnosis and care of patients with rare diseases. Published by TIC Salut Social, CatSalut Departament de Salut de Catalunya, Sistema Nacional de Salud Ministerio de Sanidad de España",
      "authority" : "TIC Salut Social",
      "country" : "es",
      "history" : "https://unicas-fhir.sanidad.gob.es/history.html",
      "language" : ["es"],
      "canonical" : "https://unicas-fhir.sanidad.gob.es",
      "ci-build" : "https://unicas-fhir.sanidad.gob.es",
      "product" : ["fhir"],
      "editions" : [
        {
          "name" : "STU 1 Draft",
          "ig-version" : "0.0.1",
          "package" : "unicas-ig#0.0.1",
          "fhir-version" : ["5.0.0"],
          "url" : "https://unicas-fhir.sanidad.gob.es"
        }
      ]
    },
    {
      "name" : "Medication IG DE",
      "category" : "National Base",
      "npm-name" : "de.fhir.medication",
      "description" : "Developed for the German healthcare context, this specification provides a set of profiles and extensions for medication management, currently focused on Dosage and Timing, based on FHIR R4.",
      "authority" : "HL7 Deutschland e.V.",
      "country" : "de",
      "history" : "http://ig.fhir.de/igs/medication/history.html",
      "language" : ["de"],
      "canonical" : "http://ig.fhir.de/igs/medication",
      "ci-build" : "http://build.fhir.org/ig/hl7germany/medication-ig-de-r4",
      "product" : ["fhir"],
      "editions" : [
        {
          "name" : "STU1 Ballot",
          "ig-version" : "1.0.0-ballot",
          "package" : "de.fhir.medication#1.0.0-ballot",
          "fhir-version" : ["4.0.1"],
          "url" : "http://ig.fhir.de/igs/medication/1.0.0-ballot"
        }
      ]
    },
    {
      "name" : "Vulcan FHIR to OMOP FHIR Implementation Guide",
      "category" : "research",
      "npm-name" : "hl7.fhir.uv.omop",
      "description" : "This IG delivers FHIR‑to‑OMOP Logical Models, StructureMaps, and pragmatic, hands‑on implementer guidance, enabling you to: Transform data uniformly with minimal information loss, Accelerate observational research and real‑world‑evidence generation with FHIR, and Cut costs and time through faster, more consistent ETL pipelines",
      "authority" : "HL7",
      "country" : "uv",
      "history" : "http://hl7.org/fhir/uv/omop/history.html",
      "language" : ["en"],
      "canonical" : "http://hl7.org/fhir/uv/omop",
      "ci-build" : "http://build.fhir.org/ig/HL7/fhir-omop",
      "product" : ["fhir"],
      "editions" : [
        {
          "name" : "INFORMATIVE 1 Ballot",
          "ig-version" : "1.0.0-ballot",
          "package" : "hl7.fhir.uv.omop#1.0.0-ballot",
          "fhir-version" : ["5.0.0"],
          "url" : "http://hl7.org/fhir/uv/omop/2025Sep"
        }
      ]
    },
    {
      "name" : "CardX - Cardiac Implantable Electronic Devices",
      "category" : "Care Management",
      "npm-name" : "hl7.fhir.uv.cardx-cied",
      "description" : "The CardX - Cardiac Implantable Electronic Devices IG defines universal standards to enable interoperable data exchange for CIED use cases and data. The IG consists of FHIR profiles, extensions, transactions, and value sets needed to represent, query for, and exchange data for evidence-based management of CIED patients.",
      "authority" : "HL7",
      "country" : "uv",
      "history" : "http://hl7.org/fhir/uv/cardx-cied/history.html",
      "language" : ["en"],
      "canonical" : "http://hl7.org/fhir/uv/cardx-cied",
      "ci-build" : "http://build.fhir.org/ig/HL7/cardx-cied",
      "product" : ["fhir"],
      "editions" : [
        {
          "name" : "STU 1 Ballot",
          "ig-version" : "1.0.0-ballot",
          "package" : "hl7.fhir.uv.cardx-cied#1.0.0-ballot",
          "fhir-version" : ["5.0.0"],
          "url" : "http://hl7.org/fhir/uv/cardx-cied/2025Sep"
        }
      ]
    },
    {
      "name" : "Pharmaceutical Clinical Trial Protocols",
      "category" : "Research",
      "npm-name" : "hl7.fhir.uv.pharmaceutical-research-protocol",
      "description" : "The IG covers a range of use cases for digital representation of a Clinical Trial protocol.   The simplest use case is document oriented submission of a protocol to a Regulator. Complex use cases require detailed machine processable representation of a protocol.",
      "authority" : "HL7",
      "country" : "uv",
      "history" : "http://hl7.org/fhir/uv/pharmaceutical-research-protocol/history.html",
      "language" : ["en"],
      "canonical" : "http://hl7.org/fhir/uv/pharmaceutical-research-protocol",
      "ci-build" : "https://github.com/HL7/vulcan-udp-ig",
      "product" : ["fhir"],
      "editions" : [
        {
          "name" : "STU 1 Ballot",
          "ig-version" : "1.0.0-ballot",
          "package" : "hl7.fhir.uv.pharmaceutical-research-protocol#1.0.0-ballot",
          "fhir-version" : ["6.0.0"],
          "url" : "http://hl7.org/fhir/uv/pharmaceutical-research-protocol/2025Sep"
        }
      ]
    },
    {
      "name" : "Data Exchange Profiles for 2022 CDC Clinical Practice Guideline for Prescribing Opioids",
      "category" : "Quality/CDS",
      "npm-name" : "hl7.fhir.us.cdc-opioid-cpg",
      "description" : "Defines exchange expectations for systems that implement the CDC's Clinical Practice Guideline for Prescribing Opioids, both in terms of the data required to evaluate whether recommendations are applicable, as well as the data required to represent proposals resulting from those recommendations.",
      "authority" : "HL7",
      "country" : "us",
      "history" : "http://hl7.org/fhir/us/cdc-opioid-cpg/history.html",
      "language" : ["en"],
      "canonical" : "http://hl7.org/fhir/us/cdc-opioid-cpg",
      "ci-build" : "http://build.fhir.org/ig/HL7/cdc-opioid-cpg",
      "product" : ["fhir"],
      "editions" : [
        {
          "name" : "STU 1 Ballot",
          "ig-version" : "1.0.0-ballot",
          "package" : "hl7.fhir.us.cdc-opioid-cpg#1.0.0-ballot",
          "fhir-version" : ["4.0.1"],
          "url" : "http://hl7.org/fhir/us/cdc-opioid-cpg/2025Sep"
        }
      ]
    },
    {
      "name" : "HL7 Informative Document: Patient Information Quality Improvement (PIQI) Framework, Edition 1",
      "category" : "Frameworks",
      "npm-name" : "hl7.xprod.uv.piqi",
      "description" : "The Patient Information Quality Improvement Framework or PIQI Framework (pronounced ‘picky’) creates a standard approach to evaluating data quality of patient-centric healthcare information. PIQI prioritizes portability and reusability, enabling seamless integration into various systems irrespective of the data source.",
      "authority" : "HL7",
      "country" : "uv",
      "history" : "http://hl7.org/xprod/ig/uv/piqi/history.html",
      "language" : ["en"],
      "canonical" : "http://hl7.org/xprod/ig/uv/piqi",
      "ci-build" : "http://build.fhir.org/ig/HL7/piqi",
      "product" : ["fhir"],
      "editions" : [
        {
          "name" : "Informative 1 Ballot",
          "ig-version" : "1.0.0-ballot",
          "package" : "hl7.xprod.uv.piqi#1.0.0-ballot",
          "fhir-version" : ["5.0.0"],
          "url" : "http://hl7.org/xprod/ig/uv/piqi/2025Sep"
        }
      ]
    },
    {
      "name" : "US HR1 Medicaid Work Requirements IG (proposed, not supported by CMS)",
      "npm-name" : "cori.fhir.ig.wrig",
      "category" : "Care Management",
      "description" : "Profiles and implementation details for US HR1 Medicaid Work Requirements exemption and activity verification.",
      "authority" : "Cori System Organization",
      "country" : "us",
      "history" : "https://wrig.corisystem.org",
      "ci-build" : "https://build.fhir.org/ig/arosearose3/wrig",
      "editions" : [
        {
          "name" : "0.1.0",
          "ig-version" : "0.1.0",
          "fhir-version" : ["4.0.1"],
          "package" : "cori.fhir.ig.wrig#0.1.0",
          "url" : "https://wrig.corisystem.org"
        }
      ]
    },
    {
      "name" : "US Behavioral Health Profiles",
      "category" : "Care Management",
      "npm-name" : "fhir.astp.bhp",
      "description" : "The United States Core Data for Interoperability (USCDI) Plus Behavioral Health (BH) dataset (also referred to as USCDI+ BH) aims to enhance the exchange and interoperability of behavioral health information across healthcare systems in the United States. Building on the USCDI foundation, this dataset addresses the unique needs and challenges associated with behavioral health data. It is designed to facilitate behavioral health integration with other healthcare services, support better clinical decision-making, and improve patient outcomes.",
      "authority" : "US Government",
      "country" : "us",
      "history" : "http://fhir.org/guides/astp/bhp/history.html",
      "language" : ["en"],
      "canonical" : "http://fhir.org/guides/astp/bhp",
      "ci-build" : " http://build.fhir.org/guides/astp/bhp",
      "product" : ["fhir"],
      "editions" : [
        {
          "name" : "0.1.0",
          "ig-version" : "0.1.0",
          "package" : "fhir.astp.bhp#0.1.0",
          "fhir-version" : ["4.0.1"],
          "url" : "http://fhir.org/guides/astp/bhp/0.1.0"
        }
      ]
    },
    {
      "name" : "Csiro Stars",
      "category" : "Diagnostics",
      "npm-name" : "csiro.stars",
      "description" : "The STARS network provides restricted sample submission. This implementation guide outlines the requirements for users to implement a common standard FHIR protocol to transfer specimen information between laboratories for the purpose of testing.",
      "authority" : "CSIRO",
      "country" : "au",
      "history" : "https://starsapi.csiro.au/fhir-ig/stars/history.html",
      "language" : ["en"],
      "canonical" : "https://starsapi.csiro.au/fhir-ig/stars",
      "ci-build" : "https://starsapi.csiro.au/fhir-ig/stars",
      "product" : ["fhir"],
      "editions" : [
        {
          "name" : "Releases",
          "ig-version" : "0.5.1",
          "package" : "csiro.stars#0.5.1",
          "fhir-version" : ["5.0.0"],
          "url" : "https://starsapi.csiro.au/fhir-ig/stars/0.5.1"
        }
      ]
    },
    {
      "name" : "PL Base (R5)",
      "category" : "Regional Base",
      "npm-name" : "hl7.fhir.pl.base.r5",
      "description" : "This guide lists the base profiles specified for the Polish realm.",
      "authority" : "HL7 Poland",
      "country" : "pl",
      "history" : "https://hl7.org.pl/fhir/ig/pl-base/history.html",
      "language" : ["en"],
      "canonical" : "http://hl7.org.pl/fhir/ig/pl-base/ImplementationGuide/Hl7PlBaseIg",
      "ci-build" : "http://build.fhir.org/ig/HL7-Poland/pl-fhir-base",
      "product" : ["fhir"],
      "editions" : [
        {
          "name" : "STU 1",
          "ig-version" : "0.1.2",
          "package" : "hl7.fhir.pl.base.r5#0.1.2",
          "fhir-version" : ["5.0.0"],
          "url" : "https://hl7.org.pl/ig/pl-base/0.1.2"
        }
      ]
    },
    {
      "name" : "Bangladesh FHIR Implementation Guide - Core Profiles",
      "category" : "National Base",
      "npm-name" : "bd.fhir.core",
      "description" : "National base profiles, CodeSystems, and ValueSets for Bangladesh, developed and maintained by the Directorate General of Health Services (DGHS), Ministry of Health and Family Welfare.",
      "authority" : "DGHS Bangladesh",
      "product" : ["fhir"],
      "country" : "bd",
      "history" : "https://fhir.dghs.gov.bd/core/history.html",
      "language" : ["en"],
      "canonical" : "https://fhir.dghs.gov.bd/core",
      "ci-build" : "https://fhir.dghs.gov.bd/core",
      "editions" : [
        {
          "name" : "Draft 0.2.0",
          "ig-version" : "0.2.0",
          "package" : "bd.fhir.core#0.2.0",
          "fhir-version" : ["4.0.1"],
          "url" : "https://fhir.dghs.gov.bd/core"
        }
      ]
    },
    {
      "name" : "SQL on FHIR",
      "category" : "Infrastructure",
      "npm-name" : "org.sql-on-fhir.ig",
      "description" : "A specification for defining portable views of FHIR data that can be easily queried using tools such as SQL.",
      "authority" : "SQL on FHIR Working Group",
      "country" : "uv",
      "history" : "https://sql-on-fhir.org/ig/history.html",
      "language" : ["en"],
      "canonical" : "https://sql-on-fhir.org/ig",
      "ci-build" : "https://build.fhir.org/ig/FHIR/sql-on-fhir-v2",
      "product" : ["fhir"],
      "editions" : [
        {
          "name" : "2.0.0",
          "ig-version" : "2.0.0",
          "package" : "org.sql-on-fhir.ig#2.0.0",
          "fhir-version" : ["5.0.0"],
          "url" : "https://sql-on-fhir.org/ig/2.0.0"
        }
      ]
    },
    {
      "name" : "Advance Care Planning (PZP)",
      "category" : "Care Management",
      "npm-name" : "iknl.fhir.r4.pzp",
      "description" : "This implementation guide supports the Advance Care Planning (ACP) information standard (Dutch: Proactieve Zorgplanning) and is intended for use within the palliative care domain in the Netherlands.",
      "authority" : "IKNL",
      "country" : "nl",
      "history" : "https://api.iknl.nl/docs/pzp/r4/history.html",
      "language" : ["en"],
      "canonical" : "https://api.iknl.nl/docs/pzp/r4",
      "ci-build" : "http://build.fhir.org/ig/IKNL/PZP-FHIR-R4",
      "product" : ["fhir"],
      "editions" : [
        {
          "name" : "Release 1",
          "ig-version" : "1.0.0-rc1",
          "package" : "iknl.fhir.r4.pzp#1.0.0-rc1",
          "fhir-version" : ["4.0.1"],
          "url" : "https://api.iknl.nl/docs/pzp/r4/1.0.0-rc1"
        }
      ]
    },
    {
      "name" : "Advance Care Planning (PZP)",
      "category" : "Care Management",
      "npm-name" : "iknl.fhir.stu3.pzp",
      "description" : "This implementation guide supports the Advance Care Planning (ACP) information standard (Dutch: Proactieve Zorgplanning) and is intended for use within the palliative care domain in the Netherlands.",
      "authority" : "IKNL",
      "country" : "nl",
      "history" : "https://api.iknl.nl/docs/pzp/stu3/history.html",
      "language" : ["en"],
      "canonical" : "https://api.iknl.nl/docs/pzp/stu3",
      "ci-build" : "http://build.fhir.org/ig/IKNL/PZP-FHIR-STU3",
      "product" : ["fhir"],
      "editions" : [
        {
          "name" : "Release 1",
          "ig-version" : "1.0.0-rc1",
          "package" : "iknl.fhir.stu3.pzp#1.0.0-rc1",
          "fhir-version" : ["3.0.2"],
          "url" : "https://api.iknl.nl/docs/pzp/stu3/1.0.0-rc1"
        }
      ]
    },
    {
      "name" : "FLC Implementation Guide",
      "category" : "Infrastructure",
      "npm-name" : "flc.fhir.base",
      "description" : "Implementationsguide for FLC made by Service Well",
      "authority" : "Service Well",
      "country" : "uv",
      "history" : "http://canonical.fhir.link/flc/base/history.html",
      "language" : ["en"],
      "canonical" : "http://canonical.fhir.link/flc/base",
      "ci-build" : "http://build.fhir.org/ig/servicewell/flc.fhir.base",
      "product" : ["fhir"],
      "editions" : [
        {
          "name" : "Pre-Release Draft",
          "ig-version" : "0.2.4",
          "package" : "flc.fhir.base#0.2.4",
          "fhir-version" : ["4.0.1"],
          "url" : "http://canonical.fhir.link/flc/base/0.2.4"
        }
      ]
    },
    {
      "name" : "ONCOFAIR FHIR Implementation Guide",
      "category" : "Infrastructure",
      "npm-name" : "ltsi.fhir.oncofair",
      "description" : "The OncoFAIR project is designed to improve the interoperability and reuse of healthcare data in oncology, focusing on chemotherapy.",
      "authority" : "KEREVAL, LTSI",
      "country" : "fr",
      "history" : "http://oncofair-ig.kereval.cloud/ltsi.fhir.oncofair/history.html",
      "language" : ["en"],
      "ci-build" : "https://oncofair.github.io/FHIR-ImplementationGuide-Article/main/ig",
      "canonical" : "http://oncofair-ig.kereval.cloud",
      "product" : ["fhir"],
      "editions" : [
        {
          "name" : "final-text",
          "ig-version" : "0.1.0",
          "package" : "ltsi.fhir.oncofair#0.1.0",
          "fhir-version" : ["5.0.0"],
          "url" : "http://oncofair-ig.kereval.cloud/ltsi.fhir.oncofair"
        }
      ]
    },
    {
<<<<<<< HEAD
      "name" : "WOF Connect Implementation Guide",
      "category" : "Infrastructure",
      "npm-name" : "servicewell.fhir.wof-connect",
      "description" : "Implementation Guide for WOF Connect made by Service Well.",
      "authority" : "Service Well",
      "country" : "uv",
      "history" : "http://canonical.fhir.link/servicewell/wof-connect/history.html",
      "language" : ["en"],
      "canonical" : "http://canonical.fhir.link/servicewell/wof-connect",
      "ci-build" : "http://build.fhir.org/ig/servicewell/servicewell.fhir.wof-connect",
      "product" : ["fhir"],
      "editions" : [
        {
          "name" : "Pre-Release Draft",
          "ig-version" : "0.1.0",
          "package" : "servicewell.fhir.wof-connect#0.1.0",
          "fhir-version" : ["4.0.1"],
          "url" : "http://canonical.fhir.link/servicewell/wof-connect/0.1.0"
=======
      "name" : "Basic National Terminology for Costa Rica",
      "category" : "Terminology",
      "npm-name" : "hl7.fhir.cr.terminology",
      "description" : "This implementation guide defines the FHIR terminology resources used by the HL7 Costa Rica Initiative.",
      "authority" : "HL7 Initiative in Costa Rica",
      "country" : "cr",
      "history" : "https://hl7.or.cr/fhir/terminology/history.html",
      "language" : ["es"],
      "canonical" : "https://hl7.or.cr/fhir/terminology",
      "ci-build" : "http://build.fhir.org/ig/HL7-cr/terminology",
      "product" : ["fhir"],
      "editions" : [
        {
          "name" : "2025-11 Draft",
          "ig-version" : "0.0.1-ballot",
          "package" : "hl7.fhir.cr.terminology#0.0.1-ballot",
          "fhir-version" : ["5.0.0"],
          "url" : "https://hl7.or.cr/fhir/terminology/0.0.1-ballot"
>>>>>>> 2748822a
        }
      ]
    }
  ]
}<|MERGE_RESOLUTION|>--- conflicted
+++ resolved
@@ -9915,26 +9915,6 @@
       ]
     },
     {
-<<<<<<< HEAD
-      "name" : "WOF Connect Implementation Guide",
-      "category" : "Infrastructure",
-      "npm-name" : "servicewell.fhir.wof-connect",
-      "description" : "Implementation Guide for WOF Connect made by Service Well.",
-      "authority" : "Service Well",
-      "country" : "uv",
-      "history" : "http://canonical.fhir.link/servicewell/wof-connect/history.html",
-      "language" : ["en"],
-      "canonical" : "http://canonical.fhir.link/servicewell/wof-connect",
-      "ci-build" : "http://build.fhir.org/ig/servicewell/servicewell.fhir.wof-connect",
-      "product" : ["fhir"],
-      "editions" : [
-        {
-          "name" : "Pre-Release Draft",
-          "ig-version" : "0.1.0",
-          "package" : "servicewell.fhir.wof-connect#0.1.0",
-          "fhir-version" : ["4.0.1"],
-          "url" : "http://canonical.fhir.link/servicewell/wof-connect/0.1.0"
-=======
       "name" : "Basic National Terminology for Costa Rica",
       "category" : "Terminology",
       "npm-name" : "hl7.fhir.cr.terminology",
@@ -9953,7 +9933,28 @@
           "package" : "hl7.fhir.cr.terminology#0.0.1-ballot",
           "fhir-version" : ["5.0.0"],
           "url" : "https://hl7.or.cr/fhir/terminology/0.0.1-ballot"
->>>>>>> 2748822a
+        }
+      ]
+    },
+    {
+      "name" : "WOF Connect Implementation Guide",
+      "category" : "Infrastructure",
+      "npm-name" : "servicewell.fhir.wof-connect",
+      "description" : "Implementation Guide for WOF Connect made by Service Well.",
+      "authority" : "Service Well",
+      "country" : "uv",
+      "history" : "http://canonical.fhir.link/servicewell/wof-connect/history.html",
+      "language" : ["en"],
+      "canonical" : "http://canonical.fhir.link/servicewell/wof-connect",
+      "ci-build" : "http://build.fhir.org/ig/servicewell/servicewell.fhir.wof-connect",
+      "product" : ["fhir"],
+      "editions" : [
+        {
+          "name" : "Pre-Release Draft",
+          "ig-version" : "0.1.0",
+          "package" : "servicewell.fhir.wof-connect#0.1.0",
+          "fhir-version" : ["4.0.1"],
+          "url" : "http://canonical.fhir.link/servicewell/wof-connect/0.1.0"
         }
       ]
     }
