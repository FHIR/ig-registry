{
  "guides" : [
    {
      "name" : "US Core",
      "category" : "National Base",
      "npm-name" : "hl7.fhir.us.core",
      "description" : "Base US national implementation guide",
      "authority" : "HL7",
      "country" : "us",
      "language" : ["en"],
      "implementations" : [
        {
          "name" : "Test Server",
          "type" : "server",
          "url" : "http://test.fhir.org"
        },
        {
          "name" : "Source Code",
          "type" : "source",
          "url" : "http://github.com/HealthIntersections/fhirserver"
        }
      ],
      "history" : "http://hl7.org/fhir/us/core/history.html",
      "canonical" : "http://hl7.org/fhir/us/core",
      "ci-build" : "http://build.fhir.org/ig/HL7/US-Core",
      "analysis" : {
        "content" : true,
        "rest" : true,
        "documents" : true,
        "clinicalCore" : true,
        "medsMgmt" : true,
        "profiles" : 42,
        "extensions" : 5,
        "operations" : 1,
        "valuesets" : 31,
        "codeSystems" : 4,
        "examples" : 111
      },
      "product" : ["fhir"],
      "editions" : [
        {
          "name" : "STU8",
          "ig-version" : "8.0.0",
          "package" : "hl7.fhir.us.core#8.0.0",
          "fhir-version" : ["4.0.1"],
          "url" : "http://hl7.org/fhir/us/core/STU8"
        },
        {
          "name" : "STU7",
          "ig-version" : "7.0.0",
          "package" : "hl7.fhir.us.core#7.0.0",
          "fhir-version" : ["4.0.1"],
          "url" : "http://hl7.org/fhir/us/core/STU7"
        },
        {
          "name" : "STU Update",
          "ig-version" : "6.1.0",
          "package" : "hl7.fhir.us.core#6.1.0",
          "fhir-version" : ["4.0.1"],
          "url" : "http://hl7.org/fhir/us/core/STU6.1"
        },
        {
          "name" : "STU Update",
          "ig-version" : "6.1.0-snapshot1",
          "package" : "hl7.fhir.us.core#6.1.0-snapshot1",
          "fhir-version" : ["4.0.1"],
          "url" : "http://hl7.org/fhir/us/core/STU6.1-snapshot1"
        },
        {
          "name" : "STU6",
          "ig-version" : "6.0.0",
          "package" : "hl7.fhir.us.core#6.0.0",
          "fhir-version" : ["4.0.1"],
          "url" : "http://hl7.org/fhir/us/core/STU6"
        },
        {
          "name" : "STU5",
          "ig-version" : "5.0.1",
          "package" : "hl7.fhir.us.core#5.0.1",
          "fhir-version" : ["4.0.1"],
          "url" : "http://hl7.org/fhir/us/core/STU5.0.1"
        },
        {
          "name" : "STU5",
          "ig-version" : "5.0.0",
          "package" : "hl7.fhir.us.core#5.0.0",
          "fhir-version" : ["4.0.1"],
          "url" : "http://hl7.org/fhir/us/core/STU5"
        },
        {
          "name" : "STU4",
          "ig-version" : "4.0.0",
          "package" : "hl7.fhir.us.core#4.0.0",
          "fhir-version" : ["4.0.1"],
          "url" : "http://hl7.org/fhir/us/core/STU4"
        },
        {
          "name" : "STU3",
          "ig-version" : "3.1.1",
          "package" : "hl7.fhir.us.core#3.1.1",
          "fhir-version" : ["4.0.1"],
          "url" : "http://hl7.org/fhir/us/core/STU3.1.1"
        },
        {
          "name" : "STU3",
          "ig-version" : "3.1.0",
          "package" : "hl7.fhir.us.core#3.1.0",
          "fhir-version" : ["4.0.1"],
          "url" : "http://hl7.org/fhir/us/core/STU3.1"
        },
        {
          "name" : "STU3",
          "ig-version" : "3.0.0",
          "package" : "hl7.fhir.us.core#3.0.0",
          "fhir-version" : ["4.0.0"],
          "url" : "http://hl7.org/fhir/us/core/STU3"
        },
        {
          "name" : "STU2",
          "ig-version" : "2.0.0",
          "package" : "hl7.fhir.us.core#2.0.0",
          "fhir-version" : ["3.0.1"],
          "url" : "http://hl7.org/fhir/us/core/STU2"
        },
        {
          "name" : "STU1",
          "ig-version" : "1.0.1",
          "package" : "hl7.fhir.us.core#1.0.1",
          "fhir-version" : ["3.0.1"],
          "url" : "http://hl7.org/fhir/us/core/1.0.1"
        },
        {
          "name" : "STU1",
          "ig-version" : "1.0.0",
          "package" : "hl7.fhir.us.core#1.0.0",
          "fhir-version" : ["3.0.1"],
          "url" : "http://hl7.org/fhir/us/core/STU1"
        }
      ]
    },
    {
      "name" : "AU Base",
      "category" : "National Base",
      "npm-name" : "hl7.fhir.au.base",
      "description" : "AU Base implementation guide provides support for the use of FHIR®© in an Australian context.",
      "authority" : "HL7",
      "product" : ["fhir"],
      "country" : "au",
      "language" : ["en"],
      "history" : "http://hl7.org.au/fhir/history.html",
      "canonical" : "http://hl7.org.au/fhir",
      "ci-build" : "http://build.fhir.org/ig/hl7au/au-fhir-base",
      "editions" : [
        {
          "name" : "Working Standard",
          "ig-version" : "5.0.0",
          "package" : "hl7.fhir.au.base#5.0.0",
          "fhir-version" : ["4.0.1"],
          "url" : "http://hl7.org.au/fhir/5.0.0"
        }
      ],
      "analysis" : {
        "error" : "JsonObject"
      }
    },
    {
      "name" : "AU Core",
      "category" : "National Base",
      "npm-name" : "hl7.fhir.au.core",
      "description" : "AU Core implementation guide provides support for the use of FHIR®© in an Australian context, and defines the minimum set of constraints on the FHIR resources to create the AU Core profiles.",
      "authority" : "HL7",
      "product" : ["fhir"],
      "country" : "au",
      "language" : ["en"],
      "history" : "http://hl7.org.au/fhir/core/history.html",
      "canonical" : "http://hl7.org.au/fhir/core",
      "ci-build" : "http://build.fhir.org/ig/hl7au/au-fhir-core",
      "editions" : [
        {
          "name" : "Working Standard",
          "ig-version" : "1.0.0",
          "package" : "hl7.fhir.au.core#1.0.0",
          "fhir-version" : ["4.0.1"],
          "url" : "http://hl7.org.au/fhir/core/1.0.0"
        }
      ],
      "analysis" : {
        "error" : "JsonObject"
      }
    },
    {
      "name" : "NZ Base",
      "category" : "National Base",
      "npm-name" : "fhir.org.nz.ig.base",
      "description" : "Base New Zealand national implementation guide",
      "authority" : "HL7",
      "product" : ["fhir"],
      "country" : "nz",
      "language" : ["en"],
      "canonical" : "http://fhir.org.nz/ig/base",
      "history" : "https://fhir.org.nz/ig/base/package-list.json",
      "ci-build" : "http://build.fhir.org/ig/HL7NZ/nzbase/branches/master/index.html",
      "editions" : [
        {
          "name" : "Release 3",
          "ig-version" : "3.0.0",
          "package" : "fhir.org.nz.ig.base#3.0.0",
          "fhir-version" : ["4.0.1"],
          "url" : "http://fhir.org.nz/ig/base"
        }
      ],
      "analysis" : {
        "error" : "Error fetching package directly (http://fhir.org.nz/ig/base/1.0.0/package.tgz), or fetching package list for fhir.org.nz.ig.base from http://fhir.org.nz/ig/base/package-list.json: Unable to fetch: Invalid HTTP response 404 from https://fhir.org.nz/ig/base/1.0.0/package.tgz (Not Found) (content in /var/folders/85/j9nrkr152ds51j69d7nrxq7r0000gn/T/fhir-http-6.log)"
      }
    },
    {
      "name" : "CCDA on FHIR",
      "category" : "Clinical Documents",
      "npm-name" : "hl7.fhir.us.ccda",
      "description" : "US Realm Implementation Guide (IG) addressing the key aspects of Consolidated CDA (C-CDA) required for Meaningful Use (MU). This IG focuses on the clinical document header and narrative constraints necessary for human readability, and references the Data Access Framework (DAF) implementation guide for coded data representation",
      "authority" : "HL7",
      "country" : "us",
      "language" : ["en"],
      "history" : "http://hl7.org/fhir/us/ccda/history.html",
      "canonical" : "http://hl7.org/fhir/us/ccda",
      "ci-build" : "http://build.fhir.org/ig/HL7/ccda-on-fhir",
      "analysis" : {
        "content" : true,
        "rest" : true,
        "profiles" : 12,
        "extensions" : 8,
        "valuesets" : 10,
        "examples" : 32
      },
      "product" : ["fhir"],
      "editions" : [
        {
          "name" : "STU 2 Ballot",
          "ig-version" : "2.0.0-ballot",
          "package" : "hl7.fhir.us.ccda#2.0.0-ballot",
          "fhir-version" : ["4.0.1"],
          "url" : "http://hl7.org/fhir/us/ccda/2025Jan"
        },
        {
          "name" : "STU 1",
          "ig-version" : "1.2.0",
          "package" : "hl7.fhir.us.ccda#1.2.0",
          "fhir-version" : ["4.0.1"],
          "url" : "http://hl7.org/fhir/us/ccda/STU1.2"
        },
        {
          "name" : "STU 1.1",
          "ig-version" : "1.1.0",
          "package" : "hl7.fhir.us.ccda#1.1.0",
          "fhir-version" : ["4.0.1"],
          "url" : "http://hl7.org/fhir/us/ccda/STU1.1"
        },
        {
          "name" : "STU 1",
          "ig-version" : "1.0.0",
          "package" : "hl7.fhir.us.ccda#1.0.0",
          "fhir-version" : ["3.0.1"],
          "url" : "http://hl7.org/fhir/us/ccda/STU1"
        }
      ]
    },
    {
      "name" : "SDC (Structured Data Capture)",
      "category" : "Forms Management",
      "npm-name" : "hl7.fhir.uv.sdc",
      "description" : "Defines expectations for sharing of Questionnaires and answers, including mechanisms for automatically populating portions of a questionnaire based on embedded mappings to underlying data elements",
      "authority" : "HL7",
      "country" : "uv",
      "language" : ["en"],
      "history" : "http://hl7.org/fhir/us/sdc/history.html",
      "canonical" : "http://hl7.org/fhir/uv/sdc",
      "ci-build" : "http://build.fhir.org/ig/HL7/sdc",
      "analysis" : {
        "content" : true,
        "rest" : true,
        "clinicalCore" : true,
        "carePlanning" : true,
        "questionnaire" : true,
        "profiles" : 26,
        "extensions" : 42,
        "logicals" : 2,
        "operations" : 7,
        "valuesets" : 9,
        "codeSystems" : 7,
        "examples" : 48
      },
      "product" : ["fhir"],
      "editions" : [
        {
          "name" : "STU 4 Ballot",
          "ig-version" : "4.0.0-ballot",
          "package" : "hl7.fhir.uv.sdc#4.0.0-ballot",
          "fhir-version" : ["4.0.1"],
          "url" : "http://hl7.org/fhir/uv/sdc/2025Jan"
        },
        {
          "name" : "STU 3",
          "ig-version" : "3.0.0",
          "package" : "hl7.fhir.uv.sdc#3.0.0",
          "fhir-version" : ["4.0.1"],
          "url" : "http://hl7.org/fhir/uv/sdc/STU3"
        },
        {
          "name" : "STU 2",
          "ig-version" : "2.0.0",
          "package" : "hl7.fhir.uv.sdc#2.0.0",
          "fhir-version" : ["3.0.1"],
          "url" : "http://hl7.org/fhir/us/sdc/STU2"
        },
        {
          "name" : "DSTU 1",
          "ig-version" : "1.0.2",
          "package" : "hl7.fhir.uv.sdc#1.0.2",
          "fhir-version" : ["1.0.2"],
          "url" : "http://hl7.org/fhir/DSTU2/sdc/sdc.html"
        }
      ]
    },
    {
      "name" : "SDC Data Elements Registry",
      "category" : "Forms Management",
      "npm-name" : "hl7.fhir.us.sdcde",
      "description" : "Defines expectations for sharing of data elements between registries",
      "authority" : "HL7",
      "country" : "us",
      "language" : ["en"],
      "history" : "http://hl7.org/fhir/us/sdcde/history.html",
      "canonical" : "http://hl7.org/fhir/us/sdcde",
      "ci-build" : "http://build.fhir.org/ig/HL7/sdc-de",
      "analysis" : {
        "error" : "Unable to resolve package id hl7.fhir.us.sdcde#1.0.2"
      },
      "product" : ["fhir"],
      "editions" : [
        {
          "name" : "STU 2",
          "ig-version" : "2.0",
          "package" : "hl7.fhir.us.sdcde#2.0",
          "fhir-version" : ["3.0.1"],
          "url" : "http://hl7.org/fhir/us/sdcde/STU2"
        },
        {
          "name" : "STU 1",
          "ig-version" : "1.0.2",
          "package" : "hl7.fhir.us.sdcde#1.0.2",
          "fhir-version" : ["1.0.2"],
          "url" : "http://hl7.org/fhir/DSTU2/sdcde/sdcde.html"
        }
      ]
    },
    {
      "name" : "US Lab",
      "category" : "Diagnostics",
      "npm-name" : "hl7.fhir.us.lab",
      "description" : "US Realm Laboratory ordering and reporting between ambulatory care setting and the laboratory and laboratory reporting to public health jurisdictions",
      "authority" : "HL7",
      "product" : ["fhir"],
      "country" : "us",
      "language" : ["en"],
      "editions" : [
        {
          "name" : "DSTU2",
          "ig-version" : "n/a",
          "package" : "hl7.fhir.us.lab#n/a",
          "fhir-version" : ["1.0.2"],
          "url" : "http://hl7.org/fhir/DSTU2/uslab/uslab.html"
        }
      ],
      "analysis" : {
        "error" : "Unable to resolve package id hl7.fhir.us.lab#n/a"
      }
    },
    {
      "name" : "DAF",
      "category" : "EHR Access",
      "npm-name" : "hl7.fhir.us.daf",
      "description" : "Basic arrangements for accessing meaningful use data from EHR systems **NOTE: DAF has been superseded by Argonaut, DAF-Research and US-Core**",
      "authority" : "HL7",
      "country" : "us",
      "language" : ["en"],
      "history" : "http://hl7.org/fhir/us/daf/history.html",
      "canonical" : "http://hl7.org/fhir/us/daf",
      "ci-build" : "http://build.fhir.org/ig/HL7/daf-research",
      "analysis" : {
        "content" : true,
        "rest" : true,
        "clinicalCore" : true,
        "carePlanning" : true,
        "profiles" : 5,
        "extensions" : 2,
        "operations" : 3,
        "valuesets" : 2,
        "codeSystems" : 2
      },
      "product" : ["fhir"],
      "editions" : [
        {
          "name" : "STU 2",
          "ig-version" : "2.0.0",
          "package" : "hl7.fhir.us.daf#2.0.0",
          "fhir-version" : ["3.0.1"],
          "url" : "http://hl7.org/fhir/us/daf-research/STU2"
        },
        {
          "name" : "DSTU 1",
          "ig-version" : "1.0.2",
          "package" : "hl7.fhir.us.daf#1.0.2",
          "fhir-version" : ["1.0.2"],
          "url" : "http://hl7.org/fhir/DSTU2/daf/daf.html"
        }
      ]
    },
    {
      "name" : "Argonaut Data Query",
      "category" : "EHR Access",
      "npm-name" : "fhir.argonaut.r2",
      "description" : "This implementation guide is based upon DSTU2 FHIR standard and covers the US EHR data access for the ONC Common Clinical Data Set and retrieval of static documents",
      "authority" : "Argonaut (US)",
      "product" : ["fhir"],
      "country" : "us",
      "language" : ["en"],
      "history" : "http://www.fhir.org/guides/argonaut/r2/history.html",
      "ci-build" : "http://build.fhir.org/ig/argonautproject/data-query",
      "canonical" : "http://fhir.org/guides/argonaut/r2",
      "editions" : [
        {
          "name" : "First Release",
          "ig-version" : "1.0.0",
          "package" : "fhir.argonaut.r2#1.0.0",
          "fhir-version" : ["1.0.2"],
          "url" : "http://fhir.org/guides/argonaut/r2/1.0"
        }
      ],
      "analysis" : {
        "content" : true,
        "rest" : true,
        "documents" : true,
        "clinicalCore" : true,
        "medsMgmt" : true,
        "profiles" : 17,
        "extensions" : 5,
        "operations" : 1,
        "valuesets" : 25
      }
    },
    {
      "name" : "HSPC EHR Guide",
      "category" : "EHR Access",
      "npm-name" : "fhir.hspc.core",
      "description" : "Builds on Argonaut to make agreements around consistent data (in progress)",
      "authority" : "HSPC (USA)",
      "product" : ["fhir"],
      "country" : "us",
      "language" : ["en"],
      "history" : "http://fhir.org/guides/hspc/core/history.html",
      "canonical" : "http://fhir.org/guides/hspc/core",
      "ci-build" : "http://build.fhir.org/ig/hspc/core",
      "editions" : [],
      "analysis" : {
      }
    },
    {
      "name" : "US Meds Maturity Project",
      "category" : "Medications / Immunizations",
      "npm-name" : "hl7.fhir.us.meds",
      "description" : "US Meds Maturity Project: promote consistent use of the FHIR pharmacy resources in the US Realm",
      "authority" : "HL7",
      "country" : "us",
      "language" : ["en"],
      "history" : "http://hl7.org/fhir/us/meds/history.html",
      "canonical" : "http://hl7.org/fhir/us/meds",
      "ci-build" : "http://build.fhir.org/ig/HL7/FHIR-ONC-Meds",
      "analysis" : {
        "content" : true,
        "rest" : true,
        "clinicalCore" : true,
        "medsMgmt" : true,
        "profiles" : 2
      },
      "product" : ["fhir"],
      "editions" : [
        {
          "name" : "STU 2",
          "ig-version" : "1.2.0",
          "package" : "hl7.fhir.us.meds#1.2.0",
          "fhir-version" : ["3.0.1"],
          "url" : "http://hl7.org/fhir/us/meds/STU2"
        },
        {
          "name" : "STU 1",
          "ig-version" : "1.0.0",
          "package" : "hl7.fhir.us.meds#1.0.0",
          "fhir-version" : ["3.0.1"],
          "url" : "http://hl7.org/fhir/us/meds/STU1"
        }
      ]
    },
    {
      "name" : "QICore",
      "category" : "Quality / CDS",
      "npm-name" : "hl7.fhir.us.qicore",
      "description" : "QICore defines a uniform way for quality measurement and decision support knowledge to refer to clinical data. The profiles align as much as possible with DAF and incorporate content from the (Quality Data Model) and the (Virtual Medical Record) specifications",
      "authority" : "HL7",
      "country" : "us",
      "language" : ["en"],
      "history" : "http://hl7.org/fhir/us/qicore/history.html",
      "canonical" : "http://hl7.org/fhir/us/qicore",
      "ci-build" : "http://build.fhir.org/ig/HL7/fhir-qi-core",
      "analysis" : {
        "content" : true,
        "clinicalCore" : true,
        "carePlanning" : true,
        "financials" : true,
        "medsMgmt" : true,
        "diagnostics" : true,
        "profiles" : 51,
        "extensions" : 8,
        "valuesets" : 21,
        "codeSystems" : 5,
        "examples" : 66
      },
      "product" : ["fhir"],
      "editions" : [
        {
          "name" : "STU7 (v7.0.1)",
          "ig-version" : "7.0.1",
          "package" : "hl7.fhir.us.qicore#7.0.1",
          "fhir-version" : ["4.0.1"],
          "url" : "http://hl7.org/fhir/us/qicore/STU7.0.1"
        }
      ]
    },
    {
      "name" : "DAF-Research",
      "category" : "Research",
      "npm-name" : "hl7.fhir.us.daf-research",
      "description" : "DAF-Research IG focuses on enabling researchers to access data from multiple organizations",
      "authority" : "HL7",
      "product" : ["fhir"],
      "country" : "us",
      "language" : ["en"],
      "history" : "http://hl7.org/fhir/us/daf/history.html",
      "canonical" : "http://hl7.org/fhir/us/daf",
      "ci-build" : "http://build.fhir.org/ig/HL7/daf-research",
      "editions" : [
        {
          "name" : "STU",
          "ig-version" : "2.0.0",
          "package" : "hl7.fhir.us.daf-research#2.0.0",
          "fhir-version" : ["3.0.1"],
          "url" : "http://hl7.org/fhir/us/daf-research"
        }
      ],
      "analysis" : {
        "error" : "Unable to resolve package id hl7.fhir.us.daf-research#2.0.0"
      }
    },
    {
      "name" : "US HAI",
      "category" : "Medication / Immunization",
      "npm-name" : "hl7.fhir.us.hai",
      "description" : "Specifies standards for electronic submission of Healthcare Associated Infection (HAI) reports to the National Healthcare Safety Network (NHSN) of the Centers for Disease Control and Prevention (CDC)",
      "authority" : "HL7",
      "country" : "us",
      "language" : ["en"],
      "history" : "http://hl7.org/fhir/us/hai/history.html",
      "canonical" : "http://hl7.org/fhir/us/hai",
      "ci-build" : "http://build.fhir.org/ig/HL7/HAI",
      "analysis" : {
        "content" : true,
        "questionnaire" : true,
        "profiles" : 4,
        "valuesets" : 15,
        "codeSystems" : 2
      },
      "product" : ["fhir"],
      "editions" : [
        {
          "name" : "STU2",
          "ig-version" : "2.1.0",
          "package" : "hl7.fhir.us.hai#2.1.0",
          "fhir-version" : ["4.0.1"],
          "url" : "http://hl7.org/fhir/us/hai/STU2.1"
        },
        {
          "name" : "STU 2",
          "ig-version" : "2.0.0",
          "package" : "hl7.fhir.us.hai#2.0.0",
          "fhir-version" : ["4.0.0"],
          "url" : "http://hl7.org/fhir/us/hai/STU2"
        },
        {
          "name" : "STU 1",
          "ig-version" : "1.0.0",
          "package" : "hl7.fhir.us.hai#1.0.0",
          "fhir-version" : ["3.0.1"],
          "url" : "http://hl7.org/fhir/us/hai/STU1"
        }
      ]
    },
    {
      "name" : "US Breast Cancer Data",
      "category" : "Diagnostics",
      "npm-name" : "hl7.fhir.us.breastcancer",
      "description" : "Logical models and FHIR profiles for supporting breast cancer staging estimation, including the traditional three-component staging involving primary tumor classification, regional lymph nodes and distant metastases, as well as other factors important to prognosis and recurrence risk, such as tumor grade, hormone receptor status (progesterone and estrogen), as well as human epidermal growth factor 2 (HER 2) status",
      "authority" : "HL7",
      "country" : "us",
      "language" : ["en"],
      "history" : "http://hl7.org/fhir/us/breastcancer/history.html",
      "canonical" : "http://hl7.org/fhir/us/breastcancer",
      "ci-build" : "http://build.fhir.org/ig/HL7/us-breastcancer",
      "analysis" : {
        "content" : true,
        "clinicalCore" : true,
        "medsMgmt" : true,
        "diagnostics" : true,
        "profiles" : 57,
        "extensions" : 46,
        "logicals" : 260,
        "valuesets" : 35,
        "codeSystems" : 9
      },
      "product" : ["fhir"],
      "editions" : [
        {
          "name" : "STU 1 Draft",
          "ig-version" : "0.2.0",
          "package" : "hl7.fhir.us.breastcancer#0.2.0",
          "fhir-version" : ["3.0.1"],
          "url" : "http://hl7.org/fhir/us/breastcancer/2018Sep"
        }
      ]
    },
    {
      "name" : "Genomics Reporting",
      "category" : "Diagnostics",
      "npm-name" : "hl7.fhir.uv.genomics-reporting",
      "description" : "This implementation guide tries to provide guidance that will enable improved interoperable and computable sharing of genetic testing results",
      "authority" : "HL7",
      "country" : "uv",
      "language" : ["en"],
      "history" : "http://hl7.org/fhir/uv/genomics-reporting/history.html",
      "canonical" : "http://hl7.org/fhir/uv/genomics-reporting",
      "ci-build" : "http://build.fhir.org/ig/HL7/genomics-reporting",
      "analysis" : {
        "content" : true,
        "clinicalCore" : true,
        "carePlanning" : true,
        "profiles" : 18,
        "extensions" : 4,
        "operations" : 1,
        "valuesets" : 10,
        "codeSystems" : 3,
        "examples" : 65
      },
      "product" : ["fhir"],
      "editions" : [
        {
          "name" : "STU3",
          "ig-version" : "3.0.0",
          "package" : "hl7.fhir.uv.genomics-reporting#3.0.0",
          "fhir-version" : ["4.0.1"],
          "url" : "http://hl7.org/fhir/uv/genomics-reporting/STU3"
        },
        {
          "name" : "STU 2",
          "ig-version" : "2.0.0",
          "package" : "hl7.fhir.uv.genomics-reporting#2.0.0",
          "fhir-version" : ["4.0.1"],
          "url" : "http://hl7.org/fhir/uv/genomics-reporting/STU2"
        },
        {
          "name" : "STU 1",
          "ig-version" : "1.0.0",
          "package" : "hl7.fhir.uv.genomics-reporting#1.0.0",
          "fhir-version" : ["4.0.1"],
          "url" : "http://hl7.org/fhir/uv/genomics-reporting/STU1"
        }
      ]
    },
    {
      "name" : "Argonaut Provider Directory",
      "category" : "Administration",
      "npm-name" : "fhir.argonaut.pd",
      "description" : "This implementation guide is based upon STU3 FHIR standard and outlines the key data elements for any provider directory and basic query guidance. The components developed in this guide are intended to provide a foundation for a central or distributed Provider or Healthcare Directory",
      "authority" : "Argonaut (US)",
      "product" : ["fhir"],
      "country" : "us",
      "language" : ["en"],
      "history" : "http://www.fhir.org/guides/argonaut/pd/history.html",
      "ci-build" : "http://build.fhir.org/ig/argonautproject/provider-directory",
      "canonical" : "http://fhir.org/guides/argonaut/pd",
      "editions" : [
        {
          "name" : "Release 1",
          "ig-version" : "1.0.0",
          "package" : "fhir.argonaut.pd#1.0.0",
          "fhir-version" : ["3.0.1"],
          "url" : "http://fhir.org/guides/argonaut/pd/release1"
        }
      ],
      "analysis" : {
        "error" : "Unknown FHIRVersion code 'STU3'"
      }
    },
    {
      "name" : "Argonaut Scheduling",
      "category" : "Administration",
      "npm-name" : "fhir.argonaut.scheduling",
      "description" : "This implementation guide is based upon STU3 FHIR standard and provides FHIR RESTful APIs and guidance for access to and booking of appointments for patients by both patient and practitioner end users",
      "authority" : "Argonaut (US)",
      "product" : ["fhir"],
      "country" : "us",
      "language" : ["en"],
      "history" : "http://www.fhir.org/guides/argonaut/scheduling/history.html",
      "ci-build" : "http://build.fhir.org/ig/argonautproject/scheduling",
      "canonical" : "http://fhir.org/guides/argonaut/scheduling",
      "editions" : [
        {
          "name" : "First Release",
          "ig-version" : "1.0.0",
          "package" : "fhir.argonaut.scheduling#1.0.0",
          "fhir-version" : ["3.0.1"],
          "url" : "http://fhir.org/guides/argonaut/scheduling/release1"
        }
      ],
      "analysis" : {
        "content" : true,
        "rest" : true,
        "financials" : true,
        "scheduling" : true,
        "profiles" : 7,
        "extensions" : 4,
        "operations" : 4,
        "valuesets" : 7,
        "codeSystems" : 3
      }
    },
    {
      "name" : "International Patient Summary",
      "category" : "Patient Summary",
      "npm-name" : "hl7.fhir.uv.ips",
      "description" : "The International Patient Summary (IPS) is a minimal and non-exhaustive patient summary, specialty-agnostic, condition-independent, but readily usable by clinicians for the cross-border unscheduled care of a patient",
      "authority" : "HL7",
      "country" : "uv",
      "language" : ["en"],
      "history" : "http://hl7.org/fhir/uv/ips/history.html",
      "canonical" : "http://hl7.org/fhir/uv/ips",
      "ci-build" : "http://build.fhir.org/ig/HL7/fhir-ips",
      "analysis" : {
        "content" : true,
        "clinicalCore" : true,
        "medsMgmt" : true,
        "diagnostics" : true,
        "profiles" : 33,
        "extensions" : 1,
        "valuesets" : 44,
        "codeSystems" : 1,
        "examples" : 33
      },
      "product" : ["fhir"],
      "editions" : [
        {
          "name" : "STU 2 Ballot",
          "ig-version" : "2.0.0-ballot",
          "package" : "hl7.fhir.uv.ips#2.0.0-ballot",
          "fhir-version" : ["4.0.1"],
          "url" : "http://hl7.org/fhir/uv/ips/2024Sep"
        },
        {
          "name" : "STU 1",
          "ig-version" : "1.1.0",
          "package" : "hl7.fhir.uv.ips#1.1.0",
          "fhir-version" : ["4.0.1"],
          "url" : "http://hl7.org/fhir/uv/ips/STU1.1"
        },
        {
          "name" : "STU 1",
          "ig-version" : "1.0.0",
          "package" : "hl7.fhir.uv.ips#1.0.0",
          "fhir-version" : ["4.0.1"],
          "url" : "http://hl7.org/fhir/uv/ips/STU1"
        }
      ]
    },
    {
      "name" : "IHE Patient Demographics Query for Mobile (PDQm)",
      "category" : "Administration",
      "npm-name" : "ihe.iti.pdqm",
      "description" : "Defines a lightweight RESTful interface to a patient demographics supplier leveraging technologies readily available to mobile applications and lightweight browser based applications",
      "authority" : "IHE",
      "country" : "uv",
      "language" : ["en"],
      "history" : "http://profiles.ihe.net/ITI/PDQm/history.html",
      "ci-build" : "http://build.fhir.org/ig/IHE/ITI.PDQm/branches/main",
      "canonical" : "https://profiles.ihe.net/ITI/PDQm",
      "analysis" : {
        "content" : true,
        "rest" : true,
        "clinicalCore" : true,
        "profiles" : 3,
        "examples" : 4
      },
      "product" : ["fhir"],
      "editions" : [
        {
          "name" : "Publication",
          "ig-version" : "3.1.0",
          "package" : "ihe.iti.pdqm#3.1.0",
          "fhir-version" : ["4.0.1"],
          "url" : "https://profiles.ihe.net/ITI/PDQm/3.1.0"
        }
      ]
    },
    {
      "name" : "IHE Patient Identifier Cross-referencing for Mobile (PIXm)",
      "category" : "Administration",
      "npm-name" : "ihe.iti.pixm",
      "description" : "Defines a lightweight RESTful interface to a Patient Identifier Cross-reference Manager, leveraging technologies readily available to mobile applications and lightweight browser based applications",
      "authority" : "IHE",
      "product" : ["fhir"],
      "country" : "uv",
      "history" : "https://profiles.ihe.net/ITI/PIXm/history.html",
      "language" : ["en"],
      "canonical" : "https://profiles.ihe.net/ITI/PIXm",
      "ci-build" : "http://build.fhir.org/ig/IHE/ITI.PIXm",
      "analysis" : {
        "content" : true,
        "rest" : true,
        "clinicalCore" : true,
        "profiles" : 8,
        "operations" : 1,
        "examples" : 17
      },
      "editions" : [
        {
          "name" : "Publication",
          "ig-version" : "3.0.4",
          "package" : "ihe.iti.pixm#3.0.4",
          "fhir-version" : ["4.0.1"],
          "url" : "https://profiles.ihe.net/ITI/PIXm/3.0.4"
        }
      ]
    },
    {
      "name" : "IHE Patient Master Identity Registry (PMIR)",
      "category" : "Administration",
      "npm-name" : "ihe.iti.pmir",
      "description" : "Supports the creating, updating and deprecating of patient master identity information about a subject of care, as well as subscribing to these changes, using the HL7 FHIR standard and its RESTful transactions. In PMIR, “patient identity” information includes all information found in the FHIR Patient Resource such as identifier, name, phone, gender, birth date, address, marital status, photo, others to contact, preference for language, general practitioner, and links to other instances of identities. The “patient master identity” is a dominant identity managed centrally among many participating organizations (a.k.a., “Golden Patient Identity”).",
      "authority" : "IHE",
      "product" : ["fhir"],
      "country" : "uv",
      "language" : ["en"],
      "history" : "https://profiles.ihe.net/ITI/PMIR/history.html",
      "analysis" : {
        "error" : "Error fetching package directly (https://profiles.ihe.net/ITI/PMIR/0.1.0/package.tgz), or fetching package list for ihe.iti.pmir from https://profiles.ihe.net/ITI/PMIR/package-list.json: Unable to fetch: Invalid HTTP response 404 from https://profiles.ihe.net/ITI/PMIR/0.1.0/package.tgz (Not Found) (content in /var/folders/85/j9nrkr152ds51j69d7nrxq7r0000gn/T/fhir-http-23.log)"
      },
      "ci-build" : "http://build.fhir.org/ig/IHE/ITI.PMIR/branches/master/index.html",
      "canonical" : "https://profiles.ihe.net/ITI/PMIR",
      "editions" : [
        {
          "name" : "Publication",
          "ig-version" : "1.5.0",
          "package" : "ihe.iti.pmir#1.5.0",
          "fhir-version" : ["4.0.1"],
          "url" : "https://profiles.ihe.net/ITI/PMIR/1.5.0"
        },
        {
          "name" : "Publication",
          "ig-version" : "1.3.0",
          "package" : "ihe.iti.pmir#1.3.0",
          "fhir-version" : ["4.0.1"],
          "url" : "https://www.ihe.net/wp-content/uploads/uploadedFiles/Documents/ITI/IHE_ITI_Suppl_PMIR_Rev1-3_TI_2020-12-11.pdf"
        }
      ]
    },
    {
      "name" : "IHE FHIR AuditEvent query and feed to ATNA",
      "category" : "Privacy / Security",
      "npm-name" : "ihe.iti.atna",
      "description" : "Enable audit log recording (feed) and access to ATNA Audit Repository queries using FHIR AuditEvent resource",
      "authority" : "IHE",
      "product" : ["fhir"],
      "country" : "uv",
      "language" : ["en"],
      "history" : "https://wiki.ihe.net/index.php/Audit_Trail_and_Node_Authentication",
      "canonical" : "https://wiki.ihe.net/index.php/Audit_Trail_and_Node_Authentication",
      "editions" : [
        {
          "name" : "R4 Trial-Implementation",
          "ig-version" : "0.2.0",
          "package" : "ihe.iti.atna#0.2.0",
          "fhir-version" : ["4.0.1"],
          "url" : "https://wiki.ihe.net/index.php/Audit_Trail_and_Node_Authentication"
        }
      ],
      "analysis" : {
        "error" : "Unable to resolve package id ihe.iti.atna#0.2.0"
      }
    },
    {
      "name" : "IHE Mobile Alert Communication Management(mACM)",
      "category" : "Communications",
      "npm-name" : "ihe.iti.macm",
      "description" : "Provides the infrastructural components needed to send short, unstructured text alerts to human recipients and can record the outcomes of any human interactions upon receipt of the alert. ",
      "authority" : "IHE",
      "product" : ["fhir"],
      "country" : "uv",
      "language" : ["en"],
      "history" : "http://wiki.ihe.net/index.php/Mobile_Alert_Communication_Management(mACM)",
      "canonical" : "http://wiki.ihe.net/index.php/Mobile_Alert_Communication_Management(mACM)",
      "editions" : [
        {
          "name" : "R4 Trial-Implementation",
          "ig-version" : "0.2.0",
          "package" : "ihe.iti.macm#0.2.0",
          "fhir-version" : ["4.0.1"],
          "url" : "http://wiki.ihe.net/index.php/Mobile_Alert_Communication_Management(mACM)"
        }
      ],
      "analysis" : {
        "error" : "Unable to resolve package id ihe.iti.macm#0.2.0"
      }
    },
    {
      "name" : "IHE Mobile Cross-Enterprise Document Data Element Extraction (mXDE)",
      "category" : "Clinical Documents",
      "npm-name" : "ihe.iti.mxde",
      "description" : "Provides the means to access data elements extracted from shared structured documents",
      "authority" : "IHE",
      "product" : ["fhir"],
      "country" : "uv",
      "language" : ["en"],
      "history" : "http://wiki.ihe.net/index.php/Mobile_Cross-Enterprise_Document_Data_Element_Extraction",
      "analysis" : {
        "error" : "Unable to resolve package id ihe.iti.mxde#0.1.2"
      },
      "canonical" : "https://profiles.ihe.net/ITI/mXDE",
      "ci-build" : "http://build.fhir.org/ig/IHE/ITI.mXDE/branches/master/index.html",
      "editions" : [
        {
          "name" : "Publication",
          "ig-version" : "1.3.0",
          "package" : "ihe.iti.mxde#1.3.0",
          "fhir-version" : ["4.0.1"],
          "url" : "https://profiles.ihe.net/ITI/mXDE/1.3.0"
        }
      ]
    },
    {
      "name" : "IHE Query for Existing Data for Mobile (QEDm)",
      "category" : "EHR Access",
      "npm-name" : "ihe.pcc.qedm",
      "description" : "Supports queries for clinical data elements, including observations, allergy and intolerances, conditions, diagnostic results, medications, immunizations, procedures, encounters and provenance by making the information widely available to other systems within and across enterprises",
      "authority" : "IHE",
      "country" : "uv",
      "language" : ["en"],
      "history" : "http://wiki.ihe.net/index.php/Query_for_Existing_Data_for_Mobile",
      "analysis" : {
        "error" : "Unable to resolve package id ihe.pcc.qedm#0.2.1"
      },
      "canonical" : "https://profiles.ihe.net/PCC/QEDm",
      "ci-build" : "http://build.fhir.org/ig/IHE/PCC.QEDm/branches/master/index.html",
      "product" : ["fhir"],
      "editions" : [
        {
          "name" : "Publication",
          "ig-version" : "3.0.0",
          "package" : "ihe.pcc.qedm#3.0.0",
          "fhir-version" : ["4.0.1"],
          "url" : "https://profiles.ihe.net/PCC/QEDm/3.0.0"
        }
      ]
    },
    {
      "name" : "IHE Non-Patient File Sharing (NPFS)",
      "category" : "Administration",
      "npm-name" : "ihe.iti.npfs",
      "description" : "Defines how to enable the sharing of non-patient files such as workflow definitions, privacy policies, blank forms, and stylesheets",
      "authority" : "IHE",
      "product" : ["fhir"],
      "country" : "uv",
      "language" : ["en"],
      "history" : "http://wiki.ihe.net/index.php/Non-patient_File_Sharing_(NPFS)",
      "analysis" : {
        "error" : "Unable to resolve package id ihe.iti.npfs#0.2.0"
      },
      "canonical" : "https://profiles.ihe.net/ITI/NPFS",
      "ci-build" : "http://build.fhir.org/ig/IHE/ITI.NPFS/branches/master/index.html",
      "editions" : [
        {
          "name" : "Publication",
          "ig-version" : "2.2.0",
          "package" : "ihe.iti.npfs#2.2.0",
          "fhir-version" : ["4.0.1"],
          "url" : "https://profiles.ihe.net/ITI/NPFS/2.2.0"
        }
      ]
    },
    {
      "name" : "IHE Standardized Operational Log of Events (SOLE)",
      "category" : "Administration",
      "npm-name" : "ihe.rad.sole",
      "description" : "Defines a way to exchange information about events that can then be collected and displayed using standard methods",
      "authority" : "IHE",
      "product" : ["fhir"],
      "country" : "uv",
      "language" : ["en"],
      "history" : "http://wiki.ihe.net/index.php/Standardized_Operational_Log_of_Events",
      "canonical" : "http://wiki.ihe.net/index.php/Standardized_Operational_Log_of_Events",
      "editions" : [
        {
          "name" : "STU3 Trial-Implementation",
          "ig-version" : "0.1.0",
          "package" : "ihe.rad.sole#0.1.0",
          "fhir-version" : ["3.0.1"],
          "url" : "http://wiki.ihe.net/index.php/Standardized_Operational_Log_of_Events"
        }
      ],
      "analysis" : {
        "error" : "Unable to resolve package id ihe.rad.sole#0.1.0"
      }
    },
    {
      "name" : "IHE Mobile Medication Administration (MMA)",
      "category" : "Medications / Immunizations",
      "npm-name" : "ihe.pharm.mma",
      "description" : "Defines the integration between healthcare systems and mobile (or any other) clients using RESTful web services. This allows connecting EHRs with smartphones, smart pill boxes, and other personal or professional devices",
      "authority" : "IHE",
      "product" : ["fhir"],
      "country" : "uv",
      "language" : ["en"],
      "history" : "http://wiki.ihe.net/index.php/Mobile_Medication_Administration",
      "canonical" : "http://wiki.ihe.net/index.php/Mobile_Medication_Administration",
      "editions" : [
        {
          "name" : "STU3 Trial-Implementation",
          "ig-version" : "0.1.0",
          "package" : "ihe.pharm.mma#0.1.0",
          "fhir-version" : ["3.0.1"],
          "url" : "http://wiki.ihe.net/index.php/Mobile_Medication_Administration"
        }
      ],
      "analysis" : {
        "error" : "Unable to resolve package id ihe.pharm.mma#0.1.0"
      }
    },
    {
      "name" : "IHE Uniform Barcode Processing (UBP)",
      "category" : "Medications / Immunizations",
      "npm-name" : "ihe.pharm.ubp",
      "description" : "Uniform Barcode Processing for Medications",
      "authority" : "IHE",
      "product" : ["fhir"],
      "country" : "uv",
      "language" : ["en"],
      "history" : "http://wiki.ihe.net/index.php/Uniform_Barcode_Processing",
      "canonical" : "http://wiki.ihe.net/index.php/Uniform_Barcode_Processing",
      "editions" : [
        {
          "name" : "STU3 Trial-Implementation",
          "ig-version" : "0.1.0",
          "package" : "ihe.pharm.ubp#0.1.0",
          "fhir-version" : ["3.0.1"],
          "url" : "http://wiki.ihe.net/index.php/Uniform_Barcode_Processing"
        }
      ],
      "analysis" : {
        "error" : "Unable to resolve package id ihe.pharm.ubp#0.1.0"
      }
    },
    {
      "name" : "IHE Mobile Retrieve Form for Data Capture (mRFD)",
      "category" : "Forms Management",
      "npm-name" : "ihe.qrph.mrfd",
      "description" : "Provides a method for gathering data within a user’s current application to meet the requirements of an external system. mRFD supports RESTful retrieval of forms from a form source, display and completion of a form, and return of instance data from the display application to the source application. The workflows defined in this profile are based on those defined by the Retrieve Form for Data Capture (RFD) profile",
      "authority" : "IHE",
      "product" : ["fhir"],
      "country" : "uv",
      "language" : ["en"],
      "history" : "http://wiki.ihe.net/index.php/Mobile_Retrieve_Form_for_Data_Capture",
      "canonical" : "http://wiki.ihe.net/index.php/Mobile_Retrieve_Form_for_Data_Capture",
      "editions" : [
        {
          "name" : "STU3 Trial-Implementation",
          "ig-version" : "0.1.0",
          "package" : "ihe.qrph.mrfd#0.1.0",
          "fhir-version" : ["3.0.1"],
          "url" : "http://wiki.ihe.net/index.php/Mobile_Retrieve_Form_for_Data_Capture"
        }
      ],
      "analysis" : {
        "error" : "Unable to resolve package id ihe.qrph.mrfd#0.1.0"
      }
    },
    {
      "name" : "IHE Vital Records Death Reporting (VRDR)",
      "category" : "Medication / Immunization",
      "npm-name" : "ihe.qrph.vrdr",
      "description" : "Defines a Retrieve Form for Data Capture (RFD) content profile that will specify derivation of source content from a medical summary document. by defining requirements for form filler content and form manager handling of the content",
      "authority" : "IHE",
      "product" : ["fhir"],
      "country" : "uv",
      "language" : ["en"],
      "history" : "http://wiki.ihe.net/index.php/Vital_Records_Death_Reporting",
      "canonical" : "http://wiki.ihe.net/index.php/Vital_Records_Death_Reporting",
      "editions" : [
        {
          "name" : "STU3 Trial-Implementation",
          "ig-version" : "0.1.0",
          "package" : "ihe.qrph.vrdr#0.1.0",
          "fhir-version" : ["3.0.1"],
          "url" : "http://wiki.ihe.net/index.php/Vital_Records_Death_Reporting"
        }
      ],
      "analysis" : {
        "error" : "Unable to resolve package id ihe.qrph.vrdr#0.1.0"
      }
    },
    {
      "name" : "IHE Dynamic Care Planning (DCP)",
      "category" : "Care Management",
      "npm-name" : "ihe.pcc.dcp",
      "description" : "Provides the structures and transactions for care planning, sharing Care Plans that meet the needs of many, such as providers, patients and payers",
      "authority" : "IHE",
      "product" : ["fhir"],
      "country" : "uv",
      "language" : ["en"],
      "history" : "http://wiki.ihe.net/index.php/Dynamic_Care_Planning",
      "canonical" : "http://wiki.ihe.net/index.php/Dynamic_Care_Planning",
      "editions" : [
        {
          "name" : "R4 Trial-Implementation",
          "ig-version" : "0.2.0",
          "package" : "ihe.pcc.dcp#0.2.0",
          "fhir-version" : ["4.0.1"],
          "url" : "http://wiki.ihe.net/index.php/Dynamic_Care_Planning"
        }
      ],
      "analysis" : {
        "error" : "Unable to resolve package id ihe.pcc.dcp#0.2.0"
      }
    },
    {
      "name" : "IHE Dynamic Care Team Management (DCTM)",
      "category" : "Care Management",
      "npm-name" : "ihe.pcc.dctm",
      "description" : "Provides the means for sharing care team information about a patient’s care teams that meet the needs of many users, such as providers, patients and payers",
      "authority" : "IHE",
      "product" : ["fhir"],
      "country" : "uv",
      "language" : ["en"],
      "history" : "http://wiki.ihe.net/index.php/Dynamic_Care_Team_Management",
      "canonical" : "http://wiki.ihe.net/index.php/Dynamic_Care_Team_Management",
      "editions" : [
        {
          "name" : "STU3 Trial-Implementation",
          "ig-version" : "0.2.0",
          "package" : "ihe.pcc.dctm#0.2.0",
          "fhir-version" : ["4.0.1"],
          "url" : "http://wiki.ihe.net/index.php/Dynamic_Care_Team_Management"
        }
      ],
      "analysis" : {
        "error" : "Unable to resolve package id ihe.pcc.dctm#0.2.0"
      }
    },
    {
      "name" : "Point-of-Care Medical Device Tracking (PMDT)",
      "category" : "Administration",
      "npm-name" : "ihe.pcc.pmdt",
      "description" : "provides definition for a mobile Device",
      "authority" : "IHE",
      "product" : ["fhir"],
      "country" : "uv",
      "language" : ["en"],
      "history" : "http://wiki.ihe.net/index.php/Point-of-Care_Medical_Device_Tracking",
      "canonical" : "http://wiki.ihe.net/index.php/Point-of-Care_Medical_Device_Tracking",
      "editions" : [
        {
          "name" : "STU3 Trial-Implementation",
          "ig-version" : "0.1.0",
          "package" : "ihe.pcc.pmdt#0.1.0",
          "fhir-version" : ["3.0.1"],
          "url" : "http://wiki.ihe.net/index.php/Point-of-Care_Medical_Device_Tracking"
        }
      ],
      "analysis" : {
        "error" : "Unable to resolve package id ihe.pcc.pmdt#0.1.0"
      }
    },
    {
      "name" : "IHE Reconciliation of Clinical Content and Care Providers (RECON)",
      "category" : "Administration",
      "npm-name" : "ihe.pcc.recon",
      "description" : "Provides the ability to communicate lists of clinical data that were reconciled, when they were reconciled and who did the reconciliation using CDA® constructs and FHIR® Resource attributes",
      "authority" : "IHE",
      "product" : ["fhir"],
      "country" : "uv",
      "language" : ["en"],
      "history" : "http://wiki.ihe.net/index.php/Reconciliation_of_Clinical_Content_and_Care_Providers",
      "canonical" : "http://wiki.ihe.net/index.php/Reconciliation_of_Clinical_Content_and_Care_Providers",
      "editions" : [
        {
          "name" : "STU3 Trial-Implementation",
          "ig-version" : "0.1.0",
          "package" : "ihe.pcc.recon#0.1.0",
          "fhir-version" : ["3.0.1"],
          "url" : "http://wiki.ihe.net/index.php/Reconciliation_of_Clinical_Content_and_Care_Providers"
        }
      ],
      "analysis" : {
        "error" : "Unable to resolve package id ihe.pcc.recon#0.1.0"
      }
    },
    {
      "name" : "IHE Remote Patient Monitoring (RPM)",
      "category" : "Personal Healthcare",
      "npm-name" : "ihe.pcc.rpm",
      "description" : "Provides means of reporting measurements taken by Personal Healthcare Devices in a remote location",
      "authority" : "IHE",
      "product" : ["fhir"],
      "country" : "uv",
      "language" : ["en"],
      "history" : "http://wiki.ihe.net/index.php/Remote_Patient_Monitoring",
      "canonical" : "http://wiki.ihe.net/index.php/Remote_Patient_Monitoring",
      "editions" : [
        {
          "name" : "STU3 Trial-Implementation",
          "ig-version" : "0.1.0",
          "package" : "ihe.pcc.rpm#0.1.0",
          "fhir-version" : ["3.0.1"],
          "url" : "http://wiki.ihe.net/index.php/Remote_Patient_Monitoring"
        }
      ],
      "analysis" : {
        "error" : "Unable to resolve package id ihe.pcc.rpm#0.1.0"
      }
    },
    {
      "name" : "IHE Routine Interfacility Patient Transport (RIPT)",
      "category" : "Communications",
      "npm-name" : "ihe.pcc.ript",
      "description" : "Provides means of updating a Transport team with critical and necessary medical information on a patient to be transported",
      "authority" : "IHE",
      "product" : ["fhir"],
      "country" : "uv",
      "language" : ["en"],
      "history" : "http://wiki.ihe.net/index.php/Routine_Interfacility_Patient_Transport",
      "canonical" : "http://wiki.ihe.net/index.php/Routine_Interfacility_Patient_Transport",
      "editions" : [
        {
          "name" : "STU3 Trial-Implementation",
          "ig-version" : "0.1.0",
          "package" : "ihe.pcc.ript#0.1.0",
          "fhir-version" : ["3.0.1"],
          "url" : "http://wiki.ihe.net/index.php/Routine_Interfacility_Patient_Transport"
        }
      ],
      "analysis" : {
        "error" : "Error fetching package directly (http://profiles.ihe.net/PCC/RIPT/0.1.0/package.tgz), or fetching package list for ihe.pcc.ript from http://profiles.ihe.net/PCC/RIPT/package-list.json: Unable to fetch: Invalid HTTP response 404 from https://profiles.ihe.net/PCC/RIPT/0.1.0/package.tgz (Not Found) (content in /var/folders/85/j9nrkr152ds51j69d7nrxq7r0000gn/T/fhir-http-73.log)"
      }
    },
    {
      "name" : "IHE Assessment Curation and Data Collection (ACDC)",
      "category" : "EHR Access",
      "npm-name" : "ihe.iti.acdc",
      "description" : "Enables assessment developers and curators a means by which they can distribute assessment instruments to healthcare providers, supporting exchange of assessment data in a standardized form using the HL7 FHIR Questionnaire resource.",
      "authority" : "IHE",
      "product" : ["fhir"],
      "country" : "uv",
      "language" : ["en"],
      "history" : "https://wiki.ihe.net/index.php/Assessment_Curation_and_Data_Collection",
      "canonical" : "https://wiki.ihe.net/index.php/Assessment_Curation_and_Data_Collection",
      "editions" : [
        {
          "name" : "R4 Trial-Implementation",
          "ig-version" : "1.1.0",
          "package" : "ihe.pcc.acdc#1.1.0",
          "fhir-version" : ["4.0.1"],
          "url" : "https://wiki.ihe.net/index.php/Assessment_Curation_and_Data_Collection"
        }
      ],
      "analysis" : {
        "error" : "Unable to resolve package id ihe.pcc.acdc#1.1.0"
      }
    },
    {
      "name" : "IHE Mobile Aggregate Data Exchange (mADX)",
      "category" : "EHR Access",
      "npm-name" : "ihe.qrph.madx",
      "description" : "Supports interoperable public health reporting of aggregate health data.",
      "authority" : "IHE",
      "country" : "uv",
      "language" : ["en"],
      "history" : "https://wiki.ihe.net/index.php/Mobile_Aggregate_Data_Exchange_(mADX)",
      "analysis" : {
        "error" : "Unable to resolve package id ihe.qrph.madx#0.1.0"
      },
      "canonical" : "https://profiles.ihe.net/QRPH/mADX",
      "ci-build" : "http://build.fhir.org/ig/IHE/QRPH.mADX/branches/master/index.html",
      "product" : ["fhir"],
      "editions" : [
        {
          "name" : "Publication Ballot",
          "ig-version" : "3.0.0-comment",
          "package" : "ihe.qrph.madx#3.0.0-comment",
          "fhir-version" : ["4.0.1"],
          "url" : "https://profiles.ihe.net/QRPH/mADX/3.0.0-comment"
        }
      ]
    },
    {
      "name" : "Electronic Case Reporting",
      "category" : "Medication / Immunization",
      "npm-name" : "hl7.fhir.us.ecr",
      "description" : "The Electronic Case Reporting (eCR) Implementation Guide supports Reporting, investigation, and management via electronic transmission of clinical data from Electronic Health Records to Public Health Agencies, along with the management and processing of population cases. Ths IG covers Bi-directional information exchange and triggering and decision support",
      "authority" : "HL7",
      "country" : "us",
      "language" : ["en"],
      "history" : "http://hl7.org/fhir/us/ecr/history.html",
      "canonical" : "http://hl7.org/fhir/us/ecr",
      "ci-build" : "http://build.fhir.org/ig/HL7/case-reporting",
      "analysis" : {
        "content" : true,
        "rest" : true,
        "documents" : true,
        "clinicalCore" : true,
        "carePlanning" : true,
        "profiles" : 57,
        "extensions" : 25,
        "operations" : 1,
        "valuesets" : 8,
        "codeSystems" : 8,
        "examples" : 94
      },
      "product" : ["fhir"],
      "editions" : [
        {
          "name" : "STU 2",
          "ig-version" : "2.1.2",
          "package" : "hl7.fhir.us.ecr#2.1.2",
          "fhir-version" : ["4.0.1"],
          "url" : "http://hl7.org/fhir/us/ecr/2.1.2"
        },
        {
          "name" : "STU 2",
          "ig-version" : "2.1.0",
          "package" : "hl7.fhir.us.ecr#2.1.0",
          "fhir-version" : ["4.0.1"],
          "url" : "http://hl7.org/fhir/us/ecr/2.1.0"
        },
        {
          "name" : "STU 2",
          "ig-version" : "2.0.0",
          "package" : "hl7.fhir.us.ecr#2.0.0",
          "fhir-version" : ["4.0.1"],
          "url" : "http://hl7.org/fhir/us/ecr/STU2"
        },
        {
          "name" : "STU 1",
          "ig-version" : "1.0.0",
          "package" : "hl7.fhir.us.ecr#1.0.0",
          "fhir-version" : ["4.0.1"],
          "url" : "http://hl7.org/fhir/us/ecr/STU1"
        }
      ]
    },
    {
      "name" : "Loinc/IVD Test mapping",
      "category" : "Diagnostics",
      "npm-name" : "hl7.fhir.uv.livd",
      "description" : "The LIVD Implementation Guide provides a industry standard expression for an IVD device manufacturer's suggestions for a specific device's mapping from the internal, proprietary IVD test codes to suggested LOINC codes when a LIS manager is connecting and configuring a device to the LIS",
      "authority" : "HL7",
      "country" : "uv",
      "language" : ["en"],
      "history" : "http://hl7.org/fhir/uv/livd/history.html",
      "canonical" : "http://hl7.org/fhir/uv/livd",
      "ci-build" : "http://build.fhir.org/ig/HL7/livd",
      "analysis" : {
        "content" : true,
        "diagnostics" : true,
        "profiles" : 10,
        "extensions" : 4,
        "valuesets" : 6,
        "codeSystems" : 5,
        "examples" : 8
      },
      "product" : ["fhir"],
      "editions" : [
        {
          "name" : "STU1 Ballot",
          "ig-version" : "1.0.0-ballot",
          "package" : "hl7.fhir.uv.livd#1.0.0-ballot",
          "fhir-version" : ["4.0.1"],
          "url" : "http://hl7.org/fhir/uv/livd/2024Jan"
        }
      ]
    },
    {
      "name" : "Point of Care Devices",
      "category" : "Diagnostics",
      "npm-name" : "hl7.fhir.uv.pocd",
      "description" : "Defines the use of FHIR resources to convey measurements and supporting data from acute care point-of-care medical devices (PoCD) to receiving systems for electronic medical records, clinical decision support, and medical data archiving for aggregate quality measurement and research purposes",
      "authority" : "HL7",
      "country" : "uv",
      "language" : ["en"],
      "history" : "http://hl7.org/fhir/uv/pocd/history.html",
      "canonical" : "http://hl7.org/fhir/uv/pocd",
      "ci-build" : "http://build.fhir.org/ig/HL7/uv-pocd",
      "analysis" : {
        "content" : true,
        "rest" : true,
        "clinicalCore" : true,
        "profiles" : 13,
        "extensions" : 12,
        "valuesets" : 8,
        "codeSystems" : 5,
        "examples" : 21
      },
      "product" : ["fhir"],
      "editions" : [
        {
          "name" : "STU 1 Ballot",
          "ig-version" : "0.3.0",
          "package" : "hl7.fhir.uv.pocd#0.3.0",
          "fhir-version" : ["4.0.1"],
          "url" : "http://hl7.org/fhir/uv/pocd/2021Sep"
        }
      ]
    },
    {
      "name" : "Potential Drug/Drug Interaction",
      "category" : "Medications / Immunizations",
      "npm-name" : "hl7.fhir.uv.pddi",
      "description" : "This implementation guide is targeted at stakeholders who seek to increase the specificity and clinical relevance of drug-drug interaction alerts presented through the electronic health record. The approach is service-oriented and uses Web standards, a minimum information model for potential drug interactions, and emerging Health Information Technology standards including CDS Hooks, FHIR, and Clinical Quality Language (CQL)",
      "authority" : "HL7",
      "country" : "uv",
      "language" : ["en"],
      "history" : "http://hl7.org/fhir/uv/pddi/history.html",
      "canonical" : "http://hl7.org/fhir/uv/pddi",
      "ci-build" : "http://build.fhir.org/ig/HL7/PDDI-CDS",
      "analysis" : {
        "valuesets" : 88,
        "codeSystems" : 1,
        "examples" : 36
      },
      "product" : ["fhir"],
      "editions" : [
        {
          "name" : "STU 1 Ballot",
          "ig-version" : "1.0.0-ballot",
          "package" : "hl7.fhir.uv.pddi#1.0.0-ballot",
          "fhir-version" : ["4.0.1"],
          "url" : "http://hl7.org/fhir/uv/pddi/2023Jan"
        }
      ]
    },
    {
      "name" : "Validated Healthcare Directory",
      "category" : "Administration",
      "npm-name" : "hl7.fhir.uv.vhdir",
      "description" : "Defines the minimum conformance requirements for accessing or exposing validated healthcare directory data and provides a specification for the exchange of directory data between a source of validated provider data and local workflow environments (e.g. local directories)",
      "authority" : "HL7",
      "country" : "uv",
      "language" : ["en"],
      "history" : "http://hl7.org/fhir/uv/vhdir/history.html",
      "canonical" : "http://hl7.org/fhir/uv/vhdir",
      "ci-build" : "http://build.fhir.org/ig/HL7/VhDir",
      "analysis" : {
      },
      "product" : ["fhir"],
      "editions" : [
        {
          "name" : "STU1",
          "ig-version" : "1.0.0",
          "package" : "hl7.fhir.uv.vhdir#1.0.0",
          "fhir-version" : ["4.0.1"],
          "url" : "http://hl7.org/fhir/uv/vhdir/STU1"
        }
      ]
    },
    {
      "name" : "Coverage Requirements Determination (Da Vinci)",
      "category" : "Financial",
      "npm-name" : "hl7.fhir.us.davinci-crd",
      "description" : "Provides a mechanism for healthcare providers to discover guidelines, pre-authorization requirements and other expectations from payor organizations related to a proposed medication, procedure or other service associated with a patient's insurance coverage. Supports both patient-specific and patient-independent information retrieval",
      "authority" : "HL7",
      "country" : "us",
      "language" : ["en"],
      "history" : "http://hl7.org/fhir/us/davinci-crd/history.html",
      "canonical" : "http://hl7.org/fhir/us/davinci-crd",
      "ci-build" : "http://build.fhir.org/ig/HL7/davinci-crd",
      "analysis" : {
        "content" : true,
        "clinicalCore" : true,
        "carePlanning" : true,
        "financials" : true,
        "medsMgmt" : true,
        "scheduling" : true,
        "profiles" : 18,
        "extensions" : 1,
        "valuesets" : 8,
        "codeSystems" : 3,
        "examples" : 19
      },
      "product" : ["fhir"],
      "editions" : [
        {
          "name" : "STU 2.1",
          "ig-version" : "2.1.0",
          "package" : "hl7.fhir.us.davinci-crd#2.1.0",
          "fhir-version" : ["4.0.1"],
          "url" : "http://hl7.org/fhir/us/davinci-crd/STU2.1"
        },
        {
          "name" : "STU 2.1",
          "ig-version" : "2.1.0-preview",
          "package" : "hl7.fhir.us.davinci-crd#2.1.0-preview",
          "fhir-version" : ["4.0.1"],
          "url" : "http://hl7.org/fhir/us/davinci-crd/STU2.1-preview"
        },
        {
          "name" : "STU 2.0",
          "ig-version" : "2.0.1",
          "package" : "hl7.fhir.us.davinci-crd#2.0.1",
          "fhir-version" : ["4.0.1"],
          "url" : "http://hl7.org/fhir/us/davinci-crd/STU2"
        },
        {
          "name" : "STU 1",
          "ig-version" : "1.0.0",
          "package" : "hl7.fhir.us.davinci-crd#1.0.0",
          "fhir-version" : ["4.0.1"],
          "url" : "http://hl7.org/fhir/us/davinci-crd/STU1"
        }
      ]
    },
    {
      "name" : "Data Exchange for Quality Measures (Da Vinci)",
      "category" : "Financial",
      "npm-name" : "hl7.fhir.us.davinci-deqm",
      "description" : "Provides a mechanism for healthcare providers and data aggregators to exchange quality measure information using subscription, query, and push methods",
      "authority" : "HL7",
      "country" : "us",
      "language" : ["en"],
      "history" : "http://hl7.org/fhir/us/davinci-deqm/history.html",
      "canonical" : "http://hl7.org/fhir/us/davinci-deqm",
      "ci-build" : "http://build.fhir.org/ig/HL7/davinci-deqm",
      "analysis" : {
        "content" : true,
        "rest" : true,
        "documents" : true,
        "clinicalCore" : true,
        "financials" : true,
        "medsMgmt" : true,
        "measures" : true,
        "profiles" : 11,
        "extensions" : 8,
        "operations" : 1,
        "valuesets" : 2,
        "codeSystems" : 2,
        "examples" : 87
      },
      "product" : ["fhir"],
      "editions" : [
        {
          "name" : "STU5 (v5.0.0)",
          "ig-version" : "5.0.0",
          "package" : "hl7.fhir.us.davinci-deqm#5.0.0",
          "fhir-version" : ["4.0.1"],
          "url" : "http://hl7.org/fhir/us/davinci-deqm/STU5"
        },
        {
          "name" : "STU4 (v4.0.0)",
          "ig-version" : "4.0.0",
          "package" : "hl7.fhir.us.davinci-deqm#4.0.0",
          "fhir-version" : ["4.0.1"],
          "url" : "http://hl7.org/fhir/us/davinci-deqm/STU4"
        },
        {
          "name" : "STU 3",
          "ig-version" : "3.1.0",
          "package" : "hl7.fhir.us.davinci-deqm#3.1.0",
          "fhir-version" : ["4.0.1"],
          "url" : "http://hl7.org/fhir/us/davinci-deqm/STU3.1"
        },
        {
          "name" : "STU 3",
          "ig-version" : "3.0.0",
          "package" : "hl7.fhir.us.davinci-deqm#3.0.0",
          "fhir-version" : ["4.0.1"],
          "url" : "http://hl7.org/fhir/us/davinci-deqm/STU3"
        },
        {
          "name" : "STU 3",
          "ig-version" : "2.1.0",
          "package" : "hl7.fhir.us.davinci-deqm#2.1.0",
          "fhir-version" : ["4.0.1"],
          "url" : "http://hl7.org/fhir/us/davinci-deqm/2020Sep"
        },
        {
          "name" : "STU 2",
          "ig-version" : "2.0.0",
          "package" : "hl7.fhir.us.davinci-deqm#2.0.0",
          "fhir-version" : ["4.0.1"],
          "url" : "http://hl7.org/fhir/us/davinci-deqm/STU2"
        },
        {
          "name" : "STU 1",
          "ig-version" : "1.0.0",
          "package" : "hl7.fhir.us.davinci-deqm#1.0.0",
          "fhir-version" : ["3.0.1"],
          "url" : "http://hl7.org/fhir/us/davinci-deqm/STU1"
        }
      ]
    },
    {
      "name" : "Occupational Data for Health",
      "category" : "Clinical Observations",
      "npm-name" : "hl7.fhir.us.odh",
      "description" : "This IG covers the specific data that covers past or present jobs, usual work, employment status, retirement date and combat zone period for the subject. It also includes the past or present jobs and usual work of other household members",
      "authority" : "HL7",
      "country" : "us",
      "language" : ["en"],
      "history" : "http://hl7.org/fhir/us/odh/history.html",
      "canonical" : "http://hl7.org/fhir/us/odh",
      "ci-build" : "http://build.fhir.org/ig/HL7/us-odh",
      "analysis" : {
        "content" : true,
        "clinicalCore" : true,
        "profiles" : 6,
        "extensions" : 2,
        "valuesets" : 9,
        "codeSystems" : 1,
        "examples" : 8
      },
      "product" : ["fhir"],
      "editions" : [
        {
          "name" : "STU 1.3 on FHIR R4",
          "ig-version" : "1.3.0",
          "package" : "hl7.fhir.us.odh#1.3.0",
          "fhir-version" : ["4.0.1"],
          "url" : "http://hl7.org/fhir/us/odh/STU1.3"
        },
        {
          "name" : "STU 1.2 on FHIR R4",
          "ig-version" : "1.2.0",
          "package" : "hl7.fhir.us.odh#1.2.0",
          "fhir-version" : ["4.0.1"],
          "url" : "http://hl7.org/fhir/us/odh/STU1.2"
        },
        {
          "name" : "STU 1.1 on FHIR R4",
          "ig-version" : "1.1.0",
          "package" : "hl7.fhir.us.odh#1.1.0",
          "fhir-version" : ["4.0.1"],
          "url" : "http://hl7.org/fhir/us/odh/STU1.1"
        },
        {
          "name" : "STU 1",
          "ig-version" : "1.0.0",
          "package" : "hl7.fhir.us.odh#1.0.0",
          "fhir-version" : ["4.0.1"],
          "url" : "http://hl7.org/fhir/us/odh/STU1"
        }
      ]
    },
    {
      "name" : "IHE Paramedicine Care Summary (PCS)",
      "category" : "Communications",
      "npm-name" : "ihe.pcc.pcs",
      "description" : "Provides means for Emergency Transport to inform destination Hospital with critical and necessary medical information on patient being transported",
      "authority" : "IHE",
      "product" : ["fhir"],
      "country" : "uv",
      "language" : ["en"],
      "history" : "http://wiki.ihe.net/index.php/Paramedicine_Care_Summary",
      "canonical" : "http://wiki.ihe.net/index.php/Paramedicine_Care_Summary",
      "editions" : [
        {
          "name" : "STU3 Trial-Implementation",
          "ig-version" : "0.1.0",
          "package" : "ihe.pcc.pcs#0.1.0",
          "fhir-version" : ["3.0.1"],
          "url" : "http://wiki.ihe.net/index.php/Paramedicine_Care_Summary"
        }
      ],
      "analysis" : {
        "error" : "Error fetching package directly (https://profiles.ihe.net/PCC/PCS/0.1.0/package.tgz), or fetching package list for ihe.pcc.pcs from https://profiles.ihe.net/PCC/PCS/package-list.json: Unable to fetch: Invalid HTTP response 404 from https://profiles.ihe.net/PCC/PCS/0.1.0/package.tgz (Not Found) (content in /var/folders/85/j9nrkr152ds51j69d7nrxq7r0000gn/T/fhir-http-84.log)"
      }
    },
    {
      "name" : "IHE Birth and Fetal Death Reporting - Enhanced (BFDE)",
      "category" : "Medication / Immunization",
      "npm-name" : "ihe.pcc.bfde",
      "description" : "Provides means for pre-populating of data from electronic health record systems to electronic vital records systems for birth and fetal death reporting",
      "authority" : "IHE",
      "product" : ["fhir"],
      "country" : "uv",
      "language" : ["en"],
      "history" : "http://wiki.ihe.net/index.php/Birth_and_Fetal_Death_Reporting_Enhanced_Profile",
      "canonical" : "http://wiki.ihe.net/index.php/Birth_and_Fetal_Death_Reporting_Enhanced_Profile",
      "editions" : [
        {
          "name" : "STU3 Trial-Implementation",
          "ig-version" : "0.1.0",
          "package" : "ihe.pcc.bfde#0.1.0",
          "fhir-version" : ["3.0.1"],
          "url" : "http://wiki.ihe.net/index.php/Birth_and_Fetal_Death_Reporting_Enhanced_Profile"
        }
      ],
      "analysis" : {
        "error" : "Unable to resolve package id ihe.pcc.bfde#0.1.0"
      }
    },
    {
      "name" : "IHE Quality Outcome Reporting for EMS (QORE)",
      "category" : "Medication / Immunization",
      "npm-name" : "ihe.qrph.qore",
      "description" : "Supports transmission of clinical data for use in calculating Emergency Medical Services Quality measures. Focus on Stroke, CPR, and STEMI",
      "authority" : "IHE",
      "product" : ["fhir"],
      "country" : "uv",
      "language" : ["en"],
      "history" : "http://wiki.ihe.net/index.php/Quality_Outcome_Reporting_for_EMS",
      "canonical" : "http://wiki.ihe.net/index.php/Quality_Outcome_Reporting_for_EMS",
      "editions" : [
        {
          "name" : "STU3 Trial-Implementation",
          "ig-version" : "0.1.0",
          "package" : "ihe.qrph.qore#0.1.0",
          "fhir-version" : ["3.0.1"],
          "url" : "http://wiki.ihe.net/index.php/Quality_Outcome_Reporting_for_EMS"
        }
      ],
      "analysis" : {
        "error" : "Error fetching package directly (http://profiles.ihe.net/QRPH/QORE/0.1.0/package.tgz), or fetching package list for ihe.qrph.qore from http://profiles.ihe.net/QRPH/QORE/package-list.json: Unable to fetch: Invalid HTTP response 404 from https://profiles.ihe.net/QRPH/QORE/0.1.0/package.tgz (Not Found) (content in /var/folders/85/j9nrkr152ds51j69d7nrxq7r0000gn/T/fhir-http-92.log)"
      }
    },
    {
      "name" : "Smart App Launch Implementation Guide",
      "category" : "EHR Access",
      "npm-name" : "hl7.fhir.uv.smart-app-launch",
      "description" : "App access to Healthcare software",
      "authority" : "HL7",
      "country" : "uv",
      "language" : ["en"],
      "history" : "http://hl7.org/fhir/smart-app-launch/history.html",
      "canonical" : "http://hl7.org/fhir/smart-app-launch",
      "ci-build" : "http://build.fhir.org/ig/HL7/smart-app-launch",
      "analysis" : {
      },
      "product" : ["fhir"],
      "editions" : [
        {
          "name" : "STU 2.2",
          "ig-version" : "2.2.0",
          "package" : "hl7.fhir.uv.smart-app-launch#2.2.0",
          "fhir-version" : ["4.0.1"],
          "url" : "http://hl7.org/fhir/smart-app-launch/STU2.2"
        },
        {
          "name" : "STU 2.1",
          "ig-version" : "2.1.0",
          "package" : "hl7.fhir.uv.smart-app-launch#2.1.0",
          "fhir-version" : ["4.0.1"],
          "url" : "http://hl7.org/fhir/smart-app-launch/STU2.1"
        },
        {
          "name" : "STU 2",
          "ig-version" : "2.0.0",
          "package" : "hl7.fhir.uv.smart-app-launch#2.0.0",
          "fhir-version" : ["4.0.1"],
          "url" : "http://hl7.org/fhir/smart-app-launch/STU2"
        },
        {
          "name" : "STU 1",
          "ig-version" : "1.0.0",
          "package" : "hl7.fhir.uv.smart-app-launch#1.0.0",
          "fhir-version" : ["3.0.1"],
          "url" : "http://hl7.org/fhir/smart-app-launch/1.0.0"
        }
      ]
    },
    {
      "name" : "Bidirectional Services eReferrals (BSeR) FHIR IG",
      "category" : "Medication / Immunization",
      "npm-name" : "hl7.fhir.us.bser",
      "description" : "The Bidirectional Services eReferrals (BSeR) FHIR IG provides guidance on STU3 FHIR Resources and US Core IG profiles for use in exchanging a referral request and specific program data from a clinical provider to a typically extra-clinical program service provider, such as a diabetes prevention program, a smoking quitline, or a hypertension management training program. And provides for the return of feedback information from the service program to the referring provider",
      "authority" : "HL7",
      "country" : "us",
      "language" : ["en"],
      "history" : "http://hl7.org/fhir/us/bser/history.html",
      "canonical" : "http://hl7.org/fhir/us/bser",
      "ci-build" : "http://build.fhir.org/ig/HL7/bser",
      "analysis" : {
        "content" : true,
        "rest" : true,
        "documents" : true,
        "clinicalCore" : true,
        "carePlanning" : true,
        "financials" : true,
        "medsMgmt" : true,
        "profiles" : 40,
        "valuesets" : 2,
        "codeSystems" : 2,
        "examples" : 59
      },
      "product" : ["fhir"],
      "editions" : [
        {
          "name" : "STU 2",
          "ig-version" : "2.0.0-ballot",
          "package" : "hl7.fhir.us.bser#2.0.0-ballot",
          "fhir-version" : ["4.0.1"],
          "url" : "http://hl7.org/fhir/us/bser/2023Sep"
        },
        {
          "name" : "STU 1",
          "ig-version" : "1.0.0",
          "package" : "hl7.fhir.us.bser#1.0.0",
          "fhir-version" : ["4.0.1"],
          "url" : "http://hl7.org/fhir/us/bser/STU1"
        }
      ]
    },
    {
      "name" : "FHIR Bulk Data Access",
      "category" : "EHR Access",
      "npm-name" : "hl7.fhir.us.bulkdata",
      "description" : "This Implementation Guide defines secure FHIR export Operations that use this capability to provide an authenticated and authorized client with the ability to register as a backend service and retrieve any data in a FHIR server, data on all patients in a server, or data on a group of patients while optionally specifying data since a certain date",
      "authority" : "HL7",
      "product" : ["fhir"],
      "country" : "us",
      "language" : ["en"],
      "history" : "http://hl7.org/fhir/us/bulkdata/history.html",
      "canonical" : "http://hl7.org/fhir/us/bulkdata",
      "ci-build" : "https://build.fhir.org/ig/HL7/bulk-data",
      "editions" : [
        {
          "name" : "STU 1 Ballot",
          "ig-version" : "0.1.0",
          "package" : "hl7.fhir.us.bulkdata#0.1.0",
          "fhir-version" : ["4.0.0"],
          "url" : "http://hl7.org/fhir/us/bulkdata/2019May"
        }
      ],
      "analysis" : {
        "operations" : 3
      }
    },
    {
      "name" : "Common Data Models Harmonization FHIR IG",
      "category" : "Research",
      "npm-name" : "hl7.fhir.us.cdmh",
      "description" : "The CDMH FHIR IG provides the guidance necessary to map the four common data models namely Sentinel, PCORnet CDM, i2b2 and OMOP to FHIR resources and profiles",
      "authority" : "HL7",
      "country" : "us",
      "language" : ["en"],
      "history" : "http://hl7.org/fhir/us/cdmh/history.html",
      "canonical" : "http://hl7.org/fhir/us/cdmh",
      "ci-build" : "http://build.fhir.org/ig/HL7/cdmh",
      "analysis" : {
        "content" : true,
        "rest" : true,
        "clinicalCore" : true,
        "medsMgmt" : true,
        "diagnostics" : true,
        "trials" : true,
        "profiles" : 15,
        "extensions" : 22,
        "valuesets" : 25,
        "codeSystems" : 38,
        "examples" : 15
      },
      "product" : ["fhir"],
      "editions" : [
        {
          "name" : "STU 1",
          "ig-version" : "1.0.0",
          "package" : "hl7.fhir.us.cdmh#1.0.0",
          "fhir-version" : ["4.0.1"],
          "url" : "http://hl7.org/fhir/us/cdmh/STU1"
        }
      ]
    },
    {
      "name" : "Quality Measure Implementation Guide",
      "category" : "Quality / CDS",
      "npm-name" : "hl7.fhir.us.cqfmeasures",
      "description" : "Provides profiles and guidance for the representation of clinical quality measures in FHIR and Clincal Quality Language (CQL)",
      "authority" : "HL7",
      "country" : "us",
      "language" : ["en"],
      "history" : "http://hl7.org/fhir/us/cqfmeasures/history.html",
      "canonical" : "http://hl7.org/fhir/us/cqfmeasures",
      "ci-build" : "http://build.fhir.org/ig/HL7/cqf-measures",
      "analysis" : {
        "content" : true,
        "rest" : true,
        "clinicalCore" : true,
        "measures" : true,
        "profiles" : 21,
        "extensions" : 36,
        "operations" : 6,
        "valuesets" : 5,
        "codeSystems" : 5,
        "examples" : 61
      },
      "product" : ["fhir"],
      "editions" : [
        {
          "name" : "STU5 (v5.0.0)",
          "ig-version" : "5.0.0",
          "package" : "hl7.fhir.us.cqfmeasures#5.0.0",
          "fhir-version" : ["4.0.1"],
          "url" : "http://hl7.org/fhir/us/cqfmeasures/STU5"
        },
        {
          "name" : "STU4 (v4.0.0)",
          "ig-version" : "4.0.0",
          "package" : "hl7.fhir.us.cqfmeasures#4.0.0",
          "fhir-version" : ["4.0.1"],
          "url" : "http://hl7.org/fhir/us/cqfmeasures/STU4"
        },
        {
          "name" : "STU3",
          "ig-version" : "3.0.0",
          "package" : "hl7.fhir.us.cqfmeasures#3.0.0",
          "fhir-version" : ["4.0.1"],
          "url" : "http://hl7.org/fhir/us/cqfmeasures/STU3"
        },
        {
          "name" : "STU 2",
          "ig-version" : "2.0.0",
          "package" : "hl7.fhir.us.cqfmeasures#2.0.0",
          "fhir-version" : ["4.0.1"],
          "url" : "http://hl7.org/fhir/us/cqfmeasures/STU2"
        },
        {
          "name" : "STU 1",
          "ig-version" : "1.0.0",
          "package" : "hl7.fhir.us.cqfmeasures#1.0.0",
          "fhir-version" : ["3.0.2"],
          "url" : "http://hl7.org/fhir/us/cqfmeasures/STU1"
        }
      ]
    },
    {
      "name" : "Documentation Templates and Rules",
      "category" : "Financial",
      "npm-name" : "hl7.fhir.us.davinci-dtr",
      "description" : "Provides a mechanism for delivering and executing payer rules related to documentation requirements for a proposed medication, procedure or other service associated with a patient's insurance coverage",
      "authority" : "HL7",
      "country" : "us",
      "language" : ["en"],
      "history" : "http://hl7.org/fhir/us/davinci-dtr/history.html",
      "canonical" : "http://hl7.org/fhir/us/davinci-dtr",
      "ci-build" : "http://build.fhir.org/ig/HL7/davinci-dtr",
      "analysis" : {
        "content" : true,
        "documents" : true,
        "financials" : true,
        "questionnaire" : true,
        "profiles" : 6,
        "extensions" : 2,
        "operations" : 1,
        "examples" : 12
      },
      "product" : ["fhir"],
      "editions" : [
        {
          "name" : "STU 2.1",
          "ig-version" : "2.1.0",
          "package" : "hl7.fhir.us.davinci-dtr#2.1.0",
          "fhir-version" : ["4.0.1"],
          "url" : "http://hl7.org/fhir/us/davinci-dtr/STU2.1"
        },
        {
          "name" : "STU 2.0",
          "ig-version" : "2.0.1",
          "package" : "hl7.fhir.us.davinci-dtr#2.0.1",
          "fhir-version" : ["4.0.1"],
          "url" : "http://hl7.org/fhir/us/davinci-dtr/STU2"
        },
        {
          "name" : "STU 1",
          "ig-version" : "1.0.0",
          "package" : "hl7.fhir.us.davinci-dtr#1.0.0",
          "fhir-version" : ["4.0.1"],
          "url" : "http://hl7.org/fhir/us/davinci-dtr/STU1"
        }
      ]
    },
    {
      "name" : "Da Vinci Health Record Exchange",
      "category" : "Financial",
      "npm-name" : "hl7.fhir.us.davinci-hrex",
      "description" : "A library of shared artifacts used by other Da Vinci and payer related implementation guides",
      "authority" : "HL7",
      "country" : "us",
      "language" : ["en"],
      "history" : "http://hl7.org/fhir/us/davinci-hrex/history.html",
      "canonical" : "http://hl7.org/fhir/us/davinci-hrex",
      "ci-build" : "http://build.fhir.org/ig/HL7/davinci-ehrx",
      "analysis" : {
        "content" : true,
        "rest" : true,
        "clinicalCore" : true,
        "carePlanning" : true,
        "financials" : true,
        "profiles" : 11,
        "extensions" : 4,
        "operations" : 1,
        "valuesets" : 2,
        "codeSystems" : 1,
        "examples" : 22
      },
      "product" : ["fhir"],
      "editions" : [
        {
          "name" : "STU 1.1",
          "ig-version" : "1.1.0",
          "package" : "hl7.fhir.us.davinci-hrex#1.1.0",
          "fhir-version" : ["4.0.1"],
          "url" : "http://hl7.org/fhir/us/davinci-hrex/STU1.1"
        },
        {
          "name" : "STU1",
          "ig-version" : "1.0.0",
          "package" : "hl7.fhir.us.davinci-hrex#1.0.0",
          "fhir-version" : ["4.0.1"],
          "url" : "http://hl7.org/fhir/us/davinci-hrex/STU1"
        }
      ]
    },
    {
      "name" : "electronic Long-Term Services and Supports Implementation Guide",
      "category" : "Medication / Immunization",
      "npm-name" : "hl7.fhir.us.eltss",
      "description" : "Provides guidance to US Realm implementers to use the FHIR for implementing access and exchange Electronic Long-Term Services & Supports (eLTSS) Dataset data elements",
      "authority" : "HL7",
      "country" : "us",
      "language" : ["en"],
      "history" : "http://hl7.org/fhir/us/eLTSS/history.html",
      "ci-build" : "http://build.fhir.org/ig/HL7/eLTSS",
      "canonical" : "http://hl7.org/fhir/us/eltss",
      "analysis" : {
        "content" : true,
        "rest" : true,
        "clinicalCore" : true,
        "financials" : true,
        "questionnaire" : true,
        "profiles" : 13,
        "extensions" : 3,
        "logicals" : 3,
        "valuesets" : 2,
        "codeSystems" : 2,
        "examples" : 5
      },
      "product" : ["fhir"],
      "editions" : [
        {
          "name" : "STU2",
          "ig-version" : "2.0.0",
          "package" : "hl7.fhir.us.eltss#2.0.0",
          "fhir-version" : ["4.0.1"],
          "url" : "http://hl7.org/fhir/us/eltss/STU2"
        },
        {
          "name" : "STU 1",
          "ig-version" : "1.0.0",
          "package" : "hl7.fhir.us.eltss#1.0.0",
          "fhir-version" : ["4.0.0"],
          "url" : "http://hl7.org/fhir/us/eltss/STU1"
        }
      ]
    },
    {
      "name" : "Patient Reported Outcomes (PRO) FHIR IG",
      "category" : "Personal Healthcare",
      "npm-name" : "hl7.fhir.us.patient-reported-outcomes",
      "description" : "This IG provides the necessary guidance to use FHIR for Patient Reported Outcomes",
      "authority" : "HL7",
      "country" : "us",
      "language" : ["en"],
      "history" : "http://hl7.org/fhir/us/patient-reported-outcomes/history.html",
      "canonical" : "http://hl7.org/fhir/us/patient-reported-outcomes",
      "ci-build" : "http://build.fhir.org/ig/HL7/patient-reported-outcomes",
      "analysis" : {
        "rest" : true
      },
      "product" : ["fhir"],
      "editions" : [
        {
          "name" : "STU 1 Ballot",
          "ig-version" : "0.2.0",
          "package" : "hl7.fhir.us.patient-reported-outcomes#0.2.0",
          "fhir-version" : ["4.0.0"],
          "url" : "http://hl7.org/fhir/us/patient-reported-outcomes/2019May"
        }
      ]
    },
    {
      "name" : "Pharmacist Care Plan FHIR IG",
      "category" : "Medications / Immunizations",
      "npm-name" : "hl7.fhir.us.phcp",
      "description" : "This is an electronic care plan with enhanced Medications / Immunizations content based on the templates in the HL7 Implementation Guide for C-CDA Release 2.1: Consolidated CDA for Clinical Notes, represented using FHIR profiles",
      "authority" : "HL7",
      "country" : "us",
      "language" : ["en"],
      "history" : "http://hl7.org/fhir/us/phcp/history.html",
      "canonical" : "http://hl7.org/fhir/us/phcp",
      "ci-build" : "http://build.fhir.org/ig/HL7/PhCP",
      "analysis" : {
        "content" : true,
        "rest" : true,
        "clinicalCore" : true,
        "carePlanning" : true,
        "financials" : true,
        "medsMgmt" : true,
        "profiles" : 10,
        "examples" : 16
      },
      "product" : ["fhir"],
      "editions" : [
        {
          "name" : "STU 1",
          "ig-version" : "1.0.0",
          "package" : "hl7.fhir.us.phcp#1.0.0",
          "fhir-version" : ["4.0.1"],
          "url" : "http://hl7.org/fhir/us/phcp/STU1"
        }
      ]
    },
    {
      "name" : "Vital Records Mortality and Morbidity Reporting FHIR IG",
      "category" : "Medication / Immunization",
      "npm-name" : "hl7.fhir.us.vrdr",
      "description" : "The VRDR FHIR IG provides guidance regarding the use of FHIR resources for the bidirectional exchange of mortality data between State-run PHA Vital Records offices and NCHS",
      "authority" : "HL7",
      "country" : "us",
      "language" : ["en"],
      "history" : "http://hl7.org/fhir/us/vrdr/history.html",
      "canonical" : "http://hl7.org/fhir/us/vrdr",
      "ci-build" : "http://build.fhir.org/ig/HL7/vrdr",
      "analysis" : {
        "content" : true,
        "documents" : true,
        "clinicalCore" : true,
        "profiles" : 34,
        "extensions" : 4,
        "examples" : 34
      },
      "product" : ["fhir"],
      "editions" : [
        {
          "name" : "STU3",
          "ig-version" : "3.0.0",
          "package" : "hl7.fhir.us.vrdr#3.0.0",
          "fhir-version" : ["4.0.1"],
          "url" : "http://hl7.org/fhir/us/vrdr/STU3"
        },
        {
          "name" : "STU 2",
          "ig-version" : "2.2.0",
          "package" : "hl7.fhir.us.vrdr#2.2.0",
          "fhir-version" : ["4.0.1"],
          "url" : "http://hl7.org/fhir/us/vrdr/STU2.2"
        },
        {
          "name" : "STU 2",
          "ig-version" : "2.1.0",
          "package" : "hl7.fhir.us.vrdr#2.1.0",
          "fhir-version" : ["4.0.1"],
          "url" : "http://hl7.org/fhir/us/vrdr/STU2.1"
        },
        {
          "name" : "STU 2",
          "ig-version" : "2.0.0",
          "package" : "hl7.fhir.us.vrdr#2.0.0",
          "fhir-version" : ["4.0.1"],
          "url" : "http://hl7.org/fhir/us/vrdr/STU2"
        },
        {
          "name" : "STU 1",
          "ig-version" : "1.0.0",
          "package" : "hl7.fhir.us.vrdr#1.0.0",
          "fhir-version" : ["4.0.1"],
          "url" : "http://hl7.org/fhir/us/vrdr/STU1"
        }
      ]
    },
    {
      "name" : "Womens Health Technology Coordinated Registry Network FHIR IG",
      "category" : "Clinical Registries",
      "npm-name" : "hl7.fhir.us.womens-health-registries",
      "description" : "The purpose of the IG to provide the necessary guidance to use FHIR to build registries specific to monitoring Womens Health",
      "authority" : "HL7",
      "country" : "us",
      "language" : ["en"],
      "history" : "http://hl7.org/fhir/us/womens-health-registries/history.html",
      "canonical" : "http://hl7.org/fhir/us/womens-health-registries",
      "ci-build" : "http://build.fhir.org/ig/HL7/coordinated-registry-network",
      "analysis" : {
        "content" : true,
        "rest" : true,
        "clinicalCore" : true,
        "profiles" : 3
      },
      "product" : ["fhir"],
      "editions" : [
        {
          "name" : "STU 1 Withdrawn",
          "ig-version" : "0.2.0-withdrawal",
          "package" : "hl7.fhir.us.womens-health-registries#0.2.0-withdrawal",
          "fhir-version" : ["4.0.1"],
          "url" : "http://hl7.org/fhir/us/womens-health-registries/0.2.0-withdrawal"
        }
      ]
    },
    {
      "name" : "Personal Health Device FHIR IG",
      "category" : "Personal Healthcare",
      "npm-name" : "hl7.fhir.uv.phd",
      "description" : "The IG provides a mapping of IEEE 11073 20601 Personal Health Device data to FHIR",
      "authority" : "HL7",
      "country" : "uv",
      "language" : ["en"],
      "history" : "http://hl7.org/fhir/uv/phd/history.html",
      "canonical" : "http://hl7.org/fhir/uv/phd",
      "analysis" : {
        "content" : true,
        "rest" : true,
        "clinicalCore" : true,
        "profiles" : 11,
        "valuesets" : 7,
        "codeSystems" : 4
      },
      "ci-build" : "http://build.fhir.org/ig/HL7/phd",
      "product" : ["fhir"],
      "editions" : [
        {
          "name" : "STU 1",
          "ig-version" : "1.1.0",
          "package" : "hl7.fhir.uv.phd#1.1.0",
          "fhir-version" : ["4.0.1"],
          "url" : "http://hl7.org/fhir/uv/phd/STU1.1"
        },
        {
          "name" : "STU 1",
          "ig-version" : "1.0.0",
          "package" : "hl7.fhir.uv.phd#1.0.0",
          "fhir-version" : ["4.0.1"],
          "url" : "http://hl7.org/fhir/uv/phd/STU1"
        }
      ]
    },
    {
      "name" : "Provider Directory IG",
      "category" : "Administration",
      "npm-name" : "hl7.fhir.au.pd",
      "description" : "This implementation guide is based upon STU3 FHIR standard and is the Australian variant of the Provider Directory IG. It outlines the key data elements for any provider directory and basic query guidance. The components developed in this guide are intended to provide a foundation for a central or distributed Provider or Healthcare Directory",
      "authority" : "HL7",
      "product" : ["fhir"],
      "country" : "au",
      "history" : "http://hl7.org.au/fhir/pd/history.html",
      "canonical" : "http://hl7.org.au/fhir/pd",
      "ci-build" : "http://build.fhir.org/ig/hl7au/au-fhir-pd",
      "editions" : [
        {
          "name" : "Release 1 Qa-preview",
          "ig-version" : "0.6.0",
          "package" : "hl7.fhir.au.pd#0.6.0",
          "fhir-version" : ["3.0.1"],
          "url" : "http://hl7.org.au/fhir"
        }
      ],
      "analysis" : {
        "error" : "Unable to find package hl7.fhir.au.pd#0.6.0"
      },
      "language" : ["en"]
    },
    {
      "name" : "Argonaut Clinical Notes Implementation Guide",
      "category" : "EHR Access",
      "npm-name" : "argonaut.us.clinicalnotes",
      "description" : "This implementation guide provides implementers with FHIR profiles and guidance to create, use, and share Clinical Notes",
      "authority" : "Argonaut (US)",
      "product" : ["fhir"],
      "country" : "us",
      "history" : "http://fhir.org/guides/argonaut/clinicalnotes/history.html",
      "canonical" : "http://fhir.org/guides/argonaut/clinicalnotes",
      "ci-build" : "http://build.fhir.org/ig/argonautproject/clinicalnotes",
      "editions" : [
        {
          "name" : "Release 1",
          "ig-version" : "1.0.0",
          "package" : "argonaut.us.clinicalnotes#1.0.0",
          "fhir-version" : ["3.0.1"],
          "url" : "http://fhir.org/guides/argonaut/clinicalnotes/1.0.0"
        }
      ],
      "analysis" : {
        "error" : "Unable to resolve package id argonaut.us.clinicalnotes#1.0.0"
      },
      "language" : ["en"]
    },
    {
      "name" : "Argonaut Questionnaire Implementation Guide",
      "category" : "EHR Access",
      "npm-name" : "argonaut.us.questionnaire",
      "description" : "This implementation guide provides implementers with FHIR RESTful APIs and guidance to create, use and share between organizations standard assessment forms and the assessment responses",
      "authority" : "Argonaut (US)",
      "product" : ["fhir"],
      "country" : "us",
      "history" : "http://fhir.org/guides/argonaut/questionnaire/history.html",
      "canonical" : "http://fhir.org/guides/argonaut/questionnaire",
      "ci-build" : "http://build.fhir.org/ig/argonautproject/questionnaire",
      "editions" : [
        {
          "name" : "Release 1",
          "ig-version" : "1.0.0",
          "package" : "argonaut.us.questionnaire#1.0.0",
          "fhir-version" : ["3.0.1"],
          "url" : "http://fhir.org/guides/argonaut/questionnaire/1.0.0"
        }
      ],
      "analysis" : {
        "error" : "Unable to resolve package id argonaut.us.questionnaire#1.0.0"
      },
      "language" : ["en"]
    },
    {
      "name" : "Danish Core Implementation Guide",
      "category" : "National Base",
      "npm-name" : "hl7.fhir.dk.core",
      "description" : "Base danish national implementation guide",
      "authority" : "HL7 Denmark",
      "country" : "dk",
      "language" : ["en"],
      "history" : "http://hl7.dk/fhir/core/history.html",
      "canonical" : "http://hl7.dk/fhir/core",
      "analysis" : {
        "content" : true,
        "clinicalCore" : true,
        "profiles" : 10,
        "extensions" : 2,
        "valuesets" : 6,
        "codeSystems" : 15,
        "examples" : 12
      },
      "ci-build" : "http://build.fhir.org/ig/hl7dk/dk-core",
      "product" : ["fhir"],
      "editions" : [
        {
          "name" : "Release",
          "ig-version" : "3.4.0",
          "package" : "hl7.fhir.dk.core#3.4.0",
          "fhir-version" : ["4.0.1"],
          "url" : "http://hl7.dk/fhir/core/3.4.0"
        }
      ]
    },
    {
      "name" : "Swiss Core Implementation Guide",
      "category" : "National Base",
      "npm-name" : "ch.fhir.ig.ch-core",
      "description" : "Base swiss national implementation guide",
      "authority" : "HL7 Switzerland",
      "country" : "ch",
      "history" : "http://fhir.ch/ig/ch-core/history.html",
      "canonical" : "http://fhir.ch/ig/ch-core",
      "ci-build" : "http://build.fhir.org/ig/hl7ch/ch-core",
      "product" : ["fhir"],
      "editions" : [
        {
          "name" : "STU 5",
          "ig-version" : "5.0.0",
          "package" : "ch.fhir.ig.ch-core#5.0.0",
          "fhir-version" : ["4.0.1"],
          "url" : "http://fhir.ch/ig/ch-core/5.0.0"
        }
      ],
      "language" : ["en"]
    },
    {
      "name" : "Swiss Guide Template",
      "category" : "National Base",
      "npm-name" : "ch.fhir.ig.template",
      "description" : "HL7 Switzerland FHIR Implementation Guide Template",
      "authority" : "HL7 Switzerland",
      "country" : "ch",
      "history" : "http://fhir.ch/ig/template/history.html",
      "canonical" : "http://fhir.ch/ig/template",
      "ci-build" : "http://build.fhir.org/ig/hl7ch/ig-template/index.html",
      "editions" : [
        {
          "name" : "STU",
          "ig-version" : "0.4.0",
          "package" : "ch.fhir.ig.template#0.4.0",
          "fhir-version" : ["4.0.1"],
          "url" : "http://fhir.ch/ig/template/0.4.0"
        }
      ],
      "language" : ["en"]
    },
    {
      "name" : "Swiss Cancer Registration Implementation Guide (CH-CRL)",
      "category" : "National Base",
      "npm-name" : "ch.fhir.ig.ch-crl",
      "description" : "Implementation guide for the Cancer Registry Law (CRL)",
      "authority" : "FOPH (CH)",
      "product" : ["fhir"],
      "country" : "ch",
      "history" : "http://fhir.ch/ig/ch-crl/history.html",
      "canonical" : "http://fhir.ch/ig/ch-crl",
      "ci-build" : "http://build.fhir.org/ig/ahdis/ch-crl/index.html",
      "editions" : [
        {
          "name" : "STU",
          "ig-version" : "0.2.1",
          "package" : "ch.fhir.ig.ch-crl#0.2.1",
          "fhir-version" : ["4.0.1"],
          "url" : "http://fhir.ch/ig/ch-crl"
        },
        {
          "name" : "STU",
          "ig-version" : "0.1.1",
          "package" : "ch.fhir.ig.ch-crl#0.1.1",
          "fhir-version" : ["4.0.1"],
          "url" : "http://fhir.ch/ig/ch-crl/0.1.1"
        }
      ],
      "analysis" : {
        "content" : true,
        "documents" : true,
        "clinicalCore" : true,
        "carePlanning" : true,
        "profiles" : 34,
        "extensions" : 1,
        "logicals" : 1,
        "valuesets" : 15,
        "codeSystems" : 15,
        "examples" : 137
      },
      "language" : ["en"]
    },
    {
      "name" : "Audit Trail Consumption (CH-ATC)",
      "category" : "National Base",
      "npm-name" : "ch.fhir.ig.atc",
      "description" : "National Integration Profile for the Swiss Electronic Patient Record",
      "authority" : "FOPH",
      "country" : "ch",
      "history" : "http://fhir.ch/ig/ch-atc/history.html",
      "canonical" : "http://fhir.ch/ig/ch-atc",
      "ci-build" : "http://build.fhir.org/ig/ahdis/ch-atc/index.html",
      "editions" : [
        {
          "ig-version" : "3.3.0",
          "name" : "2022-12-28",
          "package" : "ch.fhir.ig.ch-atc#3.3.0",
          "fhir-version" : ["4.0.1"],
          "url" : "http://fhir.ch/ig/ch-atc/index.html"
        },
        {
          "name" : "Release 24.6.2019",
          "ig-version" : "1.2.0",
          "package" : "ch.fhir.ig.ch-atc#1.2.0",
          "fhir-version" : ["3.0.1"],
          "url" : "http://fhir.ch/ig/ch-atc/1.2.0/index.html"
        }
      ]
    },
    {
      "name" : "Order & Referral by Form (CH-ORF)",
      "category" : "National Base",
      "npm-name" : "ch.fhir.ig.ch-orf",
      "description" : "The Order & Referral by Form (CH-ORF) Profile describes how forms for eReferrals, requests for information (such as diagnostic imaging results, lab results, discharge reports etc.) can be defined, deployed and used in order to achieve a syntactical and semantically consistent cross enterprise information exchange.",
      "authority" : "HL7 Switzerland",
      "country" : "ch",
      "history" : "http://fhir.ch/ig/ch-orf/history.html",
      "canonical" : "http://fhir.ch/ig/ch-orf",
      "ci-build" : "http://build.fhir.org/ig/hl7ch/ch-orf",
      "product" : ["fhir"],
      "editions" : [
        {
          "name" : "STU 3",
          "ig-version" : "3.0.0",
          "package" : "ch.fhir.ig.ch-orf#3.0.0",
          "fhir-version" : ["4.0.1"],
          "url" : "http://fhir.ch/ig/ch-orf/3.0.0"
        }
      ],
      "language" : ["en"]
    },
    {
      "name" : "Swiss eMedication Implementation Guide",
      "category" : "National Base",
      "npm-name" : "ch.fhir.ig.ch-emed",
      "description" : "The CH EMED implementation guide describes the FHIR representation of the defined documents for the exchange of medication information",
      "authority" : "HL7 Switzerland",
      "country" : "ch",
      "history" : "http://fhir.ch/ig/ch-emed/history.html",
      "canonical" : "http://fhir.ch/ig/ch-emed",
      "ci-build" : "http://build.fhir.org/ig/hl7ch/ch-emed",
      "product" : ["fhir"],
      "editions" : [
        {
          "name" : "STU 5",
          "ig-version" : "5.0.0",
          "package" : "ch.fhir.ig.ch-emed#5.0.0",
          "fhir-version" : ["4.0.1"],
          "url" : "http://fhir.ch/ig/ch-emed/5.0.0"
        }
      ],
      "language" : ["en"]
    },
    {
      "name" : "mednet Implementation Guide",
      "category" : "Patient Summary",
      "npm-name" : "swiss.mednet.fhir",
      "description" : "The mednet.swiss implementation guide describes the FHIR profiles used to interface with the mednet software",
      "authority" : "novcom AG (CH)",
      "product" : ["fhir"],
      "country" : "ch",
      "history" : "https://mednet.swiss/fhir/history.html",
      "canonical" : "https://mednet.swiss/fhir",
      "analysis" : {
      },
      "language" : ["en"]
    },
    {
      "name" : "US Drug Formulary",
      "category" : "Medications / Immunizations",
      "npm-name" : "hl7.fhir.us.Davinci-drug-formulary",
      "description" : "API-based data exchange to Third-Party Applications via Member-authorized sharing of Health Plan's Prescription Drug Formulary.",
      "authority" : "HL7",
      "product" : ["fhir"],
      "country" : "us",
      "history" : "http://hl7.org/fhir/us/Davinci-drug-formulary/history.html",
      "canonical" : "http://hl7.org/fhir/us/Davinci-drug-formulary",
      "ci-build" : "https://build.fhir.org/ig/HL7/davinci-pdex-formulary",
      "editions" : [
        {
          "name" : "STU 1",
          "ig-version" : "1.0.0",
          "package" : "hl7.fhir.us.Davinci-drug-formulary#1.0.0",
          "fhir-version" : ["4.0.1"],
          "url" : "http://hl7.org/fhir/us/Davinci-drug-formulary/STU1"
        }
      ],
      "analysis" : {
        "content" : true,
        "medsMgmt" : true,
        "profiles" : 2,
        "extensions" : 13,
        "valuesets" : 4,
        "codeSystems" : 4,
        "examples" : 11
      },
      "language" : ["en"]
    },
    {
      "name" : "Da Vinci CDex",
      "category" : "Financial",
      "npm-name" : "hl7.fhir.us.davinci-cdex",
      "description" : "Provider-to-payer and payer-related provider-to-provider data exchange to improve care coordination, support risk adjustment, ease quality management, facilitate claims auditing and confirm medical necessity, improve member experience, and support orders and referrals.",
      "authority" : "HL7",
      "country" : "us",
      "history" : "http://hl7.org/fhir/us/davinci-cdex/history.html",
      "canonical" : "http://hl7.org/fhir/us/davinci-cdex",
      "ci-build" : "http://build.fhir.org/ig/HL7/davinci-ecdx",
      "analysis" : {
        "content" : true,
        "rest" : true,
        "carePlanning" : true,
        "profiles" : 1,
        "operations" : 1,
        "valuesets" : 3,
        "codeSystems" : 1,
        "examples" : 19
      },
      "language" : ["en"],
      "product" : ["fhir"],
      "editions" : [
        {
          "name" : "STU2",
          "ig-version" : "2.1.0",
          "package" : "hl7.fhir.us.davinci-cdex#2.1.0",
          "fhir-version" : ["4.0.1"],
          "url" : "http://hl7.org/fhir/us/davinci-cdex/STU2.1"
        },
        {
          "name" : "STU2",
          "ig-version" : "2.0.0",
          "package" : "hl7.fhir.us.davinci-cdex#2.0.0",
          "fhir-version" : ["4.0.1"],
          "url" : "http://hl7.org/fhir/us/davinci-cdex/STU2"
        },
        {
          "name" : "STU1.1",
          "ig-version" : "1.1.0",
          "package" : "hl7.fhir.us.davinci-cdex#1.1.0",
          "fhir-version" : ["4.0.1"],
          "url" : "http://hl7.org/fhir/us/davinci-cdex/STU1.1"
        },
        {
          "name" : "STU1",
          "ig-version" : "1.0.0",
          "package" : "hl7.fhir.us.davinci-cdex#1.0.0",
          "fhir-version" : ["4.0.1"],
          "url" : "http://hl7.org/fhir/us/davinci-cdex/STU1"
        }
      ]
    },
    {
      "name" : "Da Vinci PDex",
      "category" : "Financial",
      "npm-name" : "hl7.fhir.us.davinci-pdex",
      "description" : "Payer data exchange with providers to support care coordination. Member-authorized sharing to Third-Party applications of Health Plan's Healthcare Service Network, Pharmacy Network and Prescription Drug Formulary",
      "authority" : "HL7",
      "country" : "us",
      "history" : "http://hl7.org/fhir/us/davinci-pdex/history.html",
      "canonical" : "http://hl7.org/fhir/us/davinci-pdex",
      "ci-build" : "http://build.fhir.org/ig/HL7/davinci-epdx",
      "analysis" : {
        "content" : true,
        "rest" : true,
        "clinicalCore" : true,
        "financials" : true,
        "medsMgmt" : true,
        "profiles" : 5,
        "extensions" : 6,
        "operations" : 1,
        "valuesets" : 12,
        "codeSystems" : 13,
        "examples" : 36
      },
      "language" : ["en"],
      "product" : ["fhir"],
      "editions" : [
        {
          "name" : "STU2.1",
          "ig-version" : "2.1.0",
          "package" : "hl7.fhir.us.davinci-pdex#2.1.0",
          "fhir-version" : ["4.0.1"],
          "url" : "http://hl7.org/fhir/us/davinci-pdex/STU2.1"
        }
      ]
    },
    {
      "name" : "CDISC Lab Semantics in FHIR",
      "category" : "Diagnostics",
      "npm-name" : "hl7.fhir.uv.cdisc-lab",
      "description" : "The IG shows how laboratory data in FHIR format can be converted into the CDISC LAB or LB format",
      "authority" : "HL7",
      "country" : "uv",
      "history" : "http://hl7.org/fhir/uv/cdisc-lab/history.html",
      "canonical" : "http://hl7.org/fhir/uv/cdisc-lab",
      "ci-build" : "http://build.fhir.org/ig/HL7/cdisc-lab",
      "analysis" : {
        "rest" : true
      },
      "language" : ["en"],
      "product" : ["fhir"],
      "editions" : [
        {
          "name" : "STU1",
          "ig-version" : "1.0.0",
          "package" : "hl7.fhir.uv.cdisc-lab#1.0.0",
          "fhir-version" : ["4.0.1"],
          "url" : "http://hl7.org/fhir/uv/cdisc-lab/STU1"
        }
      ]
    },
    {
      "name" : "Healthcare Associated Infection Reports (HAI) Long Term Care Facilities (LTCF)",
      "category" : "Medication / Immunization",
      "npm-name" : "hl7.fhir.us.hai-ltcf",
      "description" : "Long term care facility (LTCF) healthcare-associated infection (HAI) reporting to CDC National Healthcare Safety Network (NHSN) to track infections and prevention process measures in a systematic way, which allows identification of problems and care improvement",
      "authority" : "HL7",
      "country" : "us",
      "history" : "http://hl7.org/fhir/us/hai-ltcf/history.html",
      "canonical" : "http://hl7.org/fhir/us/hai-ltcf",
      "analysis" : {
        "valuesets" : 4,
        "codeSystems" : 2
      },
      "ci-build" : "http://build.fhir.org/ig/HL7/HAI-LTCF",
      "language" : ["en"],
      "product" : ["fhir"],
      "editions" : [
        {
          "name" : "STU 1.1",
          "ig-version" : "1.1.0",
          "package" : "hl7.fhir.us.hai-ltcf#1.1.0",
          "fhir-version" : ["4.0.1"],
          "url" : "http://hl7.org/fhir/us/hai-ltcf/STU1.1"
        },
        {
          "name" : "STU 1",
          "ig-version" : "1.0.0",
          "package" : "hl7.fhir.us.hai-ltcf#1.0.0",
          "fhir-version" : ["4.0.1"],
          "url" : "http://hl7.org/fhir/us/hai-ltcf/STU1"
        }
      ]
    },
    {
      "name" : "Da Vinci Unsolicited Notifications (Alerts)",
      "category" : "Financial",
      "npm-name" : "hl7.fhir.us.davinci-alerts",
      "description" : "The goal of this IG is to support the real-time exchange of alerts and notifications that impact patient care and value based or risk based services",
      "authority" : "HL7",
      "country" : "us",
      "history" : "http://hl7.org/fhir/us/davinci-alerts/history.html",
      "canonical" : "http://hl7.org/fhir/us/davinci-alerts",
      "ci-build" : "http://build.fhir.org/ig/HL7/davinci-alerts",
      "analysis" : {
        "content" : true,
        "rest" : true,
        "clinicalCore" : true,
        "financials" : true,
        "profiles" : 8,
        "valuesets" : 4,
        "codeSystems" : 1,
        "examples" : 11
      },
      "language" : ["en"],
      "product" : ["fhir"],
      "editions" : [
        {
          "name" : "STU 1.1",
          "ig-version" : "1.1.0",
          "package" : "hl7.fhir.us.davinci-alerts#1.1.0",
          "fhir-version" : ["4.0.1"],
          "url" : "http://hl7.org/fhir/us/davinci-alerts/STU1.1"
        },
        {
          "name" : "STU1",
          "ig-version" : "1.0.0",
          "package" : "hl7.fhir.us.davinci-alerts#1.0.0",
          "fhir-version" : ["4.0.1"],
          "url" : "http://hl7.org/fhir/us/davinci-alerts/STU1"
        }
      ]
    },
    {
      "name" : "Da Vinci Payer Coverage Decision Exchange (PCDE) FHIR IG",
      "category" : "Financial",
      "npm-name" : "hl7.fhir.us.davinci-pcde",
      "description" : "Payer coverage decision exchange will promote continuity of treatment when a member moves from one covered payer to another without increasing provider burden or cost to the member. This IG enables member-authorized sharing of treatment, conditions, authorizations, relevant guidelines and supporting documentation from an original payer to a new payer when a patient changes coverage plans.",
      "authority" : "HL7",
      "country" : "us",
      "history" : "http://hl7.org/fhir/us/davinci-pcde/history.html",
      "canonical" : "http://hl7.org/fhir/us/davinci-pcde",
      "ci-build" : "http://build.fhir.org/ig/HL7/davinci-pcde",
      "analysis" : {
        "content" : true,
        "documents" : true,
        "clinicalCore" : true,
        "carePlanning" : true,
        "profiles" : 5,
        "valuesets" : 3,
        "codeSystems" : 1,
        "examples" : 5
      },
      "language" : ["en"],
      "product" : ["fhir"],
      "editions" : [
        {
          "name" : "STU 1",
          "ig-version" : "1.0.0",
          "package" : "hl7.fhir.us.davinci-pcde#1.0.0",
          "fhir-version" : ["4.0.1"],
          "url" : "http://hl7.org/fhir/us/davinci-pcde/STU1"
        }
      ]
    },
    {
      "name" : "Breast Radiology Report (BRR)",
      "category" : "Care Management",
      "npm-name" : "hl7.fhir.us.breast-radiology",
      "description" : "Breast Radiology CIMI Logical Models and FHIR Profiles",
      "authority" : "HL7",
      "country" : "us",
      "history" : "http://hl7.org/fhir/us/breast-radiology/history.html",
      "canonical" : "http://hl7.org/fhir/us/breast-radiology",
      "ci-build" : "http://build.hl7.org/fhir/us/breast-radiology",
      "analysis" : {
        "examples" : 125
      },
      "language" : ["en"],
      "product" : ["fhir"],
      "editions" : [
        {
          "name" : "STU1 Ballot",
          "ig-version" : "0.2.0",
          "package" : "hl7.fhir.us.breast-radiology#0.2.0",
          "fhir-version" : ["4.0.1"],
          "url" : "http://hl7.org/fhir/us/breast-radiology/2020May"
        }
      ]
    },
    {
      "name" : "FHIR Clinical Guidelines",
      "category" : "Quality / CDS",
      "npm-name" : "hl7.fhir.uv.cpg",
      "description" : "This implementation guide is a multi-stakeholder effort to use FHIR resources to build shareable and computable representations of the content of clinical care guidelines. The guide focuses on common patterns in clinical guidelines, establishing profiles, conformance requirements, and guidance for the patient-independent, as well as analogous patterns for the patient-specific representation of guideline recommendations",
      "authority" : "HL7",
      "country" : "uv",
      "history" : "http://hl7.org/fhir/uv/cpg/history.html",
      "canonical" : "http://hl7.org/fhir/uv/cpg",
      "ci-build" : "http://build.fhir.org/ig/HL7/cqf-recommendations",
      "analysis" : {
        "content" : true,
        "rest" : true,
        "clinicalCore" : true,
        "carePlanning" : true,
        "medsMgmt" : true,
        "measures" : true,
        "questionnaire" : true,
        "profiles" : 102,
        "extensions" : 38,
        "operations" : 5,
        "valuesets" : 9,
        "codeSystems" : 7,
        "examples" : 441
      },
      "language" : ["en"],
      "product" : ["fhir"],
      "editions" : [
        {
          "name" : "STU2",
          "ig-version" : "2.0.0",
          "package" : "hl7.fhir.uv.cpg#2.0.0",
          "fhir-version" : ["4.0.1"],
          "url" : "http://hl7.org/fhir/uv/cpg/STU2"
        },
        {
          "name" : "STU 1",
          "ig-version" : "1.0.0",
          "package" : "hl7.fhir.uv.cpg#1.0.0",
          "fhir-version" : ["4.0.1"],
          "url" : "http://hl7.org/fhir/uv/cpg/STU1"
        }
      ]
    },
    {
      "name" : "Minimal Common Oncology Data Elements (mCODE)",
      "category" : "Care Management",
      "npm-name" : "hl7.fhir.us.mcode",
      "description" : "This IG specifies a core set of common data elements for cancer that is clinically applicable in every electronic patient record with a cancer diagnosis. It is intended to enable standardized information exchange among EHRs/oncology information systems and reuse of data by other stakeholders (e.g. quality measurement, research).",
      "authority" : "HL7",
      "country" : "us",
      "history" : "http://hl7.org/fhir/us/mcode/history.html",
      "canonical" : "http://hl7.org/fhir/us/mcode",
      "ci-build" : "http://build.fhir.org/ig/HL7/fhir-mCODE-ig",
      "analysis" : {
        "content" : true,
        "rest" : true,
        "clinicalCore" : true,
        "medsMgmt" : true,
        "diagnostics" : true,
        "profiles" : 28,
        "extensions" : 14,
        "operations" : 1,
        "valuesets" : 96,
        "codeSystems" : 2,
        "examples" : 97
      },
      "language" : ["en"],
      "product" : ["fhir"],
      "editions" : [
        {
          "name" : "STU4",
          "ig-version" : "4.0.0",
          "package" : "hl7.fhir.us.mcode#4.0.0",
          "fhir-version" : ["4.0.1"],
          "url" : "http://hl7.org/fhir/us/mcode/STU4"
        },
        {
          "name" : "STU 3",
          "ig-version" : "3.0.0",
          "package" : "hl7.fhir.us.mcode#3.0.0",
          "fhir-version" : ["4.0.1"],
          "url" : "http://hl7.org/fhir/us/mcode/STU3"
        },
        {
          "name" : "STU 2",
          "ig-version" : "2.1.0",
          "package" : "hl7.fhir.us.mcode#2.1.0",
          "fhir-version" : ["4.0.1"],
          "url" : "http://hl7.org/fhir/us/mcode/STU2.1"
        },
        {
          "name" : "STU 2",
          "ig-version" : "2.0.0",
          "package" : "hl7.fhir.us.mcode#2.0.0",
          "fhir-version" : ["4.0.1"],
          "url" : "http://hl7.org/fhir/us/mcode/STU2"
        },
        {
          "name" : "STU 1",
          "ig-version" : "1.0.0",
          "package" : "hl7.fhir.us.mcode#1.0.0",
          "fhir-version" : ["4.0.1"],
          "url" : "http://hl7.org/fhir/us/mcode/STU1"
        }
      ]
    },
    {
      "name" : "Da Vinci Prior Authorization Support (PAS) FHIR IG",
      "category" : "Financial",
      "npm-name" : "hl7.fhir.us.davinci-pas",
      "description" : "This IG allows providers the ability to easily identify the need for payer authorizations, assemble necessary information, identify and supply missing information and submit it to the payer electronically and receive a response in real time within the clinical workflow.",
      "authority" : "HL7",
      "country" : "us",
      "history" : "http://hl7.org/fhir/us/davinci-pas/history.html",
      "canonical" : "http://hl7.org/fhir/us/davinci-pas",
      "ci-build" : "http://build.fhir.org/ig/HL7/davinci-pas",
      "analysis" : {
        "content" : true,
        "clinicalCore" : true,
        "carePlanning" : true,
        "financials" : true,
        "medsMgmt" : true,
        "profiles" : 23,
        "extensions" : 37,
        "operations" : 2,
        "valuesets" : 12,
        "codeSystems" : 6,
        "examples" : 29
      },
      "language" : ["en"],
      "product" : ["fhir"],
      "editions" : [
        {
          "name" : "STU 2 Ballot",
          "ig-version" : "2.2.0-ballot",
          "package" : "hl7.fhir.us.davinci-pas#2.2.0-ballot",
          "fhir-version" : ["4.0.1"],
          "url" : "http://hl7.org/fhir/us/davinci-pas/2025Sep"
        }
      ]
    },
    {
      "name" : "FHIR Bulk Data Access (Flat FHIR)",
      "category" : "EHR Access",
      "npm-name" : "hl7.fhir.uv.bulkdata",
      "description" : "Defines a way to efficiently access large volumes of information on a group of individuals from an EHR",
      "authority" : "HL7",
      "country" : "uv",
      "history" : "http://hl7.org/fhir/uv/bulkdata/history.html",
      "canonical" : "http://hl7.org/fhir/uv/bulkdata",
      "ci-build" : "http://build.fhir.org/ig/HL7/bulk-data",
      "analysis" : {
        "rest" : true,
        "operations" : 3,
        "valuesets" : 1,
        "codeSystems" : 1
      },
      "language" : ["en"],
      "product" : ["fhir"],
      "editions" : [
        {
          "name" : "STU 2",
          "ig-version" : "2.0.0",
          "package" : "hl7.fhir.uv.bulkdata#2.0.0",
          "fhir-version" : ["4.0.1"],
          "url" : "http://hl7.org/fhir/uv/bulkdata/STU2"
        },
        {
          "name" : "STU 1",
          "ig-version" : "1.0.1",
          "package" : "hl7.fhir.uv.bulkdata#1.0.1",
          "fhir-version" : ["4.0.1"],
          "url" : "http://hl7.org/fhir/uv/bulkdata/STU1.0.1"
        },
        {
          "name" : "STU 1",
          "ig-version" : "1.0.0",
          "package" : "hl7.fhir.uv.bulkdata#1.0.0",
          "fhir-version" : ["4.0.0"],
          "url" : "http://hl7.org/fhir/uv/bulkdata/STU1"
        }
      ]
    },
    {
      "name" : "Basisgegevensset Zorg || Patient Summary",
      "category" : "Patient Summary",
      "description" : "The Basisgegevensset Zorg, aka BgZ, is the minimum set of patient data that is important for continuity of care and is relevant irrespective of specialism, patient conditions and type of physicians. This set of patient data is recorded comparatively by all healthcare providers. This facilitates information exchange. The BgZ has been made consistent with the European Patient Summary.",
      "authority" : "Nictiz (NL)",
      "product" : ["fhir"],
      "country" : "nl",
      "language" : ["nl", "en"],
      "history" : "https://informatiestandaarden.nictiz.nl/wiki/MedMij:V2019.01_OntwerpBGZ_2017#Release_notes",
      "canonical" : "https://informatiestandaarden.nictiz.nl/wiki/MedMij:V2019.01_OntwerpBGZ_2017",
      "ci-build" : "https://informatiestandaarden.nictiz.nl/wiki/MedMij:Vdraft_OntwerpBGZ_2017",
      "editions" : [
        {
          "name" : "Normative - MMVN 3",
          "ig-version" : "2.1.3",
          "package" : "nictiz.fhir.nl.stu3.zib2017#2.1.3",
          "fhir-version" : ["3.0.1"],
          "url" : "https://informatiestandaarden.nictiz.nl/wiki/MedMij:V2019.01_OntwerpBGZ_2017#Use_case_1:_Raadplegen_Basisgegevensset_Zorg_in_persoonlijke_gezondheidsomgeving"
        }
      ],
      "analysis" : {
        "content" : true,
        "rest" : true,
        "documents" : true,
        "clinicalCore" : true,
        "carePlanning" : true,
        "financials" : true,
        "medsMgmt" : true,
        "diagnostics" : true,
        "profiles" : 144,
        "extensions" : 70,
        "valuesets" : 261
      }
    },
    {
      "name" : "Davinci pdex Plan Net",
      "category" : "Administration",
      "npm-name" : "hl7.fhir.us.davinci-pdex-plan-net",
      "description" : "A subset of the functionality described in the Validated healthcare directory IG",
      "authority" : "HL7",
      "country" : "us",
      "history" : "http://hl7.org/fhir/us/davinci-pdex-plan-net/history.html",
      "canonical" : "http://hl7.org/fhir/us/davinci-pdex-plan-net",
      "language" : ["en"],
      "ci-build" : "http://build.fhir.org/ig/HL7/davinci-pdex-plan-net",
      "analysis" : {
        "content" : true,
        "rest" : true,
        "clinicalCore" : true,
        "financials" : true,
        "profiles" : 9,
        "extensions" : 12,
        "valuesets" : 24,
        "codeSystems" : 14,
        "examples" : 49
      },
      "product" : ["fhir"],
      "editions" : [
        {
          "name" : "STU 1",
          "ig-version" : "1.2.0",
          "package" : "hl7.fhir.us.davinci-pdex-plan-net#1.2.0",
          "fhir-version" : ["4.0.1"],
          "url" : "http://hl7.org/fhir/us/davinci-pdex-plan-net/STU1.2"
        },
        {
          "name" : "STU 1",
          "ig-version" : "1.1.0",
          "package" : "hl7.fhir.us.davinci-pdex-plan-net#1.1.0",
          "fhir-version" : ["4.0.1"],
          "url" : "http://hl7.org/fhir/us/davinci-pdex-plan-net/STU1.1"
        },
        {
          "name" : "STU 1",
          "ig-version" : "1.0.0",
          "package" : "hl7.fhir.us.davinci-pdex-plan-net#1.0.0",
          "fhir-version" : ["4.0.1"],
          "url" : "http://hl7.org/fhir/us/davinci-pdex-plan-net/STU1"
        }
      ]
    },
    {
      "name" : "Argonaut Clinical Notes Implementation Guide",
      "category" : "EHR Access",
      "npm-name" : "fhir.argonaut.clinicalnotes",
      "description" : "This implementation guide provides implementers with FHIR profiles and guidance to create, use, and share Clinical Notes",
      "authority" : "Argonaut (US)",
      "product" : ["fhir"],
      "country" : "us",
      "history" : "http://fhir.org/guides/argonaut/clinicalnotes/history.html",
      "canonical" : "http://fhir.org/guides/argonaut/clinicalnotes",
      "ci-build" : "http://build.fhir.org/ig/argonautproject/clinicalnotes",
      "language" : ["en"],
      "editions" : [
        {
          "name" : "Release 1",
          "ig-version" : "1.0.0",
          "package" : "fhir.argonaut.clinicalnotes#1.0.0",
          "fhir-version" : ["3.0.1"],
          "url" : "http://fhir.org/guides/argonaut/clinicalnotes/1.0.0"
        }
      ],
      "analysis" : {
        "content" : true,
        "rest" : true,
        "documents" : true,
        "clinicalCore" : true,
        "profiles" : 2,
        "valuesets" : 3,
        "codeSystems" : 1
      }
    },
    {
      "name" : "Argonaut Questionnaire Implementation Guide",
      "category" : "EHR Access",
      "npm-name" : "fhir.argonaut.questionnaire",
      "description" : "Thi IG provides guidance to support interchange of simple forms based on the Questionnaire and QuestionnaireResponse resources: it provides implementers with FHIR RESTful APIs and guidance to create, use and share between organizations standard assessment forms and the assessment responses",
      "authority" : "Argonaut (US)",
      "product" : ["fhir"],
      "country" : "us",
      "history" : "http://fhir.org/guides/argonaut/questionnaire/history.html",
      "canonical" : "http://fhir.org/guides/argonaut/questionnaire",
      "ci-build" : "http://build.fhir.org/ig/argonautproject/questionnaire",
      "language" : ["en"],
      "editions" : [
        {
          "name" : "Release 1",
          "ig-version" : "1.0.0",
          "package" : "fhir.argonaut.questionnaire#1.0.0",
          "fhir-version" : ["3.0.1"],
          "url" : "http://fhir.org/guides/argonaut/questionnaire/1.0.0"
        }
      ],
      "analysis" : {
        "content" : true,
        "rest" : true,
        "questionnaire" : true,
        "profiles" : 4,
        "extensions" : 5,
        "operations" : 1
      }
    },
    {
      "name" : "CARIN Real-time Pharmacy Benefit Check",
      "category" : "Financial",
      "npm-name" : "hl7.fhir.us.carin-rtpbc",
      "description" : "This is a guide for implementing a consumer-focused Real-time Pharmacy Benefit Check (RTPBC) process using HL7 FHIR® R4.Using RTPBC, a patient can learn the cost and insurance coverage related to medications they’ve been prescribed",
      "authority" : "HL7",
      "country" : "us",
      "history" : "http://hl7.org/fhir/us/carin-rtpbc/history.html",
      "canonical" : "http://hl7.org/fhir/us/carin-rtpbc",
      "ci-build" : "http://build.fhir.org/ig/HL7/carin-rtpbc",
      "language" : ["en"],
      "analysis" : {
        "content" : true,
        "rest" : true,
        "messaging" : true,
        "clinicalCore" : true,
        "financials" : true,
        "medsMgmt" : true,
        "profiles" : 10,
        "extensions" : 2,
        "valuesets" : 9,
        "codeSystems" : 3,
        "examples" : 16
      },
      "product" : ["fhir"],
      "editions" : [
        {
          "name" : "STU 1",
          "ig-version" : "1.0.0",
          "package" : "hl7.fhir.us.carin-rtpbc#1.0.0",
          "fhir-version" : ["4.0.1"],
          "url" : "http://hl7.org/fhir/us/carin-rtpbc/STU1"
        }
      ]
    },
    {
      "name" : "CARIN Blue Button Implementation Guide",
      "category" : "Financial",
      "npm-name" : "hl7.fhir.us.carin-bb",
      "description" : "Implementation guide for an API similar to the CMS Medicare Blue Button 2.0 API, FHIR R3 based, that will allow consumer-directed exchange of commercial Health Plan/Payer adjudicated claims data to meet the requirements of the CMS Interoperability and Patient Access proposed rule.",
      "authority" : "HL7",
      "country" : "us",
      "history" : "http://hl7.org/fhir/us/carin-bb/history.html",
      "canonical" : "http://hl7.org/fhir/us/carin-bb",
      "ci-build" : "http://build.fhir.org/ig/HL7/carin-bb",
      "language" : ["en"],
      "analysis" : {
        "content" : true,
        "rest" : true,
        "clinicalCore" : true,
        "financials" : true,
        "profiles" : 10,
        "valuesets" : 48,
        "codeSystems" : 36,
        "examples" : 28
      },
      "product" : ["fhir"],
      "editions" : [
        {
          "name" : "STU 2",
          "ig-version" : "2.1.0",
          "package" : "hl7.fhir.us.carin-bb#2.1.0",
          "fhir-version" : ["4.0.1"],
          "url" : "http://hl7.org/fhir/us/carin-bb/STU2.1"
        },
        {
          "name" : "STU 2",
          "ig-version" : "2.1.0-snapshot1",
          "package" : "hl7.fhir.us.carin-bb#2.1.0-snapshot1",
          "fhir-version" : ["4.0.1"],
          "url" : "http://hl7.org/fhir/us/carin-bb/2.1.0-snapshot1"
        },
        {
          "name" : "STU 2",
          "ig-version" : "2.0.0",
          "package" : "hl7.fhir.us.carin-bb#2.0.0",
          "fhir-version" : ["4.0.1"],
          "url" : "http://hl7.org/fhir/us/carin-bb/STU2"
        },
        {
          "name" : "STU 1",
          "ig-version" : "1.1.0",
          "package" : "hl7.fhir.us.carin-bb#1.1.0",
          "fhir-version" : ["4.0.1"],
          "url" : "http://hl7.org/fhir/us/carin-bb/STU1.1"
        },
        {
          "name" : "STU 1",
          "ig-version" : "1.0.0",
          "package" : "hl7.fhir.us.carin-bb#1.0.0",
          "fhir-version" : ["4.0.1"],
          "url" : "http://hl7.org/fhir/us/carin-bb/STU1"
        }
      ]
    },
    {
      "name" : "Risk Based Contracts Member Attribution List FHIR IG",
      "category" : "Financial",
      "npm-name" : "hl7.fhir.us.davinci-atr",
      "description" : "Support the real-time exchange of alerts and notifications that impact patient care and value based or risk based services.",
      "authority" : "HL7",
      "country" : "us",
      "history" : "http://hl7.org/fhir/us/davinci-atr/history.html",
      "canonical" : "http://hl7.org/fhir/us/davinci-atr",
      "ci-build" : "http://build.fhir.org/ig/HL7/davinci-atr",
      "language" : ["en"],
      "analysis" : {
        "content" : true,
        "rest" : true,
        "clinicalCore" : true,
        "financials" : true,
        "profiles" : 8,
        "extensions" : 5,
        "valuesets" : 1,
        "codeSystems" : 1,
        "examples" : 14
      },
      "product" : ["fhir"],
      "editions" : [
        {
          "name" : "STU 2",
          "ig-version" : "2.1.0",
          "package" : "hl7.fhir.us.davinci-atr#2.1.0",
          "fhir-version" : ["4.0.1"],
          "url" : "http://hl7.org/fhir/us/davinci-atr/STU2.1"
        },
        {
          "name" : "STU2 Release 1",
          "ig-version" : "2.0.0",
          "package" : "hl7.fhir.us.davinci-atr#2.0.0",
          "fhir-version" : ["4.0.1"],
          "url" : "http://hl7.org/fhir/us/davinci-atr/STU2"
        },
        {
          "name" : "STU 1",
          "ig-version" : "1.0.0",
          "package" : "hl7.fhir.us.davinci-atr#1.0.0",
          "fhir-version" : ["4.0.1"],
          "url" : "http://hl7.org/fhir/us/davinci-atr/STU1"
        }
      ]
    },
    {
      "name" : "Basisprofil DE",
      "category" : "National Base",
      "npm-name" : "basisprofil.de",
      "description" : "German Base Profiles",
      "authority" : "HL7 Deutschland",
      "product" : ["fhir"],
      "country" : "de",
      "history" : "http://ig.fhir.de/basisprofile-de",
      "canonical" : "http://fhir.de",
      "ci-build" : "https://simplifier.net/Basisprofil-DE-R4",
      "language" : ["de"],
      "editions" : [
        {
          "name" : "STU3",
          "ig-version" : "0.2.30 ",
          "fhir-version" : ["3.0.1"],
          "package" : "basisprofil.de#0.2.30",
          "url" : "http://ig.fhir.de/basisprofile-de/0.2.30"
        },
        {
          "name" : "R4",
          "ig-version" : "0.9.1-alpha2",
          "fhir-version" : ["4.0.1"],
          "package" : "de.basisprofil.r4#0.9.1-alpha2",
          "url" : "https://simplifier.net/guide/basisprofil-de-r4/home"
        }
      ],
      "analysis" : {
        "error" : "no core dependency or FHIR Version found in the Package definition",
        "content" : true,
        "clinicalCore" : true,
        "financials" : true,
        "profiles" : 17,
        "extensions" : 17,
        "valuesets" : 10,
        "codeSystems" : 17
      }
    },
    {
      "name" : "FHIR Data Segmentation for Privacy",
      "category" : "Privacy / Security",
      "npm-name" : "hl7.fhir.uv.security-label-ds4p",
      "description" : "Guidance for applying security labels in FHIR",
      "authority" : "HL7",
      "country" : "uv",
      "history" : "http://hl7.org/fhir/uv/security-label-ds4p/history.html",
      "canonical" : "http://hl7.org/fhir/uv/security-label-ds4p",
      "ci-build" : "http://hl7.org/fhir/ig/HL7/security-label-ds4p",
      "language" : ["en"],
      "analysis" : {
        "content" : true,
        "extensions" : 6,
        "valuesets" : 8,
        "examples" : 8
      },
      "product" : ["fhir"],
      "editions" : [
        {
          "name" : "STU 1",
          "ig-version" : "1.0.0",
          "package" : "hl7.fhir.uv.security-label-ds4p#1.0.0",
          "fhir-version" : ["4.0.1"],
          "url" : "http://hl7.org/fhir/uv/security-label-ds4p/STU1"
        }
      ]
    },
    {
      "name" : "FHIR Shorthand",
      "category" : "Administration",
      "npm-name" : "hl7.fhir.uv.shorthand",
      "description" : "FHIR Shorthand (FSH) is a domain-specific language (DSL) for defining the contents of FHIR IGs to allow the author to express their intent with fewer concerns about underlying FHIR mechanics",
      "authority" : "HL7",
      "country" : "uv",
      "history" : "http://hl7.org/fhir/uv/shorthand/history.html",
      "canonical" : "http://hl7.org/fhir/uv/shorthand",
      "ci-build" : "http://build.fhir.org/ig/HL7/fhir-shorthand",
      "language" : ["en"],
      "analysis" : {
      },
      "product" : ["fhir"],
      "editions" : [
        {
          "name" : "Release 3 Normative+trial-use",
          "ig-version" : "3.0.0",
          "package" : "hl7.fhir.uv.shorthand#3.0.0",
          "fhir-version" : ["4.0.1"],
          "url" : "http://hl7.org/fhir/uv/shorthand/N2"
        },
        {
          "name" : "STU 1",
          "ig-version" : "1.0.0",
          "package" : "hl7.fhir.uv.shorthand#1.0.0",
          "fhir-version" : ["4.0.1"],
          "url" : "http://hl7.org/fhir/uv/shorthand/STU1"
        }
      ]
    },
    {
      "name" : "Post Acute Orders FHIR IG",
      "category" : "Care Management",
      "npm-name" : "hl7.fhir.us.dme-orders",
      "description" : "Electronic exchange of post-acute orders",
      "authority" : "HL7",
      "country" : "us",
      "history" : "http://hl7.org/fhir/us/dme-orders/history.html",
      "canonical" : "http://hl7.org/fhir/us/dme-orders",
      "ci-build" : "http://build.fhir.org/ig/HL7/dme-orders",
      "language" : ["en"],
      "analysis" : {
        "content" : true,
        "clinicalCore" : true,
        "carePlanning" : true,
        "financials" : true,
        "medsMgmt" : true,
        "profiles" : 11,
        "extensions" : 3,
        "valuesets" : 2,
        "codeSystems" : 1,
        "examples" : 26
      },
      "product" : ["fhir"],
      "editions" : [
        {
          "name" : "STU 1 Ballot",
          "ig-version" : "0.2.0",
          "package" : "hl7.fhir.us.dme-orders#0.2.0",
          "fhir-version" : ["4.0.1"],
          "url" : "http://hl7.org/fhir/us/dme-orders/2020Sep"
        }
      ]
    },
    {
      "name" : "Application Data Exchange Assessment Framework and Functional Requirements for Mobile Health",
      "category" : "Personal Healthcare",
      "npm-name" : "hl7.fhir.uv.mhealth-framework",
      "description" : "Document the functional requirements that can be used to assess devices, applications, and FHIR profiles to ensure that the essential data needed for clinical, patient and research uses is present in communications between applications",
      "authority" : "HL7",
      "country" : "uv",
      "history" : "http://hl7.org/fhir/uv/mhealth-framework/history.html",
      "canonical" : "http://hl7.org/fhir/uv/mhealth-framework",
      "ci-build" : "http://hl7.org/fhir/uv/mhealth-framework",
      "language" : ["en"],
      "analysis" : {
        "content" : true,
        "clinicalCore" : true,
        "profiles" : 2
      },
      "product" : ["fhir"],
      "editions" : [
        {
          "name" : "STU 1 Ballot",
          "ig-version" : "0.1.0",
          "package" : "hl7.fhir.uv.mhealth-framework#0.1.0",
          "fhir-version" : ["4.0.1"],
          "url" : "http://hl7.org/fhir/uv/mhealth-framework/2020May"
        }
      ]
    },
    {
      "name" : "US Drug Formulary",
      "category" : "Medications / Immunizations",
      "npm-name" : "hl7.fhir.us.davinci-drug-formulary",
      "description" : "API-based data exchange to Third-Party Applications via Member-authorized sharing of Health Plan's Prescription Drug Formulary.",
      "authority" : "HL7",
      "country" : "us",
      "history" : "http://hl7.org/fhir/us/davinci-drug-formulary/history.html",
      "canonical" : "http://hl7.org/fhir/us/davinci-drug-formulary",
      "language" : ["en"],
      "ci-build" : "http://build.fhir.org/ig/HL7/davinci-pdex-formulary",
      "analysis" : {
        "content" : true,
        "rest" : true,
        "clinicalCore" : true,
        "financials" : true,
        "medsMgmt" : true,
        "profiles" : 5,
        "extensions" : 11,
        "valuesets" : 10,
        "codeSystems" : 8,
        "examples" : 22
      },
      "product" : ["fhir"],
      "editions" : [
        {
          "name" : "STU2",
          "ig-version" : "2.1.0",
          "package" : "hl7.fhir.us.davinci-drug-formulary#2.1.0",
          "fhir-version" : ["4.0.1"],
          "url" : "http://hl7.org/fhir/us/davinci-drug-formulary/STU2.1"
        },
        {
          "name" : "STU 2",
          "ig-version" : "2.0.1",
          "package" : "hl7.fhir.us.davinci-drug-formulary#2.0.1",
          "fhir-version" : ["4.0.1"],
          "url" : "http://hl7.org/fhir/us/davinci-drug-formulary/STU2.0.1"
        },
        {
          "name" : "STU 2",
          "ig-version" : "2.0.0",
          "package" : "hl7.fhir.us.davinci-drug-formulary#2.0.0",
          "fhir-version" : ["4.0.1"],
          "url" : "http://hl7.org/fhir/us/davinci-drug-formulary/STU2"
        },
        {
          "name" : "STU 1",
          "ig-version" : "1.1.0",
          "package" : "hl7.fhir.us.davinci-drug-formulary#1.1.0",
          "fhir-version" : ["4.0.1"],
          "url" : "http://hl7.org/fhir/us/davinci-drug-formulary/STU1.1"
        },
        {
          "name" : "STU 1",
          "ig-version" : "1.0.1",
          "package" : "hl7.fhir.us.davinci-drug-formulary#1.0.1",
          "fhir-version" : ["4.0.1"],
          "url" : "http://hl7.org/fhir/us/davinci-drug-formulary/STU1.0.1"
        },
        {
          "name" : "STU 1",
          "ig-version" : "1.0.0",
          "package" : "hl7.fhir.us.davinci-drug-formulary#1.0.0",
          "fhir-version" : ["4.0.1"],
          "url" : "http://hl7.org/fhir/us/davinci-drug-formulary/STU1"
        }
      ]
    },
    {
      "name" : "HL7 Italia FHIR Implementation Guide (base)",
      "category" : "National Base",
      "npm-name" : "hl7.fhir.it.base",
      "description" : "This guide describes a set of FHIR base profiles and reference logical models to be used in the Italian context",
      "authority" : "HL7 Italia",
      "product" : ["fhir"],
      "country" : "it",
      "history" : "http://hl7.it/fhir/history.html",
      "canonical" : "http://hl7.it/fhir",
      "ci-build" : "http://hl7.it/fhir/build/base",
      "language" : ["it"],
      "editions" : [
        {
          "name" : "Initial Public Comment ballot (Jun 2020 Ballot)",
          "ig-version" : "0.1.0",
          "package" : "hl7.fhir.it.base#0.1.0",
          "fhir-version" : ["4.0.1"],
          "url" : "http://hl7.it/fhir/base/2020-06"
        }
      ],
      "analysis" : {
        "error" : "Unable to resolve package id hl7.fhir.it.base#0.1.0"
      }
    },
    {
      "name" : "Dental Data Exchange",
      "category" : "Clinical Observations",
      "npm-name" : "hl7.fhir.us.dental-data-exchange",
      "description" : "This FHIR R4 IG defines exchange of medical and dental information exchange between medical/dental and dental/dental realms, including referral and corresponding consult note using US-core, CCDAonFHIR, Occupational Data for Health, and Da Vinci profiles.",
      "authority" : "HL7",
      "country" : "us",
      "history" : "http://hl7.org/fhir/us/dental-data-exchange/history.html",
      "canonical" : "http://hl7.org/fhir/us/dental-data-exchange",
      "ci-build" : "http://build.fhir.org/ig/HL7/dental-data-exchange",
      "language" : ["en"],
      "analysis" : {
        "content" : true,
        "rest" : true,
        "documents" : true,
        "clinicalCore" : true,
        "carePlanning" : true,
        "profiles" : 7,
        "valuesets" : 5,
        "codeSystems" : 1,
        "examples" : 64
      },
      "product" : ["fhir"],
      "editions" : [
        {
          "name" : "STU1",
          "ig-version" : "1.0.0",
          "package" : "hl7.fhir.us.dental-data-exchange#1.0.0",
          "fhir-version" : ["4.0.1"],
          "url" : "http://hl7.org/fhir/us/dental-data-exchange/STU1"
        }
      ]
    },
    {
      "name" : "Order Catalog Implementation Guide",
      "category" : "Administration",
      "npm-name" : "hl7.fhir.uv.order-catalog",
      "description" : "An Order Catalog is an administered homogeneous collection of items such as medication products, laboratory tests, procedures, medical devices or knowledge artifacts such as order sets, which support the ordering process, or more generally the healthcare process.",
      "authority" : "HL7",
      "country" : "uv",
      "history" : "http://hl7.org/fhir/uv/order-catalog/history.html",
      "canonical" : "http://hl7.org/fhir/uv/order-catalog",
      "ci-build" : "http://build.fhir.org/ig/HL7/fhir-order-catalog",
      "language" : ["en"],
      "analysis" : {
        "content" : true,
        "carePlanning" : true,
        "financials" : true,
        "diagnostics" : true,
        "profiles" : 11,
        "extensions" : 8,
        "valuesets" : 4,
        "codeSystems" : 3,
        "examples" : 60
      },
      "product" : ["fhir"],
      "editions" : [
        {
          "name" : "STU 1 Ballot",
          "ig-version" : "0.1.0",
          "package" : "hl7.fhir.uv.order-catalog#0.1.0",
          "fhir-version" : ["4.0.1"],
          "url" : "http://hl7.org/fhir/uv/order-catalog/2020Sep"
        }
      ]
    },
    {
      "name" : "SMART Web Messaging Implementation Guide: STU1",
      "category" : "EHR Access",
      "npm-name" : "hl7.fhir.uv.smart-web-messaging",
      "description" : "SMART Web Messaging enables tight UI integration between EHRs and embedded SMART apps via HTML5’s Web Messaging. SMART Web Messaging allows applications to push unsigned orders, note snippets, risk scores, or UI suggestions directly to the clinician’s EHR session. Built on the browser’s javascript window.postMessage function, SMART Web Messaging is a simple, native API for health apps embedded within the user’s workflow",
      "authority" : "HL7",
      "country" : "uv",
      "history" : "http://hl7.org/fhir/uv/smart-web-messaging/history.html",
      "language" : ["en"],
      "ci-build" : "http://build.fhir.org/ig/HL7/smart-web-messaging",
      "canonical" : "http://hl7.org/fhir/uv/smart-web-messaging",
      "analysis" : {
        "examples" : 1
      },
      "product" : ["fhir"],
      "editions" : [
        {
          "name" : "STU1",
          "ig-version" : "1.0.0",
          "package" : "hl7.fhir.uv.smart-web-messaging#1.0.0",
          "fhir-version" : ["4.0.1"],
          "url" : "http://hl7.org/fhir/uv/smart-web-messaging/STU1"
        }
      ]
    },
    {
      "name" : "HL7 Version 2 to FHIR",
      "npm-name" : "hl7.fhir.uv.v2mappings",
      "description" : "The HL7 V2 to FHIR Implementation Guide supports the mapping of HL7 Version 2 messages segments, datatypes and vocabulary to HL7 FHIR Release 4.0 Bundles, Resources, Data Types and Coding Systems.",
      "authority" : "HL7",
      "country" : "uv",
      "history" : "http://hl7.org/fhir/uv/v2mappings/history.html",
      "canonical" : "http://hl7.org/fhir/uv/v2mappings",
      "ci-build" : "http://build.fhir.org/ig/HL7/v2-to-fhir",
      "language" : ["en"],
      "category" : "Mappings to Other Standards",
      "analysis" : {
        "content" : true,
        "extensions" : 57,
        "examples" : 175
      },
      "product" : ["fhir"],
      "editions" : [
        {
          "name" : "STU1 Ballot",
          "ig-version" : "1.0.0-ballot",
          "package" : "hl7.fhir.uv.v2mappings#1.0.0-ballot",
          "fhir-version" : ["4.0.1"],
          "url" : "http://hl7.org/fhir/uv/v2mappings/2024Jan"
        }
      ]
    },
    {
      "name" : "IHE FormatCode vocabulary",
      "category" : "EHR Access",
      "npm-name" : "ihe.formatcode.fhir",
      "description" : "Defines IHE vocabulary for FormatCode and the IHE managed ValueSet for FormatCode for use with Document Sharing such as XDS, XCA, XDM, XDR, and MHD.",
      "authority" : "IHE",
      "country" : "uv",
      "history" : "http://profiles.ihe.net/fhir/ihe.formatcode.fhir/history.html",
      "ci-build" : "http://build.fhir.org/ig/IHE/FormatCode",
      "canonical" : "https://profiles.ihe.net/fhir/ihe.formatcode.fhir",
      "analysis" : {
        "valuesets" : 1,
        "codeSystems" : 1
      },
      "language" : ["en"],
      "product" : ["fhir"],
      "editions" : [
        {
          "name" : "Publication Normative",
          "ig-version" : "1.4.0",
          "package" : "ihe.formatcode.fhir#1.4.0",
          "fhir-version" : ["4.0.1"],
          "url" : "https://profiles.ihe.net/fhir/ihe.formatcode.fhir/1.4.0"
        }
      ]
    },
    {
      "name" : "HL7 Terminology",
      "category" : "Terminology",
      "npm-name" : "hl7.terminology",
      "description" : "Terminology",
      "authority" : "HL7",
      "country" : "uv",
      "history" : "http://terminology.hl7.org/history.html",
      "language" : ["en"],
      "canonical" : "http://terminology.hl7.org",
      "ci-build" : "http://build.fhir.org/ig/HL7/UTG",
      "analysis" : {
        "content" : true,
        "extensions" : 9,
        "valuesets" : 2483,
        "codeSystems" : 1078
      },
      "product" : ["fhir"],
      "editions" : [
        {
          "name" : "Publications",
          "ig-version" : "6.5.0",
          "package" : "hl7.terminology#6.5.0",
          "fhir-version" : ["5.0.0"],
          "url" : "http://terminology.hl7.org/6.5.0"
        }
      ]
    },
    {
      "name" : "Situational Awareness for Novel Epidemic Response",
      "category" : "Medication / Immunization",
      "npm-name" : "hl7.fhir.uv.saner",
      "description" : "The SANER Implementation Guide enables transmission of high level situational awareness information from inpatient facilities to centralized data repositories to support the treatment of novel influenza-like illness.",
      "authority" : "HL7",
      "country" : "uv",
      "history" : "http://hl7.org/fhir/uv/saner/history.html",
      "language" : ["en"],
      "canonical" : "http://hl7.org/fhir/uv/saner",
      "ci-build" : "http://build.fhir.org/ig/HL7/fhir-saner",
      "analysis" : {
        "content" : true,
        "rest" : true,
        "measures" : true,
        "profiles" : 10,
        "extensions" : 5,
        "operations" : 5,
        "valuesets" : 49,
        "codeSystems" : 6,
        "examples" : 169
      },
      "product" : ["fhir"],
      "editions" : [
        {
          "name" : "STU 1",
          "ig-version" : "1.0.0",
          "package" : "hl7.fhir.uv.saner#1.0.0",
          "fhir-version" : ["4.0.1"],
          "url" : "http://hl7.org/fhir/uv/saner/STU1"
        }
      ]
    },
    {
      "name" : "Making Ehr Data MOre Available to Research and Public Health (MedMorph)",
      "category" : "Medication / Immunization",
      "npm-name" : "hl7.fhir.us.fhir-medmorph",
      "description" : "The The MedMorph FHIR IG enables Public Health and Research Organizations to access EHR data without increasing provider burden.",
      "authority" : "HL7",
      "product" : ["fhir"],
      "country" : "us",
      "history" : "http://hl7.org/fhir/us/fhir-medmorph/history.html",
      "language" : ["en"],
      "canonical" : "http://hl7.org/fhir/us/fhir-medmorph",
      "ci-build" : "http://build.fhir.org/ig/HL7/fhir-medmorph",
      "editions" : [
        {
          "name" : "STU 1 Ballot",
          "ig-version" : "0.1.0",
          "package" : "hl7.fhir.us.fhir-medmorph#0.1.0",
          "fhir-version" : ["4.0.1"],
          "url" : "http://hl7.org/fhir/us/fhir-medmorph/2021Jan"
        }
      ],
      "analysis" : {
        "error" : "Unable to resolve package id hl7.fhir.us.fhir-medmorph#0.1.0"
      }
    },
    {
      "name" : "PACIO Functional Status Implementation Guide",
      "category" : "Patient Summary",
      "npm-name" : "hl7.fhir.us.pacio-fs",
      "description" : "FHIR R4 IG that leverages eLTSS and utilizes the Self-Care, Mobility and Prior Device use sections of CMS assessment forms (IRF-PAI, MDS, OASIS, LTCH) to enable the sharing of functional status information when a patient moves from one clinical care setting to another.",
      "authority" : "HL7",
      "country" : "us",
      "history" : "http://hl7.org/fhir/us/pacio-fs/history.html",
      "language" : ["en"],
      "canonical" : "http://hl7.org/fhir/us/pacio-fs",
      "ci-build" : "http://build.fhir.org/ig/HL7/fhir-pacio-functional-status",
      "analysis" : {
        "content" : true,
        "rest" : true,
        "clinicalCore" : true,
        "profiles" : 4,
        "extensions" : 3,
        "valuesets" : 1,
        "codeSystems" : 1,
        "examples" : 84
      },
      "product" : ["fhir"],
      "editions" : [
        {
          "name" : "STU 1",
          "ig-version" : "1.0.0",
          "package" : "hl7.fhir.us.pacio-fs#1.0.0",
          "fhir-version" : ["4.0.1"],
          "url" : "http://hl7.org/fhir/us/pacio-fs/STU1"
        }
      ]
    },
    {
      "name" : "PACIO Cognitive Status Implementation Guide",
      "category" : "Patient Summary",
      "npm-name" : "hl7.fhir.us.pacio-cs",
      "description" : "FHIR R4 IG that leverages eLTSS and utilizes the Confusion Assessment Method (CAM) assessment to enable the sharing of cognitive status information when a patient moves from one clinical care setting to another.",
      "authority" : "HL7",
      "country" : "us",
      "history" : "http://hl7.org/fhir/us/pacio-cs/history.html",
      "language" : ["en"],
      "canonical" : "http://hl7.org/fhir/us/pacio-cs",
      "ci-build" : "http://build.fhir.org/ig/HL7/fhir-pacio-cognitive-status",
      "analysis" : {
        "content" : true,
        "rest" : true,
        "clinicalCore" : true,
        "profiles" : 4,
        "extensions" : 3,
        "valuesets" : 1,
        "codeSystems" : 1,
        "examples" : 68
      },
      "product" : ["fhir"],
      "editions" : [
        {
          "name" : "STU 1",
          "ig-version" : "1.0.0",
          "package" : "hl7.fhir.us.pacio-cs#1.0.0",
          "fhir-version" : ["4.0.1"],
          "url" : "http://hl7.org/fhir/us/pacio-cs/STU1"
        }
      ]
    },
    {
      "name" : "Specialty Medication Enrollment",
      "category" : "EHR Access",
      "npm-name" : "hl7.fhir.us.specialty-rx",
      "description" : "This FHIR IG focuses on the exchange of data (Demographic, prescription, clinical and financial) for dispensing specialty medications by pharmacies as well as facilitating the enrollment of patients in programs offered by third parties such as but not limited to Hub vendors and Pharmaceutical manufacturers.",
      "authority" : "HL7",
      "country" : "us",
      "history" : "http://hl7.org/fhir/us/specialty-rx/history.html",
      "language" : ["en"],
      "canonical" : "http://hl7.org/fhir/us/specialty-rx",
      "analysis" : {
        "content" : true,
        "rest" : true,
        "messaging" : true,
        "clinicalCore" : true,
        "carePlanning" : true,
        "financials" : true,
        "medsMgmt" : true,
        "profiles" : 18,
        "valuesets" : 2,
        "codeSystems" : 4,
        "examples" : 16
      },
      "ci-build" : "http://build.fhir.org/ig/HL7/fhir-specialty-rx",
      "product" : ["fhir"],
      "editions" : [
        {
          "name" : "STU2",
          "ig-version" : "2.0.0",
          "package" : "hl7.fhir.us.specialty-rx#2.0.0",
          "fhir-version" : ["4.0.1"],
          "url" : "http://hl7.org/fhir/us/specialty-rx/STU2"
        },
        {
          "name" : "STU1",
          "ig-version" : "1.0.0",
          "package" : "hl7.fhir.us.specialty-rx#1.0.0",
          "fhir-version" : ["4.0.1"],
          "url" : "http://hl7.org/fhir/us/specialty-rx/STU1"
        }
      ]
    },
    {
      "name" : "Vital Records Common Profile Library",
      "category" : "Medication / Immunization",
      "npm-name" : "hl7.fhir.us.vr-common-library",
      "description" : "Library containing profiles used by other Vital Records IGs such as Birth and Fetal Death Reporting and Birth Defects Reporting.",
      "authority" : "HL7",
      "country" : "us",
      "history" : "http://hl7.org/fhir/us/vr-common-library/history.html",
      "language" : ["en"],
      "canonical" : "http://hl7.org/fhir/us/vr-common-library",
      "ci-build" : "http://build.fhir.org/ig/HL7/vr-common-library",
      "analysis" : {
        "content" : true,
        "clinicalCore" : true,
        "profiles" : 30,
        "extensions" : 4,
        "valuesets" : 5,
        "examples" : 35
      },
      "product" : ["fhir"],
      "editions" : [
        {
          "name" : "STU2",
          "ig-version" : "2.0.0",
          "package" : "hl7.fhir.us.vr-common-library#2.0.0",
          "fhir-version" : ["4.0.1"],
          "url" : "http://hl7.org/fhir/us/vr-common-library/STU2"
        },
        {
          "name" : "STU 1",
          "ig-version" : "1.1.0",
          "package" : "hl7.fhir.us.vr-common-library#1.1.0",
          "fhir-version" : ["4.0.1"],
          "url" : "http://hl7.org/fhir/us/vr-common-library/STU1.1"
        },
        {
          "name" : "STU 1 on FHIR R4",
          "ig-version" : "1.0.0",
          "package" : "hl7.fhir.us.vr-common-library#1.0.0",
          "fhir-version" : ["4.0.1"],
          "url" : "http://hl7.org/fhir/us/vr-common-library/STU1"
        }
      ]
    },
    {
      "name" : "Subscriptions R5 Backport",
      "category" : "EHR Access",
      "npm-name" : "hl7.fhir.uv.subscriptions-backport",
      "description" : "This guide defines a standard method of back-porting the R5 subscriptions API to R4 implementations as to bridge for pre-adopting R5 Subscriptions prior to adoption of the R5 FHIR standard.",
      "authority" : "HL7",
      "country" : "uv",
      "history" : "http://hl7.org/fhir/uv/subscriptions-backport/history.html",
      "language" : ["en"],
      "canonical" : "http://hl7.org/fhir/uv/subscriptions-backport",
      "ci-build" : "http://build.fhir.org/ig/HL7/fhir-subscription-backport-ig",
      "analysis" : {
        "content" : true,
        "rest" : true,
        "profiles" : 4,
        "extensions" : 7,
        "operations" : 2,
        "valuesets" : 4,
        "codeSystems" : 4,
        "examples" : 9
      },
      "product" : ["fhir"],
      "editions" : [
        {
          "name" : "STU 1.2 Ballot",
          "ig-version" : "1.2.0-ballot",
          "package" : "hl7.fhir.uv.subscriptions-backport#1.2.0-ballot",
          "fhir-version" : ["4.3.0"],
          "url" : "http://hl7.org/fhir/uv/subscriptions-backport/2024Jan"
        },
        {
          "name" : "STU 1.1",
          "ig-version" : "1.1.0",
          "package" : "hl7.fhir.uv.subscriptions-backport#1.1.0",
          "fhir-version" : ["4.3.0"],
          "url" : "http://hl7.org/fhir/uv/subscriptions-backport/STU1.1"
        },
        {
          "name" : "STU 1",
          "ig-version" : "1.0.0",
          "package" : "hl7.fhir.uv.subscriptions-backport#1.0.0",
          "fhir-version" : ["4.3.0"],
          "url" : "http://hl7.org/fhir/uv/subscriptions-backport/STU1"
        }
      ]
    },
    {
      "name" : "Vital Records Birth and Fetal Death Reporting",
      "category" : "Medication / Immunization",
      "npm-name" : "hl7.fhir.us.bfdr",
      "description" : "Provides guidance to implementers and states on reporting birth and fetal death information based on the current revisions of the U.S. Standard Certificate of Live Birth and U.S. Standard Report of Fetal Death.",
      "authority" : "HL7",
      "country" : "us",
      "history" : "http://hl7.org/fhir/us/bfdr/history.html",
      "language" : ["en"],
      "canonical" : "http://hl7.org/fhir/us/bfdr",
      "analysis" : {
        "content" : true,
        "rest" : true,
        "documents" : true,
        "clinicalCore" : true,
        "financials" : true,
        "profiles" : 49,
        "extensions" : 6,
        "valuesets" : 1,
        "examples" : 137
      },
      "ci-build" : "http://build.fhir.org/ig/HL7/fhir-bfdr",
      "product" : ["fhir"],
      "editions" : [
        {
          "name" : "STU2",
          "ig-version" : "2.0.0",
          "package" : "hl7.fhir.us.bfdr#2.0.0",
          "fhir-version" : ["4.0.1"],
          "url" : "http://hl7.org/fhir/us/bfdr/STU2"
        },
        {
          "name" : "STU 1",
          "ig-version" : "1.1.0",
          "package" : "hl7.fhir.us.bfdr#1.1.0",
          "fhir-version" : ["4.0.1"],
          "url" : "http://hl7.org/fhir/us/bfdr/STU1.1"
        },
        {
          "name" : "STU 1 on FHIR R4",
          "ig-version" : "1.0.0",
          "package" : "hl7.fhir.us.bfdr#1.0.0",
          "fhir-version" : ["4.0.1"],
          "url" : "http://hl7.org/fhir/us/bfdr/STU1"
        }
      ]
    },
    {
      "name" : "Making EHR Data MOre available for Research and Public Health (MedMorph)",
      "category" : "Medication / Immunization",
      "npm-name" : "hl7.fhir.us.medmorph",
      "description" : "Making EHR Data More Available for Research and Public Health (MedMorph) Reference Architecture enables clinical data exchange between EHR systems, public health systems/authorities, data repositories, and research organizations.  This data exchange utilizes if applicable, knowledge repositories and backend services applications (e.g. FHIR APIs) to determine the triggering event(s) for the data exchange, the process for the data exchange, and validation that the data being exchanged meets a set of rules in order to expedite the data exchange. ",
      "authority" : "HL7",
      "country" : "us",
      "history" : "http://hl7.org/fhir/us/medmorph/history.html",
      "language" : ["en"],
      "canonical" : "http://hl7.org/fhir/us/medmorph",
      "ci-build" : "http://build.fhir.org/ig/HL7/fhir-medmorph",
      "analysis" : {
        "content" : true,
        "rest" : true,
        "clinicalCore" : true,
        "carePlanning" : true,
        "profiles" : 13,
        "extensions" : 9,
        "operations" : 4,
        "valuesets" : 4,
        "codeSystems" : 5,
        "examples" : 18
      },
      "product" : ["fhir"],
      "editions" : [
        {
          "name" : "STU1 Release 1",
          "ig-version" : "1.0.0",
          "package" : "hl7.fhir.us.medmorph#1.0.0",
          "fhir-version" : ["4.0.1"],
          "url" : "http://hl7.org/fhir/us/medmorph/STU1"
        }
      ]
    },
    {
      "name" : "SDOH Clinical Care for Multiple Domains",
      "category" : "Care Management",
      "npm-name" : "hl7.fhir.us.sdoh-clinicalcare",
      "description" : "Profiles on FHIR R4 resources (using US Core as the basis where possible) used to document social determinants of health (SDOH) for an individual which covers many different factors considered social risks and social needs, e.g. Food Insecurity, Housing Stability and Quality, Transportation Access and others. The IG covers use cases identified from the clinical care setting that include : assessment of SDOH risks; evaluation of which risks can be addressed; setting goals,  documenting and tracking to completion SDOH interventions; and sharing SDOH information for an individual with organizations for secondary uses.",
      "authority" : "HL7",
      "country" : "us",
      "history" : "http://hl7.org/fhir/us/sdoh-clinicalcare/history.html",
      "language" : ["en"],
      "canonical" : "http://hl7.org/fhir/us/sdoh-clinicalcare",
      "ci-build" : "http://build.fhir.org/ig/HL7/fhir-sdoh-clinicalcare",
      "analysis" : {
        "content" : true,
        "rest" : true,
        "clinicalCore" : true,
        "carePlanning" : true,
        "profiles" : 9,
        "valuesets" : 6,
        "codeSystems" : 1,
        "examples" : 31
      },
      "product" : ["fhir"],
      "editions" : [
        {
          "name" : "STU 2.3",
          "ig-version" : "2.3.0",
          "package" : "hl7.fhir.us.sdoh-clinicalcare#2.3.0",
          "fhir-version" : ["4.0.1"],
          "url" : "http://hl7.org/fhir/us/sdoh-clinicalcare/STU2.3"
        },
        {
          "name" : "STU 2.2",
          "ig-version" : "2.2.0",
          "package" : "hl7.fhir.us.sdoh-clinicalcare#2.2.0",
          "fhir-version" : ["4.0.1"],
          "url" : "http://hl7.org/fhir/us/sdoh-clinicalcare/STU2.2"
        },
        {
          "name" : "STU 2.1",
          "ig-version" : "2.1.0",
          "package" : "hl7.fhir.us.sdoh-clinicalcare#2.1.0",
          "fhir-version" : ["4.0.1"],
          "url" : "http://hl7.org/fhir/us/sdoh-clinicalcare/STU2.1"
        },
        {
          "name" : "STU 2",
          "ig-version" : "2.0.0",
          "package" : "hl7.fhir.us.sdoh-clinicalcare#2.0.0",
          "fhir-version" : ["4.0.1"],
          "url" : "http://hl7.org/fhir/us/sdoh-clinicalcare/STU2"
        },
        {
          "name" : "STU 1",
          "ig-version" : "1.0.0",
          "package" : "hl7.fhir.us.sdoh-clinicalcare#1.0.0",
          "fhir-version" : ["4.0.1"],
          "url" : "http://hl7.org/fhir/us/sdoh-clinicalcare/STU1"
        }
      ]
    },
    {
      "name" : "CDISC Mapping FHIR IG",
      "category" : "Research",
      "npm-name" : "hl7.fhir.uv.cdisc-mapping",
      "description" : "This implementation guide defines authoritative mappings between the CDISC LAB, SDTM and CDASH standards and the corresponding HL7 FHIR resources to ease interoperability and data conversion between systems implementing these standards.",
      "authority" : "HL7",
      "country" : "uv",
      "history" : "http://hl7.org/fhir/uv/cdisc-mapping/history.html",
      "language" : ["en"],
      "canonical" : "http://hl7.org/fhir/uv/cdisc-mapping",
      "ci-build" : "http://build.fhir.org/ig/HL7/cdisc-map",
      "analysis" : {
      },
      "product" : ["fhir"],
      "editions" : [
        {
          "name" : "STU 1",
          "ig-version" : "1.0.0",
          "package" : "hl7.fhir.uv.cdisc-mapping#1.0.0",
          "fhir-version" : ["4.0.1"],
          "url" : "http://hl7.org/fhir/uv/cdisc-mapping/STU1"
        }
      ]
    },
    {
      "name" : "NHSN Reporting of Adverse Drug Events - Hypoglycemia",
      "category" : "Medication / Immunization",
      "npm-name" : "hl7.fhir.us.nhsn-ade",
      "description" : "US Realm IG providing guidance to implementers on reporting data elements to CDC's National Healthcare Safety Network (NHSN) related to inpatient blood glucose laboratory (including point-of-care) results and medication administration data (medications received during inpatient stay) based on FHIR resources. This IG addresses how inpatient EHR systems should format patient, blood glucose, and medication information to enable hospital reporting of these data to NHSN.  Query parameters are defined for each type of data element based on FHIR resources.",
      "authority" : "HL7",
      "country" : "us",
      "history" : "http://hl7.org/fhir/us/nhsn-ade/history.html",
      "language" : ["en"],
      "canonical" : "http://hl7.org/fhir/us/nhsn-ade",
      "ci-build" : "http://build.fhir.org/ig/HL7/fhir-nhsn-ade-ig/branches/main/index.html",
      "analysis" : {
        "content" : true,
        "clinicalCore" : true,
        "medsMgmt" : true,
        "profiles" : 3,
        "examples" : 17
      },
      "product" : ["fhir"],
      "editions" : [
        {
          "name" : "STU 1 on FHIR R4",
          "ig-version" : "1.0.0",
          "package" : "hl7.fhir.us.nhsn-ade#1.0.0",
          "fhir-version" : ["4.0.1"],
          "url" : "http://hl7.org/fhir/us/nhsn-ade/STU1"
        }
      ]
    },
    {
      "name" : "NHSN Reporting: Inpatient Medication Administration",
      "category" : "Surveillience / Reporting",
      "npm-name" : "hl7.fhir.us.nhsn-med-admin",
      "description" : "US Realm IG providing guidance to implementers on reporting data elements to CDC's National Healthcare Safety Network (NHSN) related to inpatient medication administration for hospitalized patients diagnosed with COVID-19, based on FHIR resources and as part of NHSN COVID-19 reporting pathways.",
      "authority" : "HL7",
      "country" : "us",
      "history" : "http://hl7.org/fhir/us/nhsn-med-admin/history.html",
      "language" : ["en"],
      "canonical" : "http://hl7.org/fhir/us/nhsn-med-admin",
      "ci-build" : "http://build.fhir.org/ig/HL7/nhsn-med-admin-ig/branches/main/index.html",
      "analysis" : {
        "content" : true,
        "clinicalCore" : true,
        "medsMgmt" : true,
        "profiles" : 5,
        "examples" : 15
      },
      "product" : ["fhir"],
      "editions" : [
        {
          "name" : "STU 1 on FHIR R4",
          "ig-version" : "1.0.0",
          "package" : "hl7.fhir.us.nhsn-med-admin#1.0.0",
          "fhir-version" : ["4.0.1"],
          "url" : "http://hl7.org/fhir/us/nhsn-med-admin/STU1"
        }
      ]
    },
    {
      "name" : "HL7 Norway no-basis",
      "category" : "National Base",
      "npm-name" : "hl7.fhir.no.basis",
      "description" : "HL7 FHIR Base profiles for Norway",
      "authority" : "HL7",
      "product" : ["fhir"],
      "country" : "no",
      "language" : ["en"],
      "canonical" : "http://hl7.no/fhir/",
      "editions" : [
        {
          "name" : "HL7 Norway no-basis",
          "ig-version" : "2.2.2",
          "package" : "hl7.fhir.no.basis#2.2.2",
          "fhir-version" : ["4.0.1"],
          "url" : "https://simplifier.net/guide/no-basis-entities-individuals?version=current"
        }
      ],
      "analysis" : {
        "content" : true,
        "rest" : true,
        "documents" : true,
        "clinicalCore" : true,
        "medsMgmt" : true,
        "profiles" : 20,
        "extensions" : 13,
        "valuesets" : 7,
        "codeSystems" : 4
      }
    },
    {
      "name" : "Clinical Quality Language Specification",
      "category" : "Infrastructure",
      "npm-name" : "hl7.cql",
      "description" : "Clinical Quality Language (CQL) is a high-level, domain-specific language focused on clinical quality and targeted at measure and decision support artifact authors. In addition, this specification describes a machine-readable canonical representation called Expression Logical Model (ELM) targeted at implementations and designed to enable sharing of clinical knowledge.",
      "authority" : "HL7",
      "country" : "uv",
      "history" : "http://cql.hl7.org/history.html",
      "language" : ["en"],
      "canonical" : "http://cql.hl7.org",
      "ci-build" : "http://build.fhir.org/ig/HL7/cql",
      "analysis" : {
        "error" : "Error reading http://cql.hl7.org/N1/package.tgz: null"
      },
      "product" : ["fhir"],
      "editions" : [
        {
          "name" : "Normative Normative",
          "ig-version" : "1.5.3",
          "package" : "hl7.cql#1.5.3",
          "fhir-version" : ["4.0.1"],
          "url" : "http://cql.hl7.org/N1A"
        }
      ]
    },
    {
      "name" : "Immunization Decision Support Forecast FHIR IG",
      "category" : "Medications / Immunizations",
      "npm-name" : "hl7.fhir.us.immds",
      "description" : "A common FHIR implementation guide that expert systems may use to provide a common consistent interface enable decisioin support recommending which vaccinations a patient is due for next",
      "authority" : "HL7",
      "country" : "us",
      "language" : ["en"],
      "history" : "http://hl7.org/fhir/us/immds/history.html",
      "canonical" : "http://hl7.org/fhir/us/immds",
      "ci-build" : "http://build.fhir.org/ig/HL7/ImmunizationFHIRDS",
      "analysis" : {
        "content" : true,
        "clinicalCore" : true,
        "medsMgmt" : true,
        "profiles" : 4,
        "operations" : 1,
        "valuesets" : 4,
        "codeSystems" : 3,
        "examples" : 6
      },
      "product" : ["fhir"],
      "editions" : [
        {
          "name" : "STU 1",
          "ig-version" : "1.0.0",
          "package" : "hl7.fhir.us.immds#1.0.0",
          "fhir-version" : ["4.0.1"],
          "url" : "http://hl7.org/fhir/us/immds/STU1"
        }
      ]
    },
    {
      "name" : "Profiles for ICSR Transfusion and Vaccination Adverse Event Detection and Reporting",
      "category" : "Pharmaceutical",
      "npm-name" : "hl7.fhir.us.icsr-ae-reporting",
      "description" : "This Implementation Guide provides a set of profiles and algorithms around the detection, validation, and reporting, as well as the eventual recording and persisting of Adverse Events associated with blood transfusions and vaccinations.  EHRs and Provider Networks can use this guide to understand the data elements needed to facilitate the electronic reporting of these adverse events as well as ways of mining their data to detect adverse events",
      "authority" : "HL7",
      "country" : "us",
      "history" : "http://hl7.org/fhir/us/icsr-ae-reporting/history.html",
      "language" : ["en"],
      "canonical" : "http://hl7.org/fhir/us/icsr-ae-reporting",
      "ci-build" : "http://build.fhir.org/ig/HL7/icsr-ae-reporting",
      "analysis" : {
        "content" : true,
        "clinicalCore" : true,
        "medsMgmt" : true,
        "diagnostics" : true,
        "profiles" : 22,
        "extensions" : 20,
        "valuesets" : 13,
        "codeSystems" : 2,
        "examples" : 42
      },
      "product" : ["fhir"],
      "editions" : [
        {
          "name" : "STU Update",
          "ig-version" : "1.0.1",
          "package" : "hl7.fhir.us.icsr-ae-reporting#1.0.1",
          "fhir-version" : ["4.0.1"],
          "url" : "http://hl7.org/fhir/us/icsr-ae-reporting/STU1"
        }
      ]
    },
    {
      "name" : "Immunization Decision Support Forecast FHIR IG",
      "category" : "Medications / Immunizations",
      "npm-name" : "hl7.fhir.uv.immds",
      "description" : "The scope of this project is to produce and ballot a Standard for Trial Use (STU) Fast Healthcare Interoperability Resources (FHIR) implementation guide (IG) for use in Immunization Decision Support Forecast.",
      "authority" : "HL7",
      "country" : "uv",
      "history" : "http://hl7.org/fhir/uv/immds/history.html",
      "language" : ["en"],
      "canonical" : "http://hl7.org/fhir/uv/immds",
      "ci-build" : "http://build.fhir.org/ig/HL7/ImmunizationFHIRDS",
      "analysis" : {
        "content" : true,
        "rest" : true,
        "clinicalCore" : true,
        "medsMgmt" : true,
        "profiles" : 3,
        "operations" : 1
      },
      "product" : ["fhir"],
      "editions" : [
        {
          "name" : "STU 1 Ballot",
          "ig-version" : "0.2.0",
          "package" : "hl7.fhir.uv.immds#0.2.0",
          "fhir-version" : ["4.0.0"],
          "url" : "http://hl7.org/fhir/uv/immds/2019Sep"
        }
      ]
    },
    {
      "name" : "Security for Scalable Registration, Authentication, and Authorization",
      "category" : "Privacy / Security",
      "npm-name" : "hl7.fhir.us.udap-security",
      "description" : "This implementation guide describes how to extend OAuth 2.0 to support secure and scalable workflows for business-to-business (B2B) apps that implement the client credentials flow or authorization code flow. ",
      "authority" : "HL7",
      "country" : "us",
      "history" : "http://hl7.org/fhir/us/udap-security/history.html",
      "language" : ["en"],
      "canonical" : "http://hl7.org/fhir/us/udap-security",
      "ci-build" : "http://build.fhir.org/ig/HL7/fhir-udap-security-ig",
      "analysis" : {
        "rest" : true
      },
      "product" : ["fhir"],
      "editions" : [
        {
          "name" : "STU 2 Ballot",
          "ig-version" : "2.0.0-ballot",
          "package" : "hl7.fhir.us.udap-security#2.0.0-ballot",
          "fhir-version" : ["4.0.1"],
          "url" : "http://hl7.org/fhir/us/udap-security/2025Jan"
        },
        {
          "name" : "STU Update",
          "ig-version" : "1.1.0",
          "package" : "hl7.fhir.us.udap-security#1.1.0",
          "fhir-version" : ["4.0.1"],
          "url" : "http://hl7.org/fhir/us/udap-security/STU1.1"
        },
        {
          "name" : "STU 1",
          "ig-version" : "1.0.0",
          "package" : "hl7.fhir.us.udap-security#1.0.0",
          "fhir-version" : ["4.0.1"],
          "url" : "http://hl7.org/fhir/us/udap-security/STU1"
        }
      ]
    },
    {
      "name" : "Single Institutional Review Board (sIRB) Implementation Guide",
      "category" : "Research",
      "npm-name" : "hl7.fhir.us.sirb",
      "description" : "This IG covers questionnaires and questionnaire responses in support of capturing and exchange of standardized forms in support of a single IRB (Institutional Review Board) where a single IRB will expedite approval for a project but still need to send all documentation to multiple relying IRBs.",
      "authority" : "HL7",
      "country" : "us",
      "history" : "http://hl7.org/fhir/us/sirb/history.html",
      "language" : ["en"],
      "canonical" : "http://hl7.org/fhir/us/sirb",
      "ci-build" : "http://build.fhir.org/ig/HL7/fhir-sirb",
      "analysis" : {
        "codeSystems" : 1,
        "examples" : 16
      },
      "product" : ["fhir"],
      "editions" : [
        {
          "name" : "STU 1",
          "ig-version" : "1.0.0",
          "package" : "hl7.fhir.us.sirb#1.0.0",
          "fhir-version" : ["4.0.1"],
          "url" : "http://hl7.org/fhir/us/sirb/STU1"
        }
      ]
    },
    {
      "name" : "Sharing eCC Data from Pathology Labs to EHR",
      "category" : "Diagnostics",
      "npm-name" : "hl7.fhir.us.cancer-reporting",
      "description" : "Integrating the Healthcare Enterprise (IHE) Structured Data Capture (SDC) on FHIR uses a form-driven workflow to capture and transmit encoded data by creating FHIR Observations. The primary use case for this is transmitting data captured in College of American Pathologists electronic Cancer Checklists (eCCs), which are distributed as IHE SDC templates.",
      "authority" : "HL7",
      "country" : "us",
      "history" : "http://hl7.org/fhir/us/cancer-reporting/history.html",
      "language" : ["en"],
      "canonical" : "http://hl7.org/fhir/us/cancer-reporting",
      "ci-build" : "http://build.fhir.org/ig/HL7/cancer-reporting",
      "analysis" : {
        "content" : true,
        "clinicalCore" : true,
        "diagnostics" : true,
        "profiles" : 6,
        "valuesets" : 1,
        "codeSystems" : 1,
        "examples" : 27
      },
      "product" : ["fhir"],
      "editions" : [
        {
          "name" : "STU 2 Ballot",
          "ig-version" : "2.0.0-ballot",
          "package" : "hl7.fhir.us.cancer-reporting#2.0.0-ballot",
          "fhir-version" : ["4.0.1"],
          "url" : "http://hl7.org/fhir/us/cancer-reporting/2025May"
        },
        {
          "name" : "STU 1",
          "ig-version" : "1.0.1",
          "package" : "hl7.fhir.us.cancer-reporting#1.0.1",
          "fhir-version" : ["4.0.1"],
          "url" : "http://hl7.org/fhir/us/cancer-reporting/STU1.0.1"
        },
        {
          "name" : "STU 1",
          "ig-version" : "1.0.0",
          "package" : "hl7.fhir.us.cancer-reporting#1.0.0",
          "fhir-version" : ["4.0.1"],
          "url" : "http://hl7.org/fhir/us/cancer-reporting/STU1"
        }
      ]
    },
    {
      "name" : "HL7 FHIR® Implementation Guide: Ophthalmology Retinal, Release 1",
      "category" : "Diagnostics",
      "npm-name" : "hl7.fhir.uv.eyecare",
      "description" : "Provides representation of ophthalmic domain and related clinical and administrative data elements in the FHIR format to support effective collaborative and continuity of care of patients suffering from eye conditions. ",
      "authority" : "HL7",
      "country" : "uv",
      "history" : "http://hl7.org/fhir/uv/eyecare/history.html",
      "language" : ["en"],
      "canonical" : "http://hl7.org/fhir/uv/eyecare",
      "ci-build" : "http://build.fhir.org/ig/HL7/fhir-eyecare-ig",
      "analysis" : {
        "content" : true,
        "clinicalCore" : true,
        "diagnostics" : true,
        "profiles" : 15,
        "valuesets" : 13,
        "codeSystems" : 3,
        "examples" : 32
      },
      "product" : ["fhir"],
      "editions" : [
        {
          "name" : "STU1 Ballot",
          "ig-version" : "0.1.0",
          "package" : "hl7.fhir.uv.eyecare#0.1.0",
          "fhir-version" : ["4.0.1"],
          "url" : "http://hl7.org/fhir/uv/eyecare/2021Sep"
        }
      ]
    },
    {
      "name" : "SMART Health Cards Vaccination and Testing, Release 1 | STU 1",
      "category" : "Medication / Immunization",
      "npm-name" : "hl7.fhir.uv.shc-vaccination",
      "description" : "Defines the clinical and patient information contained within a SMART Health Card (SHC) related to vaccination and lab results related to an infectious disease like COVID-19.",
      "authority" : "HL7",
      "country" : "uv",
      "history" : "http://hl7.org/fhir/uv/shc-vaccination/history.html",
      "language" : ["en"],
      "canonical" : "http://hl7.org/fhir/uv/shc-vaccination",
      "ci-build" : "http://build.fhir.org/ig/HL7/fhir-shc-vaccination-ig",
      "analysis" : {
        "content" : true,
        "clinicalCore" : true,
        "profiles" : 16,
        "valuesets" : 10,
        "codeSystems" : 1
      },
      "product" : ["fhir"],
      "editions" : [
        {
          "name" : "STU 1 Ballot",
          "ig-version" : "0.6.2",
          "package" : "hl7.fhir.uv.shc-vaccination#0.6.2",
          "fhir-version" : ["4.0.1"],
          "url" : "http://hl7.org/fhir/uv/shc-vaccination/2021Sep"
        }
      ]
    },
    {
      "name" : "HL7 FHIR Implementation Guide for Military Service History and Status",
      "category" : "Clinical Observations",
      "npm-name" : "hl7.fhir.us.military-service",
      "description" : "Supports Military Service History and Status reporting consistent with US regulatory requirements (i.e. Title 38 Veteran Benefits)",
      "authority" : "HL7",
      "country" : "us",
      "history" : "http://hl7.org/fhir/us/military-service/history.html",
      "language" : ["en"],
      "canonical" : "http://hl7.org/fhir/us/military-service",
      "ci-build" : "http://build.fhir.org/ig/HL7/fhir-military-service",
      "analysis" : {
        "content" : true,
        "clinicalCore" : true,
        "profiles" : 5,
        "extensions" : 1,
        "operations" : 1,
        "valuesets" : 7,
        "codeSystems" : 1,
        "examples" : 5
      },
      "product" : ["fhir"],
      "editions" : [
        {
          "name" : "STU1",
          "ig-version" : "1.0.0",
          "package" : "hl7.fhir.us.military-service#1.0.0",
          "fhir-version" : ["4.0.1"],
          "url" : "http://hl7.org/fhir/us/military-service/STU1"
        }
      ]
    },
    {
      "name" : "Taiwan Digital COVID-19 Certificate",
      "category" : "Medication / Immunization",
      "npm-name" : "dccfhirig.mohw.gov.tw",
      "description" : "Taiwan Digital COVID-19 Certificate",
      "authority" : "MOHW (TW)",
      "product" : ["fhir"],
      "country" : "tw",
      "history" : "https://dccfhirig.mohw.gov.tw/fhir/history.html",
      "language" : ["en"],
      "canonical" : "https://dccfhirig.mohw.gov.tw/ig",
      "ci-build" : "https://dccfhirig.mohw.gov.tw/ig",
      "editions" : [
        {
          "name" : "DSTU 1",
          "ig-version" : "1.1.1",
          "package" : "dccfhirig.mohw.gov.tw#1.1.1",
          "fhir-version" : ["4.0.1"],
          "url" : "https://dccfhirig.mohw.gov.tw/ig"
        }
      ]
    },
    {
      "name" : "Logica COVID-19 FHIR Profile Library IG",
      "category" : "Medication / Immunization",
      "npm-name" : "hl7.fhir.us.covid19library",
      "description" : "Support for exchanges of COVD-19 Patient Specific Data.",
      "authority" : "HL7",
      "country" : "us",
      "history" : "http://hl7.org/fhir/us/covid19library/history.html",
      "language" : ["en"],
      "canonical" : "http://hl7.org/fhir/us/covid19library",
      "ci-build" : "http://build.fhir.org/ig/HL7/covid19library",
      "analysis" : {
        "content" : true,
        "clinicalCore" : true,
        "profiles" : 146,
        "extensions" : 4,
        "valuesets" : 43,
        "codeSystems" : 2,
        "examples" : 141
      },
      "product" : ["fhir"],
      "editions" : [
        {
          "name" : "Informative Informative",
          "ig-version" : "1.0.0",
          "package" : "hl7.fhir.us.covid19library#1.0.0",
          "fhir-version" : ["4.0.1"],
          "url" : "http://hl7.org/fhir/us/covid19library/informative1"
        }
      ]
    },
    {
      "name" : "FHIR for FAIR - FHIR Implementation Guide",
      "category" : "Research",
      "npm-name" : "hl7.fhir.uv.fhir-for-fair",
      "description" : "The FHIR for FAIR Implementation Guide provides guidance on how the HL7 FHIR standard can be used for supporting the implementation and the assessment of the FAIR principles for health data",
      "authority" : "HL7",
      "country" : "uv",
      "history" : "http://hl7.org/fhir/uv/fhir-for-fair/history.html",
      "language" : ["en"],
      "canonical" : "http://hl7.org/fhir/uv/fhir-for-fair",
      "ci-build" : "http://build.fhir.org/ig/HL7/fhir-for-fair",
      "analysis" : {
        "error" : "Unsupported version: 4.1.0"
      },
      "product" : ["fhir"],
      "editions" : [
        {
          "name" : "STU 1",
          "ig-version" : "1.0.0",
          "package" : "hl7.fhir.uv.fhir-for-fair#1.0.0",
          "fhir-version" : ["4.3.0"],
          "url" : "http://hl7.org/fhir/uv/fhir-for-fair/STU1"
        }
      ]
    },
    {
      "name" : "Da Vinci Patient Cost Transparency Implementation Guide",
      "category" : "Financial",
      "npm-name" : "hl7.fhir.us.davinci-pct",
      "description" : "Enables standard exchange of healthcare cost for items, services, and collection of services among stakeholders such as payers, providers, and patients in support of driving transparency for patients with accurate, timely access to cost of medical care prior to delivery of care in order to become better stewards of their healthcare dollars.   This guide creates a standard exchange to reduce administrative burden for communicating Good Faith Estimates (GFE) from providers of costs and services to payers and then, payers creating and returning an Advanced Explanation of Benefits (AEOB) back to the patient as required by law.",
      "authority" : "HL7",
      "country" : "us",
      "history" : "http://hl7.org/fhir/us/davinci-pct/history.html",
      "language" : ["en"],
      "canonical" : "http://hl7.org/fhir/us/davinci-pct",
      "analysis" : {
        "content" : true,
        "clinicalCore" : true,
        "financials" : true,
        "profiles" : 11,
        "extensions" : 17,
        "operations" : 1,
        "valuesets" : 18,
        "codeSystems" : 14,
        "examples" : 18
      },
      "ci-build" : "http://build.fhir.org/ig/HL7/davinci-pct",
      "product" : ["fhir"],
      "editions" : [
        {
          "name" : "STU 2 Ballot",
          "ig-version" : "2.0.0-ballot",
          "package" : "hl7.fhir.us.davinci-pct#2.0.0-ballot",
          "fhir-version" : ["4.0.1"],
          "url" : "http://hl7.org/fhir/us/davinci-pct/2024May"
        },
        {
          "name" : "STU 1",
          "ig-version" : "1.1.0",
          "package" : "hl7.fhir.us.davinci-pct#1.1.0",
          "fhir-version" : ["4.0.1"],
          "url" : "http://hl7.org/fhir/us/davinci-pct/STU1.1"
        },
        {
          "name" : "STU 1",
          "ig-version" : "1.0.0",
          "package" : "hl7.fhir.us.davinci-pct#1.0.0",
          "fhir-version" : ["4.0.1"],
          "url" : "http://hl7.org/fhir/us/davinci-pct/STU1"
        }
      ]
    },
    {
      "name" : "Hybrid / Intermediary Exchange",
      "category" : "EHR Access",
      "npm-name" : "hl7.fhir.us.exchange-routing",
      "description" : "This IG is meant to define the standard for how providers, payers, intermediaries, and other actors will use  routing information about the transaction originator and destination to support a hybrid model of point-to-point interaction as well as intermediary brokered interactions without the actors in either side needing detailed knowledge of how intermediary routing works.",
      "authority" : "HL7",
      "country" : "us",
      "history" : "http://hl7.org/fhir/us/exchange-routing/history.html",
      "language" : ["en"],
      "canonical" : "http://hl7.org/fhir/us/exchange-routing",
      "ci-build" : "http://build.fhir.org/ig/HL7/fhir-exchange-routing-ig",
      "analysis" : {
        "rest" : true
      },
      "product" : ["fhir"],
      "editions" : [
        {
          "name" : "STU1",
          "ig-version" : "1.0.0",
          "package" : "hl7.fhir.us.exchange-routing#1.0.0",
          "fhir-version" : ["4.0.1"],
          "url" : "http://hl7.org/fhir/us/exchange-routing/STU1"
        }
      ]
    },
    {
      "name" : "PACIO Re-Assessment Timepoints Implementation Guide",
      "category" : "Clinical Documents",
      "npm-name" : "hl7.fhir.us.pacio-rt",
      "description" : "The Re-assessment Timepoints FHIR implementation guide (IG) describes how to create definitions for sub-periods of time within an extended post-acute care (PAC) admission and encounter. ",
      "authority" : "HL7",
      "country" : "us",
      "history" : "http://hl7.org/fhir/us/pacio-rt/history.html",
      "language" : ["en"],
      "canonical" : "http://hl7.org/fhir/us/pacio-rt",
      "ci-build" : "http://build.fhir.org/ig/HL7/fhir-pacio-rt",
      "analysis" : {
        "content" : true,
        "rest" : true,
        "clinicalCore" : true,
        "profiles" : 1,
        "extensions" : 1,
        "valuesets" : 4,
        "codeSystems" : 3,
        "examples" : 241
      },
      "product" : ["fhir"],
      "editions" : [
        {
          "name" : "STU 1",
          "ig-version" : "1.0.0",
          "package" : "hl7.fhir.us.pacio-rt#1.0.0",
          "fhir-version" : ["4.0.1"],
          "url" : "http://hl7.org/fhir/us/pacio-rt/STU1"
        }
      ]
    },
    {
      "name" : "Da Vinci Risk Adjustment FHIR Implementation Guide",
      "category" : "Financial",
      "npm-name" : "hl7.fhir.us.davinci-ra",
      "description" : "Enable standard exchange of risk-based coding gaps among stakeholders such as payers, providers, and government care programs in support of driving towards accurate and complete documentation of health conditions that would lead to more accurate risk-adjustment payment calculations, reduced administrative burden, and improved quality of care.",
      "authority" : "HL7",
      "country" : "us",
      "history" : "http://hl7.org/fhir/us/davinci-ra/history.html",
      "language" : ["en"],
      "canonical" : "http://hl7.org/fhir/us/davinci-ra",
      "ci-build" : "http://build.fhir.org/ig/HL7/davinci-ra",
      "analysis" : {
        "content" : true,
        "rest" : true,
        "clinicalCore" : true,
        "measures" : true,
        "profiles" : 4,
        "extensions" : 6,
        "operations" : 1,
        "valuesets" : 3,
        "codeSystems" : 3,
        "examples" : 72
      },
      "product" : ["fhir"],
      "editions" : [
        {
          "name" : "STU 2",
          "ig-version" : "2.1.0",
          "package" : "hl7.fhir.us.davinci-ra#2.1.0",
          "fhir-version" : ["4.0.1"],
          "url" : "http://hl7.org/fhir/us/davinci-ra/STU2.1"
        }
      ]
    },
    {
      "name" : "International Patient Access",
      "category" : "EHR Access",
      "npm-name" : "hl7.fhir.uv.ipa",
      "description" : "International Patient Access (IPA) defines a minimal, base set of FHIR profiles specifically intended to be used as-is, or built on top of by countries looking to enable patient access and patient-facing apps accessing data via FHIR",
      "authority" : "HL7",
      "country" : "uv",
      "history" : "http://hl7.org/fhir/uv/ipa/history.html",
      "language" : ["en"],
      "canonical" : "http://hl7.org/fhir/uv/ipa",
      "ci-build" : "http://build.fhir.org/ig/HL7/fhir-ipa",
      "analysis" : {
        "content" : true,
        "rest" : true,
        "documents" : true,
        "clinicalCore" : true,
        "medsMgmt" : true,
        "profiles" : 11,
        "operations" : 1,
        "examples" : 13
      },
      "product" : ["fhir"],
      "editions" : [
        {
          "name" : "STU 1",
          "ig-version" : "1.1.0",
          "package" : "hl7.fhir.uv.ipa#1.1.0",
          "fhir-version" : ["4.0.1"],
          "url" : "http://hl7.org/fhir/uv/ipa/STU1.1"
        },
        {
          "name" : "STU 1",
          "ig-version" : "1.0.0",
          "package" : "hl7.fhir.uv.ipa#1.0.0",
          "fhir-version" : ["4.0.1"],
          "url" : "http://hl7.org/fhir/uv/ipa/STU1"
        }
      ]
    },
    {
      "name" : "PACIO Advance Directive Information Implementation Guide",
      "category" : "Clinical Documents",
      "npm-name" : "hl7.fhir.us.pacio-adi",
      "description" : "The Advance Directive Interoperability (ADI) with FHIR implementation guide (IG) describes how to represent, exchange, and verify an individual's advance directive information regarding potential future care and treatment in the event the individual is not able to communicate such information directly.",
      "authority" : "HL7",
      "country" : "us",
      "history" : "http://hl7.org/fhir/us/pacio-adi/history.html",
      "language" : ["en"],
      "canonical" : "http://hl7.org/fhir/us/pacio-adi",
      "analysis" : {
        "content" : true,
        "rest" : true,
        "documents" : true,
        "clinicalCore" : true,
        "profiles" : 15,
        "extensions" : 13,
        "valuesets" : 17,
        "codeSystems" : 2,
        "examples" : 65
      },
      "ci-build" : "http://build.fhir.org/ig/HL7/fhir-pacio-adi",
      "product" : ["fhir"],
      "editions" : [
        {
          "name" : "STU 1",
          "ig-version" : "1.0.0",
          "package" : "hl7.fhir.us.pacio-adi#1.0.0",
          "fhir-version" : ["4.0.1"],
          "url" : "http://hl7.org/fhir/us/pacio-adi/STU1"
        }
      ]
    },
    {
      "name" : "CARIN Digital Insurance Card",
      "category" : "Financial",
      "npm-name" : "hl7.fhir.us.insurance-card",
      "description" : "This IG provides a structured approach to take the data elements on an individual consumer’s health insurance card and represent them using FHIR Resources (i.e., a 'Digital Insurance Card' Bundle). The IG also documents patterns to share Digital Insurance Cards via FHIR APIs, SMART Health Cards, and SMART Health Links. This information can be provided by the health insurance company and presented by the member as proof of insurance when interacting with healthcare providers. Eligibility checks are not in the scope of this IG",
      "authority" : "HL7",
      "country" : "us",
      "history" : "http://hl7.org/fhir/us/insurance-card/history.html",
      "language" : ["en"],
      "canonical" : "http://hl7.org/fhir/us/insurance-card",
      "analysis" : {
        "content" : true,
        "rest" : true,
        "clinicalCore" : true,
        "financials" : true,
        "profiles" : 3,
        "extensions" : 10,
        "valuesets" : 5,
        "codeSystems" : 5,
        "examples" : 4
      },
      "ci-build" : "http://build.fhir.org/ig/HL7/carin-digital-insurance-card",
      "product" : ["fhir"],
      "editions" : [
        {
          "name" : "STU1",
          "ig-version" : "1.1.0",
          "package" : "hl7.fhir.us.insurance-card#1.1.0",
          "fhir-version" : ["4.0.1"],
          "url" : "http://hl7.org/fhir/us/insurance-card/STU1.1"
        },
        {
          "name" : "STU 1",
          "ig-version" : "1.0.0",
          "package" : "hl7.fhir.us.insurance-card#1.0.0",
          "fhir-version" : ["4.0.1"],
          "url" : "http://hl7.org/fhir/us/insurance-card/STU1"
        }
      ]
    },
    {
      "name" : "Radiation Dose Summary for Diagnostic Procedures on FHIR",
      "category" : "Diagnostics",
      "npm-name" : "hl7.fhir.uv.radiation-dose-summary",
      "description" : "Provides a summary of the DICOM radiation dose report in FHIR related to imaging procedures.",
      "authority" : "HL7",
      "country" : "uv",
      "history" : "http://hl7.org/fhir/uv/radiation-dose-summary/history.html",
      "language" : ["en"],
      "canonical" : "http://hl7.org/fhir/uv/radiation-dose-summary",
      "ci-build" : "http://build.fhir.org/ig/HL7/fhir-radiation-dose-summary-ig",
      "analysis" : {
        "content" : true,
        "rest" : true,
        "clinicalCore" : true,
        "profiles" : 9,
        "valuesets" : 5,
        "codeSystems" : 1,
        "tests" : 3,
        "examples" : 15
      },
      "product" : ["fhir"],
      "editions" : [
        {
          "name" : "STU 1 Ballot",
          "ig-version" : "0.1.0",
          "package" : "hl7.fhir.uv.radiation-dose-summary#0.1.0",
          "fhir-version" : ["4.0.1"],
          "url" : "http://hl7.org/fhir/uv/radiation-dose-summary/2022Jan"
        }
      ]
    },
    {
      "name" : "Making EHR Data MOre available for Research and Public Health (MedMorph) Central Cancer Registry Reporting Content IG",
      "category" : "Public Health and Research",
      "npm-name" : "hl7.fhir.us.central-cancer-registry-reporting",
      "description" : "This guide defines how healthcare organizations onboard a new research data partner. It provides guidance to extract data from EHRs, transform the data, and populate data marts",
      "authority" : "HL7",
      "country" : "us",
      "history" : "http://hl7.org/fhir/us/central-cancer-registry-reporting/history.html",
      "language" : ["en"],
      "canonical" : "http://hl7.org/fhir/us/central-cancer-registry-reporting",
      "ci-build" : "http://build.fhir.org/ig/HL7/fhir-central-cancer-registry-reporting",
      "analysis" : {
        "content" : true,
        "rest" : true,
        "clinicalCore" : true,
        "carePlanning" : true,
        "profiles" : 6,
        "extensions" : 1,
        "valuesets" : 1,
        "examples" : 10
      },
      "product" : ["fhir"],
      "editions" : [
        {
          "name" : "STU1",
          "ig-version" : "1.0.0",
          "package" : "hl7.fhir.us.central-cancer-registry-reporting#1.0.0",
          "fhir-version" : ["4.0.1"],
          "url" : "http://hl7.org/fhir/us/central-cancer-registry-reporting/STU1"
        }
      ]
    },
    {
      "name" : "Making EHR Data MOre available for Research and Public Health (MedMorph) Healthcare Surveys Reporting Content IG",
      "category" : "Public Health and Research",
      "npm-name" : "hl7.fhir.us.health-care-surveys-reporting",
      "description" : "This guide focuses on the National Hospital Care Survey (NHCS) and National Ambulatory Medical Care Survey (NAMCS) data that will be extracted from EHRs and/or clinical data repositories via FHIR and APIs and sent to a system hosted at the federal level.",
      "authority" : "HL7",
      "country" : "us",
      "history" : "http://hl7.org/fhir/us/health-care-surveys-reporting/history.html",
      "language" : ["en"],
      "canonical" : "http://hl7.org/fhir/us/health-care-surveys-reporting",
      "ci-build" : "http://build.fhir.org/ig/HL7/fhir-health-care-surveys-reporting",
      "analysis" : {
        "content" : true,
        "rest" : true,
        "clinicalCore" : true,
        "carePlanning" : true,
        "medsMgmt" : true,
        "profiles" : 4,
        "examples" : 13
      },
      "product" : ["fhir"],
      "editions" : [
        {
          "name" : "STU1 Release 1",
          "ig-version" : "1.0.0",
          "package" : "hl7.fhir.us.health-care-surveys-reporting#1.0.0",
          "fhir-version" : ["4.0.1"],
          "url" : "http://hl7.org/fhir/us/health-care-surveys-reporting/STU1"
        }
      ]
    },
    {
      "name" : "Making EHR Data MOre available for Research and Public Health (MedMorph) Research Content IG",
      "category" : "Public Health and Research",
      "npm-name" : "hl7.fhir.us.medmorph-research-dex",
      "description" : "This guide focuses on the National Hospital Care Survey (NHCS) and National Ambulatory Medical Care Survey (NAMCS) data that will be extracted from EHRs and/or clinical data repositories via FHIR and APIs and sent to a system hosted at the federal level.",
      "authority" : "HL7",
      "country" : "us",
      "history" : "http://hl7.org/fhir/us/medmorph-research-dex/history.html",
      "language" : ["en"],
      "canonical" : "http://hl7.org/fhir/us/medmorph-research-dex",
      "ci-build" : "http://build.fhir.org/ig/HL7/fhir-medmorph-research-dex",
      "analysis" : {
        "content" : true,
        "rest" : true,
        "carePlanning" : true,
        "profiles" : 1,
        "examples" : 6
      },
      "product" : ["fhir"],
      "editions" : [
        {
          "name" : "STU 1 Ballot",
          "ig-version" : "0.1.0",
          "package" : "hl7.fhir.us.medmorph-research-dex#0.1.0",
          "fhir-version" : ["4.0.1"],
          "url" : "http://hl7.org/fhir/us/medmorph-research-dex/2022Jan"
        }
      ]
    },
    {
      "name" : "Medicolegal Death Investigation (MDI)",
      "category" : "Medication / Immunization",
      "npm-name" : "hl7.fhir.us.mdi",
      "description" : "This US-specific IG supports exchange of data for medicolegal death investigations, for example from a toxicology lab to a case management system (upstream), and from a case management system to a  jurisdictional electronic death registration system (EDRS)(downstream).",
      "authority" : "HL7",
      "country" : "us",
      "history" : "http://hl7.org/fhir/us/mdi/history.html",
      "language" : ["en"],
      "canonical" : "http://hl7.org/fhir/us/mdi",
      "ci-build" : "http://build.fhir.org/ig/HL7/fhir-mdi-ig",
      "analysis" : {
        "content" : true,
        "documents" : true,
        "clinicalCore" : true,
        "diagnostics" : true,
        "profiles" : 16,
        "extensions" : 2,
        "valuesets" : 7,
        "codeSystems" : 2,
        "examples" : 40
      },
      "product" : ["fhir"],
      "editions" : [
        {
          "name" : "STU 2",
          "ig-version" : "2.0.0",
          "package" : "hl7.fhir.us.mdi#2.0.0",
          "fhir-version" : ["4.0.1"],
          "url" : "http://hl7.org/fhir/us/mdi/STU2"
        },
        {
          "name" : "STU 1",
          "ig-version" : "1.1.0",
          "package" : "hl7.fhir.us.mdi#1.1.0",
          "fhir-version" : ["4.0.1"],
          "url" : "http://hl7.org/fhir/us/mdi/STU1.1"
        },
        {
          "name" : "STU 1",
          "ig-version" : "1.0.0",
          "package" : "hl7.fhir.us.mdi#1.0.0",
          "fhir-version" : ["4.0.1"],
          "url" : "http://hl7.org/fhir/us/mdi/STU1"
        }
      ]
    },
    {
      "name" : "Clinical Quality Framework Common FHIR Assets",
      "category" : "Quality / CDS",
      "npm-name" : "fhir.cqf.common",
      "description" : "This implementation guide contains common FHIR assets for use in CQFramework content IGs, including FHIRHelpers and the FHIR-ModelInfo libraries",
      "authority" : "CQF",
      "product" : ["fhir"],
      "country" : "us",
      "history" : "http://fhir.org/guides/cqf/common/history.html",
      "language" : ["en"],
      "canonical" : "http://fhir.org/guides/cqf/common",
      "ci-build" : "http://build.fhir.org/ig/cqframework/cqf",
      "editions" : [
        {
          "name" : "Release 1",
          "ig-version" : "4.0.1",
          "package" : "fhir.cqf.common#4.0.1",
          "fhir-version" : ["4.0.1"],
          "url" : "http://fhir.org/guides/cqf/common/4.0.1"
        }
      ],
      "analysis" : {
        "valuesets" : 2
      }
    },
    {
      "name" : "Maternal and Infant Health Research",
      "category" : "Medication / Immunization",
      "npm-name" : "hl7.fhir.us.mihr",
      "description" : "This guide focuses on calculation of maternal-related cohorts from available maternal care information sources. It specifies how to calculate two maternal-related cohort measures and link to maternal longitudinal record with associated child record(s). Initial use cases focus on pregnancy and subsequent death within a specific time frame and hypertensive disorders of pregnancy pre, ante, and postpartum. The IG leverages MedMorph, SANER, US Core profiles, and broader public health IGs",
      "authority" : "HL7",
      "country" : "us",
      "history" : "http://hl7.org/fhir/us/mihr/history.html",
      "language" : ["en"],
      "canonical" : "http://hl7.org/fhir/us/mihr",
      "ci-build" : "http://build.fhir.org/ig/HL7/fhir-mmm-ig",
      "analysis" : {
        "valuesets" : 9,
        "examples" : 24
      },
      "product" : ["fhir"],
      "editions" : [
        {
          "name" : "STU1",
          "ig-version" : "1.0.0",
          "package" : "hl7.fhir.us.mihr#1.0.0",
          "fhir-version" : ["4.0.1"],
          "url" : "http://hl7.org/fhir/us/mihr/STU1"
        }
      ]
    },
    {
      "name" : "Patient Request for Corrections Implementation Guide",
      "category" : "Personal Healthcare",
      "npm-name" : "hl7.fhir.uv.patient-corrections",
      "description" : "The Patient Corrections FHIR implementation guide standardizes the method of electronically exchanging the required information to facilitate the patient’s request for corrections and the electronic communication that reflects the workflow of the correction process. ",
      "authority" : "HL7",
      "country" : "uv",
      "history" : "http://hl7.org/fhir/uv/patient-corrections/history.html",
      "language" : ["en"],
      "canonical" : "http://hl7.org/fhir/uv/patient-corrections",
      "ci-build" : "http://build.fhir.org/ig/HL7/fhir-patient-correction",
      "analysis" : {
        "content" : true,
        "rest" : true,
        "carePlanning" : true,
        "profiles" : 3,
        "operations" : 1,
        "valuesets" : 4,
        "codeSystems" : 4,
        "examples" : 17
      },
      "product" : ["fhir"],
      "editions" : [
        {
          "name" : "STU1",
          "ig-version" : "1.0.0",
          "package" : "hl7.fhir.uv.patient-corrections#1.0.0",
          "fhir-version" : ["4.0.1"],
          "url" : "http://hl7.org/fhir/uv/patient-corrections/STU1"
        }
      ]
    },
    {
      "name" : "Interoperable Digital Identity and Patient Matching",
      "category" : "Privacy / Security",
      "npm-name" : "hl7.fhir.us.identity-matching",
      "description" : "This FHIR implementation Guide provides guidance on leveraging Patient Matching and Digital Identity capabilities together to improve match quality and overall identity assurance in FHIR transactions. It defines methods to inform and execute cross organizational and internal patient matches via FHIR when requested for a permitted purpose or authorized by the Patient directly or by the Patient’s delegate. ",
      "authority" : "HL7",
      "country" : "us",
      "history" : "http://hl7.org/fhir/us/identity-matching/history.html",
      "language" : ["en"],
      "canonical" : "http://hl7.org/fhir/us/identity-matching",
      "ci-build" : "http://build.fhir.org/ig/HL7/fhir-identity-matching-ig",
      "analysis" : {
        "content" : true,
        "clinicalCore" : true,
        "profiles" : 3,
        "valuesets" : 1,
        "codeSystems" : 1,
        "examples" : 3
      },
      "product" : ["fhir"],
      "editions" : [
        {
          "name" : "STU2 Ballot",
          "ig-version" : "2.0.0-ballot",
          "package" : "hl7.fhir.us.identity-matching#2.0.0-ballot",
          "fhir-version" : ["4.0.1"],
          "url" : "http://hl7.org/fhir/us/identity-matching/2024SEP"
        },
        {
          "name" : "STU1",
          "ig-version" : "1.0.0",
          "package" : "hl7.fhir.us.identity-matching#1.0.0",
          "fhir-version" : ["4.0.1"],
          "url" : "http://hl7.org/fhir/us/identity-matching/STU1"
        }
      ]
    },
    {
      "name" : "CDC Opioid MME Calculator",
      "category" : "Quality / CDS",
      "npm-name" : "fhir.cdc.opioid-mme-r4",
      "description" : "This implementation guide provides Morphine Milligram Equivalent (MME) calculation logic as described by the Centers For Disease Control and Prevention (CDC) Guideline for Prescribing Opioids for Chronic Pain — United States, 2016",
      "authority" : "CQF",
      "product" : ["fhir"],
      "country" : "us",
      "history" : "http://fhir.org/guides/cdc/opioid-mme-r4/history.html",
      "language" : ["en"],
      "canonical" : "http://fhir.org/guides/cdc/opioid-mme-r4",
      "ci-build" : "http://build.fhir.org/ig/cqframework/opioid-mme-r4",
      "editions" : [
        {
          "name" : "Release 1",
          "ig-version" : "3.0.0",
          "package" : "fhir.cdc.opioid-mme-r4#3.0.0",
          "fhir-version" : ["4.0.1"],
          "url" : "http://fhir.org/guides/cdc/opioid-mme-r4/3.0.0"
        }
      ],
      "analysis" : {
        "content" : true,
        "clinicalCore" : true,
        "medsMgmt" : true,
        "profiles" : 1,
        "codeSystems" : 3,
        "examples" : 12
      }
    },
    {
      "name" : "FHIRcast",
      "category" : "Imaging",
      "npm-name" : "hl7.fhir.uv.fhircast",
      "description" : "Following a SMART on FHIR launch, FHIRcast enables a SMART app to subscribe to a user's session, synchronizing with other healthcare applications. Using OAuth 2.0, websockets and a few simple events: EHRs, PACS, SMART apps and other systems show the same patient (or study) to the same user at the same time. In advanced imaging integrations, the FHIRcast websocket connection is re-used by synchronized apps to collaboratively create and exchange draft image measurements and similar findings.",
      "authority" : "HL7",
      "country" : "uv",
      "history" : "http://hl7.org/fhir/uv/fhircast/history.html",
      "language" : ["en"],
      "canonical" : "http://hl7.org/fhir/uv/fhircast",
      "ci-build" : "http://build.fhir.org/ig/HL7/fhircast-docs",
      "analysis" : {
        "content" : true,
        "clinicalCore" : true,
        "profiles" : 2,
        "extensions" : 1,
        "examples" : 1
      },
      "product" : ["fhir"],
      "editions" : [
        {
          "name" : "STU3 (v3.0.0) Ballot",
          "ig-version" : "3.0.0-ballot",
          "package" : "hl7.fhir.uv.fhircast#3.0.0-ballot",
          "fhir-version" : ["4.0.1"],
          "url" : "http://hl7.org/fhir/uv/fhircast/2024May"
        },
        {
          "name" : "STU2",
          "ig-version" : "2.0.0",
          "package" : "hl7.fhir.uv.fhircast#2.0.0",
          "fhir-version" : ["4.0.1"],
          "url" : "https://fhircast.hl7.org/specification/STU2"
        },
        {
          "name" : "STU1",
          "ig-version" : "1.0.0",
          "package" : "hl7.fhir.uv.fhircast#1.0.0",
          "fhir-version" : ["4.0.1"],
          "url" : "https://fhircast.hl7.org/specification/STU1"
        }
      ]
    },
    {
      "name" : "IHE Mobile Health Document Sharing (MHDS)",
      "category" : "Clinical Documents",
      "npm-name" : "ihe.iti.mhds",
      "description" : "This Implementation Guide shows how to build a Document Sharing Exchange using IHE-profiled FHIR standard, rather than the legacy IHE profiles that are dominated by XDS and HL7 v2. This Implementation Guide assembles other IHE Implementation guides (Profiles) and defines a Document Registry Actor.",
      "authority" : "IHE",
      "product" : ["fhir"],
      "country" : "uv",
      "history" : "http://profiles.ihe.net/ITI/MHDS/history.html",
      "language" : ["en"],
      "canonical" : "https://profiles.ihe.net/ITI/MHDS",
      "analysis" : {
        "rest" : true
      },
      "ci-build" : "http://build.fhir.org/ig/IHE/ITI.MHDS/branches/master/index.html",
      "editions" : [
        {
          "name" : "Publication",
          "ig-version" : "2.3.1",
          "package" : "ihe.iti.mhds#2.3.1",
          "fhir-version" : ["4.0.1"],
          "url" : "https://profiles.ihe.net/ITI/MHDS/2.3.1"
        }
      ]
    },
    {
      "name" : "IHE Mobile Care Services Discovery (mCSD)",
      "category" : "Administration",
      "npm-name" : "ihe.iti.mcsd",
      "description" : "The IHE Mobile Care Services Discovery (mCSD) IG provides a transaction for mobile and lightweight browser-based applications to find and update care services resources.",
      "authority" : "IHE",
      "country" : "uv",
      "history" : "http://profiles.ihe.net/ITI/mCSD/history.html",
      "language" : ["en"],
      "ci-build" : "http://build.fhir.org/ig/IHE/ITI.mCSD/branches/main",
      "canonical" : "https://profiles.ihe.net/ITI/mCSD",
      "analysis" : {
        "content" : true,
        "rest" : true,
        "clinicalCore" : true,
        "profiles" : 14,
        "extensions" : 2,
        "valuesets" : 3,
        "codeSystems" : 3,
        "examples" : 21
      },
      "product" : ["fhir"],
      "editions" : [
        {
          "name" : "Publication",
          "ig-version" : "4.0.0",
          "package" : "ihe.iti.mcsd#4.0.0",
          "fhir-version" : ["4.0.1"],
          "url" : "https://profiles.ihe.net/ITI/mCSD/4.0.0"
        }
      ]
    },
    {
      "name" : "Pan-Canadian Patient Summary",
      "category" : "Patient Summary",
      "npm-name" : "ca.infoway.io.psca",
      "description" : "The Pan-Canadian Patient Summary (PS-CA) IG and accompanying [PS-CA specification](https://infoscribe.infoway-inforoute.ca/pages/viewpage.action?pageId=149160290) adapt the HL7 [International Patient Summary](http://hl7.org/fhir/uv/ips/) (IPS) for use in a Canadian context.",
      "authority" : "Canada Health Infoway",
      "product" : ["fhir"],
      "country" : "ca",
      "history" : "https://simplifier.net/PS-CA-R1/~guides",
      "language" : ["en"],
      "canonical" : "http://fhir.infoway-inforoute.ca/io/psca",
      "ci-build" : "https://simplifier.net/PS-CA-R1",
      "editions" : [
        {
          "name" : "Trial Implementation",
          "ig-version" : "1.0.0",
          "package" : "ca.infoway.io.psca#1.0.0-pre",
          "fhir-version" : ["4.0.1"],
          "url" : "https://packages.simplifier.net/ca.infoway.io.psca/1.0.0-pre"
        },
        {
          "name" : "Public Comment 0.3",
          "ig-version" : "0.3.0",
          "package" : "ca.infoway.io.psca#0.3.2",
          "fhir-version" : ["4.0.1"],
          "url" : "https://packages.simplifier.net/ca.infoway.io.psca/0.3.2"
        },
        {
          "name" : "Public Comment 0.2",
          "ig-version" : "0.0.4",
          "package" : "ca.infoway.io.psca#0.0.4",
          "fhir-version" : ["4.0.1"],
          "url" : "https://packages.simplifier.net/ca.infoway.io.psca/0.0.4"
        },
        {
          "name" : "Public Comment 0.1",
          "ig-version" : "0.0.3",
          "package" : "ca.infoway.vc.ps#0.0.3",
          "fhir-version" : ["4.0.1"],
          "url" : "https://packages.simplifier.net/ca.infoway.vc.ps/0.0.3"
        }
      ],
      "analysis" : {
        "content" : true,
        "documents" : true,
        "clinicalCore" : true,
        "medsMgmt" : true,
        "profiles" : 19,
        "extensions" : 3,
        "valuesets" : 24,
        "codeSystems" : 1
      }
    },
    {
      "name" : "Canadian Baseline",
      "category" : "National Base",
      "npm-name" : "hl7.fhir.ca.baseline",
      "description" : "Base Canadian national implementation guide",
      "authority" : "HL7 Canada",
      "product" : ["fhir"],
      "country" : "ca",
      "history" : "https://simplifier.net/canadianfhirbaselineprofilesca-core",
      "language" : ["en"],
      "canonical" : "http://hl7.org/fhir/ca/baseline",
      "ci-build" : "https://build.fhir.org/ig/HL7-Canada/ca-baseline",
      "editions" : [
        {
          "name" : "Public Comment",
          "ig-version" : "1.1.0",
          "package" : "hl7.fhir.ca.baseline#1.1.3",
          "fhir-version" : ["4.0.1"],
          "url" : "https://packages.simplifier.net/hl7.fhir.ca.baseline/1.1.3"
        },
        {
          "name" : "Public Comment",
          "ig-version" : "1.0.0",
          "package" : "hl7.fhir.ca.baseline#1.0.2",
          "fhir-version" : ["4.0.1"],
          "url" : "https://packages.simplifier.net/hl7.fhir.ca.baseline/1.0.2"
        }
      ],
      "analysis" : {
        "content" : true,
        "documents" : true,
        "clinicalCore" : true,
        "medsMgmt" : true,
        "profiles" : 31,
        "extensions" : 13,
        "valuesets" : 9,
        "codeSystems" : 2
      }
    },
    {
      "name" : "IHE Mobile Access to Health Documents (MHD)",
      "category" : "EHR Access",
      "npm-name" : "ihe.iti.mhd",
      "description" : "Defines a simple HTTP interface to a Document Sharing environment, including: publishing/query (XDS-on-FHIR), point-to-point push (XDR, Direct, XDM), and federation of communities (XCA).",
      "authority" : "IHE",
      "product" : ["fhir"],
      "country" : "uv",
      "language" : ["en"],
      "history" : "https://profiles.ihe.net/ITI/MHD/history.html",
      "canonical" : "https://profiles.ihe.net/ITI/MHD",
      "ci-build" : "http://build.fhir.org/ig/IHE/ITI.MHD",
      "analysis" : {
        "content" : true,
        "rest" : true,
        "documents" : true,
        "profiles" : 24,
        "extensions" : 4,
        "valuesets" : 3,
        "codeSystems" : 1,
        "examples" : 48
      },
      "editions" : [
        {
          "name" : "Publication",
          "ig-version" : "4.2.2",
          "package" : "ihe.iti.mhd#4.2.2",
          "fhir-version" : ["4.0.1"],
          "url" : "https://profiles.ihe.net/ITI/MHD/4.2.2"
        }
      ]
    },
    {
      "name" : "IHE Basic Audit Log Patterns (BALP)",
      "category" : "Privacy / Security",
      "npm-name" : "ihe.iti.balp",
      "description" : "The Basic Audit Log Patterns (BALP) **Content Profile** defines some basic and reusable AuditEvent patterns. This includes basic audit log profiles for FHIR RESTful operations, to be used when there is not a more specific audit event defined. Where a more specific audit event can be defined it should be derived off of these basic patterns.",
      "authority" : "IHE",
      "product" : ["fhir"],
      "country" : "uv",
      "history" : "https://profiles.ihe.net/ITI/BALP/history.html",
      "language" : ["en"],
      "canonical" : "https://profiles.ihe.net/ITI/BALP",
      "analysis" : {
        "content" : true,
        "profiles" : 20,
        "extensions" : 2,
        "valuesets" : 6,
        "codeSystems" : 5,
        "examples" : 63
      },
      "ci-build" : "http://build.fhir.org/ig/IHE/ITI.BasicAudit/branches/main/index.html",
      "editions" : [
        {
          "name" : "Publication",
          "ig-version" : "1.1.3",
          "package" : "ihe.iti.balp#1.1.3",
          "fhir-version" : ["4.0.1"],
          "url" : "https://profiles.ihe.net/ITI/BALP/1.1.3"
        }
      ]
    },
    {
      "name" : "IHE Interactive Multimedia Report (IMR)",
      "category" : "Imaging",
      "npm-name" : "ihe.rad.imr",
      "description" : "Support encoding and presentation of an interactive multimedia report",
      "authority" : "IHE",
      "product" : ["fhir"],
      "country" : "uv",
      "history" : "https://profiles.ihe.net/RAD/IMR/history.html",
      "language" : ["en"],
      "canonical" : "https://profiles.ihe.net/RAD/IMR",
      "ci-build" : "http://build.fhir.org/ig/IHE/RAD.IMR",
      "analysis" : {
        "content" : true,
        "rest" : true,
        "clinicalCore" : true,
        "diagnostics" : true,
        "profiles" : 8,
        "extensions" : 2,
        "valuesets" : 7,
        "examples" : 19
      },
      "editions" : [
        {
          "name" : "Publication",
          "ig-version" : "1.1.0",
          "package" : "ihe.rad.imr#1.1.0",
          "fhir-version" : ["4.0.1"],
          "url" : "https://profiles.ihe.net/RAD/IMR/1.1.0"
        }
      ]
    },
    {
      "name" : "HL7 Belgium FHIR Implementation Guide - Core profiles",
      "category" : "National Base",
      "npm-name" : "hl7.fhir.be.core",
      "description" : "HL7 Belgium FHIR Implementation Guide - Core profiles",
      "authority" : "eHealth Platform (BE)",
      "product" : ["fhir"],
      "country" : "be",
      "history" : "https://www.ehealth.fgov.be/standards/fhir/core/history.html",
      "language" : ["en"],
      "canonical" : "https://www.ehealth.fgov.be/standards/fhir/core",
      "ci-build" : "http://build.fhir.org/ig/hl7-be/core",
      "editions" : [
        {
          "name" : "Trial Use Test",
          "ig-version" : "2.0.0",
          "package" : "hl7.fhir.be.core#2.0.0",
          "fhir-version" : ["4.0.1"],
          "url" : "https://www.ehealth.fgov.be/standards/fhir/core/2.0.0"
        },
        {
          "name" : "Trial Use",
          "ig-version" : "2.0.1",
          "package" : "hl7.fhir.be.core#2.0.1",
          "fhir-version" : ["4.0.1"],
          "url" : "https://www.ehealth.fgov.be/standards/fhir/core/2.0.1"
        }
      ]
    },
    {
      "name" : "eHealth FHIR Patient Care Profiles for Belgium",
      "category" : "National Base",
      "npm-name" : "hl7.fhir.be.patient-care",
      "description" : "HL7 Belgium FHIR Implementation Guide - Prescription Search Support profiles",
      "authority" : "eHealth Platform",
      "country" : "be",
      "history" : "https://www.ehealth.fgov.be/standards/fhir/patient-care/history.html",
      "language" : ["en"],
      "canonical" : "https://www.ehealth.fgov.be/standards/fhir/patient-care",
      "ci-build" : "http://build.fhir.org/ig/hl7-be/patient-care",
      "product" : ["fhir"],
      "editions" : [
        {
          "name" : "Trial Use",
          "ig-version" : "1.0.0",
          "package" : "hl7.fhir.be.patient-care#1.0.0",
          "fhir-version" : ["4.0.1"],
          "url" : "https://www.ehealth.fgov.be/standards/fhir/patient-care/1.0.0"
        }
      ]
    },
    {
      "name" : "HL7 Belgium FHIR Implementation Guide - Prescription Search Support profiles",
      "category" : "National Base",
      "npm-name" : "hl7.fhir.be.pss",
      "description" : "HL7 Belgium FHIR Implementation Guide - Prescription Search Support profiles",
      "authority" : "eHealth Platform (BE)",
      "product" : ["fhir"],
      "country" : "be",
      "history" : "https://www.ehealth.fgov.be/standards/fhir/pss/history.html",
      "language" : ["en"],
      "canonical" : "https://www.ehealth.fgov.be/standards/fhir/pss",
      "ci-build" : "http://build.fhir.org/ig/hl7-be/pss",
      "editions" : [
        {
          "name" : "Trial Use Test",
          "ig-version" : "1.0.0",
          "package" : "hl7.fhir.be.pss#1.0.0",
          "fhir-version" : ["4.0.1"],
          "url" : "https://www.ehealth.fgov.be/standards/fhir/pss/1.0.0"
        }
      ]
    },
    {
      "name" : "HL7 Belgium FHIR Implementation Guide - Core clinical profiles - transversal",
      "category" : "National Base",
      "npm-name" : "hl7.fhir.be.core-clinical",
      "description" : "HL7 Belgium FHIR Implementation Guide - Core clinical profiles - transversal",
      "authority" : "eHealth Platform (BE)",
      "product" : ["fhir"],
      "country" : "be",
      "history" : "https://www.ehealth.fgov.be/standards/fhir/core-clinical/history.html",
      "language" : ["en"],
      "canonical" : "https://www.ehealth.fgov.be/standards/fhir/core-clinical",
      "ci-build" : "http://build.fhir.org/ig/hl7-be/core-clinical",
      "editions" : [
        {
          "name" : "Trial Use",
          "ig-version" : "1.0.0",
          "package" : "hl7.fhir.be.core-clinical#1.0.0",
          "fhir-version" : ["4.0.1"],
          "url" : "https://www.ehealth.fgov.be/standards/fhir/core-clinical/1.0.0"
        }
      ]
    },
    {
      "name" : "HL7 Belgium FHIR Implementation Guide - Medication profiles",
      "category" : "National Base",
      "npm-name" : "hl7.fhir.be.medication",
      "description" : "HL7 Belgium FHIR Implementation Guide - Medication profiles",
      "authority" : "eHealth Platform (BE)",
      "product" : ["fhir"],
      "country" : "be",
      "history" : "https://www.ehealth.fgov.be/standards/fhir/medication/history.html",
      "language" : ["en"],
      "canonical" : "https://www.ehealth.fgov.be/standards/fhir/medication",
      "ci-build" : "http://build.fhir.org/ig/hl7-be/medication",
      "editions" : [
        {
          "name" : "Trial Use",
          "ig-version" : "1.0.0",
          "package" : "hl7.fhir.be.medication#1.0.0",
          "fhir-version" : ["4.0.1"],
          "url" : "https://www.ehealth.fgov.be/standards/fhir/medication/1.0.0"
        }
      ]
    },
    {
      "name" : "HL7 Belgium FHIR Implementation Guide - Vaccination profiles",
      "category" : "National Base",
      "npm-name" : "hl7.fhir.be.vaccination",
      "description" : "HL7 Belgium FHIR Implementation Guide - Vaccination profiles",
      "authority" : "eHealth Platform (BE)",
      "product" : ["fhir"],
      "country" : "be",
      "history" : "https://www.ehealth.fgov.be/standards/fhir/vaccination/history.html",
      "language" : ["en"],
      "canonical" : "https://www.ehealth.fgov.be/standards/fhir/vaccination",
      "ci-build" : "http://build.fhir.org/ig/hl7-be/vaccination",
      "analysis" : {
        "content" : true,
        "clinicalCore" : true,
        "profiles" : 6,
        "extensions" : 1,
        "valuesets" : 3,
        "codeSystems" : 5,
        "examples" : 6
      },
      "editions" : [
        {
          "name" : "Trial Use",
          "ig-version" : "1.0.0",
          "package" : "hl7.fhir.be.vaccination#1.0.0",
          "fhir-version" : ["4.0.1"],
          "url" : "https://www.ehealth.fgov.be/standards/fhir/vaccination/1.0.0"
        },
        {
          "name" : "Trial Use",
          "ig-version" : "1.0.0",
          "package" : "hl7.fhir.be.vaccination#1.0.1",
          "fhir-version" : ["4.0.1"],
          "url" : "https://www.ehealth.fgov.be/standards/fhir/vaccination/1.0.1"
        },
        {
          "name" : "Trial Use",
          "ig-version" : "1.0.0",
          "package" : "hl7.fhir.be.vaccination#1.0.2",
          "fhir-version" : ["4.0.1"],
          "url" : "https://www.ehealth.fgov.be/standards/fhir/vaccination/1.0.2"
        },
        {
          "name" : "Trial Use",
          "ig-version" : "1.0.0",
          "package" : "hl7.fhir.be.vaccination#1.0.3",
          "fhir-version" : ["4.0.1"],
          "url" : "https://www.ehealth.fgov.be/standards/fhir/vaccination/1.0.3"
        }
      ]
    },
    {
      "name" : "HL7 Belgium FHIR Implementation Guide - MyCareNet profiles",
      "category" : "National Base",
      "npm-name" : "hl7.fhir.be.mycarenet",
      "description" : "HL7 Belgium FHIR Implementation Guide - MyCareNet profiles",
      "authority" : "eHealth Platform (BE)",
      "product" : ["fhir"],
      "country" : "be",
      "history" : "https://www.ehealth.fgov.be/standards/fhir/mycarenet/history.html",
      "language" : ["en"],
      "canonical" : "https://www.ehealth.fgov.be/standards/fhir/mycarenet",
      "ci-build" : "http://build.fhir.org/ig/hl7-be/mycarenet",
      "editions" : [
        {
          "name" : "Trial Use",
          "ig-version" : "2.0.0",
          "package" : "hl7.fhir.be.mycarenet#2.0.0",
          "fhir-version" : ["4.0.1"],
          "url" : "https://www.ehealth.fgov.be/standards/fhir/mycarenet/2.0.0"
        }
      ]
    },
    {
      "name" : "HL7 Belgium FHIR Implementation Guide - Lab related profiles",
      "category" : "National Base",
      "npm-name" : "hl7.fhir.be.lab",
      "description" : "HL7 Belgium FHIR Implementation Guide - Lab related profiles",
      "authority" : "eHealth Platform (BE)",
      "product" : ["fhir"],
      "country" : "be",
      "history" : "https://www.ehealth.fgov.be/standards/fhir/lab/history.html",
      "language" : ["en"],
      "canonical" : "https://www.ehealth.fgov.be/standards/fhir/lab",
      "ci-build" : "http://build.fhir.org/ig/hl7-be/lab",
      "editions" : [
        {
          "name" : "Trial Use",
          "ig-version" : "1.0.0",
          "package" : "hl7.fhir.be.lab#1.0.0",
          "fhir-version" : ["4.0.1"],
          "url" : "https://www.ehealth.fgov.be/standards/fhir/lab/1.0.0"
        }
      ]
    },
    {
      "name" : "HL7 Belgium FHIR Implementation Guide - Allergy profiles",
      "category" : "National Base",
      "npm-name" : "hl7.fhir.be.allergy",
      "description" : "HL7 Belgium FHIR Implementation Guide - Allergy profiles",
      "authority" : "eHealth Platform (BE)",
      "product" : ["fhir"],
      "country" : "be",
      "history" : "https://www.ehealth.fgov.be/standards/fhir/allergy/history.html",
      "language" : ["en"],
      "canonical" : "https://www.ehealth.fgov.be/standards/fhir/allergy",
      "ci-build" : "http://build.fhir.org/ig/hl7-be/allergy",
      "editions" : [
        {
          "name" : "Trial Use",
          "ig-version" : "1.0.0",
          "package" : "hl7.fhir.be.allergy#1.0.0",
          "fhir-version" : ["4.0.1"],
          "url" : "https://www.ehealth.fgov.be/standards/fhir/allergy/1.0.0"
        },
        {
          "name" : "Trial Use",
          "ig-version" : "1.0.1",
          "package" : "hl7.fhir.be.allergy#1.0.1",
          "fhir-version" : ["4.0.1"],
          "url" : "https://www.ehealth.fgov.be/standards/fhir/allergy/1.0.1"
        },
        {
          "name" : "Trial Use",
          "ig-version" : "1.1.0",
          "package" : "hl7.fhir.be.allergy#1.1.0",
          "fhir-version" : ["4.0.1"],
          "url" : "https://www.ehealth.fgov.be/standards/fhir/allergy/1.1.0"
        },
        {
          "name" : "Trial Use",
          "ig-version" : "1.2.0",
          "package" : "hl7.fhir.be.allergy#1.2.0",
          "fhir-version" : ["4.0.1"],
          "url" : "https://www.ehealth.fgov.be/standards/fhir/allergy/1.2.0"
        }
      ]
    },
    {
      "name" : "eHealth FHIR Patient Will Profiles for Belgium",
      "category" : "National Base",
      "npm-name" : "hl7.fhir.be.patientwill",
      "description" : "eHealth FHIR Patient Will Profiles for Belgium",
      "authority" : "eHealth Platform (BE)",
      "country" : "be",
      "history" : "https://www.ehealth.fgov.be/standards/fhir/patientwill/history.html",
      "language" : ["en"],
      "canonical" : "https://www.ehealth.fgov.be/standards/fhir/patientwill",
      "ci-build" : "http://build.fhir.org/ig/hl7-be/patientwill",
      "editions" : [
        {
          "name" : "Trial Use",
          "ig-version" : "1.0.0",
          "package" : "hl7.fhir.be.patientwill#1.0.0",
          "fhir-version" : ["4.0.1"],
          "url" : "https://www.ehealth.fgov.be/standards/fhir/patientwill/1.0.0"
        }
      ],
      "product" : ["fhir"]
    },
    {
      "name" : "TW Core",
      "category" : "National Base",
      "npm-name" : "tw.gov.mohw.twcore",
      "description" : "Taiwan Core Implementation Guide",
      "authority" : "MOHW (TW)",
      "product" : ["fhir"],
      "country" : "tw",
      "history" : "https://twcore.mohw.gov.tw/ig/twcore/history.html",
      "language" : ["zh-TW"],
      "canonical" : "https://twcore.mohw.gov.tw/ig/twcore",
      "ci-build" : "https://build.fhir.org/ig/cctwFHIRterm/MOHW_TWCoreIG_Build",
      "editions" : [
        {
          "name" : "Trial Use",
          "ig-version" : "0.3.2",
          "package" : "tw.gov.mohw.twcore#0.3.2",
          "fhir-version" : ["4.0.1"],
          "url" : "https://twcore.mohw.gov.tw/ig/twcore/0.3.2"
        }
      ]
    },
    {
      "name" : "TWIDIR",
      "category" : "Medication / Immunization",
      "npm-name" : "tw.gov.mohw.cdc.twidir",
      "description" : "Taiwan Infectious Disease Inspection Report Implementation Guide",
      "authority" : "CDC (TW)",
      "product" : ["fhir"],
      "country" : "tw",
      "history" : "https://twidir.cdc.gov.tw/twidir/history.html",
      "language" : ["zh-TW"],
      "canonical" : "https://twidir.cdc.gov.tw/twidir",
      "editions" : [
        {
          "name" : "STU1",
          "ig-version" : "0.1.0",
          "package" : "tw.gov.mohw.cdc.twidir#0.1.0",
          "fhir-version" : ["4.0.1"],
          "url" : "https://twidir.cdc.gov.tw/twidir/0.1.0"
        },
        {
          "name" : "STU1",
          "ig-version" : "0.1.1",
          "package" : "tw.gov.mohw.cdc.twidir#0.1.1",
          "fhir-version" : ["4.0.1"],
          "url" : "https://twidir.cdc.gov.tw/twidir/0.1.1"
        },
        {
          "name" : "STU1",
          "ig-version" : "0.1.2",
          "package" : "tw.gov.mohw.cdc.twidir#0.1.2",
          "fhir-version" : ["4.0.1"],
          "url" : "https://twidir.cdc.gov.tw/twidir/0.1.2"
        }
      ]
    },
    {
      "name" : "EMR",
      "category" : "Clinical Observations",
      "npm-name" : "tw.gov.mohw.emr",
      "description" : "Taiwan EMR Implementation Guide",
      "authority" : "MOHW (TW)",
      "product" : ["fhir"],
      "country" : "tw",
      "history" : "https://twcore.mohw.gov.tw/ig/emr/history.html",
      "language" : ["zh-TW"],
      "canonical" : "https://twcore.mohw.gov.tw/ig/emr",
      "editions" : [
        {
          "name" : "Trial Use",
          "ig-version" : "0.1.0",
          "package" : "tw.gov.mohw.emr#0.1.0",
          "fhir-version" : ["4.0.1"],
          "url" : "https://twcore.mohw.gov.tw/ig/emr/0.1.0"
        }
      ]
    },
    {
      "name" : "TWPAS",
      "category" : "Financial",
      "npm-name" : "tw.gov.mohw.nhi.pas",
      "description" : "Taiwan NHI Cancer Prior Authorization Support Implementation Guide",
      "authority" : "NHIA (TW)",
      "product" : ["fhir"],
      "country" : "tw",
      "history" : "https://nhicore.nhi.gov.tw/pas/history.html",
      "language" : ["zh-TW"],
      "canonical" : "https://nhicore.nhi.gov.tw/pas",
      "ci-build" : "https://build.fhir.org/ig/TWNHIFHIR/pas",
      "editions" : [
        {
          "name" : "STU1.0.5",
          "ig-version" : "1.0.5",
          "package" : "tw.gov.mohw.nhi.pas#1.0.5",
          "fhir-version" : ["4.0.1"],
          "url" : "https://nhicore.nhi.gov.tw/pas/1.0.5"
        }
      ]
    },
    {
      "name" : "TWNGS",
      "category" : "Clinical Documents",
      "npm-name" : "tw.gov.mohw.nhi.ngs",
      "description" : "Taiwan NHI Next Generation Sequencing Implementation Guide",
      "authority" : "NHIA (TW)",
      "product" : ["fhir"],
      "country" : "tw",
      "history" : "https://nhicore.nhi.gov.tw/ngs/history.html",
      "language" : ["zh-TW"],
      "canonical" : "https://nhicore.nhi.gov.tw/ngs",
      "ci-build" : "https://build.fhir.org/ig/TWNHIFHIR/ngs",
      "editions" : [
        {
          "name" : "STU1.0.0",
          "ig-version" : "1.0.0",
          "package" : "tw.gov.mohw.nhi.ngs#1.0.0",
          "fhir-version" : ["4.0.1"],
          "url" : "https://nhicore.nhi.gov.tw/ngs/1.0.0"
        }
      ]
    },
    {
      "name" : "TWCI",
      "category" : "Administration",
      "npm-name" : "tw.gov.mohw.nhi.ci",
      "description" : "Taiwan NHI Catastrophic Illness Implementation Guide",
      "authority" : "NHIA (TW)",
      "product" : ["fhir"],
      "country" : "tw",
      "history" : "https://nhicore.nhi.gov.tw/ci/history.html",
      "language" : ["zh-TW"],
      "canonical" : "https://nhicore.nhi.gov.tw/ci",
      "ci-build" : "https://build.fhir.org/ig/TWNHIFHIR/ci",
      "editions" : [
        {
          "name" : "STU1.0.0",
          "ig-version" : "1.0.0",
          "package" : "tw.gov.mohw.nhi.ci#1.0.0",
          "fhir-version" : ["4.0.1"],
          "url" : "https://nhicore.nhi.gov.tw/ci/1.0.0"
        }
      ]
    },
    {
      "name" : "IClaim",
      "category" : "Financial",
      "npm-name" : "tw.cathay.fhir.iclaim",
      "description" : "Guidelines for Medical Insurance Claims Implementation",
      "authority" : "國泰綜合醫院",
      "product" : ["fhir"],
      "country" : "tw",
      "history" : "https://claim.cgh.org.tw/iclaim/history.html",
      "language" : ["zh-TW"],
      "canonical" : "https://claim.cgh.org.tw/iclaim",
      "editions" : [
        {
          "name" : "STU1",
          "ig-version" : "1.0.0",
          "package" : "tw.cathay.fhir.iclaim#1.0.0",
          "fhir-version" : ["4.0.1"],
          "url" : "https://claim.cgh.org.tw/iclaim/1.0.0"
        },
        {
          "name" : "Trial Use",
          "ig-version" : "0.1.3",
          "package" : "tw.cathay.fhir.iclaim#0.1.3",
          "fhir-version" : ["4.0.1"],
          "url" : "https://claim.cgh.org.tw/iclaim/0.1.3"
        },
        {
          "name" : "Trial Use",
          "ig-version" : "0.1.2",
          "package" : "tw.cathay.fhir.iclaim#0.1.2",
          "fhir-version" : ["4.0.1"],
          "url" : "https://claim.cgh.org.tw/iclaim/0.1.2"
        },
        {
          "name" : "Trial Use",
          "ig-version" : "0.1.1",
          "package" : "tw.cathay.fhir.iclaim#0.1.1",
          "fhir-version" : ["4.0.1"],
          "url" : "https://claim.cgh.org.tw/iclaim/0.1.1"
        },
        {
          "name" : "Trial Use",
          "ig-version" : "0.1.0",
          "package" : "tw.cathay.fhir.iclaim#0.1.0",
          "fhir-version" : ["4.0.1"],
          "url" : "https://claim.cgh.org.tw/iclaim/0.1.0"
        }
      ]
    },
    {
      "name" : "CodeX™ Radiation Therapy",
      "category" : "Care Management",
      "npm-name" : "hl7.fhir.us.codex-radiation-therapy",
      "description" : "The CodeX Radiation Therapy (RT) Implementation Guide (IG) describes how to represent and exchange radiation therapy treatment information. The CodeX RT IG enables radiation oncology information systems to generate treatment summaries that are retrievable by health systems, or other information systems, for display within the EHR interface to be used for care coordination and data reuse. ",
      "authority" : "HL7",
      "country" : "us",
      "history" : "http://hl7.org/fhir/us/codex-radiation-therapy/history.html",
      "language" : ["en"],
      "canonical" : "http://hl7.org/fhir/us/codex-radiation-therapy",
      "ci-build" : "http://build.fhir.org/ig/codex-radiation-therapy",
      "product" : ["fhir"],
      "editions" : [
        {
          "name" : "STU 2",
          "ig-version" : "2.0.0",
          "package" : "hl7.fhir.us.codex-radiation-therapy#2.0.0",
          "fhir-version" : ["4.0.1"],
          "url" : "http://hl7.org/fhir/us/codex-radiation-therapy/STU2"
        },
        {
          "name" : "STU 1",
          "ig-version" : "1.0.0",
          "package" : "hl7.fhir.us.codex-radiation-therapy#1.0.0",
          "fhir-version" : ["4.0.1"],
          "url" : "http://hl7.org/fhir/us/codex-radiation-therapy/STU1"
        }
      ]
    },
    {
      "name" : "At-Home In-Vitro Test Report",
      "category" : "Clinical Documents",
      "npm-name" : "hl7.fhir.us.home-lab-report",
      "description" : "This Implementation Guide describes a framework for use for transmitting At-Home Point-of-Care lab test results to local, state, territorial and federal health agencies. This version also contains workflow description and profiles and vocabulary for transmitting Covid-At-Home tests.",
      "authority" : "HL7",
      "country" : "us",
      "history" : "http://hl7.org/fhir/us/home-lab-report/history.html",
      "language" : ["en"],
      "canonical" : "http://hl7.org/fhir/us/home-lab-report",
      "ci-build" : "http://build.fhir.org/ig/HL7/home-lab-report",
      "product" : ["fhir"],
      "editions" : [
        {
          "name" : "STU 1",
          "ig-version" : "1.1.0",
          "package" : "hl7.fhir.us.home-lab-report#1.1.0",
          "fhir-version" : ["4.0.1"],
          "url" : "http://hl7.org/fhir/us/home-lab-report/STU1.1"
        },
        {
          "name" : "STU 1",
          "ig-version" : "1.0.0",
          "package" : "hl7.fhir.us.home-lab-report#1.0.0",
          "fhir-version" : ["4.0.1"],
          "url" : "http://hl7.org/fhir/us/home-lab-report/STU1"
        }
      ]
    },
    {
      "name" : "PACIO Personal Functioning and Engagement Implementation Guide",
      "category" : "Patient Summary",
      "npm-name" : "hl7.fhir.us.pacio-pfe",
      "description" : "The Personal Functioning and Engagement IG provides a framework for communicating the functioning of an individual, including their body functions and structure and their activities and participation in society, as well as related clinical care. The IG draws on the health and health-related domains defined within the International Classification of Functioning, Disability and Health (commonly known as ICF).",
      "authority" : "HL7",
      "country" : "us",
      "history" : "http://hl7.org/fhir/us/pacio-pfe/history.html",
      "language" : ["en"],
      "canonical" : "http://hl7.org/fhir/us/pacio-pfe",
      "ci-build" : "http://build.fhir.org/ig/HL7/fhir-pacio-pfe",
      "product" : ["fhir"],
      "editions" : [
        {
          "name" : "STU 2",
          "ig-version" : "2.0.0",
          "package" : "hl7.fhir.us.pacio-pfe#2.0.0",
          "fhir-version" : ["4.0.1"],
          "url" : "http://hl7.org/fhir/us/pacio-pfe/STU2"
        }
      ]
    },
    {
      "name" : "US Public Health Profiles Library",
      "category" : "Medication / Immunization",
      "npm-name" : "hl7.fhir.us.ph-library",
      "description" : "The US Public Health Profiles Library is a collection of reusable architecture and content profiles representing common public health concepts and patterns. It provides a framework for inclusion in multiple use case specific implementation guides focused on the exchange of Public Health information.",
      "authority" : "HL7",
      "country" : "us",
      "history" : "http://hl7.org/fhir/us/ph-library/history.html",
      "language" : ["en"],
      "canonical" : "http://hl7.org/fhir/us/ph-library",
      "ci-build" : "http://build.fhir.org/ig/HL7/fhir-us-ph-library",
      "product" : ["fhir"],
      "editions" : [
        {
          "name" : "STU 2 Ballot",
          "ig-version" : "2.0.0-ballot",
          "package" : "hl7.fhir.us.ph-library#2.0.0-ballot",
          "fhir-version" : ["4.0.1"],
          "url" : "http://hl7.org/fhir/us/ph-library/2025Sep"
        }
      ]
    },
    {
      "name" : "National Healthcare Query",
      "category" : "Administration",
      "npm-name" : "hl7.fhir.us.directory-query",
      "description" : "Standard for endpoint query request and response for Validated National Directory federated access directories",
      "authority" : "HL7",
      "country" : "us",
      "history" : "http://hl7.org/fhir/us/directory-query/history.html",
      "language" : ["en"],
      "canonical" : "http://hl7.org/fhir/us/directory-query",
      "ci-build" : "http://build.fhir.org/ig/HL7/fhir-directory-query",
      "product" : ["fhir"],
      "editions" : [
        {
          "name" : "STU 1 Ballot",
          "ig-version" : "1.0.0-ballot",
          "package" : "hl7.fhir.us.directory-query#1.0.0-ballot",
          "fhir-version" : ["4.0.1"],
          "url" : "http://hl7.org/fhir/us/directory-query/2022Sep"
        }
      ]
    },
    {
      "name" : "National Healthcare Directory Exchange",
      "category" : "Administration",
      "npm-name" : "hl7.fhir.us.directory-exchange",
      "description" : "Standard for exchange of Health and Social Care Directory information between a Validated National Directory and a federated directory (primarily for workflow integration).",
      "authority" : "HL7",
      "country" : "us",
      "history" : "http://hl7.org/fhir/us/directory-exchange/history.html",
      "language" : ["en"],
      "canonical" : "http://hl7.org/fhir/us/directory-exchange",
      "ci-build" : "http://build.fhir.org/ig/HL7/fhir-directory-exchange",
      "product" : ["fhir"],
      "editions" : [
        {
          "name" : "STU 1 Ballot",
          "ig-version" : "1.0.0-ballot",
          "package" : "hl7.fhir.us.directory-exchange#1.0.0-ballot",
          "fhir-version" : ["4.0.1"],
          "url" : "http://hl7.org/fhir/us/directory-exchange/2022Sep"
        }
      ]
    },
    {
      "name" : "National Healthcare Directory Attestation",
      "category" : "Administration",
      "npm-name" : "hl7.fhir.us.directory-attestation",
      "description" : "Provides the methods and standards for the contribution, attestation, and validation of information in the National Directory.  This applies to individual demographics, organizational demographics, relationship between individuals and organizations, services provided, and electronic endpoint metadata.",
      "authority" : "HL7",
      "country" : "us",
      "history" : "http://hl7.org/fhir/us/directory-attestation/history.html",
      "language" : ["en"],
      "canonical" : "http://hl7.org/fhir/us/directory-attestation",
      "ci-build" : "http://build.fhir.org/ig/HL7/fhir-directory-attestation",
      "product" : ["fhir"],
      "editions" : [
        {
          "name" : "STU 1 Ballot",
          "ig-version" : "1.0.0-ballot",
          "package" : "hl7.fhir.us.directory-attestation#1.0.0-ballot",
          "fhir-version" : ["4.0.1"],
          "url" : "http://hl7.org/fhir/us/directory-attestation/2022Sep"
        }
      ]
    },
    {
      "name" : "Sharing Valuesets, Codes, and Maps (SVCM)",
      "category" : "Terminology",
      "npm-name" : "ihe.iti.svcm",
      "description" : "The Sharing Valuesets, Codes, and Maps (SVCM) Profile defines a lightweight interface through which healthcare systems may retrieve centrally managed uniform nomenclature and mappings between code systems based on the HL7 Fast Healthcare Interoperability Resources (FHIR) specification.",
      "authority" : "IHE",
      "product" : ["fhir"],
      "country" : "uv",
      "history" : "https://profiles.ihe.net/ITI/SVCM/history.html",
      "language" : ["en"],
      "canonical" : "https://profiles.ihe.net/ITI/SVCM",
      "ci-build" : "http://build.fhir.org/ig/IHE/ITI.SVCM",
      "editions" : [
        {
          "name" : "Publication",
          "ig-version" : "1.5.1",
          "package" : "ihe.iti.svcm#1.5.1",
          "fhir-version" : ["4.0.1"],
          "url" : "https://profiles.ihe.net/ITI/SVCM/1.5.1"
        }
      ]
    },
    {
      "name" : "IHE SDC/eCC on FHIR",
      "category" : "Diagnostics",
      "npm-name" : "hl7.fhir.uv.ihe-sdc-ecc",
      "description" : "Integrating the Healthcare Enterprise (IHE) Structured Data Capture (SDC) on FHIR uses a form-driven workflow to capture and transmit encoded data by creating FHIR Observations. The primary use case for this is transmitting data captured in College of American Pathologists electronic Cancer Checklists (eCCs), which are distributed as IHE SDC templates.",
      "authority" : "HL7",
      "country" : "uv",
      "history" : "http://hl7.org/fhir/uv/ihe-sdc-ecc/history.html",
      "language" : ["en"],
      "canonical" : "http://hl7.org/fhir/uv/ihe-sdc-ecc",
      "ci-build" : "http://build.fhir.org/ig/HL7/ihe-sdc-ecc-on-fhir",
      "product" : ["fhir"],
      "editions" : [
        {
          "name" : "STU1",
          "ig-version" : "1.0.0",
          "package" : "hl7.fhir.uv.ihe-sdc-ecc#1.0.0",
          "fhir-version" : ["4.0.1"],
          "url" : "http://hl7.org/fhir/uv/ihe-sdc-ecc/STU1"
        }
      ]
    },
    {
      "name" : "Vital Signs FHIR IG",
      "category" : "Clinical Observations",
      "npm-name" : "hl7.fhir.us.vitals",
      "description" : "US Realm Implementation Guide for Vital Signs observations with extensions for qualifying data.",
      "authority" : "HL7",
      "country" : "us",
      "history" : "http://hl7.org/fhir/us/vitals/history.html",
      "canonical" : "http://hl7.org/fhir/us/vitals",
      "ci-build" : "http://build.fhir.org/ig/HL7/cimi-vital-signs",
      "language" : ["en"],
      "analysis" : {
        "content" : true,
        "clinicalCore" : true,
        "profiles" : 15,
        "extensions" : 11,
        "valuesets" : 27,
        "codeSystems" : 3,
        "examples" : 15
      },
      "product" : ["fhir"],
      "editions" : [
        {
          "name" : "STU1",
          "ig-version" : "1.0.0",
          "package" : "hl7.fhir.us.vitals#1.0.0",
          "fhir-version" : ["4.0.1"],
          "url" : "http://hl7.org/fhir/us/vitals/STU1"
        }
      ]
    },
    {
      "name" : "HL7 Cross Paradigm IG: Gender Harmony - Sex and Gender Representation",
      "category" : "Administration",
      "npm-name" : "hl7.xprod.uv.gender-harmony",
      "description" : "Provide profile components and guidance on how to properly represent Gender Identity as distinct from clinical sex characterization via Sex For Clinical Use, as well as other aligned sex- or gender-related data elements (Recorded Sex or Gender, Name to Use, Pronouns, etc.) Covers implementation approaches for FHIR, CDA, and V2.",
      "authority" : "HL7",
      "product" : ["fhir", "cda", "v2"],
      "country" : "uv",
      "history" : "http://hl7.org/xprod/ig/uv/gender-harmony/history.html",
      "language" : ["en"],
      "canonical" : "http://hl7.org/xprod/ig/uv/gender-harmony",
      "ci-build" : "http://build.fhir.org/ig/HL7/fhir-gender-harmony",
      "editions" : [
        {
          "name" : "Informative Edition 1",
          "ig-version" : "1.0.0",
          "package" : "hl7.xprod.uv.gender-harmony#1.0.0",
          "fhir-version" : ["5.0.0"],
          "url" : "http://hl7.org/xprod/ig/uv/gender-harmony/informative1"
        }
      ]
    },
    {
      "name" : "HL7 UK FHIR UKCore Implementation Guide",
      "category" : "National Base",
      "npm-name" : "fhir.r4.ukcore.stu3.currentbuild",
      "description" : "HL7 UK FHIR UKCore Implementation Guide",
      "authority" : "HL7 UK",
      "country" : "gb",
      "history" : "https://simplifier.net/guide/ukcoreversionhistory/home?version=current",
      "language" : ["en"],
      "canonical" : "https://simplifier.net/guide/uk-core-implementation-guide-stu3-sequence?version=current",
      "editions" : [
        {
          "name" : "STU 3",
          "ig-version" : "0.0.18-pre-release",
          "package" : "fhir.r4.ukcore.stu3.currentbuild 0.0.18-pre-release",
          "fhir-version" : ["4.0.1"],
          "url" : "https://simplifier.net/guide/UK-Core-Implementation-Guide-STU3-Sequence/Home?version=current"
        },
        {
          "name" : "STU 2",
          "ig-version" : "2.0.1",
          "package" : "fhir.r4.ukcore.stu2 2.0.1",
          "fhir-version" : ["4.0.1"],
          "url" : "https://simplifier.net/guide/uk-core-implementation-guide-stu2?version=2.0.1"
        },
        {
          "name" : "STU 1",
          "ig-version" : "1.0.0",
          "package" : "fhir.r4.ukcore.stu1 1.0.4",
          "fhir-version" : ["4.0.1"],
          "url" : "https://simplifier.net/guide/uk-core-implementation-guide?version=1.0.0"
        }
      ],
      "product" : ["fhir"]
    },
    {
      "name" : "Electronic Medicinal Product Information (ePI) FHIR Implementation Guide",
      "category" : "Pharmaceutical Mgmt",
      "npm-name" : "hl7.fhir.uv.emedicinal-product-info",
      "description" : "This guide provides best practice guidance for creating and representing electronic product information for medicinal products.",
      "authority" : "HL7",
      "country" : "uv",
      "history" : "http://hl7.org/fhir/uv/emedicinal-product-info/history.html",
      "language" : ["en"],
      "canonical" : "http://hl7.org/fhir/uv/emedicinal-product-info",
      "ci-build" : "http://build.fhir.org/ig/HL7/emedicinal-product-info",
      "product" : ["fhir"],
      "editions" : [
        {
          "name" : "STU1",
          "ig-version" : "1.0.0",
          "package" : "hl7.fhir.uv.emedicinal-product-info#1.0.0",
          "fhir-version" : ["5.0.0"],
          "url" : "http://hl7.org/fhir/uv/emedicinal-product-info/STU1"
        }
      ]
    },
    {
      "name" : "Retrieval of Real World Data for Clinical Research",
      "category" : "Research",
      "npm-name" : "hl7.fhir.uv.vulcan-rwd",
      "description" : "This IG provides profiles that define the data needed from EHRs to answer research questions arising from clinical studies.  It will demonstrate how FHIR and EHRs can directly support clinical trials.",
      "authority" : "HL7",
      "country" : "uv",
      "history" : "http://hl7.org/fhir/uv/vulcan-rwd/history.html",
      "language" : ["en"],
      "canonical" : "http://hl7.org/fhir/uv/vulcan-rwd",
      "ci-build" : "http://build.fhir.org/ig/HL7/vulcan-rwd",
      "product" : ["fhir"],
      "editions" : [
        {
          "name" : "STU1",
          "ig-version" : "1.0.0",
          "package" : "hl7.fhir.uv.vulcan-rwd#1.0.0",
          "fhir-version" : ["4.0.1"],
          "url" : "http://hl7.org/fhir/uv/vulcan-rwd/STU1"
        }
      ]
    },
    {
      "name" : "MCC eCare Plan Implementation Guide",
      "category" : "Care Management",
      "npm-name" : "hl7.fhir.us.mcc",
      "description" : "Provides representation of clinical and social data elements in the FHIR Care Plan format. Focuses on 4 common chronic conditions: 1) chronic kidney disease (CKD), 2) type 2 diabetes mellitus (T2DM), 3) cardiovascular diseases (specifically, hypertension, ischemic heart disease and heart failure), and 4) pain.",
      "authority" : "HL7",
      "country" : "us",
      "history" : "http://hl7.org/fhir/us/mcc/history.html",
      "language" : ["en"],
      "canonical" : "http://hl7.org/fhir/us/mcc",
      "ci-build" : "http://build.fhir.org/ig/HL7/fhir-us-mcc",
      "product" : ["fhir"],
      "editions" : [
        {
          "name" : "STU 1",
          "ig-version" : "1.0.0",
          "package" : "hl7.fhir.us.mcc#1.0.0",
          "fhir-version" : ["4.0.1"],
          "url" : "http://hl7.org/fhir/us/mcc/STU1"
        }
      ]
    },
    {
      "name" : "Clinical Study Schedule of Activities",
      "category" : "Research",
      "npm-name" : "hl7.fhir.uv.vulcan-schedule",
      "description" : "This guide provides best practice guidance for representing the schedule of activities (visits/encounters) in a Research Study and for relating EHR data to that schedule.  It also includes definition of blocks of standard activities that can subsequently be used as components of studies.",
      "authority" : "HL7",
      "country" : "uv",
      "history" : "http://hl7.org/fhir/uv/vulcan-schedule/history.html",
      "language" : ["en"],
      "canonical" : "http://hl7.org/fhir/uv/vulcan-schedule",
      "ci-build" : "http://build.fhir.org/ig/HL7/Vulcan-schedule-ig",
      "product" : ["fhir"],
      "editions" : [
        {
          "name" : "STU1",
          "ig-version" : "1.0.0",
          "package" : "hl7.fhir.uv.vulcan-schedule#1.0.0",
          "fhir-version" : ["4.0.1"],
          "url" : "http://hl7.org/fhir/uv/vulcan-schedule/STU1"
        }
      ]
    },
    {
      "name" : "EHRS Functional Model - Record Lifecycle Events Implementation Guide",
      "category" : "Mappings to Other Standards",
      "npm-name" : "hl7.fhir.uv.ehrs-rle",
      "description" : "This implementation guide describes the expected capabilities for an Electronic Health Record System (EHR-S) that intends to adhere to the ISO/HL7 10781 Electronic Health Record System Functional Model Release 2 which covers the logging of record lifecycle events.",
      "authority" : "HL7",
      "country" : "uv",
      "history" : "http://hl7.org/fhir/uv/ehrs-rle/history.html",
      "language" : ["en"],
      "canonical" : "http://hl7.org/fhir/uv/ehrs-rle",
      "ci-build" : "http://build.fhir.org/ig/HL7/ehrs-rle-ig",
      "product" : ["fhir"],
      "editions" : [
        {
          "name" : "Informative Release 1 Informative",
          "ig-version" : "1.1.0",
          "package" : "hl7.fhir.uv.ehrs-rle#1.1.0",
          "fhir-version" : ["5.0.0"],
          "url" : "http://hl7.org/fhir/uv/ehrs-rle/Informative1"
        }
      ]
    },
    {
      "name" : "ICHOM breast cancer patient-centered outcome measure set FHIR IG",
      "category" : "Quality / CDS",
      "npm-name" : "hl7.fhir.uv.ichom-breast-cancer",
      "description" : "This Implementation Guide describes the representation of the ICHOM Breast Cancer Patient Centered Outcomes Measures in HL7 FHIR and a description of the use cases for which these are be intended to be used.",
      "authority" : "HL7",
      "country" : "uv",
      "history" : "http://hl7.org/fhir/uv/ichom-breast-cancer/history.html",
      "language" : ["en"],
      "canonical" : "http://hl7.org/fhir/uv/ichom-breast-cancer",
      "ci-build" : "http://build.fhir.org/ig/HL7/fhir-ichom-breast-cancer-ig",
      "product" : ["fhir"],
      "editions" : [
        {
          "name" : "STU 1",
          "ig-version" : "1.0.0",
          "package" : "hl7.fhir.uv.ichom-breast-cancer#1.0.0",
          "fhir-version" : ["4.0.1"],
          "url" : "http://hl7.org/fhir/uv/ichom-breast-cancer/STU1"
        }
      ]
    },
    {
      "name" : "FHIR IG Human Services Directory",
      "category" : "Care Management",
      "npm-name" : "hl7.fhir.us.hsds",
      "description" : "FHIR API-based data exchange enabling healthcare provider, community-based organization, payer, and consumer-facing application systems to search standardized directories of organizations providing human and social services, providing foundational support for downstream care planning and management use cases, including closed loop referrals, care coordination and care management activities, consumer-based search for assistance, etc. This guide is a US Realm specification.",
      "authority" : "HL7",
      "country" : "us",
      "history" : "http://hl7.org/fhir/us/hsds/history.html",
      "language" : ["en"],
      "canonical" : "http://hl7.org/fhir/us/hsds",
      "ci-build" : "http://build.fhir.org/ig/HL7/FHIR-IG-Human-Services-Directory",
      "product" : ["fhir"],
      "editions" : [
        {
          "name" : "STU1",
          "ig-version" : "1.0.0",
          "package" : "hl7.fhir.us.hsds#1.0.0",
          "fhir-version" : ["4.0.1"],
          "url" : "http://hl7.org/fhir/us/hsds/STU1"
        }
      ]
    },
    {
      "name" : "DK MedCom CareCommunication",
      "category" : "Care Management",
      "npm-name" : "medcom.fhir.dk.carecommunication",
      "description" : "This IG includes profiles used in MedCom's CareCommunication standard. The purpose of CareCommunication is to support messagebased, digital communication between parties within Danish healthcare and the social area.",
      "authority" : "MedCom (DK)",
      "country" : "dk",
      "history" : "http://medcomfhir.dk/ig/carecommunication/history.html",
      "language" : ["en"],
      "canonical" : "http://medcomfhir.dk/ig/carecommunication",
      "ci-build" : "http://build.fhir.org/ig/medcomdk/dk-medcom-carecommunication",
      "editions" : [
        {
          "name" : "Release",
          "ig-version" : "3.0.0",
          "package" : "medcom.fhir.dk.carecommunication#3.0.0",
          "fhir-version" : ["4.0.1"],
          "url" : "http://medcomfhir.dk/ig/carecommunication/3.0.0"
        },
        {
          "name" : "Release",
          "ig-version" : "2.0.0",
          "package" : "medcom.fhir.dk.carecommunication#2.0.0",
          "fhir-version" : ["4.0.1"],
          "url" : "http://medcomfhir.dk/ig/carecommunication/2.0.0"
        },
        {
          "name" : "STU",
          "ig-version" : "1.0.0",
          "package" : "medcom.fhir.dk.carecommunication#1.0.0",
          "fhir-version" : ["4.0.1"],
          "url" : "http://medcomfhir.dk/fhir/ig/dk-medcom-carecommunication"
        }
      ],
      "product" : ["fhir"]
    },
    {
      "name" : "DK MedCom Core",
      "category" : "Frameworks",
      "npm-name" : "medcom.fhir.dk.core",
      "description" : "This IG includes core profiles defined by MedCom. These profiles are used in MedCom's FHIR standards.",
      "authority" : "MedCom (DK)",
      "country" : "dk",
      "history" : "http://medcomfhir.dk/ig/core/history.html",
      "language" : ["en"],
      "canonical" : "http://medcomfhir.dk/ig/core",
      "ci-build" : "http://build.fhir.org/ig/medcomdk/dk-medcom-core",
      "editions" : [
        {
          "name" : "Release",
          "ig-version" : "2.3.0",
          "package" : "medcom.fhir.dk.core#2.3.0",
          "fhir-version" : ["4.0.1"],
          "url" : "http://medcomfhir.dk/ig/core/2.3.0"
        },
        {
          "name" : "Release",
          "ig-version" : "2.2.0",
          "package" : "medcom.fhir.dk.core#2.2.0",
          "fhir-version" : ["4.0.1"],
          "url" : "http://medcomfhir.dk/ig/core/2.2.0"
        },
        {
          "name" : "Release",
          "ig-version" : "2.1.0",
          "package" : "medcom.fhir.dk.core#2.1.0",
          "fhir-version" : ["4.0.1"],
          "url" : "http://medcomfhir.dk/ig/core/2.1.0"
        },
        {
          "name" : "Release",
          "ig-version" : "2.0.0",
          "package" : "medcom.fhir.dk.core#2.0.0",
          "fhir-version" : ["4.0.1"],
          "url" : "http://medcomfhir.dk/ig/core/2.0.0"
        }
      ],
      "product" : ["fhir"]
    },
    {
      "name" : "DK MedCom Terminology",
      "category" : "Terminology",
      "npm-name" : "medcom.fhir.dk.terminology",
      "description" : "This IG includes CodeSystems, ValueSets and ConceptMaps defined by MedCom and used in MedCom's FHIR standards.",
      "authority" : "MedCom (DK)",
      "country" : "dk",
      "history" : "http://medcomfhir.dk/ig/terminology/history.html",
      "language" : ["en"],
      "canonical" : "http://medcomfhir.dk/ig/terminology",
      "ci-build" : "http://build.fhir.org/ig/medcomdk/dk-medcom-terminology",
      "editions" : [
        {
          "name" : "Release",
          "ig-version" : "1.6.0",
          "package" : "medcom.fhir.dk.terminology#1.6.0",
          "fhir-version" : ["4.0.1"],
          "url" : "http://medcomfhir.dk/ig/terminology/1.6.0"
        },
        {
          "name" : "Release",
          "ig-version" : "1.5.0",
          "package" : "medcom.fhir.dk.terminology#1.5.0",
          "fhir-version" : ["4.0.1"],
          "url" : "http://medcomfhir.dk/ig/terminology/1.5.0"
        },
        {
          "name" : "Release",
          "ig-version" : "1.4.0",
          "package" : "medcom.fhir.dk.terminology#1.4.0",
          "fhir-version" : ["4.0.1"],
          "url" : "http://medcomfhir.dk/ig/terminology/1.4.0"
        },
        {
          "name" : "Release",
          "ig-version" : "1.3.0",
          "package" : "medcom.fhir.dk.terminology#1.3.0",
          "fhir-version" : ["4.0.1"],
          "url" : "http://medcomfhir.dk/ig/terminology/1.3.0"
        },
        {
          "name" : "Release",
          "ig-version" : "1.2.0",
          "package" : "medcom.fhir.dk.terminology#1.2.0",
          "fhir-version" : ["4.0.1"],
          "url" : "http://medcomfhir.dk/ig/terminology/1.2.0"
        },
        {
          "name" : "Release",
          "ig-version" : "1.1.1",
          "package" : "medcom.fhir.dk.terminology#1.1.1",
          "fhir-version" : ["4.0.1"],
          "url" : "http://medcomfhir.dk/ig/terminology/1.1.1"
        },
        {
          "name" : "Release",
          "ig-version" : "1.1.0",
          "package" : "medcom.fhir.dk.terminology#1.1.0",
          "fhir-version" : ["4.0.1"],
          "url" : "http://medcomfhir.dk/ig/terminology/1.1.0"
        },
        {
          "name" : "Release",
          "ig-version" : "1.0.0",
          "package" : "medcom.fhir.dk.terminology#1.0.0",
          "fhir-version" : ["4.0.1"],
          "url" : "http://medcomfhir.dk/ig/terminology/1.0.0"
        }
      ],
      "product" : ["fhir"]
    },
    {
      "name" : "DK MedCom HospitalNotification",
      "category" : "Care Management",
      "npm-name" : "medcom.fhir.dk.hospitalnotification",
      "description" : "This IG includes profiles used in MedCom's HospitalNotification standard. The purpose of HospitalNotification is to inform the citizen’s current care and health provider in the primary sector about the start, end, and period of leave of the citizen’s stay at the hospital. The communication is messagebased.",
      "authority" : "MedCom (DK)",
      "country" : "dk",
      "history" : "http://medcomfhir.dk/ig/hospitalnotification/history.html",
      "language" : ["en"],
      "canonical" : "http://medcomfhir.dk/ig/hospitalnotification",
      "ci-build" : "http://build.fhir.org/ig/medcomdk/dk-medcom-hospitalnotification",
      "editions" : [
        {
          "name" : "Release",
          "ig-version" : "3.0.1",
          "package" : "medcom.fhir.dk.hospitalnotification#3.0.1",
          "fhir-version" : ["4.0.1"],
          "url" : "http://medcomfhir.dk/ig/hospitalnotification/3.0.1"
        },
        {
          "name" : "Release",
          "ig-version" : "3.0.0",
          "package" : "medcom.fhir.dk.hospitalnotification#3.0.0",
          "fhir-version" : ["4.0.1"],
          "url" : "http://medcomfhir.dk/ig/hospitalnotification/3.0.0"
        },
        {
          "name" : "Release",
          "ig-version" : "2.0.0",
          "package" : "medcom.fhir.dk.hospitalnotification#2.0.0",
          "fhir-version" : ["4.0.1"],
          "url" : "http://medcomfhir.dk/ig/hospitalnotification/2.0.0"
        },
        {
          "name" : "STU",
          "ig-version" : "1.0.0",
          "package" : "medcom.fhir.dk.hospitalnotification#1.0.0",
          "fhir-version" : ["4.0.1"],
          "url" : "http://medcomfhir.dk/fhir/ig/dk-medcom-hospitalnotification"
        }
      ],
      "product" : ["fhir"]
    },
    {
      "name" : "DK MedCom Acknowledgement",
      "category" : "Frameworks",
      "npm-name" : "medcom.fhir.dk.acknowledgement",
      "description" : "This IG includes profiles used in MedCom's Acknowledgement standard. An Acknowledgement is used as a receipt in messagebased communication.",
      "authority" : "MedCom (DK)",
      "country" : "dk",
      "history" : "http://medcomfhir.dk/ig/acknowledgement/history.html",
      "language" : ["en"],
      "canonical" : "http://medcomfhir.dk/ig/acknowledgement/",
      "ci-build" : "http://build.fhir.org/ig/medcomdk/dk-medcom-acknowledgement",
      "editions" : [
        {
          "name" : "Release",
          "ig-version" : "2.0.1",
          "package" : "medcom.fhir.dk.acknowledgement#2.0.1",
          "fhir-version" : ["4.0.1"],
          "url" : "http://medcomfhir.dk/ig/acknowledgement/2.0.1"
        },
        {
          "name" : "Release",
          "ig-version" : "2.0.0",
          "package" : "medcom.fhir.dk.acknowledgement#2.0.0",
          "fhir-version" : ["4.0.1"],
          "url" : "http://medcomfhir.dk/ig/acknowledgement/2.0.0"
        },
        {
          "name" : "STU",
          "ig-version" : "1.0.0",
          "package" : "medcom.fhir.dk.acknowledgement#1.0.0",
          "fhir-version" : ["4.0.1"],
          "url" : "http://medcomfhir.dk/fhir/ig/dk-medcom-acknowledgement"
        }
      ],
      "product" : ["fhir"]
    },
    {
      "name" : "DK MedCom HomeCareObservation",
      "category" : "Care Management",
      "npm-name" : "medcom.fhir.dk.homecareobservation",
      "description" : "This Implementation Guide contains profiles developed to be part of a production trial of the communication between the general practitioner and municipal acute care team.      ",
      "authority" : "MedCom",
      "country" : "dk",
      "history" : "http://medcomfhir.dk/ig/homecareobservation/history.html",
      "language" : ["en"],
      "canonical" : "http://medcomfhir.dk/ig/homecareobservation",
      "ci-build" : "http://build.fhir.org/ig/medcomdk/dk-medcom-homecareobservation",
      "editions" : [
        {
          "name" : "Release",
          "ig-version" : "1.0.0",
          "package" : "medcom.fhir.dk.homecareobservation#1.0.0",
          "fhir-version" : ["4.0.1"],
          "url" : "http://medcomfhir.dk/ig/homecareobservation/1.0.0"
        }
      ],
      "product" : ["fhir"]
    },
    {
      "name" : "DK MedCom Messaging",
      "category" : "Frameworks",
      "npm-name" : "medcom.fhir.dk.messaging",
      "description" : "This IG includes messaging profiles defined by MedCom. These profiles are used in messagebased communication.",
      "authority" : "MedCom (DK)",
      "country" : "dk",
      "history" : "http://medcomfhir.dk/ig/messaging/history.html",
      "language" : ["en"],
      "canonical" : "http://medcomfhir.dk/ig/messaging/",
      "ci-build" : "http://build.fhir.org/ig/medcomdk/dk-medcom-messaging",
      "editions" : [
        {
          "name" : "Release",
          "ig-version" : "2.1.0",
          "package" : "medcom.fhir.dk.messaging#2.1.0",
          "fhir-version" : ["4.0.1"],
          "url" : "http://medcomfhir.dk/ig/messaging/2.1.0"
        },
        {
          "name" : "Release",
          "ig-version" : "2.0.0",
          "package" : "medcom.fhir.dk.messaging#2.0.0",
          "fhir-version" : ["4.0.1"],
          "url" : "http://medcomfhir.dk/ig/messaging/2.0.0"
        },
        {
          "name" : "STU",
          "ig-version" : "1.0.0",
          "package" : "medcom.fhir.dk.messaging#1.0.0",
          "fhir-version" : ["4.0.1"],
          "url" : "http://medcomfhir.dk/fhir/ig/dk-medcom-messaging"
        }
      ],
      "product" : ["fhir"]
    },
    {
      "name" : "CDA: Clinical Document Architecture",
      "category" : "Clinical Documents",
      "npm-name" : "hl7.cda.uv.core",
      "description" : "This Implementation Guide is a representation of the Clinical Document Architecture (CDA) specification using FHIR Logical Models expressed as FHIR StructureDefinition instances.",
      "authority" : "HL7",
      "country" : "uv",
      "history" : "http://hl7.org/cda/stds/core/history.html",
      "language" : ["en"],
      "canonical" : "http://hl7.org/cda/stds/core",
      "ci-build" : "http://build.fhir.org/ig/HL7/CDA-core-sd",
      "product" : ["fhir", "cda"],
      "editions" : [
        {
          "name" : "CDA 2.0 Informative",
          "ig-version" : "2.0.1-sd",
          "package" : "hl7.cda.uv.core#2.0.1-sd",
          "fhir-version" : ["5.0.0"],
          "url" : "http://hl7.org/cda/stds/core/2.0.1-sd"
        }
      ]
    },
    {
      "name" : "Integrated Reporting Applications",
      "category" : "Imaging",
      "npm-name" : "ihe.rad.ira",
      "description" : "The Integrated Reporting Applications (IRA) profile helps applications that are used together during reporting (e.g., image display, report creator, clinical applications, AI tools, etc) to share information using a standard called FHIRcast. Each application can share what it is doing and the data it is creating, referred to as Context and Content, respectively. Other applications are notified so they can then intelligently synchronize their behavior or use the new data.",
      "authority" : "IHE",
      "country" : "uv",
      "history" : "https://profiles.ihe.net/RAD/IRA/history.html",
      "language" : ["en"],
      "canonical" : "https://profiles.ihe.net/RAD/IRA",
      "ci-build" : "http://build.fhir.org/ig/IHE/RAD.IRA/branches/master/index.html",
      "editions" : [
        {
          "name" : "Publication",
          "ig-version" : "1.0.0",
          "package" : "ihe.rad.ira#1.0.0",
          "fhir-version" : ["5.0.0"],
          "url" : "https://profiles.ihe.net/RAD/IRA/1.0.0"
        }
      ],
      "product" : ["fhir"]
    },
    {
      "name" : "PDSm",
      "category" : "Clinical Documents",
      "npm-name" : "ans.fhir.fr.pdsm",
      "description" : "Partage de Documents de Santé en mobilité (PDSm)",
      "authority" : "ANS (FR)",
      "country" : "fr",
      "language" : "fr",
      "history" : "https://interop.esante.gouv.fr/ig/fhir/pdsm/history.html",
      "canonical" : "https://interop.esante.gouv.fr/ig/fhir/pdsm",
      "ci-build" : "https://build.interop.esante.gouv.fr/ig/fhir/pdsm",
      "editions" : [
        {
          "name" : "Release 17.3.2023 (3.0.0)",
          "ig-version" : "3.0.0",
          "fhir-version" : ["4.0.1"],
          "package" : "ans.fhir.fr.pdsm#3.0.0",
          "url" : "https://interop.esante.gouv.fr/ig/fhir/pdsm/3.0.0"
        }
      ],
      "product" : ["fhir"]
    },
    {
      "name" : "U.S. Physical Activity IG",
      "category" : "Care Management",
      "npm-name" : "hl7.fhir.us.physical-activity",
      "description" : "Defines U.S. interoperability expectations related to physical activity, including primary assessment, supporting measures, plans, goals, referrals and patient-engagement.  Supports interoperability between care managers (e.g. EHRs, community health systems, etc.), service providers (physical activity professionals including exercise physiologists, personal trainers, community fitness centers, etc.), as well as patient-facing applications.",
      "authority" : "HL7",
      "country" : "us",
      "history" : "http://hl7.org/fhir/us/physical-activity/history.html",
      "language" : ["en"],
      "canonical" : "http://hl7.org/fhir/us/physical-activity",
      "ci-build" : "http://build.fhir.org/ig/HL7/physical-activity",
      "product" : ["fhir"],
      "editions" : [
        {
          "name" : "STU 1.0",
          "ig-version" : "1.0.0",
          "package" : "hl7.fhir.us.physical-activity#1.0.0",
          "fhir-version" : ["4.0.1"],
          "url" : "http://hl7.org/fhir/us/physical-activity/STU1"
        }
      ]
    },
    {
      "name" : "Protocols for Clinical Registry Extraction and Data Submission (CREDS) IG",
      "category" : "Clinical Registries",
      "npm-name" : "hl7.fhir.us.registry-protocols",
      "description" : "This guide profiles how a registry says what needs to be sent, and how a healthcare provider organization can use that to automate the collection and formatting the data into a submission, conforming to registry or FHIR implementation guide defined profiles and protocols.",
      "authority" : "HL7",
      "country" : "us",
      "history" : "http://hl7.org/fhir/us/registry-protocols/history.html",
      "language" : ["en"],
      "canonical" : "http://hl7.org/fhir/us/registry-protocols",
      "ci-build" : "http://build.fhir.org/ig/HL7/fhir-registry-protocols-ig",
      "product" : ["fhir"],
      "editions" : [
        {
          "name" : "STU1",
          "ig-version" : "1.0.0",
          "package" : "hl7.fhir.us.registry-protocols#1.0.0",
          "fhir-version" : ["4.0.1"],
          "url" : "http://hl7.org/fhir/us/registry-protocols/STU1"
        }
      ]
    },
    {
      "name" : "Real Time Location Services Implementation Guide",
      "category" : "Administration",
      "npm-name" : "hl7.fhir.uv.rtls",
      "description" : "This implementation guide defines the use of FHIR resources to exchange real time data about where patients, staff, device, or other assets are located within a hospital or other healthcare facility. This data is typically exchanged between a healthcare system and a Real Time Location System (RTLS) that captures, processes, and stores information about the location of tracking tags.",
      "authority" : "HL7",
      "country" : "uv",
      "history" : "http://hl7.org/fhir/uv/rtls/history.html",
      "language" : ["en"],
      "canonical" : "http://hl7.org/fhir/uv/rtls",
      "ci-build" : "http://build.fhir.org/ig/HL7/rtls-ig",
      "product" : ["fhir"],
      "editions" : [
        {
          "name" : "STU 1.0 Ballot",
          "ig-version" : "1.0.0-ballot",
          "package" : "hl7.fhir.uv.rtls#1.0.0-ballot",
          "fhir-version" : ["5.0.0"],
          "url" : "http://hl7.org/fhir/uv/rtls/2023May"
        }
      ]
    },
    {
      "name" : "Adverse Event Clinical Research R4 Backport",
      "category" : "Research",
      "npm-name" : "hl7.fhir.uv.ae-research-backport-ig",
      "description" : "This IG is for the clinical research setting. It defines the data elements needed to support the workflow for collecting and reporting serious and non-serious adverse events in clinical research to meet the need for regulatory submission requirements.",
      "authority" : "HL7",
      "country" : "uv",
      "history" : "http://hl7.org/fhir/uv/ae-research-backport-ig/history.html",
      "language" : ["en"],
      "canonical" : "http://hl7.org/fhir/uv/ae-research-backport-ig",
      "ci-build" : "http://build.fhir.org/ig/HL7/fhir-ae-research-backport-ig",
      "product" : ["fhir"],
      "editions" : [
        {
          "name" : "STU 1",
          "ig-version" : "1.0.1",
          "package" : "hl7.fhir.uv.ae-research-backport-ig#1.0.1",
          "fhir-version" : ["4.0.1"],
          "url" : "http://hl7.org/fhir/uv/ae-research-backport-ig/STU1"
        }
      ]
    },
    {
      "name" : "CCDA: Consolidated CDA Release",
      "category" : "Clinical Documents",
      "npm-name" : "hl7.cda.us.ccda",
      "description" : "C-CDA 3.0 merges the C-CDA R2.1 and the C-CDA Companion Guides, adds C-CDA enhancement requests, and incorporates new design and guidance for USCDI V4. The guide represents C-CDA templates using HL7 FHIR StructureDefinition. It is built upon the underlying CDA standard’s structures defined as Logical Models. These FHIR Logical models are abstract data structures which have been instantiated into physical CDA templates to be implemented in CDA data exchange. As such, it adheres to the CDA Release 2.0 standard and remains a CDA-based Implementation Guide (IG).",
      "authority" : "HL7",
      "country" : "us",
      "history" : "http://hl7.org/cda/stds/ccda/history.html",
      "language" : ["en"],
      "canonical" : "http://hl7.org/cda/us/ccda",
      "ci-build" : "http://build.fhir.org/ig/HL7/CDA-ccda",
      "product" : ["fhir", "cda"],
      "editions" : [
        {
          "name" : "CCDA 4.0",
          "ig-version" : "4.0.0",
          "package" : "hl7.cda.us.ccda#4.0.0",
          "fhir-version" : ["5.0.0"],
          "url" : "http://hl7.org/cda/us/ccda/4.0.0"
        }
      ]
    },
    {
      "name" : "Adverse Event Clinical Research",
      "category" : "Research",
      "npm-name" : "hl7.fhir.uv.ae-research-ig",
      "description" : "This IG is for the clinical research setting. It defines the data elements needed to support the workflow for collecting and reporting serious and non-serious adverse events in clinical research to meet the need for regulatory submission requirements.",
      "authority" : "HL7",
      "country" : "uv",
      "history" : "http://hl7.org/fhir/uv/ae-research-ig/history.html",
      "language" : ["en"],
      "canonical" : "http://hl7.org/fhir/uv/ae-research-ig",
      "ci-build" : "http://build.fhir.org/ig/HL7/fhir-ae-research-ig",
      "product" : ["fhir"],
      "editions" : [
        {
          "name" : "STU 1",
          "ig-version" : "1.0.1",
          "package" : "hl7.fhir.uv.ae-research-ig#1.0.1",
          "fhir-version" : ["5.0.0"],
          "url" : "http://hl7.org/fhir/uv/ae-research-ig/STU1"
        }
      ]
    },
    {
      "name" : "FHIR Core Extensions Registry",
      "category" : "Extensions",
      "npm-name" : "hl7.fhir.uv.extensions",
      "description" : "This package defines the 'core extensions' - the extensions defined globally and available to all implementers",
      "authority" : "HL7",
      "country" : "uv",
      "history" : "http://hl7.org/fhir/extensions/history.html",
      "language" : ["en"],
      "canonical" : "http://hl7.org/fhir/extensions",
      "ci-build" : "http://build.fhir.org/ig/HL7/fhir-extensions",
      "product" : ["fhir"],
      "editions" : [
        {
          "name" : "Release 5.2",
          "ig-version" : "5.2.0",
          "package" : "hl7.fhir.uv.extensions#5.2.0",
          "fhir-version" : ["5.0.0"],
          "url" : "http://hl7.org/fhir/extensions/5.2.0"
        },
        {
          "name" : "Release 5.2",
          "ig-version" : "5.2.0-ballot",
          "package" : "hl7.fhir.uv.extensions#5.2.0-ballot",
          "fhir-version" : ["5.0.0"],
          "url" : "http://hl7.org/fhir/extensions/5.2.0-ballot"
        },
        {
          "name" : "Release 5.1",
          "ig-version" : "5.1.0",
          "package" : "hl7.fhir.uv.extensions#5.1.0",
          "fhir-version" : ["5.0.0"],
          "url" : "http://hl7.org/fhir/extensions/5.1.0"
        },
        {
          "name" : "Release 5.1",
          "ig-version" : "5.1.0-snapshot1",
          "package" : "hl7.fhir.uv.extensions#5.1.0-snapshot1",
          "fhir-version" : ["5.0.0"],
          "url" : "http://hl7.org/fhir/extensions/5.1.0-snapshot1"
        },
        {
          "name" : "Release 1.0",
          "ig-version" : "1.0.0",
          "package" : "hl7.fhir.uv.extensions#1.0.0",
          "fhir-version" : ["5.0.0"],
          "url" : "http://hl7.org/fhir/extensions/1.0.0"
        }
      ]
    },
    {
      "name" : "National Directory of Healthcare Providers and Services (NDH) Implementation Guide",
      "category" : "Administration",
      "npm-name" : "hl7.fhir.us.ndh",
      "description" : "Standard for the population, verification and exchange of Health and Social Care Directory information between a Validated National Directory and local directories (primarily for workflow integration).  This applies to individual demographics, organizational demographics, relationship between individuals and organizations, services provided, and electronic endpoint metadata",
      "authority" : "HL7",
      "country" : "us",
      "history" : "http://hl7.org/fhir/us/ndh/history.html",
      "language" : ["en"],
      "canonical" : "http://hl7.org/fhir/us/ndh",
      "ci-build" : "http://build.fhir.org/ig/HL7/fhir-us-ndh",
      "product" : ["fhir"],
      "editions" : [
        {
          "name" : "STU1",
          "ig-version" : "1.0.0",
          "package" : "hl7.fhir.us.ndh#1.0.0",
          "fhir-version" : ["4.0.1"],
          "url" : "http://hl7.org/fhir/us/ndh/STU1"
        }
      ]
    },
    {
      "name" : "Privacy Consent on FHIR (PCF)",
      "category" : "Privacy / Security",
      "npm-name" : "ihe.iti.pcf",
      "description" : "The Privacy Consent on FHIR (PCF) Profile provides support for patient privacy consents and access control where a FHIR API is used to access Document Sharing Health Information Exchanges.",
      "authority" : "IHE",
      "country" : "uv",
      "history" : "https://profiles.ihe.net/ITI/PCF/history.html",
      "language" : ["en"],
      "canonical" : "https://profiles.ihe.net/ITI/PCF",
      "ci-build" : "http://build.fhir.org/ig/IHE/ITI.PCF/branches/master/index.html",
      "editions" : [
        {
          "name" : "Publication",
          "ig-version" : "1.1.0",
          "package" : "ihe.iti.pcf#1.1.0",
          "fhir-version" : ["4.0.1"],
          "url" : "https://profiles.ihe.net/ITI/PCF/1.1.0"
        }
      ],
      "product" : ["fhir"]
    },
    {
      "name" : "HL7 Sweden base profiles",
      "category" : "National Base",
      "npm-name" : "hl7se.fhir.base",
      "description" : "Implementation Guide for Swedish Base Profiles",
      "authority" : "HL7 Sweden",
      "country" : "se",
      "history" : "http://hl7.se/fhir/ig/base/history.html",
      "language" : ["en"],
      "canonical" : "http://hl7.se/fhir/ig/base",
      "ci-build" : "http://build.fhir.org/ig/HL7Sweden/basprofiler-r4",
      "editions" : [
        {
          "name" : "Releases",
          "ig-version" : "1.0.0",
          "package" : "hl7se.fhir.base#1.0.0",
          "fhir-version" : ["4.0.1"],
          "url" : "http://hl7.se/fhir/ig/base/1.0.0"
        },
        {
          "name" : "Releases",
          "ig-version" : "1.1.0",
          "package" : "hl7se.fhir.base#1.1.0",
          "fhir-version" : ["4.0.1"],
          "url" : "http://hl7.se/fhir/ig/base/1.1.0"
        }
      ],
      "product" : ["fhir"]
    },
    {
      "name" : "Da Vinci Value-Based Performance Reporting Implementation Guide",
      "category" : "Financial",
      "npm-name" : "hl7.fhir.us.davinci-vbpr",
      "description" : "This implementation guide enables value-based performance reports to be specified in a standard format and exchanged using standardized mechanisms between payers and providers to support the shift from fee-for-service to value-based care.",
      "authority" : "HL7",
      "country" : "us",
      "history" : "http://hl7.org/fhir/us/davinci-vbpr/history.html",
      "language" : ["en"],
      "canonical" : "http://hl7.org/fhir/us/davinci-vbpr",
      "ci-build" : "http://build.fhir.org/ig/HL7/davinci-vbpr",
      "product" : ["fhir"],
      "editions" : [
        {
          "name" : "STU1",
          "ig-version" : "1.0.0",
          "package" : "hl7.fhir.us.davinci-vbpr#1.0.0",
          "fhir-version" : ["4.0.1"],
          "url" : "http://hl7.org/fhir/us/davinci-vbpr/STU1"
        }
      ]
    },
    {
      "name" : "International Birth And Child Model Implementation Guide",
      "category" : "Clinical Observations",
      "npm-name" : "hl7.fhir.uv.ibcm",
      "description" : "During a pregnancy clinical systems communicate data about the mother, the unborn fetus(es), the pregnancy, and child(ren). This includes information shared among EHR, ultrasound, radiology, lab and pharmacy systems. This IG explains how you model and communicate data and relate the fetus(es) to the mother using the FHIR resource Patient with extension indicating a distinct fetal record. Options for referencing information such as observation about the fetus as a body site within the maternal record will also be included. Examples and diagrams are provided to illustrate the use cases.",
      "authority" : "HL7",
      "country" : "uv",
      "history" : "http://hl7.org/fhir/uv/ibcm/history.html",
      "language" : ["en"],
      "canonical" : "http://hl7.org/fhir/uv/ibcm",
      "ci-build" : "http://build.fhir.org/ig/HL7/fetal_records",
      "product" : ["fhir"],
      "editions" : [
        {
          "name" : "STU 1 Ballot",
          "ig-version" : "1.0.0-ballot2",
          "package" : "hl7.fhir.uv.ibcm#1.0.0-ballot2",
          "fhir-version" : ["5.0.0"],
          "url" : "http://hl7.org/fhir/uv/ibcm/2024Sep"
        }
      ]
    },
    {
      "name" : "Canonical Resource Management Infrastructure Implementation Guide",
      "category" : "Infrastructure",
      "npm-name" : "hl7.fhir.uv.crmi",
      "description" : "The Canonical Resource Management Infrastructure implementation guide defines profiles, operations, capability statements and guidance to facilitate the content management lifecycle for authoring, publishing, distribution, and implementation of FHIR knowledge artifacts such as value sets, profiles, libraries, rules, and measures. The guide is intended to be used by specification and content implementation guide authors as both a dependency for validation of published artifacts, and a guide for construction and publication of content.",
      "authority" : "HL7",
      "country" : "uv",
      "history" : "http://hl7.org/fhir/uv/crmi/history.html",
      "language" : ["en"],
      "canonical" : "http://hl7.org/fhir/uv/crmi",
      "ci-build" : "http://build.fhir.org/ig/HL7/crmi-ig",
      "product" : ["fhir"],
      "editions" : [
        {
          "name" : "STU1",
          "ig-version" : "1.0.0",
          "package" : "hl7.fhir.uv.crmi#1.0.0",
          "fhir-version" : ["4.0.1"],
          "url" : "http://hl7.org/fhir/uv/crmi/STU1"
        }
      ]
    },
    {
      "name" : "Evidence Based Medicine on FHIR Implementation Guide",
      "category" : "Evidence Base Medicine",
      "npm-name" : "hl7.fhir.uv.ebm",
      "description" : "This implementation guide covers the broad scope of representation of scientific knowledge, including (1) citations to represent identification, location, classification, and attribution for knowledge artifacts; (2) components of research study design including study eligibility criteria (cohort definitions) and endpoint analysis plans; (3) research results including the statistic findings, definition of variables for which those findings apply, and the certainty of these findings; (4) assessments of research results; (5) aggregation and synthesis of research results; (6) judgments regarding evidence syntheses and contextual factors related to recommendations; (7) recommendations; and (8) compositions of combinations of these types of knowledge. The types of interoperability covered include syntactic (Resource StructureDefinitions) and semantic (value sets).",
      "authority" : "HL7",
      "country" : "uv",
      "history" : "http://hl7.org/fhir/uv/ebm/history.html",
      "language" : ["en"],
      "canonical" : "http://hl7.org/fhir/uv/ebm",
      "ci-build" : "http://build.fhir.org/ig/HL7/ebm",
      "product" : ["fhir"],
      "editions" : [
        {
          "name" : "STU1 Ballot",
          "ig-version" : "1.0.0-ballot2",
          "package" : "hl7.fhir.uv.ebm#1.0.0-ballot2",
          "fhir-version" : ["6.0.0"],
          "url" : "http://hl7.org/fhir/uv/ebm/2025May"
        }
      ]
    },
    {
      "name" : "KLTerm",
      "category" : "Terminology",
      "npm-name" : "kl.dk.fhir.term",
      "description" : "Base Terminology for KL",
      "authority" : "Kommunernes Landsforening (DK)",
      "country" : "dk",
      "history" : "http://fhir.kl.dk/term/history.html",
      "language" : ["en"],
      "canonical" : "http://fhir.kl.dk/term",
      "ci-build" : "http://build.fhir.org/ig/hl7dk/kl-term",
      "product" : ["fhir"],
      "editions" : [
        {
          "name" : "Releases",
          "ig-version" : "2.2.0",
          "package" : "kl.dk.fhir.term#2.2.0",
          "fhir-version" : ["4.0.1"],
          "url" : "http://fhir.kl.dk/term/2.2.0"
        }
      ]
    },
    {
      "name" : "KLCore",
      "category" : "Frameworks",
      "npm-name" : "kl.dk.fhir.core",
      "description" : "Base Profiles for KL",
      "authority" : "Kommunernes Landsforening (DK)",
      "country" : "dk",
      "history" : "http://fhir.kl.dk/core/history.html",
      "language" : ["en"],
      "canonical" : "http://fhir.kl.dk/core",
      "ci-build" : "http://build.fhir.org/ig/hl7dk/KL-dk",
      "editions" : [
        {
          "name" : "Releases",
          "ig-version" : "1.2.0",
          "package" : "kl.dk.fhir.core#1.2.0",
          "fhir-version" : ["4.0.1"],
          "url" : "http://fhir.kl.dk/core/1.2.0"
        }
      ],
      "product" : ["fhir"]
    },
    {
      "name" : "KLGateway",
      "category" : "Clinical Registries",
      "npm-name" : "kl.dk.fhir.gateway",
      "description" : "KL Submission Guide of data for reporting of various elements",
      "authority" : "Kommunernes Landsforening (DK)",
      "country" : "dk",
      "history" : "http://fhir.kl.dk/gateway/history.html",
      "language" : ["en"],
      "canonical" : "http://fhir.kl.dk/gateway",
      "product" : ["fhir"],
      "ci-build" : "http://build.fhir.org/ig/hl7dk/kl-gateway/branches/main",
      "editions" : [
        {
          "name" : "Releases",
          "ig-version" : "1.2.0",
          "package" : "kl.dk.fhir.gateway#1.2.0",
          "fhir-version" : ["4.0.1"],
          "url" : "http://fhir.kl.dk/gateway/1.2.0"
        }
      ]
    },
    {
      "name" : "HL7 FHIR Implementation Guide: Public Health IG Release 1 - BE Realm | STU1",
      "category" : "National Base",
      "npm-name" : "hl7.fhir.be.public-health",
      "description" : "Public Health IG",
      "authority" : "eHealth Platform Belgium",
      "country" : "be",
      "history" : "https://www.ehealth.fgov.be/standards/fhir/public-health/history.html",
      "language" : ["en"],
      "canonical" : "https://www.ehealth.fgov.be/standards/fhir/public-health",
      "ci-build" : "http://build.fhir.org/ig/hl7-be/public-health",
      "editions" : [
        {
          "name" : "Trial Use",
          "ig-version" : "1.0.0",
          "package" : "hl7.fhir.be.public-health#1.0.0",
          "fhir-version" : ["4.0.1"],
          "url" : "https://www.ehealth.fgov.be/standards/fhir/public-health/1.0.0"
        }
      ],
      "product" : ["fhir"]
    },
    {
      "name" : "Sharing of IPS (sIPS)",
      "category" : "Clinical Documents",
      "npm-name" : "ihe.iti.sips",
      "description" : "Defines how HL7 FHIR IPS is communicated using IHE Document Sharing",
      "authority" : "IHE",
      "country" : "uv",
      "history" : "https://profiles.ihe.net/ITI/sIPS/history.html",
      "language" : ["en"],
      "canonical" : "https://profiles.ihe.net/ITI/sIPS",
      "ci-build" : "http://build.fhir.org/ig/IHE/ITI.sIPS/branches/master/index.html",
      "editions" : [
        {
          "name" : "Publication",
          "ig-version" : "1.0.0",
          "package" : "ihe.iti.sips#1.0.0",
          "fhir-version" : ["4.0.1"],
          "url" : "https://profiles.ihe.net/ITI/sIPS/1.0.0"
        }
      ],
      "product" : ["fhir"]
    },
    {
      "name" : "KLFFBMessaging",
      "category" : "Frameworks",
      "npm-name" : "kl.dk.fhir.ffbmessaging",
      "description" : "Danish municipalities implementation guide for FFB messaging. A standard for exchanging social information from citizen journals between municipalities. The aim is to support citizens continuously, e.g. when they move, or receives interventions outside their home municipality.",
      "authority" : "HL7 Denmark",
      "country" : "dk",
      "history" : "http://fhir.kl.dk/ffbmessaging/history.html",
      "language" : ["en"],
      "canonical" : "http://fhir.kl.dk/ffbmessaging",
      "ci-build" : "http://build.fhir.org/ig/hl7dk/kl-ffb-messaging",
      "editions" : [
        {
          "name" : "Releases",
          "ig-version" : "1.0.0",
          "package" : "kl.dk.fhir.ffbmessaging#1.0.0",
          "fhir-version" : ["4.0.1"],
          "url" : "http://fhir.kl.dk/ffbmessaging/1.0.0"
        }
      ],
      "product" : ["fhir"]
    },
    {
      "name" : "KLFFinst",
      "category" : "Frameworks",
      "npm-name" : "kl.dk.fhir.ffinst",
      "description" : "Danish municipalities implementation guide for FFInst ",
      "authority" : "HL7 Denmark",
      "country" : "dk",
      "history" : "http://fhir.kl.dk/ffinst/history.html",
      "language" : ["en"],
      "canonical" : "http://fhir.kl.dk/ffinst",
      "ci-build" : "http://build.fhir.org/ig/hl7dk/KL-dk-tools",
      "editions" : [
        {
          "name" : "Releases",
          "ig-version" : "1.0.0",
          "package" : "kl.dk.fhir.ffinst#1.0.0",
          "fhir-version" : ["4.0.1"],
          "url" : "http://fhir.kl.dk/ffinst/1.0.0"
        }
      ],
      "product" : ["fhir"]
    },
    {
      "name" : "KLFFBReporting",
      "category" : "Clinical Registries",
      "npm-name" : "kl.dk.fhir.ffbreporting",
      "description" : "Danish municipalities implementation guide for FFB reporting. A standard for reporting social information from citizen journals to a gateway. The aim is to use the data in population based studies and management information systems",
      "authority" : "HL7 Denmark",
      "country" : "dk",
      "history" : "http://fhir.kl.dk/ffbreporting/history.html",
      "language" : ["en"],
      "canonical" : "http://fhir.kl.dk/ffbreporting",
      "ci-build" : "http://build.fhir.org/ig/hl7dk/kl-ffb-reporting",
      "editions" : [
        {
          "name" : "Releases",
          "ig-version" : "1.0.0",
          "package" : "kl.dk.fhir.ffbreporting#1.0.0",
          "fhir-version" : ["4.0.1"],
          "url" : "http://fhir.kl.dk/ffbreporting/1.0.0"
        }
      ],
      "product" : ["fhir"]
    },
    {
      "name" : "Animal terapeuta (não humano)",
      "category" : "Research",
      "npm-name" : "animal.terapeuta",
      "description" : "Cadastro de animais terapeutas visando a facilidade de localização deles pelas habilidades.",
      "authority" : "CGIS (UFG) (BR)",
      "country" : "br",
      "history" : "https://fhir.fabrica.inf.ufg.br/ig/history.html",
      "language" : ["pt"],
      "canonical" : "https://fhir.fabrica.inf.ufg.br/ig",
      "ci-build" : "https://fhir.fabrica.inf.ufg.br/ig",
      "editions" : [
        {
          "name" : "Releases",
          "ig-version" : "0.1.2",
          "package" : "animal.terapeuta#0.1.2",
          "fhir-version" : ["4.0.1"],
          "url" : "https://fhir.fabrica.inf.ufg.br/ig"
        }
      ],
      "product" : ["fhir"]
    },
    {
      "name" : "Guia de Implementação da SES GO - CORE",
      "category" : "Medication / Immunization",
      "npm-name" : "br.go.ses.core",
      "description" : "Guia de Implementação da SES GO - CORE",
      "authority" : "Secretaria de Estado da Saúde de Goiás",
      "country" : "br",
      "history" : "https://fhir.saude.go.gov.br/r4/core/history.html",
      "language" : ["pt"],
      "canonical" : "https://fhir.saude.go.gov.br/r4/core",
      "ci-build" : "https://fhir.saude.go.gov.br/r4/core",
      "editions" : [
        {
          "name" : "Releases",
          "ig-version" : "0.0.1",
          "package" : "br.go.ses.core#0.0.1",
          "fhir-version" : ["4.0.1"],
          "url" : "https://fhir.saude.go.gov.br/r4/core"
        }
      ],
      "product" : ["fhir"]
    },
    {
      "name" : "Common FHIR profile vendor collaboration",
      "category" : "EHR Access",
      "npm-name" : "care.commonprofiles.fhir",
      "description" : "ImplementationGuide published by a collaborative group of Swedish stakeholders of healthcare IT systems.",
      "authority" : "CommonProfiles.care (SE)",
      "country" : "se",
      "history" : "https://commonprofiles.care/fhir/history.html",
      "language" : ["en"],
      "canonical" : "https://commonprofiles.care/fhir",
      "ci-build" : "https://build.fhir.org/ig/commonprofiles-care/fhir/",
      "editions" : [
        {
          "name" : "Releases",
          "ig-version" : "1.0.1",
          "package" : "care.commonprofiles.fhir#1.0.1",
          "fhir-version" : ["4.0.1"],
          "url" : "https://commonprofiles.care/fhir/1.0.1/"
        }
      ],
      "product" : ["fhir"]
    },
    {
      "name" : "KLGatewayRehab",
      "category" : "Clinical Registries",
      "npm-name" : "kl.dk.fhir.rehab",
      "description" : "This implementation guide describes the delivery of §140 rehabilitation data to KL Gateway.",
      "authority" : "HL7 Denmark",
      "country" : "dk",
      "history" : "http://fhir.kl.dk/rehab/history.html",
      "language" : ["en"],
      "canonical" : "http://fhir.kl.dk/rehab",
      "ci-build" : "http://build.fhir.org/ig/hl7dk/kl-gateway-rehab",
      "product" : ["fhir"],
      "editions" : [
        {
          "name" : "Releases",
          "ig-version" : "2.2.0",
          "package" : "kl.dk.fhir.rehab#2.2.0",
          "fhir-version" : ["4.0.1"],
          "url" : "http://fhir.kl.dk/rehab/2.2.0"
        }
      ]
    },
    {
      "name" : "KLGatewayPrevention",
      "category" : "Clinical Registries",
      "npm-name" : "kl.dk.fhir.prevention",
      "description" : "This implementation guide describes the delivery of §119 prevention/health promotion data to KL Gateway.",
      "authority" : "HL7 Denmark",
      "country" : "dk",
      "history" : "http://fhir.kl.dk/prevention/history.html",
      "language" : ["en"],
      "canonical" : "http://fhir.kl.dk/prevention",
      "ci-build" : "http://build.fhir.org/ig/hl7dk/kl-gateway-prevention",
      "editions" : [
        {
          "name" : "Releases",
          "ig-version" : "2.0.0",
          "package" : "kl.dk.fhir.prevention#2.0.0",
          "fhir-version" : ["4.0.1"],
          "url" : "http://fhir.kl.dk/prevention/2.0.0"
        }
      ],
      "product" : ["fhir"]
    },
    {
      "name" : "KLChildren",
      "category" : "Clinical Registries",
      "npm-name" : "kl.dk.fhir.children",
      "description" : "This implementation guide describes the delivery of children health data to KL Gateway.",
      "authority" : "HL7 Denmark",
      "country" : "dk",
      "history" : "http://fhir.kl.dk/children/history.html",
      "language" : ["en"],
      "canonical" : "http://fhir.kl.dk/children",
      "ci-build" : "http://build.fhir.org/ig/hl7dk/kl-children",
      "product" : ["fhir"],
      "editions" : [
        {
          "name" : "Releases",
          "ig-version" : "2.1.0",
          "package" : "kl.dk.fhir.children#2.1.0",
          "fhir-version" : ["4.0.1"],
          "url" : "http://fhir.kl.dk/children/2.1.0"
        }
      ]
    },
    {
      "name" : "KR Core Implementation Guide",
      "category" : "National Base",
      "npm-name" : "hl7.fhir.kr.core",
      "description" : "Base Korean national implementation guide",
      "authority" : "HL7 Korea",
      "product" : ["fhir"],
      "country" : "kr",
      "language" : ["kr", "en"],
      "history" : "http://www.hl7korea.or.kr/fhir/krcore/history.html",
      "canonical" : "http://www.hl7korea.or.kr/fhir/krcore",
      "editions" : [
        {
          "name" : "STU 1",
          "ig-version" : "1.0.1",
          "package" : "hl7.fhir.kr.core#1.0.1",
          "fhir-version" : ["4.0.1"],
          "url" : "http://www.hl7korea.or.kr/fhir/krcore/STU1.0.1/"
        }
      ]
    },
    {
      "name" : "FHIRJPCoreImplementationGuide",
      "category" : "National Base",
      "npm-name" : "hl7.fhir.jp.core",
      "description" : "HL7 FHIR JP Core ImplementationGuide",
      "authority" : "FHIR Japan / JAMI",
      "product" : ["fhir"],
      "country" : "jp",
      "language" : ["ja"],
      "implementations" : [
        {
          "name" : "Source Code",
          "type" : "source",
          "url" : "https://github.com/jami-fhir-jp-wg/jp-core-v1x"
        }
      ],
      "history" : "https://jpfhir.jp/fhir/core/history.html",
      "canonical" : "http://jpfhir.jp/fhir/core",
      "editions" : [
        {
          "name" : "jp-core.r4",
          "ig-version" : "1.1.1",
          "package" : "hl7.fhir.r4.core#1.1.1",
          "fhir-version" : ["4.0.1"],
          "url" : "https://jpfhir.jp/fhir/core/1.1.1"
        }
      ]
    },
    {
      "name" : "HL7Japan_JAMIeReferralImplementationGuide",
      "category" : "Clinical Documents",
      "npm-name" : "eReferral",
      "description" : "診療情報提供書　HL7 Japan-JAMI eReferral ImplementationGuide",
      "authority" : "FHIR Japan / JAMI",
      "product" : ["fhir"],
      "country" : "jp",
      "language" : ["ja"],
      "history" : "https://jpfhir.jp/fhir/eReferral/igv1/updateHistory.html",
      "canonical" : "https://jpfhir.jp/fhir/eReferral",
      "editions" : [
        {
          "name" : "eReferral",
          "ig-version" : "1.1.4",
          "package" : "eReferral#1.1.4",
          "fhir-version" : ["4.0.1"],
          "url" : "https://jpfhir.jp/fhir/eReferral/igv1"
        }
      ]
    },
    {
      "name" : "HL7JapanJAMIeDischargeSummaryImplementationGuide",
      "category" : "Clinical Documents",
      "npm-name" : "eDischargeSummary",
      "description" : "退院時サマリー　HL7 Japan-JAMI eDischargeSummary ImplementationGuide",
      "authority" : "FHIR Japan / JAMI",
      "product" : ["fhir"],
      "country" : "jp",
      "language" : ["ja"],
      "history" : "https://jpfhir.jp/fhir/eDisSummary/igv1/updateHistory.html",
      "canonical" : "https://jpfhir.jp/fhir/eDisSummary",
      "editions" : [
        {
          "name" : "eDischargeSummary",
          "ig-version" : "1.1.4",
          "package" : "eDischargeSummary#1.1.4",
          "fhir-version" : ["4.0.1"],
          "url" : "https://jpfhir.jp/fhir/eDisSummary/igv1"
        }
      ]
    },
    {
      "name" : "HL7 Europe Laboratory Report",
      "category" : "Diagnostics",
      "npm-name" : "hl7.fhir.eu.laboratory",
      "description" : "This guide defines a set of common rules to be applied to HL7 FHIR to represent a Laboratory Report in the European Context, coherently with the European eHN Guidelines",
      "authority" : "HL7 Europe",
      "country" : "eu",
      "history" : "http://hl7.eu/fhir/laboratory/history.html",
      "language" : ["en"],
      "canonical" : "http://hl7.eu/fhir/laboratory",
      "ci-build" : "http://build.fhir.org/ig/hl7-eu/laboratory",
      "product" : ["fhir"],
      "editions" : [
        {
          "name" : "STU 1",
          "ig-version" : "0.1.1",
          "package" : "hl7.fhir.eu.laboratory#0.1.1",
          "fhir-version" : ["4.0.1"],
          "url" : "http://hl7.eu/fhir/laboratory/0.1.1"
        }
      ]
    },
    {
      "name" : "HL7 FHIR Implementation Guide: Public Health IG Release 1 - BE Realm | STU1",
      "category" : "National Base",
      "npm-name" : "hl7.fhir.be.public-health",
      "description" : "HL7 FHIR Implementation Guide: Public Health IG Release 1 - BE Realm | STU1",
      "authority" : "eHealth Platform Belgium",
      "country" : "be",
      "history" : "https://www.ehealth.fgov.be/standards/fhir/public-health/history.html",
      "language" : ["en"],
      "canonical" : "https://www.ehealth.fgov.be/standards/fhir/public-health",
      "ci-build" : "http://build.fhir.org/ig/hl7-be/public-health",
      "editions" : [
        {
          "name" : "Trial Use",
          "ig-version" : "1.0.2",
          "package" : "hl7.fhir.be.public-health#1.0.2",
          "fhir-version" : ["4.0.1"],
          "url" : "https://www.ehealth.fgov.be/standards/fhir/public-health/1.0.2"
        }
      ],
      "product" : ["fhir"]
    },
    {
      "name" : "eHealth FHIR Infrastructure and Security Profiles for Belgium",
      "category" : "National Base",
      "npm-name" : "hl7.fhir.be.infsec",
      "description" : "eHealth FHIR Infrastructure and Security Profiles for Belgium",
      "authority" : "eHealth Platform Belgium",
      "country" : "be",
      "history" : "https://www.ehealth.fgov.be/standards/fhir/infsec/history.html",
      "language" : ["en"],
      "canonical" : "https://www.ehealth.fgov.be/standards/fhir/infsec",
      "ci-build" : "http://build.fhir.org/ig/hl7-be/infsec",
      "editions" : [
        {
          "name" : "Trial Use",
          "ig-version" : "1.0.0",
          "package" : "hl7.fhir.be.infsec#1.0.0",
          "fhir-version" : ["4.0.1"],
          "url" : "https://www.ehealth.fgov.be/standards/fhir/infsec/1.0.0"
        }
      ],
      "product" : ["fhir"]
    },
    {
      "name" : "Finnish Implementation Guide for SMART App Launch",
      "npm-name" : "hl7.fhir.fi.smart",
      "category" : "National Base",
      "description" : "Guidelines for using the SMART App Launch mechanism in Finland, published and maintained by HL7 Finland.",
      "authority" : "HL7",
      "country" : "fi",
      "history" : "https://hl7.fi/fhir/finnish-smart/history.html",
      "language" : ["en"],
      "canonical" : "https://hl7.fi/fhir/finnish-smart",
      "ci-build" : "https://fhir.fi/finnish-smart",
      "editions" : [
        {
          "name" : "STU 1",
          "ig-version" : "1.0.0",
          "package" : "hl7.fhir.fi.smart#1.0.0",
          "fhir-version" : ["4.0.1"],
          "url" : "https://hl7.fi/fhir/finnish-smart/1.0.0"
        }
      ],
      "product" : ["fhir"]
    },
    {
      "name" : "Finnish Base Profiles",
      "category" : "National Base",
      "npm-name" : "hl7.fhir.fi.base",
      "description" : "A core set of FHIR resources profiled for use in Finland, published and maintained by HL7 Finland",
      "authority" : "HL7",
      "country" : "fi",
      "history" : "https://hl7.fi/fhir/finnish-base-profiles/history.html",
      "language" : ["en"],
      "canonical" : "https://hl7.fi/fhir/finnish-base-profiles",
      "ci-build" : "https://fhir.fi/finnish-base-profiles",
      "editions" : [
        {
          "name" : "STU 1",
          "ig-version" : "1.0.0",
          "package" : "hl7.fhir.fi.base#1.0.0",
          "fhir-version" : ["4.0.1"],
          "url" : "https://hl7.fi/fhir/finnish-base-profiles/1.0.0"
        }
      ],
      "product" : ["fhir"]
    },
    {
      "name" : "Finnish Scheduling",
      "category" : "Care Management",
      "npm-name" : "hl7.fhir.fi.scheduling",
      "description" : "Finnish HL7 FHIR implementation guide for scheduling, published and maintained by HL7 Finland",
      "authority" : "HL7",
      "country" : "fi",
      "history" : "https://hl7.fi/fhir/finnish-scheduling/history.html",
      "language" : ["en"],
      "canonical" : "https://hl7.fi/fhir/finnish-scheduling",
      "ci-build" : "https://fhir.fi/finnish-scheduling",
      "editions" : [
        {
          "name" : "STU 1 Draft",
          "ig-version" : "0.1.0",
          "package" : "hl7.fhir.fi.scheduling#0.1.0",
          "fhir-version" : ["4.0.1"],
          "url" : "https://hl7.fi/fhir/finnish-scheduling/0.1.0"
        }
      ],
      "product" : ["fhir"]
    },
    {
      "name" : "Document Subscription for Mobile (DSUBm)",
      "category" : "Clinical Documents",
      "npm-name" : "ihe.iti.dsubm",
      "description" : "The Document Subscription for Mobile (DSUBm) profile provides a FHIR based subscription and notification mechanisms for Document Sharing. Enabling a subscription and notification when a document publication event matches the criteria expressed in the subscription.",
      "authority" : "IHE",
      "country" : "uv",
      "history" : "https://profiles.ihe.net/ITI/DSUBm/history.html",
      "language" : ["en"],
      "canonical" : "https://profiles.ihe.net/ITI/DSUBm",
      "ci-build" : "http://build.fhir.org/ig/IHE/ITI.DSUBm/branches/master/index.html",
      "editions" : [
        {
          "name" : "Publication",
          "ig-version" : "1.0.0",
          "package" : "ihe.iti.dsubm#1.0.0",
          "fhir-version" : ["4.0.1"],
          "url" : "https://profiles.ihe.net/ITI/DSUBm/1.0.0"
        }
      ],
      "product" : ["fhir"]
    },
    {
      "name" : "HRSA Uniform Data System (UDS) Patient Level Submission (PLS) (UDS+ or uds-plus) FHIR IG",
      "category" : "Surveillience / Reporting",
      "npm-name" : "fhir.hrsa.uds-plus",
      "description" : "UDS+ is part of HRSA`s modernization initiatives and requires health centers to report data annually as part of the funding grants. UDS is a standard data set that provides consistent information about Federally Qualified Health Centers. It is the source of non duplicated data for the entire scope of services included in the grant or designation for the calendar year. HRSA uses UDS data to assess the impact and performance of the Health Center Program, and to promote data-driven quality improvement",
      "authority" : "US Government",
      "country" : "us",
      "history" : "http://fhir.org/guides/hrsa/uds-plus/history.html",
      "language" : ["en"],
      "canonical" : "http://fhir.org/guides/hrsa/uds-plus",
      "ci-build" : "http://build.fhir.org/ig/drajer-health/uds-plus",
      "product" : ["fhir"],
      "editions" : [
        {
          "name" : "STU2",
          "ig-version" : "2.0.0",
          "package" : "fhir.hrsa.uds-plus#2.0.0",
          "fhir-version" : ["4.0.1"],
          "url" : "http://fhir.org/guides/hrsa/uds-plus/STU2"
        }
      ]
    },
    {
      "name" : "Pharmaceutical Quality (Industry)",
      "category" : "Pharmaceutical",
      "npm-name" : "hl7.fhir.uv.pharm-quality",
      "description" : "The FHIR resource profiles specified in this implementation guide represent data in the ICH Quality Guidelines (https://www.ich.org/page/quality-guidelines). This implementation guide defines universal realm structured data elements to support structured authoring (e.g., master data; advanced analysis) for the creation and exchange of Quality information internationally.",
      "authority" : "HL7",
      "country" : "uv",
      "history" : "http://hl7.org/fhir/uv/pharm-quality/history.html",
      "language" : ["en"],
      "canonical" : "http://hl7.org/fhir/uv/pharm-quality",
      "ci-build" : "http://build.fhir.org/ig/HL7/uv-dx-pq",
      "product" : ["fhir"],
      "editions" : [
        {
          "name" : "STU1",
          "ig-version" : "1.0.0",
          "package" : "hl7.fhir.uv.pharm-quality#1.0.0",
          "fhir-version" : ["5.0.0"],
          "url" : "http://hl7.org/fhir/uv/pharm-quality/STU1"
        }
      ]
    },
    {
      "name" : "Using CQL with FHIR Implementation Guide",
      "category" : "Infrastructure",
      "npm-name" : "hl7.fhir.uv.cql",
      "description" : "The Using CQL with FHIR implementation guide defines profiles, operations and guidance for the use of CQL with FHIR, both as a mechanism for querying, as well as inline and integrated usage as part of knowledge artifacts.",
      "authority" : "HL7",
      "country" : "uv",
      "history" : "http://hl7.org/fhir/uv/cql/history.html",
      "language" : ["en"],
      "canonical" : "http://hl7.org/fhir/uv/cql",
      "ci-build" : "http://build.fhir.org/ig/HL7/cql-ig",
      "product" : ["fhir"],
      "editions" : [
        {
          "name" : "STU2",
          "ig-version" : "2.0.0",
          "package" : "hl7.fhir.uv.cql#2.0.0",
          "fhir-version" : ["4.0.1"],
          "url" : "http://hl7.org/fhir/uv/cql/STU2"
        }
      ]
    },
    {
      "name" : "Respiratory Virus Hospitalization Surveillance Network (RESP-NET) Content Implementation Guide",
      "category" : "Medication / Immunization",
      "npm-name" : "hl7.fhir.us.resp-net",
      "description" : "The Respiratory Virus Hospitalization Surveillance Network (RESP-NET) comprises three platforms that conduct population-based surveillance for laboratory-confirmed hospitalizations associated with COVID-19, Influenza, and Respiratory Syncytial Virus (RSV) among children and adults.",
      "authority" : "HL7",
      "country" : "us",
      "history" : "http://hl7.org/fhir/us/resp-net/history.html",
      "language" : ["en"],
      "canonical" : "http://hl7.org/fhir/us/resp-net",
      "ci-build" : "http://build.fhir.org/ig/HL7/fhir-resp-net-ig",
      "product" : ["fhir"],
      "editions" : [
        {
          "name" : "STU1",
          "ig-version" : "1.0.0",
          "package" : "hl7.fhir.us.resp-net#1.0.0",
          "fhir-version" : ["4.0.1"],
          "url" : "http://hl7.org/fhir/us/resp-net/STU1"
        }
      ]
    },
    {
      "name" : "US Prescription Drug Monitoring Program (PDMP)",
      "category" : "Medications / Immunizations",
      "npm-name" : "hl7.fhir.us.pdmp",
      "description" : "Guidance on the use of FHIR resources and search operations to allow requestors (prescribers, pharmacists, others) to obtain a patient's medication records held in one or more Prescription Drug Monitoring Programs (PDMPs).  Also describes how the information supplied by the PDMPs is contained in the other information exchanges in the larger PDMP environment.",
      "authority" : "HL7",
      "country" : "us",
      "history" : "http://hl7.org/fhir/us/pdmp/history.html",
      "language" : ["en"],
      "canonical" : "http://hl7.org/fhir/us/pdmp",
      "ci-build" : "http://build.fhir.org/ig/HL7/fhir-pdmp",
      "product" : ["fhir"],
      "editions" : [
        {
          "name" : "STU1",
          "ig-version" : "1.0.0",
          "package" : "hl7.fhir.us.pdmp#1.0.0",
          "fhir-version" : ["4.0.1"],
          "url" : "http://hl7.org/fhir/us/pdmp/STU1"
        }
      ]
    },
    {
      "name" : "US Medication REMS",
      "category" : "Medications / Immunizations",
      "npm-name" : "hl7.fhir.us.medication-rems",
      "description" : "A Risk Evaluation and Mitigation Strategies (REMS) is a drug safety program that the U.S. FDA requires for certain medications with serious safety concerns. Complying with REMS can introduce manual work for the provider and potential delays in getting the medication to the patient. This IG provides guidance on using FHIR to automate notifications and information exchange between the provider and the REMS Administrator--to reduce burden on the provider and prevent delays in patient care.",
      "authority" : "HL7",
      "country" : "us",
      "history" : "http://hl7.org/fhir/us/medication-rems/history.html",
      "language" : ["en"],
      "canonical" : "http://hl7.org/fhir/us/medication-rems",
      "ci-build" : "http://build.fhir.org/ig/HL7/fhir-medication-rems-ig",
      "product" : ["fhir"],
      "editions" : [
        {
          "name" : "STU1",
          "ig-version" : "1.0.0",
          "package" : "hl7.fhir.us.medication-rems#1.0.0",
          "fhir-version" : ["4.0.1"],
          "url" : "http://hl7.org/fhir/us/medication-rems/STU1"
        }
      ]
    },
    {
      "name" : "CardX Hypertension Management IG",
      "category" : "Diagnostics",
      "npm-name" : "hl7.fhir.uv.cardx-htn-mng",
      "description" : "This implementation guide is intended to increase the quality of blood pressure data observed by the patient taken in a non-clinical setting or at home.",
      "authority" : "HL7",
      "country" : "uv",
      "history" : "http://hl7.org/fhir/uv/cardx-htn-mng/history.html",
      "language" : ["en"],
      "canonical" : "http://hl7.org/fhir/uv/cardx-htn-mng",
      "ci-build" : "http://build.fhir.org/ig/HL7/cardx-htn-mng",
      "product" : ["fhir"],
      "editions" : [
        {
          "name" : "STU1",
          "ig-version" : "1.0.0",
          "package" : "hl7.fhir.uv.cardx-htn-mng#1.0.0",
          "fhir-version" : ["4.0.1"],
          "url" : "http://hl7.org/fhir/uv/cardx-htn-mng/STU1"
        }
      ]
    },
    {
      "name" : "Pharmaceutical Quality - Chemistry, Manufacturing and Controls (PQ-CMC) Submissions to FDA",
      "category" : "Pharmaceutical",
      "npm-name" : "hl7.fhir.us.pq-cmc-fda",
      "description" : "The FDA PQ-CMC FHIR IG is for submission of structured and standardized information regarding drug product quality, chemistry, manufacturing and processes controls.  This data is intended for submission to the US FDA by biopharmaceutical companies for the purpose of drug application review.",
      "authority" : "HL7",
      "country" : "us",
      "history" : "http://hl7.org/fhir/us/pq-cmc-fda/history.html",
      "language" : ["en"],
      "canonical" : "http://hl7.org/fhir/us/pq-cmc-fda",
      "ci-build" : "http://build.fhir.org/ig/HL7/FHIR-us-pq-cmc-fda",
      "product" : ["fhir"],
      "editions" : [
        {
          "name" : "STU2",
          "ig-version" : "2.0.0",
          "package" : "hl7.fhir.us.pq-cmc-fda#2.0.0",
          "fhir-version" : ["5.0.0"],
          "url" : "http://hl7.org/fhir/us/pq-cmc-fda/STU2"
        }
      ]
    },
    {
      "name" : "HL7 Tools Extension IG",
      "category" : "Infrastructure",
      "npm-name" : "hl7.fhir.uv.tools",
      "description" : "Definitions of the code systems and extensions used by the FHIR tools (validators, code generators, IG publication, etc)",
      "authority" : "HL7",
      "country" : "uv",
      "history" : "http://hl7.org/fhir/tools/history.html",
      "language" : ["en"],
      "canonical" : "http://hl7.org/fhir/tools",
      "ci-build" : "http://build.fhir.org/ig/FHIR/fhir-tools-ig",
      "product" : ["fhir"],
      "editions" : [
        {
          "name" : "Releases Informative",
          "ig-version" : "0.5.0",
          "package" : "hl7.fhir.uv.tools#0.5.0",
          "fhir-version" : ["5.0.0"],
          "url" : "http://hl7.org/fhir/tools/0.5.0"
        }
      ]
    },
    {
      "name" : "FHIR Implementation Guide for ABDM",
      "category" : "National Base",
      "npm-name" : "ndhm.in",
      "description" : "FHIR Implementation Guide for Ayushman Bharat Digital Mission",
      "authority" : "NRCeS",
      "country" : "in",
      "history" : "https://nrces.in/ndhm/fhir/r4/history.html",
      "language" : ["en"],
      "canonical" : "https://nrces.in/ndhm/fhir/r4",
      "ci-build" : "https://nrces.in/ndhm/fhir/r4",
      "product" : ["fhir", "fhir"],
      "editions" : [
        {
          "name" : "Releases",
          "ig-version" : "6.5.0",
          "package" : "ndhm.in#6.5.0",
          "fhir-version" : ["4.0.1"],
          "url" : "https://nrces.in/ndhm/fhir/r4/6.5.0"
        }
      ]
    },
    {
      "name" : "IHE FHIR Profile: Occupational Data for Health (ODH) - International",
      "category" : "Clinical Observations",
      "npm-name" : "ihe.pcc.odh",
      "description" : "This IG covers the specific data that covers past or present jobs, usual work, employment status, retirement date and combat zone period for the subject. It also includes the past or present jobs and usual work of other household members. This IG is International scope",
      "authority" : "IHE",
      "country" : "uv",
      "history" : "https://profiles.ihe.net/PCC/ODH/history.html",
      "language" : ["en"],
      "canonical" : "https://profiles.ihe.net/PCC/ODH",
      "ci-build" : "http://build.fhir.org/ig/IHE/PCC.ODH/branches/master/index.html",
      "product" : ["fhir"],
      "editions" : [
        {
          "name" : "Publication",
          "ig-version" : "1.0.0",
          "package" : "ihe.pcc.odh#1.0.0",
          "fhir-version" : ["4.0.1"],
          "url" : "https://profiles.ihe.net/PCC/ODH/1.0.0"
        }
      ]
    },
    {
      "name" : "HL7 Europe Extensions",
      "category" : "Extensions",
      "npm-name" : "hl7.fhir.eu.extensions",
      "description" : "This guide lists the extensions specified for the European REALM.",
      "authority" : "HL7 Europe",
      "country" : "eu",
      "history" : "http://hl7.eu/fhir/extensions/history.html",
      "language" : ["en"],
      "canonical" : "http://hl7.eu/fhir/extensions",
      "ci-build" : "http://build.fhir.org/ig/hl7-eu/extensions",
      "editions" : [
        {
          "name" : "Release",
          "ig-version" : "0.1.0",
          "package" : "hl7.fhir.eu.extensions#0.1.0",
          "fhir-version" : ["4.0.1"],
          "url" : "http://hl7.eu/fhir/extensions/0.1.0"
        },
        {
          "name" : "Release",
          "ig-version" : "0.1.1",
          "package" : "hl7.fhir.eu.extensions#0.1.1",
          "fhir-version" : ["5.0.0"],
          "url" : "http://hl7.eu/fhir/extensions/0.1.1"
        }
      ],
      "product" : ["fhir"]
    },
    {
      "name" : "HL7 FHIR Implementation Guide Laboratory Report",
      "category" : "Diagnostics",
      "npm-name" : "hl7.fhir.it.lab-report",
      "description" : "This guide defines a set of common rules to be applied to HL7 FHIR to represent a Laboratory Report in the Italian Context, coherently with the European FHIR Implementation Guide",
      "authority" : "HL7 Italia",
      "country" : "it",
      "history" : "http://hl7.it/fhir/lab-report/history.html",
      "language" : ["it"],
      "canonical" : "http://hl7.it/fhir/lab-report",
      "ci-build" : "http://build.fhir.org/ig/hl7-it/lab-report",
      "editions" : [
        {
          "name" : "Release 1",
          "ig-version" : "0.2.0",
          "package" : "hl7.fhir.it.lab-report#0.2.0",
          "fhir-version" : ["4.0.1"],
          "url" : "http://hl7.it/fhir/lab-report/0.2.0"
        }
      ],
      "product" : ["fhir"]
    },
    {
      "name" : "IG Tooling by GKL",
      "category" : "Research",
      "npm-name" : "hl7.at.fhir.gkl.ig-tooling",
      "description" : "This IG is built in order to describe the IG tooling.",
      "country" : "at",
      "authority" : "Unspecified",
      "history" : "https://gabriel0316.github.io/ig-tooling-pages/ig/ig-tooling/history.html",
      "language" : ["en"],
      "canonical" : "https://gabriel0316.github.io/ig-tooling-pages/ig/ig-tooling",
      "ci-build" : "http://build.fhir.org/ig/gabriel0316/ig-tooling",
      "product" : ["fhir"],
      "editions" : [
        {
          "name" : "DSTU 1",
          "ig-version" : "0.4.0",
          "package" : "hl7.at.fhir.gkl.ig-tooling#0.4.0",
          "fhir-version" : ["4.0.1"],
          "url" : "https://gabriel0316.github.io/ig-tooling-pages/ig/ig-tooling/0.4.0"
        }
      ]
    },
    {
      "name" : "FHIR Clinical Documents",
      "category" : "Clinical Documents",
      "npm-name" : "hl7.fhir.uv.fhir-clinical-document",
      "description" : "The FHIR Clinical Document Implementation Guide is a canonical representation of a clinical document in FHIR. The IG serves as a common universal starting point for those creating their own FHIR clinical document specifications, and supports those CDA users wishing to migrate to a FHIR-based representation of clinical documents.",
      "authority" : "HL7",
      "country" : "uv",
      "history" : "http://hl7.org/fhir/uv/fhir-clinical-document/history.html",
      "language" : ["en"],
      "canonical" : "http://hl7.org/fhir/uv/fhir-clinical-document",
      "ci-build" : "http://build.fhir.org/ig/HL7/fhir-clinical-document/index.html",
      "product" : ["fhir"],
      "editions" : [
        {
          "name" : "STU1",
          "ig-version" : "1.0.0",
          "package" : "hl7.fhir.uv.fhir-clinical-document#1.0.0",
          "fhir-version" : ["4.0.1"],
          "url" : "http://hl7.org/fhir/uv/fhir-clinical-document/STU1"
        }
      ]
    },
    {
      "name" : "SMART Health Cards and Links FHIR IG",
      "category" : "Communications",
      "npm-name" : "hl7.fhir.uv.smart-health-cards-and-links",
      "description" : "This Implementation Guide defines secure, standards-based mechanisms for individuals to store, share, and manage their health data. It encompasses SMART Health Cards (SHC) for verifiable clinical records and SMART Health Links (SHL) for flexible sharing of FHIR data, including patient-supplied information, dynamic records, and authorization delegation.",
      "authority" : "HL7",
      "country" : "uv",
      "history" : "http://hl7.org/fhir/uv/smart-health-cards-and-links/history.html",
      "language" : ["en"],
      "canonical" : "http://hl7.org/fhir/uv/smart-health-cards-and-links",
      "ci-build" : "http://build.fhir.org/ig/HL7/smart-health-cards-and-links",
      "product" : ["fhir"],
      "editions" : [
        {
          "name" : "STU1",
          "ig-version" : "1.0.0",
          "package" : "hl7.fhir.uv.smart-health-cards-and-links#1.0.0",
          "fhir-version" : ["4.0.1"],
          "url" : "http://hl7.org/fhir/uv/smart-health-cards-and-links/STU1"
        }
      ]
    },
    {
      "name" : "RIVO-Noord Zorgviewer",
      "npm-name" : "hl7.fhir.nl.zorgviewer",
      "category" : "EHR Access",
      "description" : "De zorgviewer biedt zorgverleners een 360° beeld van de patiënt of cliënt. Opgebouwd uit alle beschikbare zorginformatie, waarvoor de patiënt of cliënt toestemming heeft gegeven.",
      "authority" : "RIVO-Noord (NL)",
      "product" : ["fhir"],
      "country" : "nl",
      "language" : ["nl"],
      "history" : "https://implementatiegids.zorgviewer.nl/changes.html",
      "canonical" : "http://fhir.hl7.nl/zorgviewer",
      "ci-build" : "https://build.fhir.org/ig/RIVO-Noord/zorgviewer-ig",
      "editions" : [
        {
          "name" : "Sprint 49",
          "ig-version" : "1.11.0",
          "package" : "hl7.fhir.nl.zorgviewer#1.11.0",
          "fhir-version" : ["3.0.2"],
          "url" : "https://implementatiegids.zorgviewer.nl"
        }
      ]
    },
    {
      "name" : "Mobile Antepartum Summary",
      "category" : "Clinical Observations",
      "npm-name" : "ihe.pcc.maps",
      "description" : "Antepartum Summary is a content profile that defines the structure for the aggregation of significant events, diagnoses, and plans of care derived from the visits over the course of an antepartum episode.",
      "authority" : "IHE",
      "country" : "uv",
      "history" : "https://profiles.ihe.net/PCC/mAPS/history.html",
      "language" : ["en"],
      "canonical" : "https://profiles.ihe.net/PCC/mAPS",
      "ci-build" : "http://build.fhir.org/ig/IHE/PCC.mAPS/branches/master/index.html",
      "editions" : [
        {
          "name" : "Publication Ballot",
          "ig-version" : "1.0.0-comment",
          "package" : "ihe.pcc.maps#1.0.0-comment",
          "fhir-version" : ["4.0.1"],
          "url" : "https://profiles.ihe.net/PCC/mAPS/1.0.0-comment"
        }
      ],
      "product" : ["fhir"]
    },
    {
      "name" : "Mobile Antepartum Summary US Realm",
      "category" : "Clinical Observations",
      "npm-name" : "ihe.pcc.maps.us",
      "description" : "Antepartum Summary is a content profile that defines the structure for the aggregation of significant events, diagnoses, and plans of care derived from the visits over the course of an antepartum episode.",
      "authority" : "IHE",
      "country" : "us",
      "history" : "https://profiles.ihe.net/us/PCC/mAPS/history.html",
      "language" : ["en"],
      "canonical" : "https://profiles.ihe.net/us/PCC/mAPS",
      "ci-build" : "http://build.fhir.org/ig/IHE/PCC.mAPS.us/branches/master/index.html",
      "editions" : [
        {
          "name" : "Publication Ballot",
          "ig-version" : "1.0.0-comment",
          "package" : "ihe.pcc.maps.us#1.0.0-comment",
          "fhir-version" : ["4.0.1"],
          "url" : "https://profiles.ihe.net/us/PCC/mAPS/1.0.0-comment"
        }
      ],
      "product" : ["fhir"]
    },
    {
      "name" : "IHE ITI Finance and Insurance Services",
      "category" : "Financial",
      "npm-name" : "ihe.iti.fais",
      "description" : "The Finance and Insurance Service (FAIS) stores, categorizes, and facilitates the administration of centralized claims and finance data for patient care. The service receives claims/financial data from Point of Service applications (including financing applications acting as a point of service interface outside of other PoS systems) and curates the management of them.",
      "authority" : "IHE",
      "country" : "uv",
      "history" : "https://profiles.ihe.net/ITI/FAIS/history.html",
      "language" : ["en"],
      "canonical" : "https://profiles.ihe.net/ITI/FAIS",
      "ci-build" : "http://build.fhir.org/ig/IHE/ITI.Finance ",
      "product" : ["fhir"],
      "editions" : [
        {
          "name" : "Publication",
          "ig-version" : "1.0.0",
          "package" : "ihe.iti.fais#1.0.0",
          "fhir-version" : ["4.0.1"],
          "url" : "https://profiles.ihe.net/ITI/FAIS/1.0.0"
        }
      ]
    },
    {
      "name" : "IHE ITI Scheduling",
      "category" : "Administration",
      "npm-name" : "ihe.iti.scheduling",
      "description" : "The IHE FHIR Scheduling Profile is a specification providing FHIR APIs and guidance for access to and booking of appointments for patients by both patient and practitioner end users. This specification is based on FHIR Version 4 and specifically the Schedule, Slot, and Appointment resources, and on the previous work of the [Argonaut Project](https://fhir.org/guides/argonaut/scheduling/release1/)",
      "authority" : "IHE",
      "country" : "uv",
      "history" : "https://profiles.ihe.net/ITI/Scheduling/history.html",
      "language" : ["en"],
      "canonical" : "https://profiles.ihe.net/ITI/Scheduling",
      "ci-build" : "http://build.fhir.org/ig/IHE/ITI.Scheduling",
      "product" : ["fhir"],
      "editions" : [
        {
          "name" : "Publication",
          "ig-version" : "1.0.0",
          "package" : "ihe.iti.scheduling#1.0.0",
          "fhir-version" : ["4.0.1"],
          "url" : "https://profiles.ihe.net/ITI/Scheduling/1.0.0"
        }
      ]
    },
    {
      "name" : "US Standardized Medication Profile (SMP)",
      "category" : "Medications ",
      "npm-name" : "hl7.fhir.us.smp",
      "description" : "Standardized Medication Profile",
      "authority" : "HL7",
      "country" : "us",
      "history" : "http://hl7.org/fhir/us/smp/history.html",
      "language" : ["en"],
      "canonical" : "http://hl7.org/fhir/us/smp",
      "ci-build" : "http://build.fhir.org/ig/HL7/smp",
      "product" : ["fhir"],
      "editions" : [
        {
          "name" : "STU1",
          "ig-version" : "1.0.0",
          "package" : "hl7.fhir.us.smp#1.0.0",
          "fhir-version" : ["4.0.1"],
          "url" : "http://hl7.org/fhir/us/smp/STU1"
        }
      ]
    },
    {
      "name" : "DICOM® SR to FHIR Resource Mapping IG",
      "category" : "Imaging",
      "npm-name" : "hl7.fhir.uv.dicom-sr",
      "description" : "Provides guidance for extracting key content from DICOM Structured Report (SR) objects into FHIR Observations  to make use of the results with  the larger hospital enterprise.",
      "authority" : "HL7",
      "country" : "uv",
      "history" : "http://hl7.org/fhir/uv/dicom-sr/history.html",
      "language" : ["en"],
      "canonical" : "http://hl7.org/fhir/uv/dicom-sr",
      "ci-build" : "http://build.fhir.org/ig/HL7/dicom-sr",
      "product" : ["fhir"],
      "editions" : [
        {
          "name" : "STU1 Ballot",
          "ig-version" : "1.0.0-ballot",
          "package" : "hl7.fhir.uv.dicom-sr#1.0.0-ballot",
          "fhir-version" : ["5.0.0"],
          "url" : "http://hl7.org/fhir/uv/dicom-sr/2024Sep"
        }
      ]
    },
    {
      "name" : "National Healthcare Safety Network (NHSN) Digital Quality Measure (dQM) Reporting Implementation Guide",
      "category" : "Medication / Immunization",
      "npm-name" : "hl7.fhir.us.nhsn-dqm",
      "description" : "This implementation guide creates a framework for reporting to the National Healthcare Safety Network (NHSN) using digital quality measures (dQMs). NHSN will create FHIR Measure resources that comply with this framework and receive the resulting MeasureReport and related resources. The Measure resources will be processed by a measure evaluation engine, which can either pull data from an EHR FHIR API for evaluation, or be implemented inside an EHR directly.",
      "authority" : "HL7",
      "country" : "us",
      "history" : "http://hl7.org/fhir/us/nhsn-dqm/history.html",
      "language" : ["en"],
      "canonical" : "http://hl7.org/fhir/us/nhsn-dqm",
      "ci-build" : "http://build.fhir.org/ig/HL7/nhsn-dqm",
      "product" : ["fhir"],
      "editions" : [
        {
          "name" : "STU 1",
          "ig-version" : "1.0.0",
          "package" : "hl7.fhir.us.nhsn-dqm#1.0.0",
          "fhir-version" : ["4.0.1"],
          "url" : "http://hl7.org/fhir/us/nhsn-dqm/STU1"
        }
      ]
    },
    {
      "name" : "FHIR Application Feature Framework Implementation Guide",
      "category" : "Infrastructure",
      "npm-name" : "hl7.fhir.uv.application-feature",
      "description" : "This IG defines profiles and extensions to implement features that were formerly considered for what was known as CapabilityStatement2. This includes a terminology-based approach to managing new assertions around system capabilities, which will allow for feature negotiation.",
      "authority" : "HL7",
      "country" : "uv",
      "history" : "http://hl7.org/fhir/uv/application-feature/history.html",
      "language" : ["en"],
      "canonical" : "http://hl7.org/fhir/uv/application-feature",
      "ci-build" : "http://build.fhir.org/ig/HL7/capstmt",
      "product" : ["fhir"],
      "editions" : [
        {
          "name" : "STU 1 Ballot",
          "ig-version" : "1.0.0-ballot",
          "package" : "hl7.fhir.uv.application-feature#1.0.0-ballot",
          "fhir-version" : ["4.0.1"],
          "url" : "http://hl7.org/fhir/uv/application-feature/2024Sep"
        }
      ]
    },
    {
      "name" : "Terminology Change Set Exchange",
      "category" : "Terminology",
      "npm-name" : "hl7.fhir.uv.termchangeset",
      "description" : "This IG provides profiles and implementation guidance for exchanging terminology change sets that include full semantic detail from the source terminology utilizing the CodeSystem resource.  It also addresses exchanging terminology change sets containing provisional concepts not yet incorporated in source terminologies. Analysis of semantic detail to include in a change set is informed by the Tinkar Standardized Terminology Knowledgebase (https://www.hl7.org/implement/standards/product_brief.cfm?product_id=573) Reference Model, and mappings from that model are included on CodeSystem profiles.",
      "authority" : "HL7",
      "country" : "uv",
      "history" : "http://hl7.org/fhir/uv/termchangeset/history.html",
      "language" : ["en"],
      "canonical" : "http://hl7.org/fhir/uv/termchangeset",
      "ci-build" : "http://build.fhir.org/ig/HL7/termchangeset-ig",
      "product" : ["fhir"],
      "editions" : [
        {
          "name" : "STU1 Ballot",
          "ig-version" : "1.0.0-ballot",
          "package" : "hl7.fhir.uv.termchangeset#1.0.0-ballot",
          "fhir-version" : ["4.0.1"],
          "url" : "http://hl7.org/fhir/uv/termchangeset/2024Sep"
        }
      ]
    },
    {
      "name" : "HL7 Laboratory Report",
      "category" : "Diagnostics",
      "npm-name" : "hl7.fhir.uv.lab-report",
      "description" : "Universal implementation guide for laboratory reporting using FHIR (based on FHIR document or DiagnosticReport)",
      "authority" : "HL7",
      "country" : "uv",
      "history" : "http://hl7.org/fhir/uv/lab-report/history.html",
      "language" : ["en"],
      "canonical" : "http://hl7.org/fhir/uv/lab-report",
      "ci-build" : "http://build.fhir.org/ig/HL7/uv-lab-rep-ig",
      "product" : ["fhir"],
      "editions" : [
        {
          "name" : "STU 1 Ballot",
          "ig-version" : "1.0.0-ballot",
          "package" : "hl7.fhir.uv.lab-report#1.0.0-ballot",
          "fhir-version" : ["4.0.1"],
          "url" : "http://hl7.org/fhir/uv/lab-report/2024Sep"
        }
      ]
    },
    {
      "name" : "FUT Infrastructure",
      "category" : "Frameworks",
      "npm-name" : "dk.ehealth.sundhed.fhir.ig.core",
      "description" : "The Danish eHealth Infrastructure Implementation Guide defines a set of FHIR profiles with extensions and bindings needed to create interoperable, quality-focused applications.",
      "authority" : "Den telemedicinske infrastruktur (eHealth Infrastructure)",
      "country" : "dk",
      "history" : "http://ehealth.sundhed.dk/fhir/history.html",
      "language" : ["en"],
      "canonical" : "http://ehealth.sundhed.dk/fhir",
      "ci-build" : "http://build.fhir.org/ig/fut-infrastructure/implementation-guide",
      "editions" : [
        {
          "name" : "Releases",
          "ig-version" : "3.4.1",
          "package" : "dk.ehealth.sundhed.fhir.ig.core#3.4.1",
          "fhir-version" : ["4.0.1"],
          "url" : "http://ehealth.sundhed.dk/fhir/3.4.1"
        },
        {
          "name" : "Releases",
          "ig-version" : "3.4.0",
          "package" : "dk.ehealth.sundhed.fhir.ig.core#3.4.0",
          "fhir-version" : ["4.0.1"],
          "url" : "http://ehealth.sundhed.dk/fhir/3.4.0"
        },
        {
          "name" : "Releases",
          "ig-version" : "3.3.0",
          "package" : "dk.ehealth.sundhed.fhir.ig.core#3.3.0",
          "fhir-version" : ["4.0.1"],
          "url" : "http://ehealth.sundhed.dk/fhir/3.3.0"
        },
        {
          "name" : "Releases",
          "ig-version" : "3.2.0",
          "package" : "dk.ehealth.sundhed.fhir.ig.core#3.2.0",
          "fhir-version" : ["4.0.1"],
          "url" : "http://ehealth.sundhed.dk/fhir/3.2.0"
        },
        {
          "name" : "Releases",
          "ig-version" : "3.1.0",
          "package" : "dk.ehealth.sundhed.fhir.ig.core#3.1.0",
          "fhir-version" : ["4.0.1"],
          "url" : "http://ehealth.sundhed.dk/fhir/3.1.0"
        }
      ],
      "product" : ["fhir"]
    },
    {
      "name" : "SMART Base",
      "category" : "SMART (WHO)",
      "npm-name" : "smart.who.int.base",
      "description" : "Base SMART Guidelines implementation guide to be used as the base dependency for all SMART Guidelines IGs",
      "authority" : "World Health Organization",
      "country" : "uv",
      "history" : "http://smart.who.int/base/history.html",
      "language" : ["en"],
      "canonical" : "http://smart.who.int/base",
      "ci-build" : "http://worldhealthorganization.github.io/smart-base",
      "product" : ["fhir"],
      "editions" : [
        {
          "name" : "Releases Draft",
          "ig-version" : "0.2.0",
          "package" : "smart.who.int.base#0.2.0",
          "fhir-version" : ["4.0.1"],
          "url" : "http://smart.who.int/base/0.2.0"
        }
      ]
    },
    {
      "name" : "SMART TS",
      "category" : "SMART (WHO)",
      "npm-name" : "smart.who.int.ts",
      "description" : "SMART Guidelines Terminology artifacts and resources to be used as the across all SMART Guidelines IGs",
      "authority" : "World Health Organization",
      "country" : "uv",
      "history" : "http://smart.who.int/ts/history.html",
      "language" : ["en"],
      "canonical" : "http://smart.who.int/ts",
      "ci-build" : "http://worldhealthorganization.github.io/smart-ts",
      "editions" : [
        {
          "name" : "Releases Draft",
          "ig-version" : "0.1.0",
          "package" : "smart.who.int.ts#0.1.0",
          "fhir-version" : ["4.0.1"],
          "url" : "http://smart.who.int/ts/0.1.0"
        }
      ],
      "product" : ["fhir"]
    },
    {
      "name" : "SMART ICVP",
      "category" : "SMART (WHO)",
      "npm-name" : "smart.who.int.icvp",
      "description" : "SMART Guidelines for International Certificate for Vaccination or Prophylaxis",
      "authority" : "World Health Organization",
      "country" : "uv",
      "history" : "http://smart.who.int/icvp/history.html",
      "language" : ["en"],
      "canonical" : "http://smart.who.int/icvp",
      "ci-build" : "http://worldhealthorganization.github.io/smart-icvp",
      "editions" : [
        {
          "name" : "Releases Draft",
          "ig-version" : "0.1.0",
          "package" : "smart.who.int.icvp#0.1.0",
          "fhir-version" : ["4.0.1"],
          "url" : "http://smart.who.int/icvp/0.1.0"
        }
      ],
      "product" : ["fhir"]
    },
    {
      "name" : "WHO Digital Documentation of COVID-19 Certificates (DDCC)",
      "category" : "SMART (WHO)",
      "npm-name" : "who.ddcc",
      "description" : "This WHO Digital Documentation of COVID-19 Certificates (DDCC) Implementation Guide details how to use Health Level 7 (HL7) Fast Healthcare Interoperability Resources (FHIR) for consistent digital representation of COVID-19 certificates and interoperability",
      "authority" : "World Health Organization",
      "country" : "uv",
      "history" : "http://smart.who.int/ddcc/history.html",
      "language" : ["en"],
      "canonical" : "http://smart.who.int/ddcc",
      "ci-build" : "http://worldhealthorganization.github.io/ddcc",
      "editions" : [
        {
          "name" : "releases Draft",
          "ig-version" : "1.0.1",
          "package" : "who.ddcc#1.0.1",
          "fhir-version" : ["4.0.1"],
          "url" : "http://smart.who.int/ddcc/1.0.1"
        }
      ],
      "product" : ["fhir"]
    },
    {
      "name" : "SMART Trust",
      "category" : "Privacy / Security",
      "npm-name" : "smart.who.int.trust",
      "description" : "SMART Trust Implementation Guide",
      "authority" : "World Health Organization",
      "country" : "uv",
      "history" : "http://smart.who.int/trust/history.html",
      "language" : ["en"],
      "canonical" : "http://smart.who.int/trust",
      "ci-build" : "http://worldhealthorganization.github.io/smart-trust",
      "product" : ["fhir"],
      "editions" : [
        {
          "name" : "Releases",
          "ig-version" : "1.2.0",
          "package" : "smart.who.int.trust#1.2.0",
          "fhir-version" : ["5.0.0"],
          "url" : "http://smart.who.int/trust/1.2.0"
        }
      ]
    },
    {
      "name" : "SMART DAK IMMZ",
      "category" : "SMART (WHO)",
      "npm-name" : "smart.who.int.dak-immz",
      "description" : "SMART Guidelines Digital Adaptation Kit (DAK) for Immunizations",
      "authority" : "World Health Organization",
      "country" : "uv",
      "history" : "http://smart.who.int/dak-immz/history.html",
      "language" : ["en"],
      "canonical" : "http://smart.who.int/dak-immz",
      "ci-build" : "http://worldhealthorganization.github.io/smart-dak-immz",
      "product" : ["fhir"],
      "editions" : [
        {
          "name" : "Releases",
          "ig-version" : "1.1.0",
          "package" : "smart.who.int.dak-immz#1.1.0",
          "fhir-version" : ["4.0.1"],
          "url" : "http://smart.who.int/dak-immz/v1.1.0"
        }
      ]
    },
    {
      "name" : "SMART DAK CCC",
      "category" : "SMART (WHO)",
      "npm-name" : "smart.who.int.dak-ccc",
      "description" : "SMART Guidelines Digital Adaptation Kit (DAK) for Clinical Care in Crises (CCC)",
      "authority" : "World Health Organization",
      "country" : "uv",
      "history" : "http://smart.who.int/dak-ccc/history.html",
      "language" : ["en"],
      "canonical" : "http://smart.who.int/dak-ccc",
      "ci-build" : "http://worldhealthorganization.github.io/smart-dak-ccc",
      "product" : ["fhir"],
      "editions" : [
        {
          "name" : "Releases",
          "ig-version" : "1.0.0",
          "package" : "smart.who.int.dak-ccc#1.0.0",
          "fhir-version" : ["4.0.1"],
          "url" : "http://smart.who.int/dak-ccc/v1.0.0"
        }
      ]
    },
    {
      "name" : "SMART DAK TB",
      "category" : "SMART (WHO)",
      "npm-name" : "smart.who.int.dak-tb",
      "description" : "SMART Guidelines Digital Adaptation Kit (DAK) for tuberculosis (TB)",
      "authority" : "World Health Organization",
      "country" : "uv",
      "history" : "http://smart.who.int/dak-tb/history.html",
      "language" : ["en"],
      "canonical" : "http://smart.who.int/dak-tb",
      "ci-build" : "http://worldhealthorganization.github.io/smart-dak-tb",
      "product" : ["fhir"],
      "editions" : [
        {
          "name" : "Releases",
          "ig-version" : "1.0.1",
          "package" : "smart.who.int.dak-tb#1.0.1",
          "fhir-version" : ["4.0.1"],
          "url" : "http://smart.who.int/dak-tb/v1.0.1"
        }
      ]
    },
    {
      "name" : "SMART Verifiable IPS for Pilgrimage",
      "category" : "SMART (WHO)",
      "npm-name" : "smart.who.int.ips-pilgrimage",
      "description" : "SMART Verifiable IPS for Pilgrimage",
      "authority" : "World Health Organization",
      "country" : "uv",
      "history" : "http://smart.who.int/ips-pilgrimage/history.html",
      "language" : ["en"],
      "canonical" : "http://smart.who.int/ips-pilgrimage",
      "ci-build" : "http://worldhealthorganization.github.io/smart-ips-pilgrimage",
      "product" : ["fhir"],
      "editions" : [
        {
          "name" : "Releases",
          "ig-version" : "2.0.3",
          "package" : "smart.who.int.ips-pilgrimage#2.0.3",
          "fhir-version" : ["4.0.1"],
          "url" : "http://smart.who.int/ips-pilgrimage/2.0.3"
        }
      ]
    },
    {
      "name" : "SMART Guidelines Starter Kit",
      "category" : "SMART (WHO)",
      "npm-name" : "smart.who.int.ig-starter-kit",
      "description" : "SMART Guidelines Starter Kit",
      "authority" : "World Health Organization",
      "country" : "uv",
      "history" : "http://smart.who.int/ig-starter-kit/history.html",
      "language" : ["en"],
      "canonical" : "http://smart.who.int/ig-starter-kit",
      "ci-build" : "http://worldhealthorganization.github.io/smart-ig-starter-kit",
      "product" : ["fhir"],
      "editions" : [
        {
          "name" : "Releases",
          "ig-version" : "2.0.0",
          "package" : "smart.who.int.ig-starter-kit#2.0.0",
          "fhir-version" : ["4.0.1"],
          "url" : "http://smart.who.int/ig-starter-kit/v2.0.0"
        }
      ]
    },
    {
      "name" : "SMART DAK BDS",
      "category" : "SMART (WHO)",
      "npm-name" : "smart.who.int.dak-bds",
      "description" : "SMART Digital Adaptation Kit (DAK) for birth defects surveillance (BDS)",
      "authority" : "World Health Organization",
      "country" : "uv",
      "history" : "http://smart.who.int/dak-bds/history.html",
      "language" : ["en"],
      "canonical" : "http://smart.who.int/dak-bds",
      "ci-build" : "http://worldhealthorganization.github.io/dak-bds",
      "product" : ["fhir"],
      "editions" : [
        {
          "name" : "Releases",
          "ig-version" : "1.0.0",
          "package" : "smart.who.int.dak-bds#1.0.0",
          "fhir-version" : ["4.0.1"],
          "url" : "http://smart.who.int/dak-bds/v1.0.0"
        }
      ]
    },
    {
      "name" : "SMART PCMT",
      "category" : "SMART (WHO)",
      "npm-name" : "smart.who.int.pcmt",
      "description" : "SMART Product Catalog",
      "authority" : "World Health Organization",
      "country" : "uv",
      "history" : "http://smart.who.int/pcmt/history.html",
      "language" : ["en"],
      "canonical" : "http://smart.who.int/pcmt",
      "ci-build" : "http://worldhealthorganization.github.io/pcmt",
      "product" : ["fhir"],
      "editions" : [
        {
          "name" : "Releases",
          "ig-version" : "0.1.0",
          "package" : "smart.who.int.pcmt#0.1.0",
          "fhir-version" : ["4.0.1"],
          "url" : "http://smart.who.int/pcmt/v0.1.0"
        }
      ]
    },
    {
      "name" : "SMART DAK SMBP",
      "category" : "SMART (WHO)",
      "npm-name" : "smart.who.int.dak-smbp",
      "description" : "SMART Digital Adaptation Kit (DAK) for self-monitoring of blood pressure in pregnancy (SMBP)",
      "authority" : "World Health Organization",
      "country" : "uv",
      "history" : "http://smart.who.int/dak-smbp/history.html",
      "language" : ["en"],
      "canonical" : "http://smart.who.int/dak-smbp",
      "ci-build" : "http://worldhealthorganization.github.io/smart-dak-smbp",
      "product" : ["fhir"],
      "editions" : [
        {
          "name" : "Releases",
          "ig-version" : "1.0.0",
          "package" : "smart.who.int.dak-smbp#1.0.0",
          "fhir-version" : ["4.0.1"],
          "url" : "http://smart.who.int/dak-smbp/v1.0.0"
        }
      ]
    },
    {
      "name" : "Reference Architecture",
      "category" : "SMART (WHO)",
      "npm-name" : "smart.who.int.ra",
      "description" : "The Reference Architecture Implementation Guide to be used as a starting point for building infrastructure with the SMART Guidelines approach",
      "authority" : "World Health Organization",
      "country" : "uv",
      "history" : "http://smart.who.int/ra/history.html",
      "language" : ["en"],
      "canonical" : "http://smart.who.int/ra",
      "ci-build" : "http://worldhealthorganization.github.io/smart-ra",
      "product" : ["fhir"],
      "editions" : [
        {
          "name" : "Releases",
          "ig-version" : "0.1.0",
          "package" : "smart.who.int.ra#0.1.0",
          "fhir-version" : ["4.0.1"],
          "url" : "http://smart.who.int/ra/v0.1.0"
        }
      ]
    },
    {
      "name" : "SMART Product Dataset for Prequalified Vaccines",
      "category" : "SMART (WHO)",
      "npm-name" : "smart.who.int.pcmt-vaxprequal",
      "description" : "Data exchange specifications for Product Catalog supporting the SMART Guidelines",
      "authority" : "World Health Organization",
      "country" : "uv",
      "history" : "http://smart.who.int/pcmt-vaxprequal/history.html",
      "language" : ["en"],
      "canonical" : "http://smart.who.int/pcmt-vaxprequal",
      "ci-build" : "http://worldhealthorganization.github.io/smart-pcmt-vaxprequal",
      "product" : ["fhir"],
      "editions" : [
        {
          "name" : "Releases",
          "ig-version" : "0.1.0",
          "package" : "smart.who.int.pcmt-vaxprequal#0.1.0",
          "fhir-version" : ["4.0.1"],
          "url" : "http://smart.who.int/pcmt-vaxprequal/v0.1.0"
        }
      ]
    },
    {
      "name" : "WHO SMART Guidelines - HIV",
      "category" : "SMART (WHO)",
      "npm-name" : "smart.who.int.hiv",
      "description" : "SMART Guidelines for HIV",
      "authority" : "World Health Organization",
      "country" : "uv",
      "history" : "http://smart.who.int/hiv/history.html",
      "language" : ["en"],
      "canonical" : "http://smart.who.int/hiv",
      "ci-build" : "http://worldhealthorganization.github.io/smart-hiv",
      "product" : ["fhir"],
      "editions" : [
        {
          "name" : "Releases",
          "ig-version" : "1.0.0",
          "package" : "smart.who.int.hiv#1.0.0",
          "fhir-version" : ["4.0.1"],
          "url" : "http://smart.who.int/hiv/v1.0.0"
        }
      ]
    },
    {
      "name" : "DaVinci Postable Remittance FHIR Implementation Guide",
      "category" : "Financial",
      "npm-name" : "hl7.fhir.us.davinci-pr",
      "description" : "This IG provides a FHIR API to search for and retrieve a copy of a previously issued postable remittance.",
      "authority" : "HL7",
      "country" : "us",
      "history" : "http://hl7.org/fhir/us/davinci-pr/history.html",
      "language" : ["en"],
      "canonical" : "http://hl7.org/fhir/us/davinci-pr",
      "ci-build" : "http://build.fhir.org/ig/HL7/davinci-pr",
      "product" : ["fhir"],
      "editions" : [
        {
          "name" : "STU 1",
          "ig-version" : "1.0.0",
          "package" : "hl7.fhir.us.davinci-pr#1.0.0",
          "fhir-version" : ["4.0.1"],
          "url" : "http://hl7.org/fhir/us/davinci-pr/STU1"
        }
      ]
    },
    {
      "name" : "Quality Measure Implementation Guide",
      "category" : "Quality / CDS",
      "npm-name" : "hl7.fhir.uv.cqm",
      "description" : "The Quality Measure Implementation Guide (QM IG) describes an approach to representing Quality Measures (QMs) using the FHIR Clinical Reasoning Module and Clinical Quality Language (CQL). This Implementation Guide can be used for multiple use cases across many domains.",
      "authority" : "HL7",
      "country" : "uv",
      "history" : "http://hl7.org/fhir/uv/cqm/history.html",
      "language" : ["en"],
      "canonical" : "http://hl7.org/fhir/uv/cqm",
      "ci-build" : "http://build.fhir.org/ig/HL7/fhir-cqm",
      "product" : ["fhir"],
      "editions" : [
        {
          "name" : "STU1 (v1.0.0) Ballot",
          "ig-version" : "1.0.0-ballot",
          "package" : "hl7.fhir.uv.cqm#1.0.0-ballot",
          "fhir-version" : ["4.0.1"],
          "url" : "http://hl7.org/fhir/uv/cqm/2025Jan"
        }
      ]
    },
    {
      "name" : "How to Publish a FHIR Implementation Guide",
      "category" : "Infrastructure",
      "npm-name" : "ca.argentixinfo.howtopub",
      "description" : "An instruction guide showing how to use the HL7 IG Publisher's -go-publish feature to publish an implementation guide to a website.",
      "authority" : "Argentix Informatics, Inc.",
      "country" : "ca",
      "history" : "http://argentixinfo.com/ig/howtopub/history.html",
      "language" : ["en"],
      "canonical" : "http://argentixinfo.com/ig/howtopub",
      "ci-build" : "http://build.fhir.org/ig/ElliotSilver/how-to-publish",
      "product" : ["fhir"],
      "editions" : [
        {
          "name" : "Release 1",
          "ig-version" : "1.1.0",
          "package" : "ca.argentixinfo.howtopub#1.1.0",
          "fhir-version" : ["4.0.1"],
          "url" : "http://argentixinfo.com/ig/howtopub/1.1.0"
        }
      ]
    },
    {
      "name" : "Standard Personal Health Record",
      "category" : "Personal Healthcare",
      "npm-name" : "hl7.fhir.uv.phr",
      "description" : "A specifcation for a standard personal health record file format, for collecting and assembling longitudinal records from multiple EHR vendors.",
      "authority" : "HL7",
      "country" : "uv",
      "history" : "http://hl7.org/fhir/uv/phr/history.html",
      "language" : ["en"],
      "canonical" : "http://hl7.org/fhir/uv/phr",
      "ci-build" : "http://build.fhir.org/ig/HL7/personal-health-record-format-ig",
      "product" : ["fhir"],
      "editions" : [
        {
          "name" : "STU1 Ballot",
          "ig-version" : "1.0.0-ballot2",
          "package" : "hl7.fhir.uv.phr#1.0.0-ballot2",
          "fhir-version" : ["4.0.1"],
          "url" : "http://hl7.org/fhir/uv/phr/2025May"
        }
      ]
    },
    {
      "name" : "FHIRPath Specification",
      "category" : "Infrastructure",
      "npm-name" : "hl7.fhirpath",
      "description" : "FHIRPath specification",
      "authority" : "HL7",
      "country" : "uv",
      "history" : "http://hl7.org/fhirpath/history.html",
      "language" : ["en"],
      "canonical" : "http://hl7.org/fhirpath",
      "ci-build" : "http://build.fhir.org/ig/HL7/FHIRPath",
      "product" : ["fhir"],
      "editions" : [
        {
          "name" : "R2 Ballot",
          "ig-version" : "3.0.0-ballot",
          "package" : "hl7.fhirpath#3.0.0-ballot",
          "fhir-version" : ["4.0.1"],
          "url" : "http://hl7.org/fhirpath/2025Jan"
        }
      ]
    },
    {
      "name" : "CH VACD (R4)",
      "category" : "National Base",
      "npm-name" : "ch.fhir.ig.ch-vacd",
      "description" : "The CH VACD implementation guide describes the FHIR representation of the defined documents for the exchange of immuniuzation",
      "authority" : "HL7 Switzerland",
      "country" : "ch",
      "history" : "http://fhir.ch/ig/ch-vacd/history.html",
      "language" : ["en"],
      "canonical" : "http://fhir.ch/ig/ch-vacd",
      "ci-build" : "http://build.fhir.org/ig/hl7ch/ch-vacd",
      "product" : ["fhir"],
      "editions" : [
        {
          "name" : "STU 5",
          "ig-version" : "5.0.0",
          "package" : "ch.fhir.ig.ch-vacd#5.0.0",
          "fhir-version" : ["4.0.1"],
          "url" : "http://fhir.ch/ig/ch-vacd/5.0.0"
        }
      ]
    },
    {
      "name" : "CH-AllergyIntolerance (R4)",
      "category" : "National Base",
      "npm-name" : "ch.fhir.ig.ch-allergyintolerance",
      "description" : "Swiss Implementation Guide for Allergy & Intolerance based on the recommendations of the interprofessional working group EPR (IPAG).",
      "authority" : "HL7 Switzerland",
      "country" : "ch",
      "history" : "http://fhir.ch/ig/ch-allergyintolerance/history.html",
      "language" : ["en"],
      "canonical" : "http://fhir.ch/ig/ch-allergyintolerance",
      "ci-build" : "http://build.fhir.org/ig/hl7ch/ch-allergyintolerance",
      "product" : ["fhir"],
      "editions" : [
        {
          "name" : "STU 3",
          "ig-version" : "3.0.0",
          "package" : "ch.fhir.ig.ch-allergyintolerance#3.0.0",
          "fhir-version" : ["4.0.1"],
          "url" : "http://fhir.ch/ig/ch-allergyintolerance/3.0.0"
        }
      ]
    },
    {
      "name" : "CH LAB-Order (R4)",
      "category" : "National Base",
      "npm-name" : "ch.fhir.ig.ch-lab-order",
      "description" : "Swiss Implementation Guide for the exchange of order data in the laboratory sector.",
      "authority" : "HL7 Switzerland",
      "country" : "ch",
      "history" : "http://fhir.ch/ig/ch-lab-order/history.html",
      "language" : ["en"],
      "canonical" : "http://fhir.ch/ig/ch-lab-order",
      "ci-build" : "http://build.fhir.org/ig/hl7ch/ch-lab-order",
      "editions" : [
        {
          "name" : "STU 2",
          "ig-version" : "2.0.0",
          "package" : "ch.fhir.ig.ch-lab-order#2.0.0",
          "fhir-version" : ["4.0.1"],
          "url" : "http://fhir.ch/ig/ch-lab-order/2.0.0"
        }
      ]
    },
    {
      "name" : "CH eTOC (R4)",
      "category" : "National Base",
      "npm-name" : "ch.fhir.ig.ch-etoc",
      "description" : "Transition of Care Implementation Guide based on the IPAG report.",
      "authority" : "HL7 Switzerland",
      "country" : "ch",
      "history" : "http://fhir.ch/ig/ch-etoc/history.html",
      "language" : ["en"],
      "canonical" : "http://fhir.ch/ig/ch-etoc",
      "ci-build" : "http://build.fhir.org/ig/hl7ch/ch-etoc",
      "product" : ["fhir"],
      "editions" : [
        {
          "name" : "STU 3",
          "ig-version" : "3.0.0",
          "package" : "ch.fhir.ig.ch-etoc#3.0.0",
          "fhir-version" : ["4.0.1"],
          "url" : "http://fhir.ch/ig/ch-etoc/3.0.0"
        }
      ]
    },
    {
      "name" : "CH ATC (R4)",
      "category" : "National Base",
      "npm-name" : "ch.fhir.ig.ch-atc",
      "description" : "The profile CH ATC defines the audit trail consumption requirements for the EPR in Switzerland which a community has to provide for a patients audit trail.",
      "authority" : "FOPH",
      "country" : "ch",
      "history" : "http://fhir.ch/ig/ch-atc/history.html",
      "language" : ["en"],
      "canonical" : "http://fhir.ch/ig/ch-atc",
      "ci-build" : "http://build.fhir.org/ig/ehealthsuisse/ch-atc",
      "product" : ["fhir"],
      "editions" : [
        {
          "name" : "Draft Draft",
          "ig-version" : "3.3.0",
          "package" : "ch.fhir.ig.ch-atc#3.3.0",
          "fhir-version" : ["4.0.1"],
          "url" : "http://fhir.ch/ig/ch-atc/3.3.0"
        }
      ]
    },
    {
      "name" : "Observations of notifiable communicable infectious diseases",
      "category" : "Medication / Immunization",
      "npm-name" : "ch.fhir.ig.ch-elm",
      "description" : "CH ELM is a project of the Swiss Federal Office of Public Health (FOPH), Communicable Diseases Division, to enable laboratories to send their observations of notifiable communicable infectious diseases to the FOPH electronically.",
      "authority" : "FOPH",
      "country" : "ch",
      "history" : "http://fhir.ch/ig/ch-elm/history.html",
      "language" : ["en"],
      "canonical" : "http://fhir.ch/ig/ch-elm",
      "ci-build" : "http://build.fhir.org/ig/ahdis/ch-elm/index.html",
      "product" : ["fhir"],
      "editions" : [
        {
          "name" : "STU 1",
          "ig-version" : "1.7.0",
          "package" : "ch.fhir.ig.ch-elm#1.7.0",
          "fhir-version" : ["4.0.1"],
          "url" : "http://fhir.ch/ig/ch-elm/1.7.0"
        }
      ]
    },
    {
      "name" : "CH LAB-Report (R4)",
      "category" : "National Base",
      "npm-name" : "ch.fhir.ig.ch-lab-report",
      "description" : "Implementation Guide for Laboratory Reports in Switzerland.",
      "authority" : "HL7 Switzerland",
      "country" : "ch",
      "history" : "http://fhir.ch/ig/ch-lab-report/history.html",
      "language" : ["en"],
      "canonical" : "http://fhir.ch/ig/ch-lab-report",
      "ci-build" : "http://build.fhir.org/ig/hl7ch/ch-lab-report",
      "product" : ["fhir"],
      "editions" : [
        {
          "name" : "STU 1",
          "ig-version" : "1.0.0",
          "package" : "ch.fhir.ig.ch-lab-report#1.0.0",
          "fhir-version" : ["4.0.1"],
          "url" : "http://fhir.ch/ig/ch-lab-report/1.0.0"
        }
      ]
    },
    {
      "name" : "FHIR eMedication exchange formats for the implementation effort of CARA within its EPR community",
      "category" : "Medications / Immunizations",
      "npm-name" : "ch.fhir.ig.ch-emed-epr",
      "description" : "FHIR eMedication exchange formats for the implementation effort of CARA within its EPR community.",
      "authority" : "CARA",
      "country" : "ch",
      "history" : "http://fhir.ch/ig/ch-emed-epr/history.html",
      "language" : ["en"],
      "canonical" : "http://fhir.ch/ig/ch-emed-epr",
      "ci-build" : "http://build.fhir.org/ig/CARA-ch/ch-emed-epr",
      "editions" : [
        {
          "name" : "STU1",
          "ig-version" : "1.0.0",
          "package" : "ch.fhir.ig.ch-emed-epr#1.0.0",
          "fhir-version" : ["4.0.1"],
          "url" : "http://fhir.ch/ig/ch-emed-epr/1.0.0"
        }
      ]
    },
    {
      "name" : "CH Term (R4)",
      "category" : "National Base",
      "npm-name" : "ch.fhir.ig.ch-term",
      "description" : "FHIR implementation guide containing terminology that is used in Switzerland for the core profiles, various exchange formats and also in the context of the Swiss electronic patient record (EPR).",
      "authority" : "HL7 Switzerland",
      "country" : "ch",
      "history" : "http://fhir.ch/ig/ch-term/history.html",
      "language" : ["en"],
      "canonical" : "http://fhir.ch/ig/ch-term",
      "ci-build" : "http://build.fhir.org/ig/hl7ch/ch-term",
      "product" : ["fhir"],
      "editions" : [
        {
          "name" : "STU",
          "ig-version" : "3.1.0",
          "package" : "ch.fhir.ig.ch-term#3.1.0",
          "fhir-version" : ["4.0.1"],
          "url" : "http://fhir.ch/ig/ch-term/3.1.0"
        }
      ]
    },
    {
      "name" : "CH EPR FHIR (R4)",
      "category" : "National Base",
      "npm-name" : "ch.fhir.ig.ch-epr-fhir",
      "description" : "This national extension provides a FHIR based API for the Swiss EPR by extending the IHE FHIR based mobile profiles.",
      "authority" : "FOPH",
      "country" : "ch",
      "history" : "http://fhir.ch/ig/ch-epr-fhir/history.html",
      "language" : ["en"],
      "canonical" : "http://fhir.ch/ig/ch-epr-fhir",
      "ci-build" : "http://build.fhir.org/ig/ehealthsuisse/ch-epr-fhir",
      "product" : ["fhir"],
      "editions" : [
        {
          "name" : "DSTU 4",
          "ig-version" : "4.0.1",
          "package" : "ch.fhir.ig.ch-epr-fhir#4.0.1",
          "fhir-version" : ["4.0.1"],
          "url" : "http://fhir.ch/ig/ch-epr-fhir/4.0.1"
        }
      ]
    },
    {
      "name" : "CH IPS (R4)",
      "category" : "National Base",
      "npm-name" : "ch.fhir.ig.ch-ips",
      "description" : "Swiss IPS based on the International Patient Summary Implementation Guide.",
      "authority" : "HL7 Switzerland",
      "country" : "ch",
      "history" : "http://fhir.ch/ig/ch-ips/history.html",
      "language" : ["en"],
      "canonical" : "http://fhir.ch/ig/ch-ips",
      "ci-build" : "http://build.fhir.org/ig/hl7ch/ch-ips/index.html",
      "product" : ["fhir"],
      "editions" : [
        {
          "name" : "STU 1",
          "ig-version" : "1.0.0",
          "package" : "ch.fhir.ig.ch-ips#1.0.0",
          "fhir-version" : ["4.0.1"],
          "url" : "http://fhir.ch/ig/ch-ips/1.0.0"
        }
      ]
    },
    {
      "name" : "CH RAD-Order (R4)",
      "category" : "National Base",
      "npm-name" : "ch.fhir.ig.ch-rad-order",
      "description" : "Based on the CH ORF Implementation Guide for Order & Referral in the Radiology domain to achieve a syntactical and semantically consistent cross enterprise information exchange.",
      "authority" : "HL7 Switzerland",
      "country" : "ch",
      "history" : "http://fhir.ch/ig/ch-rad-order/history.html",
      "language" : ["en"],
      "canonical" : "http://fhir.ch/ig/ch-rad-order",
      "ci-build" : "http://build.fhir.org/ig/hl7ch/ch-rad-order",
      "product" : ["fhir"],
      "editions" : [
        {
          "name" : "STU 2",
          "ig-version" : "2.0.0",
          "package" : "ch.fhir.ig.ch-rad-order#2.0.0",
          "fhir-version" : ["4.0.1"],
          "url" : "http://fhir.ch/ig/ch-rad-order/2.0.0"
        }
      ]
    },
    {
      "name" : "HL7® Austria FHIR® Core Implementation Guide",
      "category" : "National Base",
      "npm-name" : "hl7.at.fhir.core.r5",
      "description" : "A FHIR® Implementation Guide for the HL7® Austria FHIR® Core Profiles.",
      "authority" : "HL7 Austria",
      "country" : "at",
      "history" : "http://hl7.at/fhir/HL7ATCoreProfiles/5.0.0/history.html",
      "language" : ["en"],
      "canonical" : "http://hl7.at/fhir/HL7ATCoreProfiles/5.0.0",
      "ci-build" : "http://build.fhir.org/ig/HL7Austria/HL7-AT-FHIR-Core-R5",
      "product" : ["fhir"],
      "editions" : [
        {
          "name" : "STU2",
          "ig-version" : "2.0.0",
          "package" : "hl7.at.fhir.core.r5#2.0.0",
          "fhir-version" : ["5.0.0"],
          "url" : "http://hl7.at/fhir/HL7ATCoreProfiles/5.0.0/2.0.0"
        }
      ]
    },
    {
      "name" : "HL7® Austria FHIR® Core Implementation Guide",
      "category" : "National Base",
      "npm-name" : "hl7.at.fhir.core.r4",
      "description" : "A FHIR® Implementation Guide for the HL7® Austria FHIR® Core Profiles.",
      "authority" : "HL7 Austria",
      "country" : "at",
      "history" : "http://hl7.at/fhir/HL7ATCoreProfiles/4.0.1/history.html",
      "language" : ["en"],
      "canonical" : "http://hl7.at/fhir/HL7ATCoreProfiles/4.0.1",
      "ci-build" : "http://build.fhir.org/ig/HL7Austria/HL7-AT-FHIR-Core-R4",
      "product" : ["fhir"],
      "editions" : [
        {
          "name" : "STU2",
          "ig-version" : "2.0.0",
          "package" : "hl7.at.fhir.core.r4#2.0.0",
          "fhir-version" : ["4.0.1"],
          "url" : "http://hl7.at/fhir/HL7ATCoreProfiles/4.0.1/2.0.0"
        }
      ]
    },
    {
      "name" : "HL7 Terminology Ecosystem IG",
      "category" : "Infrastructure",
      "npm-name" : "hl7.fhir.uv.tx-ecosystem",
      "description" : "Terminology Ecosystem documentation and test cases",
      "authority" : "HL7",
      "country" : "uv",
      "history" : "http://hl7.org/fhir/uv/tx-ecosystem/history.html",
      "language" : ["en"],
      "canonical" : "http://hl7.org/fhir/uv/tx-ecosystem",
      "ci-build" : "http://build.fhir.org/ig/HL7/fhir-tx-ecosystem-ig",
      "product" : ["fhir"],
      "editions" : [
        {
          "name" : "Releases Informative",
          "ig-version" : "1.7.7",
          "package" : "hl7.fhir.uv.tx-ecosystem#1.7.7",
          "fhir-version" : ["5.0.0"],
          "url" : "http://hl7.org/fhir/uv/tx-ecosystem/1.7.7"
        }
      ]
    },
    {
      "name" : "HL7 FHIR Implementation Guide: DK SMART",
      "category" : "National Base",
      "npm-name" : "hl7.fhir.dk.smart",
      "description" : "Base danish national implementation guide for SMART",
      "authority" : "HL7 Denmark",
      "country" : "dk",
      "history" : "http://hl7.dk/fhir/smart/history.html",
      "language" : ["en"],
      "canonical" : "http://hl7.dk/fhir/smart",
      "ci-build" : "http://build.fhir.org/ig/hl7dk/dk-smart",
      "product" : ["fhir"],
      "editions" : [
        {
          "name" : "Release",
          "ig-version" : "1.0.0",
          "package" : "hl7.fhir.dk.smart#1.0.0",
          "fhir-version" : ["4.0.1"],
          "url" : "http://hl7.dk/fhir/smart/1.0.0"
        }
      ]
    },
    {
      "name" : "CDS Hooks Specification",
      "category" : "Clinical Decision Support",
      "npm-name" : "hl7.fhir.uv.cds-hooks",
      "description" : "CDA-Hooks Specification",
      "authority" : "HL7",
      "country" : "uv",
      "history" : "http://cds-hooks.hl7.org/history.html",
      "language" : ["en"],
      "canonical" : "http://cds-hooks.hl7.org",
      "ci-build" : "http://build.fhir.org/ig/HL7/cds-hooks",
      "product" : ["fhir"],
      "editions" : [
        {
          "name" : "STU2",
          "ig-version" : "2.0.1",
          "package" : "hl7.fhir.uv.cds-hooks#2.0.1",
          "fhir-version" : ["4.0.1"],
          "url" : "http://cds-hooks.hl7.org/STU2"
        }
      ]
    },
    {
      "name" : "CDS Hooks Hook Library",
      "category" : "Clinical Decision Support",
      "npm-name" : "hl7.fhir.uv.cds-hooks-library",
      "description" : "CDS Hooks Hook Library",
      "authority" : "HL7",
      "country" : "uv",
      "history" : "http://cds-hooks.hl7.org/hooks/history.html",
      "language" : ["en"],
      "canonical" : "http://cds-hooks.hl7.org/hooks",
      "ci-build" : "http://build.fhir.org/ig/HL7/cds-hooks-library",
      "product" : ["fhir"],
      "editions" : [
        {
          "name" : "STU1",
          "ig-version" : "1.0.1",
          "package" : "hl7.fhir.uv.cds-hooks-library#1.0.1",
          "fhir-version" : ["4.0.1"],
          "url" : "http://cds-hooks.hl7.org/hooks/STU1"
        }
      ]
    },
    {
      "name" : "NIHDI Terminology Profiles for Belgium",
      "category" : "National Base",
      "npm-name" : "hl7.fhir.be.nihdi-terminology",
      "description" : "NIHDI Terminology Profiles for Belgium",
      "authority" : "eHealth Platform (BE)",
      "country" : "be",
      "history" : "https://www.ehealth.fgov.be/standards/fhir/nihdi-terminology/history.html",
      "language" : ["en"],
      "canonical" : "https://www.ehealth.fgov.be/standards/fhir/nihdi-terminology",
      "ci-build" : "http://build.fhir.org/ig/hl7-be/nihdi-terminology",
      "product" : ["fhir"],
      "editions" : [
        {
          "name" : "Trial Use",
          "ig-version" : "1.0.0",
          "package" : "hl7.fhir.be.nihdi-terminology#1.0.0",
          "fhir-version" : ["4.0.1"],
          "url" : "https://www.ehealth.fgov.be/standards/fhir/nihdi-terminology/1.0.0"
        }
      ]
    },
    {
      "name" : "PACIO Transitions of Care Implementation Guide",
      "category" : "Clinical Documents",
      "npm-name" : "hl7.fhir.us.pacio-toc",
      "description" : "Transitions of Care Implementation Guide",
      "authority" : "HL7",
      "country" : "us",
      "history" : "http://hl7.org/fhir/us/pacio-toc/history.html",
      "language" : ["en"],
      "canonical" : "http://hl7.org/fhir/us/pacio-toc",
      "ci-build" : "http://build.fhir.org/ig/HL7/fhir-transitions-of-care-ig",
      "product" : ["fhir"],
      "editions" : [
        {
          "name" : "STU 1 Ballot",
          "ig-version" : "1.0.0-ballot",
          "package" : "hl7.fhir.us.pacio-toc#1.0.0-ballot",
          "fhir-version" : ["4.0.1"],
          "url" : "http://hl7.org/fhir/us/pacio-toc/2025May"
        }
      ]
    },
    {
      "name" : "US Situational Awareness Framework for Reporting (US SAFR) Implementation Guide",
      "category" : "Public Health",
      "npm-name" : "hl7.fhir.us.safr",
      "description" : "Situational Awareness Framework for Reporting (US SAFR)",
      "authority" : "HL7",
      "country" : "us",
      "history" : "http://hl7.org/fhir/us/safr/history.html",
      "language" : ["en"],
      "canonical" : "http://hl7.org/fhir/us/safr",
      "ci-build" : "http://build.fhir.org/ig/HL7/us-safr",
      "product" : ["fhir"],
      "editions" : [
        {
          "name" : "STU 1 Ballot",
          "ig-version" : "1.0.0-ballot",
          "package" : "hl7.fhir.us.safr#1.0.0-ballot",
          "fhir-version" : ["4.0.1"],
          "url" : "http://hl7.org/fhir/us/safr/2025May"
        }
      ]
    },
    {
      "name" : "Person-Centered Outcomes (PCO) Implementation Guide",
      "category" : "Care Management",
      "npm-name" : "hl7.fhir.us.pco",
      "description" : "Person-Centered Outcomes (PCO) Implementation Guide",
      "authority" : "HL7",
      "country" : "us",
      "history" : "http://hl7.org/fhir/us/pco/history.html",
      "language" : ["en"],
      "canonical" : "http://hl7.org/fhir/us/pco",
      "ci-build" : "http://build.fhir.org/ig/HL7/pco-ig",
      "product" : ["fhir"],
      "editions" : [
        {
          "name" : "STU 1 Ballot",
          "ig-version" : "1.0.0-ballot",
          "package" : "hl7.fhir.us.pco#1.0.0-ballot",
          "fhir-version" : ["4.0.1"],
          "url" : "http://hl7.org/fhir/us/pco/2025May"
        }
      ]
    },
    {
      "name" : "Continuous Glucose Monitoring",
      "category" : "Diagnostics",
      "npm-name" : "hl7.fhir.uv.cgm",
      "description" : "Continuous Glucose Monitoring",
      "authority" : "HL7",
      "country" : "uv",
      "history" : "http://hl7.org/fhir/uv/cgm/history.html",
      "language" : ["en"],
      "canonical" : "http://hl7.org/fhir/uv/cgm",
      "ci-build" : "http://build.fhir.org/ig/HL7/cgm",
      "product" : ["fhir"],
      "editions" : [
        {
          "name" : "STU 1 Ballot",
          "ig-version" : "1.0.0-ballot",
          "package" : "hl7.fhir.uv.cgm#1.0.0-ballot",
          "fhir-version" : ["4.0.1"],
          "url" : "http://hl7.org/fhir/uv/cgm/2025May"
        }
      ]
    },
    {
      "name" : "Common CQL Assets for FHIR (US-Based)",
      "category" : "Quality/CDS",
      "npm-name" : "hl7.fhir.us.cql",
      "description" : "Common CQL Assets for FHIR",
      "authority" : "HL7",
      "country" : "us",
      "history" : "http://hl7.org/fhir/us/cql/history.html",
      "language" : ["en"],
      "canonical" : "http://hl7.org/fhir/us/cql",
      "ci-build" : "http://build.fhir.org/ig/HL7/us-cql-ig",
      "product" : ["fhir"],
      "editions" : [
        {
          "name" : "STU 1 Ballot",
          "ig-version" : "1.0.0-ballot",
          "package" : "hl7.fhir.us.cql#1.0.0-ballot",
          "fhir-version" : ["4.0.1"],
          "url" : "http://hl7.org/fhir/us/cql/2025May"
        }
      ]
    },
    {
      "name" : "Clinical Order Workflows",
      "category" : "Care Management",
      "npm-name" : "hl7.fhir.uv.cow",
      "description" : "Clinical Order Workflows",
      "authority" : "HL7",
      "country" : "uv",
      "history" : "http://hl7.org/fhir/uv/cow/history.html",
      "language" : ["en"],
      "canonical" : "http://hl7.org/fhir/uv/cow",
      "ci-build" : "http://build.fhir.org/ig/HL7/fhir-cow-ig",
      "product" : ["fhir"],
      "editions" : [
        {
          "name" : "STU 1 Ballot",
          "ig-version" : "1.0.0-ballot",
          "package" : "hl7.fhir.uv.cow#1.0.0-ballot",
          "fhir-version" : ["4.0.1"],
          "url" : "http://hl7.org/fhir/uv/cow/2025May"
        }
      ]
    },
    {
      "name" : "HL7 Electronic Health Record System Functional Model, Release 2.1.1",
      "category" : "EHR-S Family",
      "npm-name" : "hl7.ehrs.uv.ehrsfmr2",
      "description" : "Electronic Health Record System Functional Model",
      "authority" : "HL7",
      "country" : "uv",
      "history" : "http://hl7.org/ehrs/uv/ehrsfmr2/history.html",
      "language" : ["en"],
      "canonical" : "http://hl7.org/ehrs/uv/ehrsfmr2",
      "ci-build" : "http://build.fhir.org/ig/HL7/ehrsfm-ig",
      "product" : ["fhir"],
      "editions" : [
        {
          "name" : "Normative 1 Ballot",
          "ig-version" : "2.1.1-ballot",
          "package" : "hl7.ehrs.uv.ehrsfmr2#2.1.1-ballot",
          "fhir-version" : ["5.0.0"],
          "url" : "http://hl7.org/ehrs/uv/ehrsfmr2/2025May"
        }
      ]
    },
    {
      "name" : "HL7 Personal Health Record System Functional Model, Release 2",
      "category" : "EHR-S Family",
      "npm-name" : "hl7.ehrs.uv.phrsfmr2",
      "description" : "Personal Health Record System Functional Model",
      "authority" : "HL7",
      "country" : "uv",
      "history" : "http://hl7.org/ehrs/uv/phrsfmr2/history.html",
      "language" : ["en"],
      "canonical" : "http://hl7.org/ehrs/uv/phrsfmr2",
      "ci-build" : "http://build.fhir.org/ig/HL7/phrsfm-ig",
      "product" : ["fhir"],
      "editions" : [
        {
          "name" : "Normative 1 Ballot",
          "ig-version" : "2.0.1-ballot",
          "package" : "hl7.ehrs.uv.phrsfmr2#2.0.1-ballot",
          "fhir-version" : ["5.0.0"],
          "url" : "http://hl7.org/ehrs/uv/phrsfmr2/2025May"
        }
      ]
    },
    {
      "name" : "MyHealth@Eu Laboratory Report",
      "category" : "Laboratory Report",
      "npm-name" : "myhealth.eu.fhir.laboratory",
      "description" : "MyHealth@EU Laboratory Report Implementaion Guide for European Cross border services.",
      "authority" : "eHMSEG STF Architecture WG",
      "country" : "eu",
      "history" : "http://fhir.ehdsi.eu/laboratory/history.html",
      "language" : ["en"],
      "canonical" : "http://fhir.ehdsi.eu/laboratory",
      "ci-build" : "https://build-fhir.ehdsi.eu/laboratory",
      "editions" : [
        {
          "name" : "MyHealth@EU wave 8 trial use release",
          "ig-version" : "0.1.1",
          "package" : "myhealth.eu.fhir.laboratory#0.1.1",
          "fhir-version" : ["4.0.1"],
          "url" : "http://fhir.ehdsi.eu/laboratory/0.1.1"
        }
      ]
    },
    {
      "name" : "Dk Terminology for XDS Metadata",
      "category" : "Clinical Documents",
      "npm-name" : "medcom.fhir.dk.xdsmetadata",
      "description" : "MedCom Terminology for XDS Metadata",
      "authority" : "MedCom",
      "country" : "dk",
      "history" : "http://medcomfhir.dk/ig/xdsmetadata/history.html",
      "language" : ["en"],
      "canonical" : "http://medcomfhir.dk/ig/xdsmetadata",
      "ci-build" : "http://build.fhir.org/ig/medcomdk/dk-medcom-xds-metadata",
      "product" : ["fhir"],
      "editions" : [
        {
          "name" : "Release",
          "ig-version" : "1.0.1",
          "package" : "medcom.fhir.dk.xdsmetadata#1.0.1",
          "fhir-version" : ["4.0.1"],
          "url" : "http://medcomfhir.dk/ig/xdsmetadata/1.0.1"
        },
        {
          "name" : "Release",
          "ig-version" : "1.0.0",
          "package" : "medcom.fhir.dk.xdsmetadata#1.0.0",
          "fhir-version" : ["4.0.1"],
          "url" : "http://medcomfhir.dk/ig/xdsmetadata/1.0.0"
        }
      ]
    },
    {
      "name" : "HL7 Europe Base and Core (R4)",
      "category" : "Regional Base",
      "npm-name" : "hl7.fhir.eu.base",
      "description" : "This guide lists the base and core profiles specified for the European REALM.",
      "authority" : "HL7 Europe",
      "country" : "eu",
      "history" : "http://hl7.eu/fhir/base/history.html",
      "language" : ["en"],
      "canonical" : "http://hl7.eu/fhir/base",
      "ci-build" : "http://build.fhir.org/ig/hl7-eu/base",
      "product" : ["fhir"],
      "editions" : [
        {
          "name" : "STU 1",
          "ig-version" : "0.1.0-ballot",
          "package" : "hl7.fhir.eu.base#0.1.0-ballot",
          "fhir-version" : ["4.0.1"],
          "url" : "http://hl7.eu/fhir/base/0.1.0-ballot"
        }
      ]
    },
    {
      "name" : "HL7 Europe Base and Core (R5)",
      "category" : "Regional Base",
      "npm-name" : "hl7.fhir.eu.base-r5",
      "description" : "This guide lists the base and core profiles specified for the European REALM.",
      "authority" : "HL7 Europe",
      "country" : "eu",
      "history" : "http://hl7.eu/fhir/base-r5/history.html",
      "language" : ["en"],
      "canonical" : "http://hl7.eu/fhir/base-r5",
      "ci-build" : "http://build.fhir.org/ig/hl7-eu/base-r5",
      "product" : ["fhir"],
      "editions" : [
        {
          "name" : "STU 1",
          "ig-version" : "0.1.0-ballot",
          "package" : "hl7.fhir.eu.base-r5#0.1.0-ballot",
          "fhir-version" : ["5.0.0"],
          "url" : "http://hl7.eu/fhir/base-r5/0.1.0-ballot"
        }
      ]
    },
    {
      "name" : "Computable Care Guidelines (CCG)",
      "category" : "Computable Care Guidelines",
      "npm-name" : "ihe.qrph.ccg",
      "description" : "The IHE Computable Care Guidelines (CCG) Profile specifies a normative grammar and a normative transaction processing model that allows evidence-based care recommendations to be expressed in a way that a digital health solution can ingest and operationalize. This is an implementable and conformance-testable specification. It is targeted to regulated healthcare markets where the support for multiple conditions is an important requirement. The CCG Profile supports jurisdictions that want to leverage digital health to systemically improve the adoption of guideline-adherent best practices across an entire care delivery network.",
      "authority" : "IHE",
      "country" : "uv",
      "history" : "https://profiles.ihe.net/QRPH/CCG/history.html",
      "language" : ["en"],
      "canonical" : "https://profiles.ihe.net/QRPH/CCG",
      "ci-build" : "http://build.fhir.org/ig/IHE/QRPH.CCG",
      "product" : ["fhir"],
      "editions" : [
        {
          "name" : "Publication Ballot",
          "ig-version" : "1.0.0-comment",
          "package" : "ihe.qrph.ccg#1.0.0-comment",
          "fhir-version" : ["4.0.1"],
          "url" : "https://profiles.ihe.net/QRPH/CCG/1.0.0-comment"
        }
      ]
    },
    {
      "name" : "Medication Prescription and Dispense (MPD)",
      "category" : "Medication",
      "npm-name" : "ihe.pharm.mpd",
      "description" : "The Medication Prescription and Dispense (MPD) profile defines profiles and actors for interoperable systems handling medication ordering and dispensing.",
      "authority" : "IHE",
      "country" : "uv",
      "history" : "https://profiles.ihe.net/PHARM/MPD/history.html",
      "language" : ["en"],
      "canonical" : "https://profiles.ihe.net/PHARM/MPD",
      "ci-build" : "http://build.fhir.org/ig/IHE/pharm-mpd/branches/master/index.html",
      "product" : ["fhir"],
      "editions" : [
        {
          "name" : "Publication",
          "ig-version" : "1.0.0-comment-2",
          "package" : "ihe.pharm.mpd#1.0.0-comment-2",
          "fhir-version" : ["5.0.0"],
          "url" : "https://profiles.ihe.net/PHARM/MPD/1.0.0-comment-2"
        }
      ]
    },
    {
      "name" : "ÚNICAS Rare Diseases HL7 FHIR Implementation Guide",
      "category" : "Rare Diseases",
      "npm-name" : "unicas-ig",
      "description" : "This is the implementation guide for ÚNICAS, a project whose objective is to create an ecosystem of partnerships to improve healthcare for pediatric patients with complex rare diseases. Through the network within the National Health System, the project aims to improve the diagnosis and care of patients with rare diseases.",
      "authority" : "TIC Salut Social, CatSalut Departament de Salut de Catalunya, Sistema Nacional de Salud Ministerio de Sanidad de España",
      "country" : "es",
      "history" : "https://unicas-fhir.sanidad.gob.es/history.html",
      "language" : ["es"],
      "canonical" : "https://unicas-fhir.sanidad.gob.es",
      "ci-build" : "https://unicas-fhir.sanidad.gob.es",
      "product" : ["fhir"],
      "editions" : [
        {
          "name" : "STU 1 Draft",
          "ig-version" : "0.0.1",
          "package" : "unicas-ig#0.0.1",
          "fhir-version" : ["5.0.0"],
          "url" : "https://unicas-fhir.sanidad.gob.es/"
        }
      ]
    },
    {
<<<<<<< HEAD
      "name" : "Medication IG DE",
      "category" : "National Base",
      "npm-name" : "de.fhir.medication",
      "description" : "Developed for the German healthcare context, this specification provides a set of profiles and extensions for medication management, currently focused on Dosage and Timing, based on FHIR R4.",
      "authority" : "HL7 Deutschland e.V.",
      "country" : "de",
      "history" : "http://ig.fhir.de/igs/medication/history.html",
      "language" : ["de"],
      "canonical" : "http://ig.fhir.de/igs/medication",
      "ci-build" : "http://build.fhir.org/ig/hl7germany/medication-ig-de-r4",
      "product" : ["fhir"],
      "editions" : [
        {
          "name" : "STU1 Ballot",
          "ig-version" : "1.0.0-ballot",
          "package" : "de.fhir.medication#1.0.0-ballot",
          "fhir-version" : ["4.0.1"],
          "url" : "http://ig.fhir.de/igs/medication/1.0.0-ballot"
=======
      "name" : "Vulcan FHIR to OMOP FHIR Implementation Guide",
      "category" : "research",
      "npm-name" : "hl7.fhir.uv.omop",
      "description" : "??",
      "authority" : "HL7",
      "country" : "uv",
      "history" : "http://hl7.org/fhir/uv/omop/history.html",
      "language" : ["en"],
      "canonical" : "http://hl7.org/fhir/uv/omop",
      "ci-build" : "http://build.fhir.org/ig/HL7/fhir-omop",
      "product" : ["fhir"],
      "editions" : [
        {
          "name" : "INFORMATIVE 1 Ballot",
          "ig-version" : "1.0.0-ballot",
          "package" : "hl7.fhir.uv.omop#1.0.0-ballot",
          "fhir-version" : ["5.0.0"],
          "url" : "http://hl7.org/fhir/uv/omop/2025Sep"
        }
      ]
    },
    {
      "name" : "CardX - Cardiac Implantable Electronic Devices",
      "category" : "Care Management",
      "npm-name" : "hl7.fhir.uv.cardx-cied",
      "description" : "??",
      "authority" : "HL7",
      "country" : "uv",
      "history" : "http://hl7.org/fhir/uv/cardx-cied/history.html",
      "language" : ["en"],
      "canonical" : "http://hl7.org/fhir/uv/cardx-cied",
      "ci-build" : "http://build.fhir.org/ig/HL7/cardx-cied",
      "product" : ["fhir"],
      "editions" : [
        {
          "name" : "STU 1 Ballot",
          "ig-version" : "1.0.0-ballot",
          "package" : "hl7.fhir.uv.cardx-cied#1.0.0-ballot",
          "fhir-version" : ["5.0.0"],
          "url" : "http://hl7.org/fhir/uv/cardx-cied/2025Sep"
>>>>>>> b51da5af
        }
      ]
    }
  ]
}<|MERGE_RESOLUTION|>--- conflicted
+++ resolved
@@ -9509,7 +9509,6 @@
       ]
     },
     {
-<<<<<<< HEAD
       "name" : "Medication IG DE",
       "category" : "National Base",
       "npm-name" : "de.fhir.medication",
@@ -9528,7 +9527,10 @@
           "package" : "de.fhir.medication#1.0.0-ballot",
           "fhir-version" : ["4.0.1"],
           "url" : "http://ig.fhir.de/igs/medication/1.0.0-ballot"
-=======
+        }
+      ]
+    },
+    {
       "name" : "Vulcan FHIR to OMOP FHIR Implementation Guide",
       "category" : "research",
       "npm-name" : "hl7.fhir.uv.omop",
@@ -9569,7 +9571,6 @@
           "package" : "hl7.fhir.uv.cardx-cied#1.0.0-ballot",
           "fhir-version" : ["5.0.0"],
           "url" : "http://hl7.org/fhir/uv/cardx-cied/2025Sep"
->>>>>>> b51da5af
         }
       ]
     }
